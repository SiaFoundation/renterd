--- conflicted
+++ resolved
@@ -262,11 +262,7 @@
 		cnt++
 
 		// broadcast consensus update
-<<<<<<< HEAD
-		if time.Since(block.Timestamp) <= time.Hour {
-=======
 		if IsSynced(block) {
->>>>>>> e4917916
 			s.events.BroadcastEvent(api.EventConsensusUpdate{
 				ConsensusState: api.ConsensusState{
 					BlockHeight:   index.Height,
