package sql

import (
	"bytes"
	"context"
	"embed"
	"fmt"
	"strings"
	"unicode/utf8"

	"go.sia.tech/renterd/internal/utils"
	"go.sia.tech/renterd/object"
	"go.uber.org/zap"
)

type (
	Migration struct {
		ID      string
		Migrate func(tx Tx) error
	}

	// Migrator is an interface for defining database-specific helper methods
	// required during migrations
	Migrator interface {
		ApplyMigration(ctx context.Context, fn func(tx Tx) (bool, error)) error
		CreateMigrationTable(ctx context.Context) error
		DB() *DB
	}

	MainMigrator interface {
		Migrator
		InsertDirectories(ctx context.Context, tx Tx, bucket, path string) (int64, error)
		MakeDirsForPath(ctx context.Context, tx Tx, path string) (int64, error)
		UpdateSetting(ctx context.Context, tx Tx, key, value string) error
	}
)

var (
	MainMigrations = func(ctx context.Context, m MainMigrator, migrationsFs embed.FS, log *zap.SugaredLogger) []Migration {
		dbIdentifier := "main"
		return []Migration{
			{
				ID:      "00001_init",
				Migrate: func(tx Tx) error { return ErrRunV072 },
			},
			{
				ID: "00001_object_metadata",
				Migrate: func(tx Tx) error {
					return performMigration(ctx, tx, migrationsFs, dbIdentifier, "00001_object_metadata", log)
				},
			},
			{
				ID: "00002_prune_slabs_trigger",
				Migrate: func(tx Tx) error {
					err := performMigration(ctx, tx, migrationsFs, dbIdentifier, "00002_prune_slabs_trigger", log)
					if utils.IsErr(err, ErrMySQLNoSuperPrivilege) {
						log.Warn("migration 00002_prune_slabs_trigger requires the user to have the SUPER privilege to register triggers")
					}
					return err
				},
			},
			{
				ID: "00003_idx_objects_size",
				Migrate: func(tx Tx) error {
					return performMigration(ctx, tx, migrationsFs, dbIdentifier, "00003_idx_objects_size", log)
				},
			},
			{
				ID: "00004_prune_slabs_cascade",
				Migrate: func(tx Tx) error {
					return performMigration(ctx, tx, migrationsFs, dbIdentifier, "00004_prune_slabs_cascade", log)
				},
			},
			{
				ID: "00005_zero_size_object_health",
				Migrate: func(tx Tx) error {
					return performMigration(ctx, tx, migrationsFs, dbIdentifier, "00005_zero_size_object_health", log)
				},
			},
			{
				ID: "00006_idx_objects_created_at",
				Migrate: func(tx Tx) error {
					return performMigration(ctx, tx, migrationsFs, dbIdentifier, "00006_idx_objects_created_at", log)
				},
			},
			{
				ID: "00007_host_checks",
				Migrate: func(tx Tx) error {
					return performMigration(ctx, tx, migrationsFs, dbIdentifier, "00007_host_checks", log)
				},
			},
			{
				ID: "00008_directories",
				Migrate: func(tx Tx) error {
					if err := performMigration(ctx, tx, migrationsFs, dbIdentifier, "00008_directories_1", log); err != nil {
						return fmt.Errorf("failed to migrate: %v", err)
					}
					// helper type
					type obj struct {
						ID       uint
						ObjectID string
					}
					// loop over all objects and deduplicate dirs to create
					log.Info("beginning post-migration directory creation, this might take a while")
					batchSize := 10000
					processedDirs := make(map[string]struct{})
					for offset := 0; ; offset += batchSize {
						if offset > 0 && offset%batchSize == 0 {
							log.Infof("processed %v objects", offset)
						}
						var objBatch []obj
						rows, err := tx.Query(ctx, "SELECT id, object_id FROM objects ORDER BY id LIMIT ? OFFSET ?", batchSize, offset)
						if err != nil {
							return fmt.Errorf("failed to fetch objects: %v", err)
						}
						for rows.Next() {
							var o obj
							if err := rows.Scan(&o.ID, &o.ObjectID); err != nil {
								_ = rows.Close()
								return fmt.Errorf("failed to scan object: %v", err)
							}
							objBatch = append(objBatch, o)
						}
						if err := rows.Close(); err != nil {
							return fmt.Errorf("failed to close rows: %v", err)
						}
						if len(objBatch) == 0 {
							break // done
						}
						for _, obj := range objBatch {
							// check if dir was processed
							dir := "" // root
							if i := strings.LastIndex(obj.ObjectID, "/"); i > -1 {
								dir = obj.ObjectID[:i+1]
							}
							_, exists := processedDirs[dir]
							if exists {
								continue // already processed
							}
							processedDirs[dir] = struct{}{}

							// process
							dirID, err := m.MakeDirsForPath(ctx, tx, obj.ObjectID)
							if err != nil {
								return fmt.Errorf("failed to create directory %s: %w", obj.ObjectID, err)
							}

							if _, err := tx.Exec(ctx, `
							UPDATE objects
							SET db_directory_id = ?
							WHERE object_id LIKE ? AND
							SUBSTR(object_id, 1, ?) = ? AND
							INSTR(SUBSTR(object_id, ?), '/') = 0
						`,
								dirID,
								dir+"%",
								utf8.RuneCountInString(dir), dir,
								utf8.RuneCountInString(dir)+1); err != nil {
								return fmt.Errorf("failed to update object %s: %w", obj.ObjectID, err)
							}
						}
					}
					log.Info("post-migration directory creation complete")
					if err := performMigration(ctx, tx, migrationsFs, dbIdentifier, "00008_directories_2", log); err != nil {
						return fmt.Errorf("failed to migrate: %v", err)
					}
					return nil
				},
			},
			{
				ID: "00009_json_settings",
				Migrate: func(tx Tx) error {
					return performMigration(ctx, tx, migrationsFs, dbIdentifier, "00009_json_settings", log)
				},
			},
			{
				ID: "00010_webhook_headers",
				Migrate: func(tx Tx) error {
					return performMigration(ctx, tx, migrationsFs, dbIdentifier, "00010_webhook_headers", log)
				},
			},
			{
				ID: "00011_host_subnets",
				Migrate: func(tx Tx) error {
					return performMigration(ctx, tx, migrationsFs, dbIdentifier, "00011_host_subnets", log)
				},
			},
			{
				ID: "00012_peer_store",
				Migrate: func(tx Tx) error {
					return performMigration(ctx, tx, migrationsFs, dbIdentifier, "00012_peer_store", log)
				},
			},
			{
				ID: "00013_coreutils_wallet",
				Migrate: func(tx Tx) error {
					return performMigration(ctx, tx, migrationsFs, dbIdentifier, "00013_coreutils_wallet", log)
				},
			},
			{
				ID: "00014_hosts_resolvedaddresses",
				Migrate: func(tx Tx) error {
					return performMigration(ctx, tx, migrationsFs, dbIdentifier, "00014_hosts_resolvedaddresses", log)
				},
			},
			{
				ID: "00015_reset_drift",
				Migrate: func(tx Tx) error {
					return performMigration(ctx, tx, migrationsFs, dbIdentifier, "00015_reset_drift", log)
				},
			},
			{
				ID: "00016_account_owner",
				Migrate: func(tx Tx) error {
					return performMigration(ctx, tx, migrationsFs, dbIdentifier, "00016_account_owner", log)
				},
			},
			{
				ID: "00017_unix_ms",
				Migrate: func(tx Tx) error {
					return performMigration(ctx, tx, migrationsFs, dbIdentifier, "00017_unix_ms", log)
				},
			},
			{
				ID: "00018_directory_buckets",
				Migrate: func(tx Tx) error {
					// recreate the directories table
					if err := performMigration(ctx, tx, migrationsFs, dbIdentifier, "00018_directory_buckets_1", log); err != nil {
						return fmt.Errorf("failed to migrate: %v", err)
					}

					// fetch all objects
					type obj struct {
						ID     int64
						Path   string
						Bucket string
					}

					rows, err := tx.Query(ctx, "SELECT o.id, o.object_id, b.name FROM objects o INNER JOIN buckets b ON o.db_bucket_id = b.id")
					if err != nil {
						return fmt.Errorf("failed to fetch objects: %w", err)
					}
					defer rows.Close()

					var objects []obj
					for rows.Next() {
						var o obj
						if err := rows.Scan(&o.ID, &o.Path, &o.Bucket); err != nil {
							return fmt.Errorf("failed to scan object: %w", err)
						}
						objects = append(objects, o)
					}

					// re-insert directories and collect object updates
					memo := make(map[string]int64)
					updates := make(map[int64]int64)
					for _, o := range objects {
						// build path directories
						dirs := object.Directories(o.Path)
						last := dirs[len(dirs)-1]
						if _, ok := memo[last]; ok {
							updates[o.ID] = memo[last]
							continue
						}

						// insert directories
						dirID, err := m.InsertDirectories(ctx, tx, o.Bucket, o.Path)
						if err != nil {
							return fmt.Errorf("failed to create directory %s in bucket %s: %w", o.Path, o.Bucket, err)
						}
						updates[o.ID] = dirID
						memo[last] = dirID
					}

					// prepare an update statement
					stmt, err := tx.Prepare(ctx, "UPDATE objects SET db_directory_id = ? WHERE id = ?")
					if err != nil {
						return fmt.Errorf("failed to prepare update statement: %w", err)
					}
					defer stmt.Close()

					// update all objects
					for id, dirID := range updates {
						if _, err := stmt.Exec(ctx, dirID, id); err != nil {
							return fmt.Errorf("failed to update object %d: %w", id, err)
						}
					}

					// re-add the foreign key check (only for MySQL)
					return performMigration(ctx, tx, migrationsFs, dbIdentifier, "00018_directory_buckets_2", log)
				},
			},
			{
<<<<<<< HEAD
				ID: "00019_scan_reset",
				Migrate: func(tx Tx) error {
					return performMigration(ctx, tx, migrationsFs, dbIdentifier, "00019_scan_reset", log)
=======
				ID: "00018_gouging_units", // NOTE: duplicate ID (00018) due to directories hotfix
				Migrate: func(tx Tx) error {
					return performMigration(ctx, tx, migrationsFs, dbIdentifier, "00018_gouging_units", log)
				},
			},
			{
				ID: "00019_settings",
				Migrate: func(tx Tx) error {
					return performMigration(ctx, tx, migrationsFs, dbIdentifier, "00019_settings", log)
				},
			},
			{
				ID: "00020_idx_db_directory",
				Migrate: func(tx Tx) error {
					return performMigration(ctx, tx, migrationsFs, dbIdentifier, "00020_idx_db_directory", log)
				},
			},
			{
				ID: "00021_archived_contracts",
				Migrate: func(tx Tx) error {
					return performMigration(ctx, tx, migrationsFs, dbIdentifier, "00021_archived_contracts", log)
				},
			},
			{
				ID: "00022_remove_triggers",
				Migrate: func(tx Tx) error {
					return performMigration(ctx, tx, migrationsFs, dbIdentifier, "00022_remove_triggers", log)
				},
			},
			{
				ID: "00023_key_prefix",
				Migrate: func(tx Tx) error {
					return performMigration(ctx, tx, migrationsFs, dbIdentifier, "00023_key_prefix", log)
				},
			},
			{
				ID: "00024_contract_v2",
				Migrate: func(tx Tx) error {
					return performMigration(ctx, tx, migrationsFs, dbIdentifier, "00024_contract_v2", log)
				},
			},
			{
				ID: "00025_latest_host",
				Migrate: func(tx Tx) error {
					return performMigration(ctx, tx, migrationsFs, dbIdentifier, "00025_latest_host", log)
>>>>>>> ce6eb6b1
				},
			},
		}
	}
	MetricsMigrations = func(ctx context.Context, migrationsFs embed.FS, log *zap.SugaredLogger) []Migration {
		dbIdentifier := "metrics"
		return []Migration{
			{
				ID:      "00001_init",
				Migrate: func(tx Tx) error { return ErrRunV072 },
			},
			{
				ID: "00001_idx_contracts_fcid_timestamp",
				Migrate: func(tx Tx) error {
					return performMigration(ctx, tx, migrationsFs, dbIdentifier, "00001_idx_contracts_fcid_timestamp", log)
				},
			},
			{
				ID: "00002_idx_wallet_metrics_immature",
				Migrate: func(tx Tx) error {
					return performMigration(ctx, tx, migrationsFs, dbIdentifier, "00002_idx_wallet_metrics_immature", log)
				},
			},
			{
				ID: "00003_unix_ms",
				Migrate: func(tx Tx) error {
					return performMigration(ctx, tx, migrationsFs, dbIdentifier, "00003_unix_ms", log)
				},
			},
			{
				ID: "00004_contract_spending",
				Migrate: func(tx Tx) error {
					return performMigration(ctx, tx, migrationsFs, dbIdentifier, "00004_contract_spending", log)
				},
			},
		}
	}
)

func PerformMigrations(ctx context.Context, m Migrator, fs embed.FS, identifier string, migrations []Migration) error {
	// try to create migrations table
	err := m.CreateMigrationTable(ctx)
	if err != nil {
		return fmt.Errorf("failed to create migrations table: %w", err)
	}

	// check if the migrations table is empty
	var isEmpty bool
	if err := m.DB().QueryRow(ctx, "SELECT COUNT(*) = 0 FROM migrations").Scan(&isEmpty); err != nil {
		return fmt.Errorf("failed to count rows in migrations table: %w", err)
	} else if isEmpty {
		// table is empty, init schema
		return initSchema(ctx, m.DB(), fs, identifier, migrations)
	}

	// apply missing migrations
	for _, migration := range migrations {
		if err := m.ApplyMigration(ctx, func(tx Tx) (bool, error) {
			// check if migration was already applied
			var applied bool
			if err := tx.QueryRow(ctx, "SELECT EXISTS (SELECT 1 FROM migrations WHERE id = ?)", migration.ID).Scan(&applied); err != nil {
				return false, fmt.Errorf("failed to check if migration '%s' was already applied: %w", migration.ID, err)
			} else if applied {
				return false, nil
			}
			// run migration
			if err := migration.Migrate(tx); err != nil {
				return false, fmt.Errorf("migration '%s' failed: %w", migration.ID, err)
			}
			// insert migration
			if _, err := tx.Exec(ctx, "INSERT INTO migrations (id) VALUES (?)", migration.ID); err != nil {
				return false, fmt.Errorf("failed to insert migration '%s': %w", migration.ID, err)
			}
			return true, nil
		}); err != nil {
			return fmt.Errorf("migration '%s' failed: %w", migration.ID, err)
		}
	}
	return nil
}

func execSQLFile(ctx context.Context, tx Tx, fs embed.FS, folder, filename string) error {
	path := fmt.Sprintf("migrations/%s/%s.sql", folder, filename)

	// read file
	file, err := fs.ReadFile(path)
	if err != nil {
		return fmt.Errorf("failed to read %s: %w", path, err)
	} else if len(bytes.TrimSpace(file)) == 0 {
		return nil
	}

	// execute it
	if _, err := tx.Exec(ctx, string(file)); err != nil {
		return fmt.Errorf("failed to execute %s: %w", path, err)
	}
	return nil
}

func initSchema(ctx context.Context, db *DB, fs embed.FS, identifier string, migrations []Migration) error {
	return db.Transaction(ctx, func(tx Tx) error {
		// init schema
		if err := execSQLFile(ctx, tx, fs, identifier, "schema"); err != nil {
			return fmt.Errorf("failed to execute schema: %w", err)
		}
		// insert migration ids
		for _, migration := range migrations {
			if _, err := tx.Exec(ctx, "INSERT INTO migrations (id) VALUES (?)", migration.ID); err != nil {
				return fmt.Errorf("failed to insert migration '%s': %w", migration.ID, err)
			}
		}
		return nil
	})
}

func performMigration(ctx context.Context, tx Tx, fs embed.FS, kind, migration string, logger *zap.SugaredLogger) error {
	logger.Infof("performing %s migration '%s'", kind, migration)
	if err := execSQLFile(ctx, tx, fs, kind, fmt.Sprintf("migration_%s", migration)); err != nil {
		return err
	}
	logger.Infof("migration '%s' complete", migration)
	return nil
}<|MERGE_RESOLUTION|>--- conflicted
+++ resolved
@@ -291,57 +291,57 @@
 				},
 			},
 			{
-<<<<<<< HEAD
+				ID: "00018_gouging_units", // NOTE: duplicate ID (00018) due to directories hotfix
+				Migrate: func(tx Tx) error {
+					return performMigration(ctx, tx, migrationsFs, dbIdentifier, "00018_gouging_units", log)
+				},
+			},
+			{
+				ID: "00019_settings",
+				Migrate: func(tx Tx) error {
+					return performMigration(ctx, tx, migrationsFs, dbIdentifier, "00019_settings", log)
+				},
+			},
+			{
+				ID: "00020_idx_db_directory",
+				Migrate: func(tx Tx) error {
+					return performMigration(ctx, tx, migrationsFs, dbIdentifier, "00020_idx_db_directory", log)
+				},
+			},
+			{
+				ID: "00021_archived_contracts",
+				Migrate: func(tx Tx) error {
+					return performMigration(ctx, tx, migrationsFs, dbIdentifier, "00021_archived_contracts", log)
+				},
+			},
+			{
+				ID: "00022_remove_triggers",
+				Migrate: func(tx Tx) error {
+					return performMigration(ctx, tx, migrationsFs, dbIdentifier, "00022_remove_triggers", log)
+				},
+			},
+			{
+				ID: "00023_key_prefix",
+				Migrate: func(tx Tx) error {
+					return performMigration(ctx, tx, migrationsFs, dbIdentifier, "00023_key_prefix", log)
+				},
+			},
+			{
+				ID: "00024_contract_v2",
+				Migrate: func(tx Tx) error {
+					return performMigration(ctx, tx, migrationsFs, dbIdentifier, "00024_contract_v2", log)
+				},
+			},
+			{
+				ID: "00025_latest_host",
+				Migrate: func(tx Tx) error {
+					return performMigration(ctx, tx, migrationsFs, dbIdentifier, "00025_latest_host", log)
+				},
+			},
+			{
 				ID: "00019_scan_reset",
 				Migrate: func(tx Tx) error {
 					return performMigration(ctx, tx, migrationsFs, dbIdentifier, "00019_scan_reset", log)
-=======
-				ID: "00018_gouging_units", // NOTE: duplicate ID (00018) due to directories hotfix
-				Migrate: func(tx Tx) error {
-					return performMigration(ctx, tx, migrationsFs, dbIdentifier, "00018_gouging_units", log)
-				},
-			},
-			{
-				ID: "00019_settings",
-				Migrate: func(tx Tx) error {
-					return performMigration(ctx, tx, migrationsFs, dbIdentifier, "00019_settings", log)
-				},
-			},
-			{
-				ID: "00020_idx_db_directory",
-				Migrate: func(tx Tx) error {
-					return performMigration(ctx, tx, migrationsFs, dbIdentifier, "00020_idx_db_directory", log)
-				},
-			},
-			{
-				ID: "00021_archived_contracts",
-				Migrate: func(tx Tx) error {
-					return performMigration(ctx, tx, migrationsFs, dbIdentifier, "00021_archived_contracts", log)
-				},
-			},
-			{
-				ID: "00022_remove_triggers",
-				Migrate: func(tx Tx) error {
-					return performMigration(ctx, tx, migrationsFs, dbIdentifier, "00022_remove_triggers", log)
-				},
-			},
-			{
-				ID: "00023_key_prefix",
-				Migrate: func(tx Tx) error {
-					return performMigration(ctx, tx, migrationsFs, dbIdentifier, "00023_key_prefix", log)
-				},
-			},
-			{
-				ID: "00024_contract_v2",
-				Migrate: func(tx Tx) error {
-					return performMigration(ctx, tx, migrationsFs, dbIdentifier, "00024_contract_v2", log)
-				},
-			},
-			{
-				ID: "00025_latest_host",
-				Migrate: func(tx Tx) error {
-					return performMigration(ctx, tx, migrationsFs, dbIdentifier, "00025_latest_host", log)
->>>>>>> ce6eb6b1
 				},
 			},
 		}
