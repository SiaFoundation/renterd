package sql

import (
	"context"
	"embed"
	"fmt"
	"strings"
	"unicode/utf8"

	"go.sia.tech/renterd/internal/utils"
	"go.uber.org/zap"
)

type (
	Migration struct {
		ID      string
		Migrate func(tx Tx) error
	}

	// Migrator is an interface for defining database-specific helper methods
	// required during migrations
	Migrator interface {
		ApplyMigration(ctx context.Context, fn func(tx Tx) (bool, error)) error
		CreateMigrationTable(ctx context.Context) error
		DB() *DB
	}

	MainMigrator interface {
		Migrator
		MakeDirsForPath(ctx context.Context, tx Tx, path string) (int64, error)
	}
)

var (
	MainMigrations = func(ctx context.Context, m MainMigrator, migrationsFs embed.FS, log *zap.SugaredLogger) []Migration {
		dbIdentifier := "main"
		return []Migration{
			{
				ID:      "00001_init",
				Migrate: func(tx Tx) error { return ErrRunV072 },
			},
			{
				ID: "00001_object_metadata",
				Migrate: func(tx Tx) error {
					return performMigration(ctx, tx, migrationsFs, dbIdentifier, "00001_object_metadata", log)
				},
			},
			{
				ID: "00002_prune_slabs_trigger",
				Migrate: func(tx Tx) error {
					err := performMigration(ctx, tx, migrationsFs, dbIdentifier, "00002_prune_slabs_trigger", log)
					if utils.IsErr(err, ErrMySQLNoSuperPrivilege) {
						log.Warn("migration 00002_prune_slabs_trigger requires the user to have the SUPER privilege to register triggers")
					}
					return err
				},
			},
			{
				ID: "00003_idx_objects_size",
				Migrate: func(tx Tx) error {
					return performMigration(ctx, tx, migrationsFs, dbIdentifier, "00003_idx_objects_size", log)
				},
			},
			{
				ID: "00004_prune_slabs_cascade",
				Migrate: func(tx Tx) error {
					return performMigration(ctx, tx, migrationsFs, dbIdentifier, "00004_prune_slabs_cascade", log)
				},
			},
			{
				ID: "00005_zero_size_object_health",
				Migrate: func(tx Tx) error {
					return performMigration(ctx, tx, migrationsFs, dbIdentifier, "00005_zero_size_object_health", log)
				},
			},
			{
				ID: "00006_idx_objects_created_at",
				Migrate: func(tx Tx) error {
					return performMigration(ctx, tx, migrationsFs, dbIdentifier, "00006_idx_objects_created_at", log)
				},
			},
			{
				ID: "00007_host_checks",
				Migrate: func(tx Tx) error {
					return performMigration(ctx, tx, migrationsFs, dbIdentifier, "00007_host_checks", log)
				},
			},
			{
				ID: "00008_directories",
				Migrate: func(tx Tx) error {
					if err := performMigration(ctx, tx, migrationsFs, dbIdentifier, "00008_directories_1", log); err != nil {
						return fmt.Errorf("failed to migrate: %v", err)
					}
					// helper type
					type obj struct {
						ID       uint
						ObjectID string
					}
					// loop over all objects and deduplicate dirs to create
					log.Info("beginning post-migration directory creation, this might take a while")
					batchSize := 10000
					processedDirs := make(map[string]struct{})
					for offset := 0; ; offset += batchSize {
						if offset > 0 && offset%batchSize == 0 {
							log.Infof("processed %v objects", offset)
						}
						var objBatch []obj
						rows, err := tx.Query(ctx, "SELECT id, object_id FROM objects ORDER BY id LIMIT ? OFFSET ?", batchSize, offset)
						if err != nil {
							return fmt.Errorf("failed to fetch objects: %v", err)
						}
						for rows.Next() {
							var o obj
							if err := rows.Scan(&o.ID, &o.ObjectID); err != nil {
								_ = rows.Close()
								return fmt.Errorf("failed to scan object: %v", err)
							}
							objBatch = append(objBatch, o)
						}
						if err := rows.Close(); err != nil {
							return fmt.Errorf("failed to close rows: %v", err)
						}
						if len(objBatch) == 0 {
							break // done
						}
						for _, obj := range objBatch {
							// check if dir was processed
							dir := "" // root
							if i := strings.LastIndex(obj.ObjectID, "/"); i > -1 {
								dir = obj.ObjectID[:i+1]
							}
							_, exists := processedDirs[dir]
							if exists {
								continue // already processed
							}
							processedDirs[dir] = struct{}{}

							// process
							dirID, err := m.MakeDirsForPath(ctx, tx, obj.ObjectID)
							if err != nil {
								return fmt.Errorf("failed to create directory %s: %w", obj.ObjectID, err)
							}

							if _, err := tx.Exec(ctx, `
							UPDATE objects
							SET db_directory_id = ?
							WHERE object_id LIKE ? AND
							SUBSTR(object_id, 1, ?) = ? AND
							INSTR(SUBSTR(object_id, ?), '/') = 0
						`,
								dirID,
								dir+"%",
								utf8.RuneCountInString(dir), dir,
								utf8.RuneCountInString(dir)+1); err != nil {
								return fmt.Errorf("failed to update object %s: %w", obj.ObjectID, err)
							}
						}
					}
					log.Info("post-migration directory creation complete")
					if err := performMigration(ctx, tx, migrationsFs, dbIdentifier, "00008_directories_2", log); err != nil {
						return fmt.Errorf("failed to migrate: %v", err)
					}
					return nil
				},
			},
			{
				ID: "00009_json_settings",
				Migrate: func(tx Tx) error {
					return performMigration(ctx, tx, migrationsFs, dbIdentifier, "00009_json_settings", log)
				},
			},
			{
				ID: "00010_webhook_headers",
				Migrate: func(tx Tx) error {
					return performMigration(ctx, tx, migrationsFs, dbIdentifier, "00010_webhook_headers", log)
				},
			},
			{
<<<<<<< HEAD
				ID: "00011_peer_store",
				Migrate: func(tx Tx) error {
					return performMigration(ctx, tx, migrationsFs, dbIdentifier, "00011_peer_store", log)
				},
			},
			{
				ID: "00012_coreutils_wallet",
				Migrate: func(tx Tx) error {
					return performMigration(ctx, tx, migrationsFs, dbIdentifier, "00012_coreutils_wallet", log)
=======
				ID: "00011_host_subnets",
				Migrate: func(tx Tx) error {
					return performMigration(ctx, tx, migrationsFs, dbIdentifier, "00011_host_subnets", log)
>>>>>>> 6b69cd56
				},
			},
		}
	}
	MetricsMigrations = func(ctx context.Context, migrationsFs embed.FS, log *zap.SugaredLogger) []Migration {
		dbIdentifier := "metrics"
		return []Migration{
			{
				ID:      "00001_init",
				Migrate: func(tx Tx) error { return ErrRunV072 },
			},
			{
				ID: "00001_idx_contracts_fcid_timestamp",
				Migrate: func(tx Tx) error {
					return performMigration(ctx, tx, migrationsFs, dbIdentifier, "00001_idx_contracts_fcid_timestamp", log)
				},
			},
		}
	}
)

func PerformMigrations(ctx context.Context, m Migrator, fs embed.FS, identifier string, migrations []Migration) error {
	// try to create migrations table
	err := m.CreateMigrationTable(ctx)
	if err != nil {
		return fmt.Errorf("failed to create migrations table: %w", err)
	}

	// check if the migrations table is empty
	var isEmpty bool
	if err := m.DB().QueryRow(ctx, "SELECT COUNT(*) = 0 FROM migrations").Scan(&isEmpty); err != nil {
		return fmt.Errorf("failed to count rows in migrations table: %w", err)
	} else if isEmpty {
		// table is empty, init schema
		return initSchema(ctx, m.DB(), fs, identifier, migrations)
	}

	// apply missing migrations
	for _, migration := range migrations {
		if err := m.ApplyMigration(ctx, func(tx Tx) (bool, error) {
			// check if migration was already applied
			var applied bool
			if err := tx.QueryRow(ctx, "SELECT EXISTS (SELECT 1 FROM migrations WHERE id = ?)", migration.ID).Scan(&applied); err != nil {
				return false, fmt.Errorf("failed to check if migration '%s' was already applied: %w", migration.ID, err)
			} else if applied {
				return false, nil
			}
			// run migration
			if err := migration.Migrate(tx); err != nil {
				return false, fmt.Errorf("migration '%s' failed: %w", migration.ID, err)
			}
			// insert migration
			if _, err := tx.Exec(ctx, "INSERT INTO migrations (id) VALUES (?)", migration.ID); err != nil {
				return false, fmt.Errorf("failed to insert migration '%s': %w", migration.ID, err)
			}
			return true, nil
		}); err != nil {
			return fmt.Errorf("migration '%s' failed: %w", migration.ID, err)
		}
	}
	return nil
}

func execSQLFile(ctx context.Context, tx Tx, fs embed.FS, folder, filename string) error {
	path := fmt.Sprintf("migrations/%s/%s.sql", folder, filename)

	// read file
	file, err := fs.ReadFile(path)
	if err != nil {
		return fmt.Errorf("failed to read %s: %w", path, err)
	}

	// execute it
	if _, err := tx.Exec(ctx, string(file)); err != nil {
		return fmt.Errorf("failed to execute %s: %w", path, err)
	}
	return nil
}

func initSchema(ctx context.Context, db *DB, fs embed.FS, identifier string, migrations []Migration) error {
	return db.Transaction(ctx, func(tx Tx) error {
		// init schema
		if err := execSQLFile(ctx, tx, fs, identifier, "schema"); err != nil {
			return fmt.Errorf("failed to execute schema: %w", err)
		}
		// insert migration ids
		for _, migration := range migrations {
			if _, err := tx.Exec(ctx, "INSERT INTO migrations (id) VALUES (?)", migration.ID); err != nil {
				return fmt.Errorf("failed to insert migration '%s': %w", migration.ID, err)
			}
		}
		return nil
	})
}

func performMigration(ctx context.Context, tx Tx, fs embed.FS, kind, migration string, logger *zap.SugaredLogger) error {
	logger.Infof("performing %s migration '%s'", kind, migration)
	if err := execSQLFile(ctx, tx, fs, kind, fmt.Sprintf("migration_%s", migration)); err != nil {
		return err
	}
	logger.Infof("migration '%s' complete", migration)
	return nil
}<|MERGE_RESOLUTION|>--- conflicted
+++ resolved
@@ -176,21 +176,21 @@
 				},
 			},
 			{
-<<<<<<< HEAD
-				ID: "00011_peer_store",
+				ID: "00011_host_subnets",
+				Migrate: func(tx Tx) error {
+					return performMigration(ctx, tx, migrationsFs, dbIdentifier, "00011_host_subnets", log)
+				},
+			},
+			{
+				ID: "00012_peer_store",
 				Migrate: func(tx Tx) error {
 					return performMigration(ctx, tx, migrationsFs, dbIdentifier, "00011_peer_store", log)
 				},
 			},
 			{
-				ID: "00012_coreutils_wallet",
+				ID: "00013_coreutils_wallet",
 				Migrate: func(tx Tx) error {
 					return performMigration(ctx, tx, migrationsFs, dbIdentifier, "00012_coreutils_wallet", log)
-=======
-				ID: "00011_host_subnets",
-				Migrate: func(tx Tx) error {
-					return performMigration(ctx, tx, migrationsFs, dbIdentifier, "00011_host_subnets", log)
->>>>>>> 6b69cd56
 				},
 			},
 		}
