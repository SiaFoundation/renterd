package sql

import (
	"bytes"
	"context"
	"embed"
	"encoding/json"
	"errors"
	"fmt"
	"strings"
	"unicode/utf8"

	dsql "database/sql"

	"go.sia.tech/renterd/api"
	"go.sia.tech/renterd/internal/utils"
	"go.sia.tech/renterd/object"
	"go.uber.org/zap"
)

type (
	Migration struct {
		ID      string
		Migrate func(tx Tx) error
	}

	// Migrator is an interface for defining database-specific helper methods
	// required during migrations
	Migrator interface {
		ApplyMigration(ctx context.Context, fn func(tx Tx) (bool, error)) error
		CreateMigrationTable(ctx context.Context) error
		DB() *DB
	}

	MainMigrator interface {
		Migrator
		InitAutopilot(ctx context.Context, tx Tx) error
		InsertDirectories(ctx context.Context, tx Tx, bucket, path string) (int64, error)
		MakeDirsForPath(ctx context.Context, tx Tx, path string) (int64, error)
		UpdateSetting(ctx context.Context, tx Tx, key, value string) error
	}
)

var (
	MainMigrations = func(ctx context.Context, m MainMigrator, migrationsFs embed.FS, log *zap.SugaredLogger) []Migration {
		dbIdentifier := "main"
		return []Migration{
			{
				ID:      "00001_init",
				Migrate: func(tx Tx) error { return ErrRunV072 },
			},
			{
				ID: "00001_object_metadata",
				Migrate: func(tx Tx) error {
					return performMigration(ctx, tx, migrationsFs, dbIdentifier, "00001_object_metadata", log)
				},
			},
			{
				ID: "00002_prune_slabs_trigger",
				Migrate: func(tx Tx) error {
					err := performMigration(ctx, tx, migrationsFs, dbIdentifier, "00002_prune_slabs_trigger", log)
					if utils.IsErr(err, ErrMySQLNoSuperPrivilege) {
						log.Warn("migration 00002_prune_slabs_trigger requires the user to have the SUPER privilege to register triggers")
					}
					return err
				},
			},
			{
				ID: "00003_idx_objects_size",
				Migrate: func(tx Tx) error {
					return performMigration(ctx, tx, migrationsFs, dbIdentifier, "00003_idx_objects_size", log)
				},
			},
			{
				ID: "00004_prune_slabs_cascade",
				Migrate: func(tx Tx) error {
					return performMigration(ctx, tx, migrationsFs, dbIdentifier, "00004_prune_slabs_cascade", log)
				},
			},
			{
				ID: "00005_zero_size_object_health",
				Migrate: func(tx Tx) error {
					return performMigration(ctx, tx, migrationsFs, dbIdentifier, "00005_zero_size_object_health", log)
				},
			},
			{
				ID: "00006_idx_objects_created_at",
				Migrate: func(tx Tx) error {
					return performMigration(ctx, tx, migrationsFs, dbIdentifier, "00006_idx_objects_created_at", log)
				},
			},
			{
				ID: "00007_host_checks",
				Migrate: func(tx Tx) error {
					return performMigration(ctx, tx, migrationsFs, dbIdentifier, "00007_host_checks", log)
				},
			},
			{
				ID: "00008_directories",
				Migrate: func(tx Tx) error {
					if err := performMigration(ctx, tx, migrationsFs, dbIdentifier, "00008_directories_1", log); err != nil {
						return fmt.Errorf("failed to migrate: %v", err)
					}
					// helper type
					type obj struct {
						ID       uint
						ObjectID string
					}
					// loop over all objects and deduplicate dirs to create
					log.Info("beginning post-migration directory creation, this might take a while")
					batchSize := 10000
					processedDirs := make(map[string]struct{})
					for offset := 0; ; offset += batchSize {
						if offset > 0 && offset%batchSize == 0 {
							log.Infof("processed %v objects", offset)
						}
						var objBatch []obj
						rows, err := tx.Query(ctx, "SELECT id, object_id FROM objects ORDER BY id LIMIT ? OFFSET ?", batchSize, offset)
						if err != nil {
							return fmt.Errorf("failed to fetch objects: %v", err)
						}
						for rows.Next() {
							var o obj
							if err := rows.Scan(&o.ID, &o.ObjectID); err != nil {
								_ = rows.Close()
								return fmt.Errorf("failed to scan object: %v", err)
							}
							objBatch = append(objBatch, o)
						}
						if err := rows.Close(); err != nil {
							return fmt.Errorf("failed to close rows: %v", err)
						}
						if len(objBatch) == 0 {
							break // done
						}
						for _, obj := range objBatch {
							// check if dir was processed
							dir := "" // root
							if i := strings.LastIndex(obj.ObjectID, "/"); i > -1 {
								dir = obj.ObjectID[:i+1]
							}
							_, exists := processedDirs[dir]
							if exists {
								continue // already processed
							}
							processedDirs[dir] = struct{}{}

							// process
							dirID, err := m.MakeDirsForPath(ctx, tx, obj.ObjectID)
							if err != nil {
								return fmt.Errorf("failed to create directory %s: %w", obj.ObjectID, err)
							}

							if _, err := tx.Exec(ctx, `
							UPDATE objects
							SET db_directory_id = ?
							WHERE object_id LIKE ? AND
							SUBSTR(object_id, 1, ?) = ? AND
							INSTR(SUBSTR(object_id, ?), '/') = 0
						`,
								dirID,
								dir+"%",
								utf8.RuneCountInString(dir), dir,
								utf8.RuneCountInString(dir)+1); err != nil {
								return fmt.Errorf("failed to update object %s: %w", obj.ObjectID, err)
							}
						}
					}
					log.Info("post-migration directory creation complete")
					if err := performMigration(ctx, tx, migrationsFs, dbIdentifier, "00008_directories_2", log); err != nil {
						return fmt.Errorf("failed to migrate: %v", err)
					}
					return nil
				},
			},
			{
				ID: "00009_json_settings",
				Migrate: func(tx Tx) error {
					return performMigration(ctx, tx, migrationsFs, dbIdentifier, "00009_json_settings", log)
				},
			},
			{
				ID: "00010_webhook_headers",
				Migrate: func(tx Tx) error {
					return performMigration(ctx, tx, migrationsFs, dbIdentifier, "00010_webhook_headers", log)
				},
			},
			{
				ID: "00011_host_subnets",
				Migrate: func(tx Tx) error {
					return performMigration(ctx, tx, migrationsFs, dbIdentifier, "00011_host_subnets", log)
				},
			},
			{
				ID: "00012_peer_store",
				Migrate: func(tx Tx) error {
					return performMigration(ctx, tx, migrationsFs, dbIdentifier, "00012_peer_store", log)
				},
			},
			{
				ID: "00013_coreutils_wallet",
				Migrate: func(tx Tx) error {
					return performMigration(ctx, tx, migrationsFs, dbIdentifier, "00013_coreutils_wallet", log)
				},
			},
			{
				ID: "00014_hosts_resolvedaddresses",
				Migrate: func(tx Tx) error {
					return performMigration(ctx, tx, migrationsFs, dbIdentifier, "00014_hosts_resolvedaddresses", log)
				},
			},
			{
				ID: "00015_reset_drift",
				Migrate: func(tx Tx) error {
					return performMigration(ctx, tx, migrationsFs, dbIdentifier, "00015_reset_drift", log)
				},
			},
			{
				ID: "00016_account_owner",
				Migrate: func(tx Tx) error {
					return performMigration(ctx, tx, migrationsFs, dbIdentifier, "00016_account_owner", log)
				},
			},
			{
				ID: "00017_unix_ms",
				Migrate: func(tx Tx) error {
					return performMigration(ctx, tx, migrationsFs, dbIdentifier, "00017_unix_ms", log)
				},
			},
			{
				ID: "00018_directory_buckets",
				Migrate: func(tx Tx) error {
					// recreate the directories table
					if err := performMigration(ctx, tx, migrationsFs, dbIdentifier, "00018_directory_buckets_1", log); err != nil {
						return fmt.Errorf("failed to migrate: %v", err)
					}

					// fetch all objects
					type obj struct {
						ID     int64
						Path   string
						Bucket string
					}

					rows, err := tx.Query(ctx, "SELECT o.id, o.object_id, b.name FROM objects o INNER JOIN buckets b ON o.db_bucket_id = b.id")
					if err != nil {
						return fmt.Errorf("failed to fetch objects: %w", err)
					}
					defer rows.Close()

					var objects []obj
					for rows.Next() {
						var o obj
						if err := rows.Scan(&o.ID, &o.Path, &o.Bucket); err != nil {
							return fmt.Errorf("failed to scan object: %w", err)
						}
						objects = append(objects, o)
					}

					// re-insert directories and collect object updates
					memo := make(map[string]int64)
					updates := make(map[int64]int64)
					for _, o := range objects {
						// build path directories
						dirs := object.Directories(o.Path)
						last := dirs[len(dirs)-1]
						if _, ok := memo[last]; ok {
							updates[o.ID] = memo[last]
							continue
						}

						// insert directories
						dirID, err := m.InsertDirectories(ctx, tx, o.Bucket, o.Path)
						if err != nil {
							return fmt.Errorf("failed to create directory %s in bucket %s: %w", o.Path, o.Bucket, err)
						}
						updates[o.ID] = dirID
						memo[last] = dirID
					}

					// prepare an update statement
					stmt, err := tx.Prepare(ctx, "UPDATE objects SET db_directory_id = ? WHERE id = ?")
					if err != nil {
						return fmt.Errorf("failed to prepare update statement: %w", err)
					}
					defer stmt.Close()

					// update all objects
					for id, dirID := range updates {
						if _, err := stmt.Exec(ctx, dirID, id); err != nil {
							return fmt.Errorf("failed to update object %d: %w", id, err)
						}
					}

					// re-add the foreign key check (only for MySQL)
					return performMigration(ctx, tx, migrationsFs, dbIdentifier, "00018_directory_buckets_2", log)
				},
			},
			{
				ID: "00018_gouging_units", // NOTE: duplicate ID (00018) due to directories hotfix
				Migrate: func(tx Tx) error {
					return performMigration(ctx, tx, migrationsFs, dbIdentifier, "00018_gouging_units", log)
				},
			},
			{
				ID: "00019_settings",
				Migrate: func(tx Tx) error {
					return performMigration(ctx, tx, migrationsFs, dbIdentifier, "00019_settings", log)
				},
			},
			{
				ID: "00020_idx_db_directory",
				Migrate: func(tx Tx) error {
					return performMigration(ctx, tx, migrationsFs, dbIdentifier, "00020_idx_db_directory", log)
				},
			},
			{
				ID: "00021_archived_contracts",
				Migrate: func(tx Tx) error {
					return performMigration(ctx, tx, migrationsFs, dbIdentifier, "00021_archived_contracts", log)
				},
			},
			{
				ID: "00022_remove_triggers",
				Migrate: func(tx Tx) error {
					return performMigration(ctx, tx, migrationsFs, dbIdentifier, "00022_remove_triggers", log)
				},
			},
			{
				ID: "00023_key_prefix",
				Migrate: func(tx Tx) error {
					return performMigration(ctx, tx, migrationsFs, dbIdentifier, "00023_key_prefix", log)
				},
			},
			{
				ID: "00024_contract_v2",
				Migrate: func(tx Tx) error {
					return performMigration(ctx, tx, migrationsFs, dbIdentifier, "00024_contract_v2", log)
				},
			},
			{
				ID: "00025_latest_host",
				Migrate: func(tx Tx) error {
					return performMigration(ctx, tx, migrationsFs, dbIdentifier, "00025_latest_host", log)
				},
			},
			{
				ID: "00019_scan_reset",
				Migrate: func(tx Tx) error {
					return performMigration(ctx, tx, migrationsFs, dbIdentifier, "00019_scan_reset", log)
				},
			},
			{
				ID: "00026_key_prefix",
				Migrate: func(tx Tx) error {
					return performMigration(ctx, tx, migrationsFs, dbIdentifier, "00026_key_prefix", log)
				},
			},
			{
<<<<<<< HEAD
				ID: "00027_autopilot",
				Migrate: func(tx Tx) error {
					// remove all references to the autopilots table, without dropping the table
					if err := performMigration(ctx, tx, migrationsFs, dbIdentifier, "00027_autopilot_1", log); err != nil {
						return fmt.Errorf("failed to migrate: %v", err)
					}

					// make sure the autopilot config is initialized
					if err := m.InitAutopilot(ctx, tx); err != nil {
						return fmt.Errorf("failed to initialize autopilot: %w", err)
					}

					// fetch existing autopilot and override the blank config
					var cfgraw []byte
					var period uint64
					var cfg api.AutopilotConfig
					err := tx.QueryRow(ctx, `SELECT config, current_period FROM autopilots WHERE identifier = "autopilot"`).Scan(&cfgraw, &period)
					if errors.Is(dsql.ErrNoRows, err) {
						log.Warn("existing autopilot not found, the autopilot will be recreated with default values and the period will be reset")
					} else if err := json.Unmarshal(cfgraw, &cfg); err != nil {
						log.Warnf("existing autopilot config not valid JSON, err %v", err)
					} else {
						var enabled bool
						if err := cfg.Contracts.Validate(); err != nil {
							log.Warnf("existing contracts config is invalid, autopilot will be disabled, err: %v", err)
						} else if err := cfg.Hosts.Validate(); err != nil {
							log.Warnf("existing hosts config is invalid, autopilot will be disabled, err: %v", err)
						} else {
							enabled = true
						}
						res, err := tx.Exec(ctx, `UPDATE autopilot_config SET enabled = ?, current_period = ?, contracts_set = ?, contracts_amount = ?, contracts_period = ?, contracts_renew_window = ?, contracts_download = ?, contracts_upload = ?, contracts_storage = ?, contracts_prune = ?, hosts_allow_redundant_ips = ?, hosts_max_downtime_hours = ?, hosts_min_protocol_version = ?, hosts_max_consecutive_scan_failures = ? WHERE id = ?`,
							enabled,
							period,
							cfg.Contracts.Set,
							cfg.Contracts.Amount,
							cfg.Contracts.Period,
							cfg.Contracts.RenewWindow,
							cfg.Contracts.Download,
							cfg.Contracts.Upload,
							cfg.Contracts.Storage,
							cfg.Contracts.Prune,
							cfg.Hosts.AllowRedundantIPs,
							cfg.Hosts.MaxDowntimeHours,
							cfg.Hosts.MinProtocolVersion,
							cfg.Hosts.MaxConsecutiveScanFailures,
							AutopilotID)
						if err != nil {
							return fmt.Errorf("failed to update autopilot config: %w", err)
						} else if n, err := res.RowsAffected(); err != nil {
							return fmt.Errorf("failed to fetch rows affected: %w", err)
						} else if n == 0 {
							return fmt.Errorf("failed to override blank autopilot config not found")
						}
					}

					// drop autopilots table
					return performMigration(ctx, tx, migrationsFs, dbIdentifier, "00027_autopilot_2", log)
=======
				ID: "00027_remove_directories",
				Migrate: func(tx Tx) error {
					return performMigration(ctx, tx, migrationsFs, dbIdentifier, "00027_remove_directories", log)
>>>>>>> 52c3e6ed
				},
			},
		}
	}
	MetricsMigrations = func(ctx context.Context, migrationsFs embed.FS, log *zap.SugaredLogger) []Migration {
		dbIdentifier := "metrics"
		return []Migration{
			{
				ID:      "00001_init",
				Migrate: func(tx Tx) error { return ErrRunV072 },
			},
			{
				ID: "00001_idx_contracts_fcid_timestamp",
				Migrate: func(tx Tx) error {
					return performMigration(ctx, tx, migrationsFs, dbIdentifier, "00001_idx_contracts_fcid_timestamp", log)
				},
			},
			{
				ID: "00002_idx_wallet_metrics_immature",
				Migrate: func(tx Tx) error {
					return performMigration(ctx, tx, migrationsFs, dbIdentifier, "00002_idx_wallet_metrics_immature", log)
				},
			},
			{
				ID: "00003_unix_ms",
				Migrate: func(tx Tx) error {
					return performMigration(ctx, tx, migrationsFs, dbIdentifier, "00003_unix_ms", log)
				},
			},
			{
				ID: "00004_contract_spending",
				Migrate: func(tx Tx) error {
					return performMigration(ctx, tx, migrationsFs, dbIdentifier, "00004_contract_spending", log)
				},
			},
		}
	}
)

func PerformMigrations(ctx context.Context, m Migrator, fs embed.FS, identifier string, migrations []Migration) error {
	// try to create migrations table
	err := m.CreateMigrationTable(ctx)
	if err != nil {
		return fmt.Errorf("failed to create migrations table: %w", err)
	}

	// check if the migrations table is empty
	var isEmpty bool
	if err := m.DB().QueryRow(ctx, "SELECT COUNT(*) = 0 FROM migrations").Scan(&isEmpty); err != nil {
		return fmt.Errorf("failed to count rows in migrations table: %w", err)
	} else if isEmpty {
		// table is empty, init schema
		return initSchema(ctx, m.DB(), fs, identifier, migrations)
	}

	// apply missing migrations
	for _, migration := range migrations {
		if err := m.ApplyMigration(ctx, func(tx Tx) (bool, error) {
			// check if migration was already applied
			var applied bool
			if err := tx.QueryRow(ctx, "SELECT EXISTS (SELECT 1 FROM migrations WHERE id = ?)", migration.ID).Scan(&applied); err != nil {
				return false, fmt.Errorf("failed to check if migration '%s' was already applied: %w", migration.ID, err)
			} else if applied {
				return false, nil
			}
			// run migration
			if err := migration.Migrate(tx); err != nil {
				return false, fmt.Errorf("migration '%s' failed: %w", migration.ID, err)
			}
			// insert migration
			if _, err := tx.Exec(ctx, "INSERT INTO migrations (id) VALUES (?)", migration.ID); err != nil {
				return false, fmt.Errorf("failed to insert migration '%s': %w", migration.ID, err)
			}
			return true, nil
		}); err != nil {
			return fmt.Errorf("migration '%s' failed: %w", migration.ID, err)
		}
	}
	return nil
}

func execSQLFile(ctx context.Context, tx Tx, fs embed.FS, folder, filename string) error {
	path := fmt.Sprintf("migrations/%s/%s.sql", folder, filename)

	// read file
	file, err := fs.ReadFile(path)
	if err != nil {
		return fmt.Errorf("failed to read %s: %w", path, err)
	} else if len(bytes.TrimSpace(file)) == 0 {
		return nil
	}

	// execute it
	if _, err := tx.Exec(ctx, string(file)); err != nil {
		return fmt.Errorf("failed to execute %s: %w", path, err)
	}
	return nil
}

func initSchema(ctx context.Context, db *DB, fs embed.FS, identifier string, migrations []Migration) error {
	return db.Transaction(ctx, func(tx Tx) error {
		// init schema
		if err := execSQLFile(ctx, tx, fs, identifier, "schema"); err != nil {
			return fmt.Errorf("failed to execute schema: %w", err)
		}
		// insert migration ids
		for _, migration := range migrations {
			if _, err := tx.Exec(ctx, "INSERT INTO migrations (id) VALUES (?)", migration.ID); err != nil {
				return fmt.Errorf("failed to insert migration '%s': %w", migration.ID, err)
			}
		}
		return nil
	})
}

func performMigration(ctx context.Context, tx Tx, fs embed.FS, kind, migration string, logger *zap.SugaredLogger) error {
	logger.Infof("performing %s migration '%s'", kind, migration)
	if err := execSQLFile(ctx, tx, fs, kind, fmt.Sprintf("migration_%s", migration)); err != nil {
		return err
	}
	logger.Infof("migration '%s' complete", migration)
	return nil
}<|MERGE_RESOLUTION|>--- conflicted
+++ resolved
@@ -357,11 +357,16 @@
 				},
 			},
 			{
-<<<<<<< HEAD
-				ID: "00027_autopilot",
+				ID: "00027_remove_directories",
+				Migrate: func(tx Tx) error {
+					return performMigration(ctx, tx, migrationsFs, dbIdentifier, "00027_remove_directories", log)
+				},
+			},
+			{
+				ID: "00028_autopilot",
 				Migrate: func(tx Tx) error {
 					// remove all references to the autopilots table, without dropping the table
-					if err := performMigration(ctx, tx, migrationsFs, dbIdentifier, "00027_autopilot_1", log); err != nil {
+					if err := performMigration(ctx, tx, migrationsFs, dbIdentifier, "00028_autopilot_1", log); err != nil {
 						return fmt.Errorf("failed to migrate: %v", err)
 					}
 
@@ -414,12 +419,7 @@
 					}
 
 					// drop autopilots table
-					return performMigration(ctx, tx, migrationsFs, dbIdentifier, "00027_autopilot_2", log)
-=======
-				ID: "00027_remove_directories",
-				Migrate: func(tx Tx) error {
-					return performMigration(ctx, tx, migrationsFs, dbIdentifier, "00027_remove_directories", log)
->>>>>>> 52c3e6ed
+					return performMigration(ctx, tx, migrationsFs, dbIdentifier, "00028_autopilot_2", log)
 				},
 			},
 		}
