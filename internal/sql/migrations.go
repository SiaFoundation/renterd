--- conflicted
+++ resolved
@@ -396,11 +396,16 @@
 				},
 			},
 			{
-<<<<<<< HEAD
-				ID: "00031_autopilot",
+				ID: "00031_update_gouging_settings",
+				Migrate: func(tx Tx) error {
+					return performMigration(ctx, tx, migrationsFs, dbIdentifier, "00031_update_gouging_settings", log)
+				},
+			},
+			{
+				ID: "00032_autopilot",
 				Migrate: func(tx Tx) error {
 					// remove all references to the autopilots table, without dropping the table
-					if err := performMigration(ctx, tx, migrationsFs, dbIdentifier, "00031_autopilot_1", log); err != nil {
+					if err := performMigration(ctx, tx, migrationsFs, dbIdentifier, "00032_autopilot_1", log); err != nil {
 						return fmt.Errorf("failed to migrate: %v", err)
 					}
 
@@ -449,11 +454,11 @@
 					}
 
 					// drop autopilots table
-					return performMigration(ctx, tx, migrationsFs, dbIdentifier, "00031_autopilot_2", log)
-				},
-			},
-			{
-				ID: "00032_remove_contract_sets",
+					return performMigration(ctx, tx, migrationsFs, dbIdentifier, "00032_autopilot_2", log)
+				},
+			},
+			{
+				ID: "00033_remove_contract_sets",
 				Migrate: func(tx Tx) error {
 					// prepare statement to rename the buffer
 					stmt, err := tx.Prepare(ctx, "UPDATE buffered_slabs SET filename = ? WHERE filename = ?")
@@ -529,12 +534,7 @@
 					}
 
 					// perform database migration
-					return performMigration(ctx, tx, migrationsFs, dbIdentifier, "00032_remove_contract_sets", log)
-=======
-				ID: "00031_update_gouging_settings",
-				Migrate: func(tx Tx) error {
-					return performMigration(ctx, tx, migrationsFs, dbIdentifier, "00031_update_gouging_settings", log)
->>>>>>> 0c2e4c55
+					return performMigration(ctx, tx, migrationsFs, dbIdentifier, "00033_remove_contract_sets", log)
 				},
 			},
 		}
