package sql

import (
	"bytes"
	"context"
	"embed"
	"encoding/json"
	"errors"
	"fmt"
	"io"
	"os"
	"strings"
	"unicode/utf8"

	dsql "database/sql"

	"go.sia.tech/renterd/api"
	"go.sia.tech/renterd/internal/utils"
	"go.sia.tech/renterd/object"
	"go.uber.org/zap"
)

type (
	Migration struct {
		ID      string
		Migrate func(tx Tx) error
	}

	// Migrator is an interface for defining database-specific helper methods
	// required during migrations
	Migrator interface {
		ApplyMigration(ctx context.Context, fn func(tx Tx) (bool, error)) error
		CreateMigrationTable(ctx context.Context) error
		DB() *DB
	}

	MainMigrator interface {
		Migrator
		InitAutopilot(ctx context.Context, tx Tx) error
		InsertDirectories(ctx context.Context, tx Tx, bucket, path string) (int64, error)
		MakeDirsForPath(ctx context.Context, tx Tx, path string) (int64, error)
		SlabBuffers(ctx context.Context, tx Tx) ([]string, error)
		UpdateSetting(ctx context.Context, tx Tx, key, value string) error
	}
)

var (
	MainMigrations = func(ctx context.Context, m MainMigrator, migrationsFs embed.FS, log *zap.SugaredLogger) []Migration {
		dbIdentifier := "main"
		return []Migration{
			{
				ID:      "00001_init",
				Migrate: func(tx Tx) error { return ErrRunV072 },
			},
			{
				ID: "00001_object_metadata",
				Migrate: func(tx Tx) error {
					return performMigration(ctx, tx, migrationsFs, dbIdentifier, "00001_object_metadata", log)
				},
			},
			{
				ID: "00002_prune_slabs_trigger",
				Migrate: func(tx Tx) error {
					err := performMigration(ctx, tx, migrationsFs, dbIdentifier, "00002_prune_slabs_trigger", log)
					if utils.IsErr(err, ErrMySQLNoSuperPrivilege) {
						log.Warn("migration 00002_prune_slabs_trigger requires the user to have the SUPER privilege to register triggers")
					}
					return err
				},
			},
			{
				ID: "00003_idx_objects_size",
				Migrate: func(tx Tx) error {
					return performMigration(ctx, tx, migrationsFs, dbIdentifier, "00003_idx_objects_size", log)
				},
			},
			{
				ID: "00004_prune_slabs_cascade",
				Migrate: func(tx Tx) error {
					return performMigration(ctx, tx, migrationsFs, dbIdentifier, "00004_prune_slabs_cascade", log)
				},
			},
			{
				ID: "00005_zero_size_object_health",
				Migrate: func(tx Tx) error {
					return performMigration(ctx, tx, migrationsFs, dbIdentifier, "00005_zero_size_object_health", log)
				},
			},
			{
				ID: "00006_idx_objects_created_at",
				Migrate: func(tx Tx) error {
					return performMigration(ctx, tx, migrationsFs, dbIdentifier, "00006_idx_objects_created_at", log)
				},
			},
			{
				ID: "00007_host_checks",
				Migrate: func(tx Tx) error {
					return performMigration(ctx, tx, migrationsFs, dbIdentifier, "00007_host_checks", log)
				},
			},
			{
				ID: "00008_directories",
				Migrate: func(tx Tx) error {
					if err := performMigration(ctx, tx, migrationsFs, dbIdentifier, "00008_directories_1", log); err != nil {
						return fmt.Errorf("failed to migrate: %v", err)
					}
					// helper type
					type obj struct {
						ID       uint
						ObjectID string
					}
					// loop over all objects and deduplicate dirs to create
					log.Info("beginning post-migration directory creation, this might take a while")
					batchSize := 10000
					processedDirs := make(map[string]struct{})
					for offset := 0; ; offset += batchSize {
						if offset > 0 && offset%batchSize == 0 {
							log.Infof("processed %v objects", offset)
						}
						var objBatch []obj
						rows, err := tx.Query(ctx, "SELECT id, object_id FROM objects ORDER BY id LIMIT ? OFFSET ?", batchSize, offset)
						if err != nil {
							return fmt.Errorf("failed to fetch objects: %v", err)
						}
						for rows.Next() {
							var o obj
							if err := rows.Scan(&o.ID, &o.ObjectID); err != nil {
								_ = rows.Close()
								return fmt.Errorf("failed to scan object: %v", err)
							}
							objBatch = append(objBatch, o)
						}
						if err := rows.Close(); err != nil {
							return fmt.Errorf("failed to close rows: %v", err)
						}
						if len(objBatch) == 0 {
							break // done
						}
						for _, obj := range objBatch {
							// check if dir was processed
							dir := "" // root
							if i := strings.LastIndex(obj.ObjectID, "/"); i > -1 {
								dir = obj.ObjectID[:i+1]
							}
							_, exists := processedDirs[dir]
							if exists {
								continue // already processed
							}
							processedDirs[dir] = struct{}{}

							// process
							dirID, err := m.MakeDirsForPath(ctx, tx, obj.ObjectID)
							if err != nil {
								return fmt.Errorf("failed to create directory %s: %w", obj.ObjectID, err)
							}

							if _, err := tx.Exec(ctx, `
							UPDATE objects
							SET db_directory_id = ?
							WHERE object_id LIKE ? AND
							SUBSTR(object_id, 1, ?) = ? AND
							INSTR(SUBSTR(object_id, ?), '/') = 0
						`,
								dirID,
								dir+"%",
								utf8.RuneCountInString(dir), dir,
								utf8.RuneCountInString(dir)+1); err != nil {
								return fmt.Errorf("failed to update object %s: %w", obj.ObjectID, err)
							}
						}
					}
					log.Info("post-migration directory creation complete")
					if err := performMigration(ctx, tx, migrationsFs, dbIdentifier, "00008_directories_2", log); err != nil {
						return fmt.Errorf("failed to migrate: %v", err)
					}
					return nil
				},
			},
			{
				ID: "00009_json_settings",
				Migrate: func(tx Tx) error {
					return performMigration(ctx, tx, migrationsFs, dbIdentifier, "00009_json_settings", log)
				},
			},
			{
				ID: "00010_webhook_headers",
				Migrate: func(tx Tx) error {
					return performMigration(ctx, tx, migrationsFs, dbIdentifier, "00010_webhook_headers", log)
				},
			},
			{
				ID: "00011_host_subnets",
				Migrate: func(tx Tx) error {
					return performMigration(ctx, tx, migrationsFs, dbIdentifier, "00011_host_subnets", log)
				},
			},
			{
				ID: "00012_peer_store",
				Migrate: func(tx Tx) error {
					return performMigration(ctx, tx, migrationsFs, dbIdentifier, "00012_peer_store", log)
				},
			},
			{
				ID: "00013_coreutils_wallet",
				Migrate: func(tx Tx) error {
					return performMigration(ctx, tx, migrationsFs, dbIdentifier, "00013_coreutils_wallet", log)
				},
			},
			{
				ID: "00014_hosts_resolvedaddresses",
				Migrate: func(tx Tx) error {
					return performMigration(ctx, tx, migrationsFs, dbIdentifier, "00014_hosts_resolvedaddresses", log)
				},
			},
			{
				ID: "00015_reset_drift",
				Migrate: func(tx Tx) error {
					return performMigration(ctx, tx, migrationsFs, dbIdentifier, "00015_reset_drift", log)
				},
			},
			{
				ID: "00016_account_owner",
				Migrate: func(tx Tx) error {
					return performMigration(ctx, tx, migrationsFs, dbIdentifier, "00016_account_owner", log)
				},
			},
			{
				ID: "00017_unix_ms",
				Migrate: func(tx Tx) error {
					return performMigration(ctx, tx, migrationsFs, dbIdentifier, "00017_unix_ms", log)
				},
			},
			{
				ID: "00018_directory_buckets",
				Migrate: func(tx Tx) error {
					// recreate the directories table
					if err := performMigration(ctx, tx, migrationsFs, dbIdentifier, "00018_directory_buckets_1", log); err != nil {
						return fmt.Errorf("failed to migrate: %v", err)
					}

					// fetch all objects
					type obj struct {
						ID     int64
						Path   string
						Bucket string
					}

					rows, err := tx.Query(ctx, "SELECT o.id, o.object_id, b.name FROM objects o INNER JOIN buckets b ON o.db_bucket_id = b.id")
					if err != nil {
						return fmt.Errorf("failed to fetch objects: %w", err)
					}
					defer rows.Close()

					var objects []obj
					for rows.Next() {
						var o obj
						if err := rows.Scan(&o.ID, &o.Path, &o.Bucket); err != nil {
							return fmt.Errorf("failed to scan object: %w", err)
						}
						objects = append(objects, o)
					}

					// re-insert directories and collect object updates
					memo := make(map[string]int64)
					updates := make(map[int64]int64)
					for _, o := range objects {
						// build path directories
						dirs := object.Directories(o.Path)
						last := dirs[len(dirs)-1]
						if _, ok := memo[last]; ok {
							updates[o.ID] = memo[last]
							continue
						}

						// insert directories
						dirID, err := m.InsertDirectories(ctx, tx, o.Bucket, o.Path)
						if err != nil {
							return fmt.Errorf("failed to create directory %s in bucket %s: %w", o.Path, o.Bucket, err)
						}
						updates[o.ID] = dirID
						memo[last] = dirID
					}

					// prepare an update statement
					stmt, err := tx.Prepare(ctx, "UPDATE objects SET db_directory_id = ? WHERE id = ?")
					if err != nil {
						return fmt.Errorf("failed to prepare update statement: %w", err)
					}
					defer stmt.Close()

					// update all objects
					for id, dirID := range updates {
						if _, err := stmt.Exec(ctx, dirID, id); err != nil {
							return fmt.Errorf("failed to update object %d: %w", id, err)
						}
					}

					// re-add the foreign key check (only for MySQL)
					return performMigration(ctx, tx, migrationsFs, dbIdentifier, "00018_directory_buckets_2", log)
				},
			},
			{
				ID: "00018_gouging_units", // NOTE: duplicate ID (00018) due to directories hotfix
				Migrate: func(tx Tx) error {
					return performMigration(ctx, tx, migrationsFs, dbIdentifier, "00018_gouging_units", log)
				},
			},
			{
				ID: "00019_settings",
				Migrate: func(tx Tx) error {
					return performMigration(ctx, tx, migrationsFs, dbIdentifier, "00019_settings", log)
				},
			},
			{
				ID: "00019_scan_reset",
				Migrate: func(tx Tx) error {
					return performMigration(ctx, tx, migrationsFs, dbIdentifier, "00019_scan_reset", log)
				},
			}, // NOTE: duplicate ID (00019) due to updating core deps directly on master
			{
				ID: "00020_idx_db_directory",
				Migrate: func(tx Tx) error {
					return performMigration(ctx, tx, migrationsFs, dbIdentifier, "00020_idx_db_directory", log)
				},
			},
			{
				ID: "00021_archived_contracts",
				Migrate: func(tx Tx) error {
					return performMigration(ctx, tx, migrationsFs, dbIdentifier, "00021_archived_contracts", log)
				},
			},
			{
				ID: "00022_remove_triggers",
				Migrate: func(tx Tx) error {
					return performMigration(ctx, tx, migrationsFs, dbIdentifier, "00022_remove_triggers", log)
				},
			},
			{
				ID: "00023_key_prefix",
				Migrate: func(tx Tx) error {
					return performMigration(ctx, tx, migrationsFs, dbIdentifier, "00023_key_prefix", log)
				},
			},
			{
				ID: "00024_contract_v2",
				Migrate: func(tx Tx) error {
					return performMigration(ctx, tx, migrationsFs, dbIdentifier, "00024_contract_v2", log)
				},
			},
			{
				ID: "00025_latest_host",
				Migrate: func(tx Tx) error {
					return performMigration(ctx, tx, migrationsFs, dbIdentifier, "00025_latest_host", log)
				},
			},
			{
				ID: "00026_key_prefix",
				Migrate: func(tx Tx) error {
					return performMigration(ctx, tx, migrationsFs, dbIdentifier, "00026_key_prefix", log)
				},
			},
			{
<<<<<<< HEAD
				ID: "00027_contract_usability",
				Migrate: func(tx Tx) error {
					return performMigration(ctx, tx, migrationsFs, dbIdentifier, "00027_contract_usability", log)
				},
			},
			{
				ID: "00028_autopilot",
				Migrate: func(tx Tx) error {
					// remove all references to the autopilots table, without dropping the table
					if err := performMigration(ctx, tx, migrationsFs, dbIdentifier, "00028_autopilot_1", log); err != nil {
=======
				ID: "00027_remove_directories",
				Migrate: func(tx Tx) error {
					return performMigration(ctx, tx, migrationsFs, dbIdentifier, "00027_remove_directories", log)
				},
			},
			{
				ID: "00028_contract_usability",
				Migrate: func(tx Tx) error {
					return performMigration(ctx, tx, migrationsFs, dbIdentifier, "00028_contract_usability", log)
				},
			},
			{
				ID: "00029_autopilot",
				Migrate: func(tx Tx) error {
					// remove all references to the autopilots table, without dropping the table
					if err := performMigration(ctx, tx, migrationsFs, dbIdentifier, "00029_autopilot_1", log); err != nil {
>>>>>>> a7428a01
						return fmt.Errorf("failed to migrate: %v", err)
					}

					// make sure the autopilot config is initialized
					if err := m.InitAutopilot(ctx, tx); err != nil {
						return fmt.Errorf("failed to initialize autopilot: %w", err)
					}

					// fetch existing autopilot and override the blank config
					var cfgraw []byte
					var period uint64
					var cfg api.AutopilotConfig
					err := tx.QueryRow(ctx, `SELECT config, current_period FROM autopilots WHERE identifier = "autopilot"`).Scan(&cfgraw, &period)
					if errors.Is(dsql.ErrNoRows, err) {
						log.Warn("existing autopilot not found, the autopilot will be recreated with default values and the period will be reset")
					} else if err := json.Unmarshal(cfgraw, &cfg); err != nil {
						log.Warnf("existing autopilot config not valid JSON, err %v", err)
					} else {
						var enabled bool
						if err := cfg.Contracts.Validate(); err != nil {
							log.Warnf("existing contracts config is invalid, autopilot will be disabled, err: %v", err)
						} else if err := cfg.Hosts.Validate(); err != nil {
							log.Warnf("existing hosts config is invalid, autopilot will be disabled, err: %v", err)
						} else {
							enabled = true
						}
						res, err := tx.Exec(ctx, `UPDATE autopilot_config SET enabled = ?, current_period = ?, contracts_amount = ?, contracts_period = ?, contracts_renew_window = ?, contracts_download = ?, contracts_upload = ?, contracts_storage = ?, contracts_prune = ?, hosts_allow_redundant_ips = ?, hosts_max_downtime_hours = ?, hosts_min_protocol_version = ?, hosts_max_consecutive_scan_failures = ? WHERE id = ?`,
							enabled,
							period,
							cfg.Contracts.Amount,
							cfg.Contracts.Period,
							cfg.Contracts.RenewWindow,
							cfg.Contracts.Download,
							cfg.Contracts.Upload,
							cfg.Contracts.Storage,
							cfg.Contracts.Prune,
							cfg.Hosts.AllowRedundantIPs,
							cfg.Hosts.MaxDowntimeHours,
							cfg.Hosts.MinProtocolVersion,
							cfg.Hosts.MaxConsecutiveScanFailures,
							AutopilotID)
						if err != nil {
							return fmt.Errorf("failed to update autopilot config: %w", err)
						} else if n, err := res.RowsAffected(); err != nil {
							return fmt.Errorf("failed to fetch rows affected: %w", err)
						} else if n == 0 {
							return fmt.Errorf("failed to override blank autopilot config not found")
						}
					}

					// drop autopilots table
<<<<<<< HEAD
					return performMigration(ctx, tx, migrationsFs, dbIdentifier, "00028_autopilot_2", log)
				},
			},
			{
				ID: "00029_slab_buffers",
				Migrate: func(tx Tx) error {
					// prepare statement to rename the buffer
					stmt, err := tx.Prepare(ctx, "UPDATE slab_buffers SET filename = ? WHERE filename = ?")
					if err != nil {
						return fmt.Errorf("failed to prepare update statement: %w", err)
					}
					defer stmt.Close()

					// prepare a helper to safely copy and sync the file
					copyBuffer := func(buffer string) (string, error) {
						parts := strings.Split(buffer, "-")
						if len(parts) != 4 {
							return "", fmt.Errorf("invalid buffer filename '%s'", buffer)
						}

						src, err := os.Open(buffer)
						if err != nil {
							return "", fmt.Errorf("failed to open buffer: %w", err)
						}
						defer src.Close()

						dstFile, err := os.Create(strings.Join(parts[1:], "-"))
						if err != nil {
							return "", fmt.Errorf("failed to create destination buffer: %w", err)
						}
						defer dstFile.Close()

						_, err = io.Copy(dstFile, src)
						if err != nil {
							return "", fmt.Errorf("failed to copy buffer: %w", err)
						}

						err = dstFile.Sync()
						if err != nil {
							return "", fmt.Errorf("failed to sync buffer: %w", err)
						}

						return dstFile.Name(), nil
					}

					// fetch all buffers
					buffers, err := m.SlabBuffers(ctx, tx)
					if err != nil {
						return err
					}

					// copy all buffers
					for _, buffer := range buffers {
						if dst, err := copyBuffer(buffer); err != nil {
							return fmt.Errorf("failed to copy buffer '%s': %w", buffer, err)
						} else if res, err := stmt.Exec(ctx, buffer, dst); err != nil {
							return fmt.Errorf("failed to update buffer '%s': %w", buffer, err)
						} else if n, err := res.RowsAffected(); err != nil {
							return fmt.Errorf("failed to fetch rows affected: %w", err)
						} else if n != 1 {
							return fmt.Errorf("failed to update buffer '%s': %w", buffer, err)
						}
					}
					// remove original buffers
					for _, buffer := range buffers {
						if err := os.Remove(buffer); err != nil {
							return fmt.Errorf("failed to remove buffer '%s': %w", buffer, err)
						}
					}

					// perform database migration
					return performMigration(ctx, tx, migrationsFs, dbIdentifier, "00029_slab_buffers", log)
=======
					return performMigration(ctx, tx, migrationsFs, dbIdentifier, "00029_autopilot_2", log)
>>>>>>> a7428a01
				},
			},
		}
	}
	MetricsMigrations = func(ctx context.Context, migrationsFs embed.FS, log *zap.SugaredLogger) []Migration {
		dbIdentifier := "metrics"
		return []Migration{
			{
				ID:      "00001_init",
				Migrate: func(tx Tx) error { return ErrRunV072 },
			},
			{
				ID: "00001_idx_contracts_fcid_timestamp",
				Migrate: func(tx Tx) error {
					return performMigration(ctx, tx, migrationsFs, dbIdentifier, "00001_idx_contracts_fcid_timestamp", log)
				},
			},
			{
				ID: "00002_idx_wallet_metrics_immature",
				Migrate: func(tx Tx) error {
					return performMigration(ctx, tx, migrationsFs, dbIdentifier, "00002_idx_wallet_metrics_immature", log)
				},
			},
			{
				ID: "00003_unix_ms",
				Migrate: func(tx Tx) error {
					return performMigration(ctx, tx, migrationsFs, dbIdentifier, "00003_unix_ms", log)
				},
			},
			{
				ID: "00004_contract_spending",
				Migrate: func(tx Tx) error {
					return performMigration(ctx, tx, migrationsFs, dbIdentifier, "00004_contract_spending", log)
				},
			},
		}
	}
)

func PerformMigrations(ctx context.Context, m Migrator, fs embed.FS, identifier string, migrations []Migration) error {
	// try to create migrations table
	err := m.CreateMigrationTable(ctx)
	if err != nil {
		return fmt.Errorf("failed to create migrations table: %w", err)
	}

	// check if the migrations table is empty
	var isEmpty bool
	if err := m.DB().QueryRow(ctx, "SELECT COUNT(*) = 0 FROM migrations").Scan(&isEmpty); err != nil {
		return fmt.Errorf("failed to count rows in migrations table: %w", err)
	} else if isEmpty {
		// table is empty, init schema
		return initSchema(ctx, m.DB(), fs, identifier, migrations)
	}

	// apply missing migrations
	for _, migration := range migrations {
		if err := m.ApplyMigration(ctx, func(tx Tx) (bool, error) {
			// check if migration was already applied
			var applied bool
			if err := tx.QueryRow(ctx, "SELECT EXISTS (SELECT 1 FROM migrations WHERE id = ?)", migration.ID).Scan(&applied); err != nil {
				return false, fmt.Errorf("failed to check if migration '%s' was already applied: %w", migration.ID, err)
			} else if applied {
				return false, nil
			}
			// run migration
			if err := migration.Migrate(tx); err != nil {
				return false, fmt.Errorf("migration '%s' failed: %w", migration.ID, err)
			}
			// insert migration
			if _, err := tx.Exec(ctx, "INSERT INTO migrations (id) VALUES (?)", migration.ID); err != nil {
				return false, fmt.Errorf("failed to insert migration '%s': %w", migration.ID, err)
			}
			return true, nil
		}); err != nil {
			return fmt.Errorf("migration '%s' failed: %w", migration.ID, err)
		}
	}
	return nil
}

func execSQLFile(ctx context.Context, tx Tx, fs embed.FS, folder, filename string) error {
	path := fmt.Sprintf("migrations/%s/%s.sql", folder, filename)

	// read file
	file, err := fs.ReadFile(path)
	if err != nil {
		return fmt.Errorf("failed to read %s: %w", path, err)
	} else if len(bytes.TrimSpace(file)) == 0 {
		return nil
	}

	// execute it
	if _, err := tx.Exec(ctx, string(file)); err != nil {
		return fmt.Errorf("failed to execute %s: %w", path, err)
	}
	return nil
}

func initSchema(ctx context.Context, db *DB, fs embed.FS, identifier string, migrations []Migration) error {
	return db.Transaction(ctx, func(tx Tx) error {
		// init schema
		if err := execSQLFile(ctx, tx, fs, identifier, "schema"); err != nil {
			return fmt.Errorf("failed to execute schema: %w", err)
		}
		// insert migration ids
		for _, migration := range migrations {
			if _, err := tx.Exec(ctx, "INSERT INTO migrations (id) VALUES (?)", migration.ID); err != nil {
				return fmt.Errorf("failed to insert migration '%s': %w", migration.ID, err)
			}
		}
		return nil
	})
}

func performMigration(ctx context.Context, tx Tx, fs embed.FS, kind, migration string, logger *zap.SugaredLogger) error {
	logger.Infof("performing %s migration '%s'", kind, migration)
	if err := execSQLFile(ctx, tx, fs, kind, fmt.Sprintf("migration_%s", migration)); err != nil {
		return err
	}
	logger.Infof("migration '%s' complete", migration)
	return nil
}<|MERGE_RESOLUTION|>--- conflicted
+++ resolved
@@ -360,18 +360,6 @@
 				},
 			},
 			{
-<<<<<<< HEAD
-				ID: "00027_contract_usability",
-				Migrate: func(tx Tx) error {
-					return performMigration(ctx, tx, migrationsFs, dbIdentifier, "00027_contract_usability", log)
-				},
-			},
-			{
-				ID: "00028_autopilot",
-				Migrate: func(tx Tx) error {
-					// remove all references to the autopilots table, without dropping the table
-					if err := performMigration(ctx, tx, migrationsFs, dbIdentifier, "00028_autopilot_1", log); err != nil {
-=======
 				ID: "00027_remove_directories",
 				Migrate: func(tx Tx) error {
 					return performMigration(ctx, tx, migrationsFs, dbIdentifier, "00027_remove_directories", log)
@@ -388,7 +376,6 @@
 				Migrate: func(tx Tx) error {
 					// remove all references to the autopilots table, without dropping the table
 					if err := performMigration(ctx, tx, migrationsFs, dbIdentifier, "00029_autopilot_1", log); err != nil {
->>>>>>> a7428a01
 						return fmt.Errorf("failed to migrate: %v", err)
 					}
 
@@ -440,12 +427,11 @@
 					}
 
 					// drop autopilots table
-<<<<<<< HEAD
-					return performMigration(ctx, tx, migrationsFs, dbIdentifier, "00028_autopilot_2", log)
-				},
-			},
-			{
-				ID: "00029_slab_buffers",
+					return performMigration(ctx, tx, migrationsFs, dbIdentifier, "00029_autopilot_2", log)
+				},
+			},
+			{
+				ID: "00030_remove_contract_sets",
 				Migrate: func(tx Tx) error {
 					// prepare statement to rename the buffer
 					stmt, err := tx.Prepare(ctx, "UPDATE slab_buffers SET filename = ? WHERE filename = ?")
@@ -512,10 +498,7 @@
 					}
 
 					// perform database migration
-					return performMigration(ctx, tx, migrationsFs, dbIdentifier, "00029_slab_buffers", log)
-=======
-					return performMigration(ctx, tx, migrationsFs, dbIdentifier, "00029_autopilot_2", log)
->>>>>>> a7428a01
+					return performMigration(ctx, tx, migrationsFs, dbIdentifier, "00030_remove_contract_sets", log)
 				},
 			},
 		}
