--- conflicted
+++ resolved
@@ -219,11 +219,6 @@
 				},
 			},
 			{
-<<<<<<< HEAD
-				ID: "00018_archived_contracts",
-				Migrate: func(tx Tx) error {
-					return performMigration(ctx, tx, migrationsFs, dbIdentifier, "00018_archived_contracts", log)
-=======
 				ID: "00018_gouging_units",
 				Migrate: func(tx Tx) error {
 					return performMigration(ctx, tx, migrationsFs, dbIdentifier, "00018_gouging_units", log)
@@ -239,7 +234,12 @@
 				ID: "00020_idx_db_directory",
 				Migrate: func(tx Tx) error {
 					return performMigration(ctx, tx, migrationsFs, dbIdentifier, "00020_idx_db_directory", log)
->>>>>>> 61ab4646
+				},
+			},
+			{
+				ID: "00021_archived_contracts",
+				Migrate: func(tx Tx) error {
+					return performMigration(ctx, tx, migrationsFs, dbIdentifier, "00021_archived_contracts", log)
 				},
 			},
 		}
