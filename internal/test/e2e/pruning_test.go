package e2e

import (
	"bytes"
	"context"
	"fmt"
	"math"
	"strings"
	"testing"
	"time"

	"go.sia.tech/core/types"
	"go.sia.tech/renterd/api"
	"go.sia.tech/renterd/internal/test"
)

func TestHostPruning(t *testing.T) {
	if testing.Short() {
		t.SkipNow()
	}

	// create a new test cluster
<<<<<<< HEAD
	cluster := newTestCluster(t, clusterOptsDefault)
=======
	cluster := newTestCluster(t, testClusterOptions{hosts: 1})
>>>>>>> c91020f9
	defer cluster.Shutdown()

	// convenience variables
	b := cluster.Bus
	a := cluster.Autopilot
	tt := cluster.tt

	// create a helper function that records n failed interactions
	now := time.Now()
	recordFailedInteractions := func(n int, hk types.PublicKey) {
		t.Helper()
		his := make([]api.HostScan, n)
		for i := 0; i < n; i++ {
			now = now.Add(time.Hour).Add(time.Minute) // 1m leeway
			his[i] = api.HostScan{
				HostKey:   hk,
				Timestamp: now,
				Success:   false,
			}
		}
		tt.OK(b.RecordHostScans(context.Background(), his))
	}

<<<<<<< HEAD
	// add a host
	hosts := cluster.AddHosts(1)
	h1 := hosts[0]

	// fetch the host
	h, err := b.Host(context.Background(), h1.PublicKey())
	tt.OK(err)

	// scan the host (lastScan needs to be > 0 for downtime to start counting)
	tt.OKAll(w.RHPScan(context.Background(), h1.PublicKey(), h.NetAddress, 0))

	// shut down the worker manually, this will flush any interactions
	cluster.ShutdownWorker(context.Background())

	// remove the host from the cluster
=======
	// shut down the worker manually, this will flush any interactions
	cluster.ShutdownWorker(context.Background())

	// remove it from the cluster manually
	h1 := cluster.hosts[0]
>>>>>>> c91020f9
	cluster.RemoveHost(h1)

	// record 9 failed interactions, right before the pruning threshold, and
	// wait for the autopilot loop to finish at least once
	recordFailedInteractions(9, h1.PublicKey())

	// trigger the autopilot
	tt.OKAll(a.Trigger(true))

	// assert the host was not pruned
	hostss, err := b.Hosts(context.Background(), api.GetHostsOptions{})
	tt.OK(err)
	if len(hostss) != 1 {
		t.Fatal("host was pruned")
	}

	// record one more failed interaction, this should push the host over the
	// pruning threshold
	recordFailedInteractions(1, h1.PublicKey())

	// assert the host was pruned
	tt.Retry(10, time.Second, func() error {
		hostss, err = b.Hosts(context.Background(), api.GetHostsOptions{})
		tt.OK(err)
		if len(hostss) != 0 {
			a.Trigger(true) // trigger autopilot
			return fmt.Errorf("host was not pruned, %+v", hostss[0].Interactions)
		}
		return nil
	})

	// assert validation on MaxDowntimeHours
	ap, err := b.Autopilot(context.Background(), api.DefaultAutopilotID)
	tt.OK(err)

	ap.Config.Hosts.MaxDowntimeHours = 99*365*24 + 1 // exceed by one
	if err = b.UpdateAutopilot(context.Background(), api.Autopilot{ID: t.Name(), Config: ap.Config}); !strings.Contains(err.Error(), api.ErrMaxDowntimeHoursTooHigh.Error()) {
		t.Fatal(err)
	}
	ap.Config.Hosts.MaxDowntimeHours = 99 * 365 * 24 // allowed max
	tt.OK(b.UpdateAutopilot(context.Background(), api.Autopilot{ID: t.Name(), Config: ap.Config}))
}

func TestSectorPruning(t *testing.T) {
	if testing.Short() {
		t.SkipNow()
	}

	// create a cluster
	cluster := newTestCluster(t, clusterOptsDefault)
	defer cluster.Shutdown()

	// add a helper to check whether a root is in a given slice
	hasRoot := func(roots []types.Hash256, root types.Hash256) bool {
		for _, r := range roots {
			if r == root {
				return true
			}
		}
		return false
	}

	// convenience variables
	cfg := test.AutopilotConfig
	rs := test.RedundancySettings
	w := cluster.Worker
	b := cluster.Bus
	tt := cluster.tt

	numObjects := 10

	// add hosts
	hosts := cluster.AddHostsBlocking(int(cfg.Contracts.Amount))

	// wait until we have accounts
	cluster.WaitForAccounts()

	// wait until we have a contract set
	cluster.WaitForContractSetContracts(cfg.Contracts.Set, int(cfg.Contracts.Amount))

	// add several objects
	for i := 0; i < numObjects; i++ {
		filename := fmt.Sprintf("obj_%d", i)
		tt.OKAll(w.UploadObject(context.Background(), bytes.NewReader([]byte(filename)), api.DefaultBucketName, filename, api.UploadObjectOptions{}))
	}

	// shut down the autopilot to prevent it from interfering
	cluster.ShutdownAutopilot(context.Background())

	// create a contracts dict
	contracts, err := b.Contracts(context.Background(), api.ContractsOpts{})
	tt.OK(err)

	// compare database against roots returned by the host
	var n int
	for _, c := range contracts {
		dbRoots, _, err := b.ContractRoots(context.Background(), c.ID)
		tt.OK(err)
		cRoots, err := w.RHPContractRoots(context.Background(), c.ID)
		tt.OK(err)
		if len(dbRoots) != len(cRoots) {
			t.Fatal("unexpected number of roots", dbRoots, cRoots)
		}
		for _, root := range dbRoots {
			if !hasRoot(cRoots, root) {
				t.Fatal("missing root", dbRoots, cRoots)
			}
		}
		n += len(cRoots)
	}
	if n != rs.TotalShards*numObjects {
		t.Fatal("unexpected number of roots", n)
	}

	// sleep for a bit to ensure spending records get flushed
	time.Sleep(3 * testBusFlushInterval)

	// assert prunable data is 0
	res, err := b.PrunableData(context.Background())
	tt.OK(err)
	if res.TotalPrunable != 0 {
		t.Fatal("expected 0 prunable data", n)
	}

	// delete every other object
	for i := 0; i < numObjects; i += 2 {
		filename := fmt.Sprintf("obj_%d", i)
		tt.OK(b.DeleteObject(context.Background(), api.DefaultBucketName, filename, api.DeleteObjectOptions{}))
	}

	// assert amount of prunable data
	tt.Retry(100, 100*time.Millisecond, func() error {
		res, err = b.PrunableData(context.Background())
		tt.OK(err)
		if res.TotalPrunable != uint64(math.Ceil(float64(numObjects)/2))*rs.SlabSize() {
			return fmt.Errorf("unexpected prunable data %v", n)
		}
		return nil
	})

	// prune all contracts
	for _, c := range contracts {
		tt.OKAll(w.RHPPruneContract(context.Background(), c.ID, 0))
	}

	// assert spending records were updated and prunable data is 0
	tt.Retry(10, testBusFlushInterval, func() error {
		res, err := b.PrunableData(context.Background())
		tt.OK(err)
		if res.TotalPrunable != 0 {
			return fmt.Errorf("unexpected prunable data: %d", n)
		}
		return nil
	})

	// assert spending was updated
	for _, c := range contracts {
		c, err := b.Contract(context.Background(), c.ID)
		tt.OK(err)
		if c.Spending.SectorRoots.IsZero() {
			t.Fatal("spending record not updated")
		}
		if c.Spending.Deletions.IsZero() {
			t.Fatal("spending record not updated")
		}
	}

	// delete other object
	for i := 1; i < numObjects; i += 2 {
		filename := fmt.Sprintf("obj_%d", i)
		tt.OK(b.DeleteObject(context.Background(), api.DefaultBucketName, filename, api.DeleteObjectOptions{}))
	}

	// sleep for a bit to ensure spending records get flushed
	time.Sleep(3 * testBusFlushInterval)

	// assert amount of prunable data
	res, err = b.PrunableData(context.Background())
	tt.OK(err)
	if res.TotalPrunable == 0 {
		t.Fatal("expected prunable data")
	}

	// update the host settings so it's gouging
	host := hosts[0]
	settings := host.settings.Settings()
	settings.IngressPrice = types.Siacoins(1)
	settings.EgressPrice = types.Siacoins(1)
	settings.BaseRPCPrice = types.Siacoins(1)
	tt.OK(host.UpdateSettings(settings))

	// find the corresponding contract
	var c api.ContractMetadata
	for _, c = range contracts {
		if c.HostKey == host.PublicKey() {
			break
		}
	}

	// prune the contract and assert it threw a gouging error
	_, _, err = w.RHPPruneContract(context.Background(), c.ID, 0)
	if err == nil || !strings.Contains(err.Error(), "gouging") {
		t.Fatal("expected gouging error", err)
	}
}<|MERGE_RESOLUTION|>--- conflicted
+++ resolved
@@ -20,11 +20,7 @@
 	}
 
 	// create a new test cluster
-<<<<<<< HEAD
-	cluster := newTestCluster(t, clusterOptsDefault)
-=======
 	cluster := newTestCluster(t, testClusterOptions{hosts: 1})
->>>>>>> c91020f9
 	defer cluster.Shutdown()
 
 	// convenience variables
@@ -48,29 +44,11 @@
 		tt.OK(b.RecordHostScans(context.Background(), his))
 	}
 
-<<<<<<< HEAD
-	// add a host
-	hosts := cluster.AddHosts(1)
-	h1 := hosts[0]
-
-	// fetch the host
-	h, err := b.Host(context.Background(), h1.PublicKey())
-	tt.OK(err)
-
-	// scan the host (lastScan needs to be > 0 for downtime to start counting)
-	tt.OKAll(w.RHPScan(context.Background(), h1.PublicKey(), h.NetAddress, 0))
-
 	// shut down the worker manually, this will flush any interactions
 	cluster.ShutdownWorker(context.Background())
 
-	// remove the host from the cluster
-=======
-	// shut down the worker manually, this will flush any interactions
-	cluster.ShutdownWorker(context.Background())
-
 	// remove it from the cluster manually
 	h1 := cluster.hosts[0]
->>>>>>> c91020f9
 	cluster.RemoveHost(h1)
 
 	// record 9 failed interactions, right before the pruning threshold, and
