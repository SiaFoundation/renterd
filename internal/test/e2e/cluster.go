package e2e

import (
	"bytes"
	"context"
	"encoding/hex"
	"errors"
	"fmt"
	"net"
	"net/http"
	"os"
	"path/filepath"
	"sync"
	"testing"
	"time"

	"github.com/minio/minio-go/v7"
	"gitlab.com/NebulousLabs/encoding"
	"go.sia.tech/core/consensus"
	"go.sia.tech/core/types"
<<<<<<< HEAD
	"go.sia.tech/coreutils/testutil"
=======
	"go.sia.tech/coreutils"
	"go.sia.tech/coreutils/chain"
>>>>>>> b553df94
	"go.sia.tech/jape"
	"go.sia.tech/renterd/api"
	"go.sia.tech/renterd/autopilot"
	"go.sia.tech/renterd/build"
	"go.sia.tech/renterd/bus"
	"go.sia.tech/renterd/chain"
	"go.sia.tech/renterd/config"
	"go.sia.tech/renterd/internal/node"
	"go.sia.tech/renterd/internal/test"
	"go.sia.tech/renterd/stores"
	"go.sia.tech/renterd/worker/s3"
	"go.uber.org/zap"
	"go.uber.org/zap/zapcore"
	"gorm.io/gorm"
	"lukechampine.com/frand"

	"go.sia.tech/renterd/worker"
	stypes "go.sia.tech/siad/types"
	gormlogger "gorm.io/gorm/logger"
	"moul.io/zapgorm2"
)

const (
	testBusFlushInterval   = 100 * time.Millisecond
<<<<<<< HEAD
	testBusPersistInterval = 100 * time.Millisecond
=======
	testBusPersistInterval = 2 * time.Second
>>>>>>> b553df94
)

var (
	clusterOptsDefault  = testClusterOptions{}
	clusterOptNoFunding = false
)

// TestCluster is a helper type that allows for easily creating a number of
// nodes connected to each other and ready for testing.
type TestCluster struct {
	hosts []*Host

	Autopilot *autopilot.Client
	Bus       *bus.Client
	Worker    *worker.Client
	S3        *minio.Client
	S3Core    *minio.Core

	workerShutdownFns    []func(context.Context) error
	busShutdownFns       []func(context.Context) error
	autopilotShutdownFns []func(context.Context) error
	s3ShutdownFns        []func(context.Context) error

	network *consensus.Network
	cm      *chain.Manager
<<<<<<< HEAD
	cs      *chain.Subscriber
=======
>>>>>>> b553df94
	apID    string
	dbName  string
	dir     string
	logger  *zap.Logger
	tt      test.TT
	wk      types.PrivateKey
	wg      sync.WaitGroup
}

func (tc *TestCluster) ShutdownAutopilot(ctx context.Context) {
	tc.tt.Helper()
	for _, fn := range tc.autopilotShutdownFns {
		tc.tt.OK(fn(ctx))
	}
	tc.autopilotShutdownFns = nil
}

func (tc *TestCluster) ShutdownWorker(ctx context.Context) {
	tc.tt.Helper()
	for _, fn := range tc.workerShutdownFns {
		tc.tt.OK(fn(ctx))
	}
	tc.workerShutdownFns = nil
}

func (tc *TestCluster) ShutdownBus(ctx context.Context) {
	tc.tt.Helper()
	for _, fn := range tc.busShutdownFns {
		tc.tt.OK(fn(ctx))
	}
	tc.busShutdownFns = nil
}

func (tc *TestCluster) ShutdownS3(ctx context.Context) {
	tc.tt.Helper()
	for _, fn := range tc.s3ShutdownFns {
		tc.tt.OK(fn(ctx))
	}
	tc.s3ShutdownFns = nil
}

// randomPassword creates a random 32 byte password encoded as a string.
func randomPassword() string {
	return hex.EncodeToString(frand.Bytes(32))
}

// Reboot simulates a reboot of the cluster by calling Shutdown and creating a
// new cluster using the same settings as the previous one.
// NOTE: Simulating a reboot means that the hosts stay active and are not
// restarted.
func (c *TestCluster) Reboot(t *testing.T) *TestCluster {
	c.tt.Helper()
	hosts := c.hosts
	c.hosts = nil
	c.Shutdown()

	newCluster := newTestCluster(t, testClusterOptions{
		dir:       c.dir,
		dbName:    c.dbName,
		logger:    c.logger,
		funding:   &clusterOptNoFunding,
		walletKey: &c.wk,
	})
	newCluster.hosts = hosts
	return newCluster
}

// AutopilotConfig returns the autopilot's config and current period.
func (c *TestCluster) AutopilotConfig(ctx context.Context) (api.AutopilotConfig, uint64) {
	c.tt.Helper()
	ap, err := c.Bus.Autopilot(ctx, c.apID)
	c.tt.OK(err)
	return ap.Config, ap.CurrentPeriod
}

// UpdateAutopilotConfig updates the cluster's autopilot with given config.
func (c *TestCluster) UpdateAutopilotConfig(ctx context.Context, cfg api.AutopilotConfig) {
	c.tt.Helper()
	c.tt.OK(c.Bus.UpdateAutopilot(ctx, api.Autopilot{
		ID:     c.apID,
		Config: cfg,
	}))
}

type testClusterOptions struct {
	dbName               string
	dir                  string
	funding              *bool
	hosts                int
	logger               *zap.Logger
	uploadPacking        bool
	skipSettingAutopilot bool
	skipRunningAutopilot bool
	walletKey            *types.PrivateKey

	autopilotCfg      *node.AutopilotConfig
	autopilotSettings *api.AutopilotConfig
	busCfg            *node.BusConfig
	workerCfg         *config.Worker
}

// newTestLogger creates a console logger used for testing.
func newTestLogger() *zap.Logger {
	return newTestLoggerCustom(zapcore.DebugLevel)
}

// newTestLoggerCustom creates a console logger used for testing and allows
// passing in the desired log level.
func newTestLoggerCustom(level zapcore.Level) *zap.Logger {
	config := zap.NewProductionEncoderConfig()
	config.EncodeTime = zapcore.RFC3339TimeEncoder
	config.EncodeLevel = zapcore.CapitalColorLevelEncoder
	config.StacktraceKey = ""
	consoleEncoder := zapcore.NewConsoleEncoder(config)

	return zap.New(
		zapcore.NewCore(consoleEncoder, zapcore.AddSync(os.Stdout), level),
		zap.AddCaller(),
		zap.AddStacktrace(level),
	)
}

// newTestCluster creates a new cluster without hosts with a funded bus.
func newTestCluster(t *testing.T, opts testClusterOptions) *TestCluster {
	// Skip any test that requires a cluster when running short tests.
	if testing.Short() {
		t.SkipNow()
	}
	tt := test.NewTT(t)

	// Ensure we don't hang
	ctx, cancel := context.WithTimeout(context.Background(), time.Minute)
	defer cancel()

	// Apply options.
	dbName := opts.dbName
	dir := t.TempDir()
	if opts.dir != "" {
		dir = opts.dir
	}
	logger := newTestLogger()
	if opts.logger != nil {
		logger = opts.logger
	}
	wk := types.GeneratePrivateKey()
	if opts.walletKey != nil {
		wk = *opts.walletKey
	}
	busCfg, workerCfg, apCfg := testBusCfg(), testWorkerCfg(), testApCfg()
	if opts.busCfg != nil {
		busCfg = *opts.busCfg
	}
	if opts.workerCfg != nil {
		workerCfg = *opts.workerCfg
	}
	if opts.autopilotCfg != nil {
		apCfg = *opts.autopilotCfg
	}
	funding := true
	if opts.funding != nil {
		funding = *opts.funding
	}
	nHosts := 0
	if opts.hosts != 0 {
		nHosts = opts.hosts
	}
	enableUploadPacking := false
	if opts.uploadPacking {
		enableUploadPacking = opts.uploadPacking
	}
	apSettings := test.AutopilotConfig
	if opts.autopilotSettings != nil {
		apSettings = *opts.autopilotSettings
	}

	// default database logger
	if busCfg.DBLogger == nil {
		busCfg.DBLogger = zapgorm2.Logger{
			ZapLogger:                 logger.Named("SQL"),
			LogLevel:                  gormlogger.Warn,
			SlowThreshold:             100 * time.Millisecond,
			SkipCallerLookup:          false,
			IgnoreRecordNotFoundError: true,
			Context:                   nil,
		}
	}

	// Check if we are testing against an external database. If so, we create a
	// database with a random name first.
	uri, user, password, _ := stores.DBConfigFromEnv()
	if uri != "" {
		tmpDB, err := gorm.Open(stores.NewMySQLConnection(user, password, uri, ""))
		tt.OK(err)

		if dbName == "" {
			dbName = "db" + hex.EncodeToString(frand.Bytes(16))
		}
		dbMetricsName := "db" + hex.EncodeToString(frand.Bytes(16))
		tt.OK(tmpDB.Exec(fmt.Sprintf("CREATE DATABASE IF NOT EXISTS %s;", dbName)).Error)
		tt.OK(tmpDB.Exec(fmt.Sprintf("CREATE DATABASE IF NOT EXISTS %s;", dbMetricsName)).Error)

		busCfg.DBDialector = stores.NewMySQLConnection(user, password, uri, dbName)
		busCfg.DBMetricsDialector = stores.NewMySQLConnection(user, password, uri, dbMetricsName)
	}

	// Prepare individual dirs.
	busDir := filepath.Join(dir, "bus")

	// Generate API passwords.
	busPassword := randomPassword()
	workerPassword := randomPassword()
	autopilotPassword := randomPassword()

	busListener, err := net.Listen("tcp", "127.0.0.1:0")
	tt.OK(err)

	workerListener, err := net.Listen("tcp", "127.0.0.1:0")
	tt.OK(err)

	s3Listener, err := net.Listen("tcp", "127.0.0.1:0")
	tt.OK(err)

	autopilotListener, err := net.Listen("tcp", "127.0.0.1:0")
	tt.OK(err)

	busAddr := "http://" + busListener.Addr().String()
	workerAddr := "http://" + workerListener.Addr().String()
	s3Addr := s3Listener.Addr().String() // not fully qualified path
	autopilotAddr := "http://" + autopilotListener.Addr().String()

	// Create clients.
	autopilotClient := autopilot.NewClient(autopilotAddr, autopilotPassword)
	busClient := bus.NewClient(busAddr, busPassword)
	workerClient := worker.NewClient(workerAddr, workerPassword)
	s3Client, err := minio.New(s3Addr, &minio.Options{
		Creds:  test.S3Credentials,
		Secure: false,
	})
	tt.OK(err)

	url := s3Client.EndpointURL()
	s3Core, err := minio.NewCore(url.Host+url.Path, &minio.Options{
		Creds: test.S3Credentials,
	})
	tt.OK(err)

	// Create bus.
<<<<<<< HEAD
	b, bShutdownFn, cm, cs, err := node.NewBus(busCfg, busDir, wk, logger)
=======
	b, bShutdownFn, cm, err := node.NewBus(busCfg, busDir, wk, logger)
>>>>>>> b553df94
	tt.OK(err)

	busAuth := jape.BasicAuth(busPassword)
	busServer := http.Server{
		Handler: busAuth(b),
	}

	var busShutdownFns []func(context.Context) error
	busShutdownFns = append(busShutdownFns, busServer.Shutdown)
	busShutdownFns = append(busShutdownFns, bShutdownFn)

	// Create worker.
	w, s3Handler, wShutdownFn, err := node.NewWorker(workerCfg, s3.Opts{}, busClient, wk, logger)
	tt.OK(err)

	workerAuth := jape.BasicAuth(workerPassword)
	workerServer := http.Server{
		Handler: workerAuth(w),
	}

	var workerShutdownFns []func(context.Context) error
	workerShutdownFns = append(workerShutdownFns, workerServer.Shutdown)
	workerShutdownFns = append(workerShutdownFns, wShutdownFn)

	// Create S3 API.
	s3Server := http.Server{
		Handler: s3Handler,
	}

	var s3ShutdownFns []func(context.Context) error
	s3ShutdownFns = append(s3ShutdownFns, s3Server.Shutdown)

	// Create autopilot.
	ap, aStartFn, aStopFn, err := node.NewAutopilot(apCfg, busClient, []autopilot.Worker{workerClient}, logger)
	tt.OK(err)

	autopilotAuth := jape.BasicAuth(autopilotPassword)
	autopilotServer := http.Server{
		Handler: autopilotAuth(ap),
	}

	var autopilotShutdownFns []func(context.Context) error
	autopilotShutdownFns = append(autopilotShutdownFns, autopilotServer.Shutdown)
	autopilotShutdownFns = append(autopilotShutdownFns, aStopFn)

	cluster := &TestCluster{
		apID:    apCfg.ID,
		dir:     dir,
		dbName:  dbName,
		logger:  logger,
		network: busCfg.Network,
		cm:      cm,
<<<<<<< HEAD
		cs:      cs,
=======
>>>>>>> b553df94
		tt:      tt,
		wk:      wk,

		Autopilot: autopilotClient,
		Bus:       busClient,
		Worker:    workerClient,
		S3:        s3Client,
		S3Core:    s3Core,

		workerShutdownFns:    workerShutdownFns,
		busShutdownFns:       busShutdownFns,
		autopilotShutdownFns: autopilotShutdownFns,
		s3ShutdownFns:        s3ShutdownFns,
	}

	// Spin up the servers.
	cluster.wg.Add(1)
	go func() {
		_ = busServer.Serve(busListener)
		cluster.wg.Done()
	}()
	cluster.wg.Add(1)
	go func() {
		_ = workerServer.Serve(workerListener)
		cluster.wg.Done()
	}()
	cluster.wg.Add(1)
	go func() {
		_ = s3Server.Serve(s3Listener)
		cluster.wg.Done()
	}()
	cluster.wg.Add(1)
	go func() {
		_ = autopilotServer.Serve(autopilotListener)
		cluster.wg.Done()
	}()
	if !opts.skipRunningAutopilot {
		cluster.wg.Add(1)
		go func() {
			_ = aStartFn()
			cluster.wg.Done()
		}()
	}

	// Set the test contract set to make sure we can add objects at the
	// beginning of a test right away.
	tt.OK(busClient.SetContractSet(ctx, test.ContractSet, []types.FileContractID{}))

	// Update the autopilot to use test settings
	if !opts.skipSettingAutopilot {
		tt.OK(busClient.UpdateAutopilot(ctx, api.Autopilot{
			ID:     apCfg.ID,
			Config: apSettings,
		}))
	}

	// Update the bus settings.
	tt.OK(busClient.UpdateSetting(ctx, api.SettingGouging, test.GougingSettings))
	tt.OK(busClient.UpdateSetting(ctx, api.SettingRedundancy, test.RedundancySettings))
	tt.OK(busClient.UpdateSetting(ctx, api.SettingContractSet, test.ContractSetSettings))
	tt.OK(busClient.UpdateSetting(ctx, api.SettingS3Authentication, api.S3AuthenticationSettings{
		V4Keypairs: map[string]string{test.S3AccessKeyID: test.S3SecretAccessKey},
	}))
	tt.OK(busClient.UpdateSetting(ctx, api.SettingUploadPacking, api.UploadPackingSettings{
		Enabled:               enableUploadPacking,
		SlabBufferMaxSizeSoft: build.DefaultUploadPackingSettings.SlabBufferMaxSizeSoft,
	}))

	// Fund the bus.
	if funding {
		cluster.MineBlocks(busCfg.Network.HardforkFoundation.Height + blocksPerDay) // mine until the first block reward matures
		tt.Retry(100, 100*time.Millisecond, func() error {
			if cs, err := busClient.ConsensusState(ctx); err != nil {
				return err
			} else if !cs.Synced {
				return fmt.Errorf("chain not synced: %v", cs.Synced)
			}

			if res, err := cluster.Bus.Wallet(ctx); err != nil {
				return err
			} else if res.Confirmed.IsZero() {
				return fmt.Errorf("wallet not funded: %+v", res)
			} else {
				return nil
			}
		})
	}

	if nHosts > 0 {
		cluster.AddHostsBlocking(nHosts)
		cluster.WaitForPeers()
		cluster.WaitForContracts()
		cluster.WaitForContractSet(test.ContractSet, nHosts)
		cluster.WaitForAccounts()
	}

	return cluster
}

// addStorageFolderToHosts adds a single storage folder to each host.
func addStorageFolderToHost(ctx context.Context, hosts []*Host) error {
	for _, host := range hosts {
		sectors := uint64(10)
		volumeDir := filepath.Join(host.dir, "volumes")
		if err := os.MkdirAll(volumeDir, 0777); err != nil {
			return err
		}
		if err := host.AddVolume(ctx, filepath.Join(volumeDir, "volume.dat"), sectors); err != nil {
			return err
		}
	}
	return nil
}

// announceHosts configures hosts with default settings and announces them to
// the group
func announceHosts(hosts []*Host) error {
	for _, host := range hosts {
		settings := defaultHostSettings
		settings.NetAddress = host.RHPv2Addr()
		if err := host.settings.UpdateSettings(settings); err != nil {
			return err
		}
		if err := host.settings.Announce(); err != nil {
			return err
		}
	}
	return nil
}

// MineToRenewWindow is a helper which mines enough blocks for the autopilot to
// reach its renew window.
func (c *TestCluster) MineToRenewWindow() {
	c.tt.Helper()
	cs, err := c.Bus.ConsensusState(context.Background())
	c.tt.OK(err)

	ap, err := c.Bus.Autopilot(context.Background(), c.apID)
	c.tt.OK(err)

	renewWindowStart := ap.CurrentPeriod + ap.Config.Contracts.Period
	if cs.BlockHeight >= renewWindowStart {
		c.tt.Fatalf("already in renew window: bh: %v, currentPeriod: %v, periodLength: %v, renewWindow: %v", cs.BlockHeight, ap.CurrentPeriod, ap.Config.Contracts.Period, renewWindowStart)
	}
	c.MineBlocks(renewWindowStart - cs.BlockHeight)
	c.Sync()
}

// sync blocks until the cluster is synced.
func (c *TestCluster) sync(hosts []*Host) {
	c.tt.Helper()
	c.tt.Retry(100, 100*time.Millisecond, func() error {
		synced, err := c.synced(hosts)
		if err != nil {
			return err
		}
		if !synced {
			return errors.New("cluster was unable to sync in time")
		}
		return nil
	})
}

// synced returns true if bus and hosts are at the same blockheight.
func (c *TestCluster) synced(hosts []*Host) (bool, error) {
	c.tt.Helper()
	cs, err := c.Bus.ConsensusState(context.Background())
	if err != nil {
		return false, err
	}
	if !cs.Synced {
		return false, nil // can't be synced if bus itself isn't synced
	}
	for _, h := range hosts {
		bh := h.cs.Height()
		if cs.BlockHeight != uint64(bh) {
			return false, nil
		}
	}
	return true, nil
}

// MineBlocks uses the bus' miner to mine n blocks.
func (c *TestCluster) MineBlocks(n uint64) {
	c.tt.Helper()
	wallet, err := c.Bus.Wallet(context.Background())
	c.tt.OK(err)

	// If we don't have any hosts in the cluster mine all blocks right away.
	if len(c.hosts) == 0 {
		c.tt.OK(c.mineBlocks(wallet.Address, n))
		c.Sync()
		return
	}

	// Otherwise mine blocks in batches of 3 to avoid going out of sync with
	// hosts by too many blocks.
	for mined := uint64(0); mined < n; {
		toMine := n - mined
		if toMine > 10 {
			toMine = 10
		}
		c.tt.OK(c.mineBlocks(wallet.Address, toMine))
		c.Sync()
		mined += toMine
	}
}

func (c *TestCluster) WaitForAccounts() []api.Account {
	c.tt.Helper()

	// build hosts map
	hostsMap := make(map[types.PublicKey]struct{})
	for _, host := range c.hosts {
		hostsMap[host.PublicKey()] = struct{}{}
	}

	//  wait for accounts to be filled
	c.waitForHostAccounts(hostsMap)

	// fetch all accounts
	accounts, err := c.Bus.Accounts(context.Background())
	c.tt.OK(err)
	return accounts
}

func (c *TestCluster) WaitForContracts() []api.Contract {
	c.tt.Helper()

	// build hosts map
	hostsMap := make(map[types.PublicKey]struct{})
	for _, host := range c.hosts {
		hostsMap[host.PublicKey()] = struct{}{}
	}

	//  wait for the contracts to form
	c.waitForHostContracts(hostsMap)

	// fetch all contracts
	resp, err := c.Worker.Contracts(context.Background(), time.Minute)
	c.tt.OK(err)
	if resp.Error != "" {
		c.tt.Fatal(resp.Error)
	}
	return resp.Contracts
}

func (c *TestCluster) WaitForContractSetContracts(set string, n int) {
	c.tt.Helper()

	// limit n to number of hosts we have
	if n > len(c.hosts) {
		n = len(c.hosts)
	}

	c.tt.Retry(300, 100*time.Millisecond, func() error {
		sets, err := c.Bus.ContractSets(context.Background())
		if err != nil {
			return err
		}

		// check if set exists
		if len(sets) == 0 {
			return errors.New("no contract sets found")
		} else {
			var found bool
			for _, s := range sets {
				if s == set {
					found = true
					break
				}
			}
			if !found {
				return fmt.Errorf("set '%v' not found, sets: %v", set, sets)
			}
		}

		// check if it contains the desired number of contracts
		csc, err := c.Bus.Contracts(context.Background(), api.ContractsOpts{ContractSet: set})
		if err != nil {
			return err
		}
		if len(csc) != n {
			return fmt.Errorf("contract set does not contain the desired number of contracts, %v!=%v", len(csc), n)
		}
		return nil
	})
}

func (c *TestCluster) WaitForPeers() {
	c.tt.Helper()
	c.tt.Retry(300, 100*time.Millisecond, func() error {
		peers, err := c.Bus.SyncerPeers(context.Background())
		if err != nil {
			return err
		} else if len(peers) == 0 {
			return errors.New("no peers found")
		}
		return nil
	})
}

func (c *TestCluster) RemoveHost(host *Host) {
	c.tt.Helper()
	c.tt.OK(host.Close())

	for i, h := range c.hosts {
		if h.PublicKey().String() == host.PublicKey().String() {
			c.hosts = append(c.hosts[:i], c.hosts[i+1:]...)
			break
		}
	}
}

func (c *TestCluster) NewHost() *Host {
	c.tt.Helper()
	// Create host.
	hostDir := filepath.Join(c.dir, "hosts", fmt.Sprint(len(c.hosts)+1))
	h, err := NewHost(types.GeneratePrivateKey(), hostDir, c.network, false)
	c.tt.OK(err)

	// Connect gateways.
	c.tt.OK(c.Bus.SyncerConnect(context.Background(), h.GatewayAddr()))
	return h
}

func (c *TestCluster) AddHost(h *Host) {
	c.tt.Helper()
	// Add the host
	c.hosts = append(c.hosts, h)

	// Fund host from bus.
	res, err := c.Bus.Wallet(context.Background())
	c.tt.OK(err)

	// Fund host with one blockreward
	fundAmt := c.cm.TipState().BlockReward()
	for fundAmt.Cmp(res.Confirmed) > 0 {
		c.tt.Fatal("not enough funds to fund host")
	}
	var scos []types.SiacoinOutput
	for i := 0; i < 10; i++ {
		scos = append(scos, types.SiacoinOutput{
			Value:   fundAmt.Div64(10),
			Address: h.WalletAddress(),
		})
	}
	c.tt.OK(c.Bus.SendSiacoins(context.Background(), scos, true))

	// Mine transaction.
	c.MineBlocks(1)

	// Wait for hosts to sync up with consensus.
	hosts := []*Host{h}
	c.sync(hosts)

	// Announce hosts.
	ctx, cancel := context.WithTimeout(context.Background(), time.Minute)
	defer cancel()
	c.tt.OK(addStorageFolderToHost(ctx, hosts))
	c.tt.OK(announceHosts(hosts))

	// Mine a few blocks. The host should show up eventually.
	c.tt.Retry(10, time.Second, func() error {
		c.tt.Helper()

		c.MineBlocks(1)
		_, err = c.Bus.Host(context.Background(), h.PublicKey())
		if err != nil {
			return err
		}
		return nil
	})

	// Wait for host to be synced.
	c.Sync()
}

// AddHosts adds n hosts to the cluster. These hosts will be funded and announce
// themselves on the network, ready to form contracts.
func (c *TestCluster) AddHosts(n int) []*Host {
	c.tt.Helper()
	var newHosts []*Host
	for i := 0; i < n; i++ {
		h := c.NewHost()
		c.AddHost(h)
		newHosts = append(newHosts, h)
	}
	return newHosts
}

func (c *TestCluster) AddHostsBlocking(n int) []*Host {
	c.tt.Helper()

	// add hosts
	hosts := c.AddHosts(n)

	// build hosts map
	hostsmap := make(map[types.PublicKey]struct{})
	for _, host := range hosts {
		hostsmap[host.PublicKey()] = struct{}{}
	}

	// wait for contracts to form
	c.waitForHostContracts(hostsmap)
	return hosts
}

// Shutdown shuts down a TestCluster.
func (c *TestCluster) Shutdown() {
	c.tt.Helper()
	ctx := context.Background()
	c.ShutdownAutopilot(ctx)
	c.ShutdownS3(ctx)
	c.ShutdownWorker(ctx)
	c.ShutdownBus(ctx)
	for _, h := range c.hosts {
		c.tt.OK(h.Close())
	}
	c.wg.Wait()
}

// Sync blocks until the whole cluster has reached the same block height.
func (c *TestCluster) Sync() {
	c.tt.Helper()
	c.sync(c.hosts)
}

// waitForHostAccounts will fetch the accounts from the worker and wait until
// they have money in them
func (c *TestCluster) waitForHostAccounts(hosts map[types.PublicKey]struct{}) {
	c.tt.Helper()
	c.tt.Retry(300, 100*time.Millisecond, func() error {
		accounts, err := c.Bus.Accounts(context.Background())
		if err != nil {
			return err
		}

		funded := make(map[types.PublicKey]struct{})
		for _, a := range accounts {
			if a.Balance.Uint64() > 0 {
				funded[a.HostKey] = struct{}{}
			}
		}

		for hpk := range hosts {
			if _, exists := funded[hpk]; !exists {
				return fmt.Errorf("missing funded account for host %v", hpk)
			}
		}
		return nil
	})
}

func (c *TestCluster) WaitForContractSet(set string, n int) {
	c.tt.Helper()
	c.tt.Retry(300, 100*time.Millisecond, func() error {
		ctx, cancel := context.WithTimeout(context.Background(), time.Second)
		defer cancel()

		contracts, err := c.Bus.Contracts(ctx, api.ContractsOpts{ContractSet: set})
		if err != nil {
			return err
		}
		if len(contracts) != n {
			return fmt.Errorf("contract set not ready yet, %v!=%v", len(contracts), n)
		}
		return nil
	})
}

// waitForHostContracts will fetch the contracts from the bus and wait until we
// have a contract with every host in the given hosts map
func (c *TestCluster) waitForHostContracts(hosts map[types.PublicKey]struct{}) {
	c.tt.Helper()
	c.tt.Retry(300, 100*time.Millisecond, func() error {
		contracts, err := c.Bus.Contracts(context.Background(), api.ContractsOpts{})
		if err != nil {
			return err
		}

		existing := make(map[types.PublicKey]struct{})
		for _, c := range contracts {
			existing[c.HostKey] = struct{}{}
		}

		for hpk := range hosts {
			if _, exists := existing[hpk]; !exists {
				return fmt.Errorf("missing contract for host %v", hpk)
			}
		}
		return nil
	})
}

func (c *TestCluster) mineBlocks(addr types.Address, n uint64) error {
	for i := uint64(0); i < n; i++ {
<<<<<<< HEAD
		block := testutil.MineBlock(c.cm, addr)
		if err := c.Bus.AcceptBlock(context.Background(), block); err != nil {
=======
		if block, found := coreutils.MineBlock(c.cm, addr, time.Second); !found {
			return errors.New("failed to find block")
		} else if err := c.Bus.AcceptBlock(context.Background(), block); err != nil {
>>>>>>> b553df94
			return err
		}
	}
	return nil
}

func convertToCore(siad encoding.SiaMarshaler, core types.DecoderFrom) {
	var buf bytes.Buffer
	siad.MarshalSia(&buf)
	d := types.NewBufDecoder(buf.Bytes())
	core.DecodeFrom(d)
	if d.Err() != nil {
		panic(d.Err())
	}
}

// testNetwork returns a modified version of Zen used for testing
func testNetwork() (*consensus.Network, types.Block) {
	// use a modified version of Zen
	n, genesis := chain.TestnetZen()

	// we have to set the initial target to 128 to ensure blocks we mine match
	// the PoW testnet in siad testnet consensu
	n.InitialTarget = types.BlockID{0x80}

	// we have to make minimum coinbase get hit after 10 blocks to ensure we
	// match the siad test network settings, otherwise the blocksubsidy is
	// considered invalid after 10 blocks
	n.MinimumCoinbase = types.Siacoins(299990)
	n.HardforkDevAddr.Height = 1
	n.HardforkTax.Height = 1
	n.HardforkStorageProof.Height = 1
	n.HardforkOak.Height = 1
	n.HardforkASIC.Height = 1
	n.HardforkFoundation.Height = 1
	n.HardforkV2.AllowHeight = 1000
	n.HardforkV2.RequireHeight = 1020

	// TODO: remove once we got rid of all siad dependencies
	convertToCore(stypes.GenesisBlock, (*types.V1Block)(&genesis))
	return n, genesis
}

func testBusCfg() node.BusConfig {
	network, genesis := testNetwork()

	return node.BusConfig{
		Bus: config.Bus{
			AnnouncementMaxAgeHours:       24 * 7 * 52, // 1 year
			Bootstrap:                     false,
			GatewayAddr:                   "127.0.0.1:0",
			PersistInterval:               testBusPersistInterval,
			UsedUTXOExpiry:                time.Minute,
			SlabBufferCompletionThreshold: 0,
		},
<<<<<<< HEAD
		Network:                     network,
		Genesis:                     genesis,
		SlabPruningInterval:         time.Second,
		SlabPruningCooldown:         10 * time.Millisecond,
		SyncerSyncInterval:          100 * time.Millisecond,
		SyncerPeerDiscoveryInterval: 100 * time.Millisecond,
		RetryTxIntervals: []time.Duration{
			100 * time.Millisecond,
			200 * time.Millisecond,
			300 * time.Millisecond,
			400 * time.Millisecond,
			500 * time.Millisecond,
			time.Second,
		},
=======
		Network:             network,
		Genesis:             genesis,
		SlabPruningInterval: time.Second,
>>>>>>> b553df94
	}
}

func testWorkerCfg() config.Worker {
	return config.Worker{
		AllowPrivateIPs:          true,
		ContractLockTimeout:      5 * time.Second,
		ID:                       "worker",
		BusFlushInterval:         testBusFlushInterval,
		DownloadOverdriveTimeout: 500 * time.Millisecond,
		UploadOverdriveTimeout:   500 * time.Millisecond,
		DownloadMaxMemory:        1 << 28, // 256 MiB
		UploadMaxMemory:          1 << 28, // 256 MiB
		UploadMaxOverdrive:       5,
	}
}

func testApCfg() node.AutopilotConfig {
	return node.AutopilotConfig{
		ID: api.DefaultAutopilotID,
		Autopilot: config.Autopilot{
			AccountsRefillInterval:         time.Second,
			Heartbeat:                      500 * time.Millisecond,
			MigrationHealthCutoff:          0.99,
			MigratorParallelSlabsPerWorker: 1,
			RevisionSubmissionBuffer:       0,
			ScannerInterval:                time.Second,
			ScannerBatchSize:               10,
			ScannerNumThreads:              1,
		},
	}
}<|MERGE_RESOLUTION|>--- conflicted
+++ resolved
@@ -18,12 +18,7 @@
 	"gitlab.com/NebulousLabs/encoding"
 	"go.sia.tech/core/consensus"
 	"go.sia.tech/core/types"
-<<<<<<< HEAD
 	"go.sia.tech/coreutils/testutil"
-=======
-	"go.sia.tech/coreutils"
-	"go.sia.tech/coreutils/chain"
->>>>>>> b553df94
 	"go.sia.tech/jape"
 	"go.sia.tech/renterd/api"
 	"go.sia.tech/renterd/autopilot"
@@ -48,11 +43,7 @@
 
 const (
 	testBusFlushInterval   = 100 * time.Millisecond
-<<<<<<< HEAD
 	testBusPersistInterval = 100 * time.Millisecond
-=======
-	testBusPersistInterval = 2 * time.Second
->>>>>>> b553df94
 )
 
 var (
@@ -78,10 +69,7 @@
 
 	network *consensus.Network
 	cm      *chain.Manager
-<<<<<<< HEAD
 	cs      *chain.Subscriber
-=======
->>>>>>> b553df94
 	apID    string
 	dbName  string
 	dir     string
@@ -329,11 +317,7 @@
 	tt.OK(err)
 
 	// Create bus.
-<<<<<<< HEAD
 	b, bShutdownFn, cm, cs, err := node.NewBus(busCfg, busDir, wk, logger)
-=======
-	b, bShutdownFn, cm, err := node.NewBus(busCfg, busDir, wk, logger)
->>>>>>> b553df94
 	tt.OK(err)
 
 	busAuth := jape.BasicAuth(busPassword)
@@ -386,10 +370,7 @@
 		logger:  logger,
 		network: busCfg.Network,
 		cm:      cm,
-<<<<<<< HEAD
 		cs:      cs,
-=======
->>>>>>> b553df94
 		tt:      tt,
 		wk:      wk,
 
@@ -887,14 +868,8 @@
 
 func (c *TestCluster) mineBlocks(addr types.Address, n uint64) error {
 	for i := uint64(0); i < n; i++ {
-<<<<<<< HEAD
 		block := testutil.MineBlock(c.cm, addr)
 		if err := c.Bus.AcceptBlock(context.Background(), block); err != nil {
-=======
-		if block, found := coreutils.MineBlock(c.cm, addr, time.Second); !found {
-			return errors.New("failed to find block")
-		} else if err := c.Bus.AcceptBlock(context.Background(), block); err != nil {
->>>>>>> b553df94
 			return err
 		}
 	}
@@ -950,11 +925,9 @@
 			UsedUTXOExpiry:                time.Minute,
 			SlabBufferCompletionThreshold: 0,
 		},
-<<<<<<< HEAD
 		Network:                     network,
 		Genesis:                     genesis,
 		SlabPruningInterval:         time.Second,
-		SlabPruningCooldown:         10 * time.Millisecond,
 		SyncerSyncInterval:          100 * time.Millisecond,
 		SyncerPeerDiscoveryInterval: 100 * time.Millisecond,
 		RetryTxIntervals: []time.Duration{
@@ -965,11 +938,6 @@
 			500 * time.Millisecond,
 			time.Second,
 		},
-=======
-		Network:             network,
-		Genesis:             genesis,
-		SlabPruningInterval: time.Second,
->>>>>>> b553df94
 	}
 }
 
