--- conflicted
+++ resolved
@@ -88,7 +88,13 @@
 	RetryTxIntervals []time.Duration
 }
 
-<<<<<<< HEAD
+func (tc *TestCluster) Accounts() []api.Account {
+	tc.tt.Helper()
+	accounts, err := tc.Worker.Accounts(context.Background())
+	tc.tt.OK(err)
+	return accounts
+}
+
 func (tc *TestCluster) ContractRoots(ctx context.Context, fcid types.FileContractID) ([]types.Hash256, error) {
 	tc.tt.Helper()
 
@@ -113,13 +119,6 @@
 		return nil, err
 	}
 	return roots[c.ID], nil
-=======
-func (tc *TestCluster) Accounts() []api.Account {
-	tc.tt.Helper()
-	accounts, err := tc.Worker.Accounts(context.Background())
-	tc.tt.OK(err)
-	return accounts
->>>>>>> fc6e7860
 }
 
 func (tc *TestCluster) ShutdownAutopilot(ctx context.Context) {
