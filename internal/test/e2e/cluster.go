package e2e

import (
	"bytes"
	"context"
	"encoding/hex"
	"errors"
	"fmt"
	"net"
	"net/http"
	"os"
	"path/filepath"
	"sync"
	"testing"
	"time"

	"github.com/minio/minio-go/v7"
	"gitlab.com/NebulousLabs/encoding"
	"go.sia.tech/core/consensus"
	"go.sia.tech/core/types"
	"go.sia.tech/coreutils"
	"go.sia.tech/coreutils/chain"
	"go.sia.tech/jape"
	"go.sia.tech/renterd/api"
	"go.sia.tech/renterd/autopilot"
	"go.sia.tech/renterd/build"
	"go.sia.tech/renterd/bus"
	"go.sia.tech/renterd/config"
	"go.sia.tech/renterd/internal/node"
	"go.sia.tech/renterd/internal/test"
	"go.sia.tech/renterd/stores"
	"go.sia.tech/renterd/worker/s3"
	"go.uber.org/zap"
	"go.uber.org/zap/zapcore"
	"gorm.io/gorm"
	"lukechampine.com/frand"

	"go.sia.tech/renterd/worker"
	stypes "go.sia.tech/siad/types"
	gormlogger "gorm.io/gorm/logger"
	"moul.io/zapgorm2"
)

const (
	testBusFlushInterval   = 100 * time.Millisecond
	testBusPersistInterval = 2 * time.Second
)

var (
	clusterOptsDefault  = testClusterOptions{}
	clusterOptNoFunding = false
)

// TestCluster is a helper type that allows for easily creating a number of
// nodes connected to each other and ready for testing.
type TestCluster struct {
	hosts []*Host

	Autopilot *autopilot.Client
	Bus       *bus.Client
	Worker    *worker.Client
	S3        *minio.Client
	S3Core    *minio.Core

	workerShutdownFns    []func(context.Context) error
	busShutdownFns       []func(context.Context) error
	autopilotShutdownFns []func(context.Context) error
	s3ShutdownFns        []func(context.Context) error

	network *consensus.Network
	cm      *chain.Manager
	apID    string
	dbName  string
	dir     string
	logger  *zap.Logger
	tt      test.TT
	wk      types.PrivateKey
	wg      sync.WaitGroup
}

func (tc *TestCluster) ShutdownAutopilot(ctx context.Context) {
	tc.tt.Helper()
	for _, fn := range tc.autopilotShutdownFns {
		tc.tt.OK(fn(ctx))
	}
	tc.autopilotShutdownFns = nil
}

func (tc *TestCluster) ShutdownWorker(ctx context.Context) {
	tc.tt.Helper()
	for _, fn := range tc.workerShutdownFns {
		tc.tt.OK(fn(ctx))
	}
	tc.workerShutdownFns = nil
}

func (tc *TestCluster) ShutdownBus(ctx context.Context) {
	tc.tt.Helper()
	for _, fn := range tc.busShutdownFns {
		tc.tt.OK(fn(ctx))
	}
	tc.busShutdownFns = nil
}

func (tc *TestCluster) ShutdownS3(ctx context.Context) {
	tc.tt.Helper()
	for _, fn := range tc.s3ShutdownFns {
		tc.tt.OK(fn(ctx))
	}
	tc.s3ShutdownFns = nil
}

// randomPassword creates a random 32 byte password encoded as a string.
func randomPassword() string {
	return hex.EncodeToString(frand.Bytes(32))
}

// Reboot simulates a reboot of the cluster by calling Shutdown and creating a
// new cluster using the same settings as the previous one.
// NOTE: Simulating a reboot means that the hosts stay active and are not
// restarted.
func (c *TestCluster) Reboot(t *testing.T) *TestCluster {
	c.tt.Helper()
	hosts := c.hosts
	c.hosts = nil
	c.Shutdown()

	newCluster := newTestCluster(t, testClusterOptions{
		dir:       c.dir,
		dbName:    c.dbName,
		logger:    c.logger,
		funding:   &clusterOptNoFunding,
		walletKey: &c.wk,
	})
	newCluster.hosts = hosts
	return newCluster
}

// AutopilotConfig returns the autopilot's config and current period.
func (c *TestCluster) AutopilotConfig(ctx context.Context) (api.AutopilotConfig, uint64) {
	c.tt.Helper()
	ap, err := c.Bus.Autopilot(ctx, c.apID)
	c.tt.OK(err)
	return ap.Config, ap.CurrentPeriod
}

// UpdateAutopilotConfig updates the cluster's autopilot with given config.
func (c *TestCluster) UpdateAutopilotConfig(ctx context.Context, cfg api.AutopilotConfig) {
	c.tt.Helper()
	c.tt.OK(c.Bus.UpdateAutopilot(ctx, api.Autopilot{
		ID:     c.apID,
		Config: cfg,
	}))
}

type testClusterOptions struct {
	dbName               string
	dir                  string
	funding              *bool
	hosts                int
	logger               *zap.Logger
	uploadPacking        bool
	skipSettingAutopilot bool
	skipRunningAutopilot bool
	walletKey            *types.PrivateKey

	autopilotCfg      *node.AutopilotConfig
	autopilotSettings *api.AutopilotConfig
	busCfg            *node.BusConfig
	workerCfg         *config.Worker
}

// newTestLogger creates a console logger used for testing.
func newTestLogger() *zap.Logger {
	return newTestLoggerCustom(zapcore.DebugLevel)
}

// newTestLoggerCustom creates a console logger used for testing and allows
// passing in the desired log level.
func newTestLoggerCustom(level zapcore.Level) *zap.Logger {
	config := zap.NewProductionEncoderConfig()
	config.EncodeTime = zapcore.RFC3339TimeEncoder
	config.EncodeLevel = zapcore.CapitalColorLevelEncoder
	config.StacktraceKey = ""
	consoleEncoder := zapcore.NewConsoleEncoder(config)

	return zap.New(
		zapcore.NewCore(consoleEncoder, zapcore.AddSync(os.Stdout), level),
		zap.AddCaller(),
		zap.AddStacktrace(level),
	)
}

// newTestCluster creates a new cluster without hosts with a funded bus.
func newTestCluster(t *testing.T, opts testClusterOptions) *TestCluster {
	// Skip any test that requires a cluster when running short tests.
	if testing.Short() {
		t.SkipNow()
	}
	tt := test.NewTT(t)

	// Ensure we don't hang
	ctx, cancel := context.WithTimeout(context.Background(), time.Minute)
	defer cancel()

	// Apply options.
	dbName := opts.dbName
	dir := t.TempDir()
	if opts.dir != "" {
		dir = opts.dir
	}
	logger := newTestLogger()
	if opts.logger != nil {
		logger = opts.logger
	}
	wk := types.GeneratePrivateKey()
	if opts.walletKey != nil {
		wk = *opts.walletKey
	}
	busCfg, workerCfg, apCfg := testBusCfg(), testWorkerCfg(), testApCfg()
	if opts.busCfg != nil {
		busCfg = *opts.busCfg
	}
	if opts.workerCfg != nil {
		workerCfg = *opts.workerCfg
	}
	if opts.autopilotCfg != nil {
		apCfg = *opts.autopilotCfg
	}
	funding := true
	if opts.funding != nil {
		funding = *opts.funding
	}
	nHosts := 0
	if opts.hosts != 0 {
		nHosts = opts.hosts
	}
	enableUploadPacking := false
	if opts.uploadPacking {
		enableUploadPacking = opts.uploadPacking
	}
	apSettings := test.AutopilotConfig
	if opts.autopilotSettings != nil {
		apSettings = *opts.autopilotSettings
	}

	// default database logger
	if busCfg.DBLogger == nil {
		busCfg.DBLogger = zapgorm2.Logger{
			ZapLogger:                 logger.Named("SQL"),
			LogLevel:                  gormlogger.Warn,
			SlowThreshold:             100 * time.Millisecond,
			SkipCallerLookup:          false,
			IgnoreRecordNotFoundError: true,
			Context:                   nil,
		}
	}

	// Check if we are testing against an external database. If so, we create a
	// database with a random name first.
	uri, user, password, _ := stores.DBConfigFromEnv()
	if uri != "" {
		tmpDB, err := gorm.Open(stores.NewMySQLConnection(user, password, uri, ""))
		tt.OK(err)

		if dbName == "" {
			dbName = "db" + hex.EncodeToString(frand.Bytes(16))
		}
		dbMetricsName := "db" + hex.EncodeToString(frand.Bytes(16))
		tt.OK(tmpDB.Exec(fmt.Sprintf("CREATE DATABASE IF NOT EXISTS %s;", dbName)).Error)
		tt.OK(tmpDB.Exec(fmt.Sprintf("CREATE DATABASE IF NOT EXISTS %s;", dbMetricsName)).Error)

		busCfg.DBDialector = stores.NewMySQLConnection(user, password, uri, dbName)
		busCfg.DBMetricsDialector = stores.NewMySQLConnection(user, password, uri, dbMetricsName)
	}

	// Prepare individual dirs.
	busDir := filepath.Join(dir, "bus")

	// Generate API passwords.
	busPassword := randomPassword()
	workerPassword := randomPassword()
	autopilotPassword := randomPassword()

	busListener, err := net.Listen("tcp", "127.0.0.1:0")
	tt.OK(err)

	workerListener, err := net.Listen("tcp", "127.0.0.1:0")
	tt.OK(err)

	s3Listener, err := net.Listen("tcp", "127.0.0.1:0")
	tt.OK(err)

	autopilotListener, err := net.Listen("tcp", "127.0.0.1:0")
	tt.OK(err)

	busAddr := "http://" + busListener.Addr().String()
	workerAddr := "http://" + workerListener.Addr().String()
	s3Addr := s3Listener.Addr().String() // not fully qualified path
	autopilotAddr := "http://" + autopilotListener.Addr().String()

	// Create clients.
	autopilotClient := autopilot.NewClient(autopilotAddr, autopilotPassword)
	busClient := bus.NewClient(busAddr, busPassword)
	workerClient := worker.NewClient(workerAddr, workerPassword)
	s3Client, err := minio.New(s3Addr, &minio.Options{
		Creds:  test.S3Credentials,
		Secure: false,
	})
	tt.OK(err)

	url := s3Client.EndpointURL()
	s3Core, err := minio.NewCore(url.Host+url.Path, &minio.Options{
		Creds: test.S3Credentials,
	})
	tt.OK(err)

	// Create bus.
	b, bShutdownFn, cm, err := node.NewBus(busCfg, busDir, wk, logger)
	tt.OK(err)

	busAuth := jape.BasicAuth(busPassword)
	busServer := http.Server{
		Handler: busAuth(b),
	}

	var busShutdownFns []func(context.Context) error
	busShutdownFns = append(busShutdownFns, busServer.Shutdown)
	busShutdownFns = append(busShutdownFns, bShutdownFn)

	// Create worker.
	w, s3Handler, wShutdownFn, err := node.NewWorker(workerCfg, s3.Opts{}, busClient, wk, logger)
	tt.OK(err)

	workerAuth := jape.BasicAuth(workerPassword)
	workerServer := http.Server{
		Handler: workerAuth(w),
	}

	var workerShutdownFns []func(context.Context) error
	workerShutdownFns = append(workerShutdownFns, workerServer.Shutdown)
	workerShutdownFns = append(workerShutdownFns, wShutdownFn)

	// Create S3 API.
	s3Server := http.Server{
		Handler: s3Handler,
	}

	var s3ShutdownFns []func(context.Context) error
	s3ShutdownFns = append(s3ShutdownFns, s3Server.Shutdown)

	// Create autopilot.
	ap, aStartFn, aStopFn, err := node.NewAutopilot(apCfg, busClient, []autopilot.Worker{workerClient}, logger)
	tt.OK(err)

	autopilotAuth := jape.BasicAuth(autopilotPassword)
	autopilotServer := http.Server{
		Handler: autopilotAuth(ap),
	}

	var autopilotShutdownFns []func(context.Context) error
	autopilotShutdownFns = append(autopilotShutdownFns, autopilotServer.Shutdown)
	autopilotShutdownFns = append(autopilotShutdownFns, aStopFn)

	cluster := &TestCluster{
		apID:    apCfg.ID,
		dir:     dir,
		dbName:  dbName,
		logger:  logger,
		network: busCfg.Network,
		cm:      cm,
		tt:      tt,
		wk:      wk,

		Autopilot: autopilotClient,
		Bus:       busClient,
		Worker:    workerClient,
		S3:        s3Client,
		S3Core:    s3Core,

		workerShutdownFns:    workerShutdownFns,
		busShutdownFns:       busShutdownFns,
		autopilotShutdownFns: autopilotShutdownFns,
		s3ShutdownFns:        s3ShutdownFns,
	}

	// Spin up the servers.
	cluster.wg.Add(1)
	go func() {
		_ = busServer.Serve(busListener)
		cluster.wg.Done()
	}()
	cluster.wg.Add(1)
	go func() {
		_ = workerServer.Serve(workerListener)
		cluster.wg.Done()
	}()
	cluster.wg.Add(1)
	go func() {
		_ = s3Server.Serve(s3Listener)
		cluster.wg.Done()
	}()
	cluster.wg.Add(1)
	go func() {
		_ = autopilotServer.Serve(autopilotListener)
		cluster.wg.Done()
	}()
	if !opts.skipRunningAutopilot {
		cluster.wg.Add(1)
		go func() {
			_ = aStartFn()
			cluster.wg.Done()
		}()
	}

	// Set the test contract set to make sure we can add objects at the
	// beginning of a test right away.
	tt.OK(busClient.SetContractSet(ctx, test.ContractSet, []types.FileContractID{}))

	// Update the autopilot to use test settings
	if !opts.skipSettingAutopilot {
		tt.OK(busClient.UpdateAutopilot(ctx, api.Autopilot{
			ID:     apCfg.ID,
			Config: apSettings,
		}))
	}

	// Update the bus settings.
	tt.OK(busClient.UpdateSetting(ctx, api.SettingGouging, test.GougingSettings))
	tt.OK(busClient.UpdateSetting(ctx, api.SettingRedundancy, test.RedundancySettings))
	tt.OK(busClient.UpdateSetting(ctx, api.SettingContractSet, test.ContractSetSettings))
	tt.OK(busClient.UpdateSetting(ctx, api.SettingS3Authentication, api.S3AuthenticationSettings{
		V4Keypairs: map[string]string{test.S3AccessKeyID: test.S3SecretAccessKey},
	}))
	tt.OK(busClient.UpdateSetting(ctx, api.SettingUploadPacking, api.UploadPackingSettings{
		Enabled:               enableUploadPacking,
		SlabBufferMaxSizeSoft: build.DefaultUploadPackingSettings.SlabBufferMaxSizeSoft,
	}))

	// Fund the bus.
	if funding {
		cluster.MineBlocks(busCfg.Network.HardforkFoundation.Height + blocksPerDay) // mine until the first block reward matures
		tt.Retry(100, 100*time.Millisecond, func() error {
			if cs, err := busClient.ConsensusState(ctx); err != nil {
				return err
			} else if !cs.Synced {
				return fmt.Errorf("chain not synced: %v", cs.Synced)
			}

			if res, err := cluster.Bus.Wallet(ctx); err != nil {
				return err
			} else if res.Confirmed.IsZero() {
				return fmt.Errorf("wallet not funded: %+v", res)
			} else {
				return nil
			}
		})
	}

	if nHosts > 0 {
		cluster.AddHostsBlocking(nHosts)
		cluster.WaitForContracts()
		cluster.WaitForContractSet(test.ContractSet, nHosts)
		cluster.WaitForAccounts()
	}

	return cluster
}

// addStorageFolderToHosts adds a single storage folder to each host.
func addStorageFolderToHost(ctx context.Context, hosts []*Host) error {
	for _, host := range hosts {
		sectors := uint64(10)
		volumeDir := filepath.Join(host.dir, "volumes")
		if err := os.MkdirAll(volumeDir, 0777); err != nil {
			return err
		}
		if err := host.AddVolume(ctx, filepath.Join(volumeDir, "volume.dat"), sectors); err != nil {
			return err
		}
	}
	return nil
}

// announceHosts configures hosts with default settings and announces them to
// the group
func announceHosts(hosts []*Host) error {
	for _, host := range hosts {
		settings := defaultHostSettings
		settings.NetAddress = host.RHPv2Addr()
		if err := host.settings.UpdateSettings(settings); err != nil {
			return err
		}
		if err := host.settings.Announce(); err != nil {
			return err
		}
	}
	return nil
}

// MineToRenewWindow is a helper which mines enough blocks for the autopilot to
// reach its renew window.
func (c *TestCluster) MineToRenewWindow() {
	c.tt.Helper()
	cs, err := c.Bus.ConsensusState(context.Background())
	c.tt.OK(err)

	ap, err := c.Bus.Autopilot(context.Background(), c.apID)
	c.tt.OK(err)

	renewWindowStart := ap.CurrentPeriod + ap.Config.Contracts.Period
	if cs.BlockHeight >= renewWindowStart {
		c.tt.Fatalf("already in renew window: bh: %v, currentPeriod: %v, periodLength: %v, renewWindow: %v", cs.BlockHeight, ap.CurrentPeriod, ap.Config.Contracts.Period, renewWindowStart)
	}
	c.MineBlocks(renewWindowStart - cs.BlockHeight)
	c.Sync()
}

// sync blocks until the cluster is synced.
func (c *TestCluster) sync(hosts []*Host) {
	c.tt.Helper()
	c.tt.Retry(100, 100*time.Millisecond, func() error {
		synced, err := c.synced(hosts)
		if err != nil {
			return err
		}
		if !synced {
			return errors.New("cluster was unable to sync in time")
		}
		return nil
	})
}

// synced returns true if bus and hosts are at the same blockheight.
func (c *TestCluster) synced(hosts []*Host) (bool, error) {
	c.tt.Helper()
	cs, err := c.Bus.ConsensusState(context.Background())
	if err != nil {
		return false, err
	}
	if !cs.Synced {
		return false, nil // can't be synced if bus itself isn't synced
	}
	for _, h := range hosts {
		bh := h.cs.Height()
		if cs.BlockHeight != uint64(bh) {
			return false, nil
		}
	}
	return true, nil
}

// MineBlocks uses the bus' miner to mine n blocks.
func (c *TestCluster) MineBlocks(n uint64) {
	c.tt.Helper()
	wallet, err := c.Bus.Wallet(context.Background())
	c.tt.OK(err)

	// If we don't have any hosts in the cluster mine all blocks right away.
	if len(c.hosts) == 0 {
		c.tt.OK(c.mineBlocks(wallet.Address, n))
		c.Sync()
		return
	}

	// Otherwise mine blocks in batches of 3 to avoid going out of sync with
	// hosts by too many blocks.
	for mined := uint64(0); mined < n; {
		toMine := n - mined
		if toMine > 10 {
			toMine = 10
		}
		c.tt.OK(c.mineBlocks(wallet.Address, toMine))
		c.Sync()
		mined += toMine
	}
}

func (c *TestCluster) WaitForAccounts() []api.Account {
	c.tt.Helper()

	// build hosts map
	hostsMap := make(map[types.PublicKey]struct{})
	for _, host := range c.hosts {
		hostsMap[host.PublicKey()] = struct{}{}
	}

	//  wait for accounts to be filled
	c.waitForHostAccounts(hostsMap)

	// fetch all accounts
	accounts, err := c.Bus.Accounts(context.Background())
	c.tt.OK(err)
	return accounts
}

func (c *TestCluster) WaitForContracts() []api.Contract {
	c.tt.Helper()

	// build hosts map
	hostsMap := make(map[types.PublicKey]struct{})
	for _, host := range c.hosts {
		hostsMap[host.PublicKey()] = struct{}{}
	}

	//  wait for the contracts to form
	c.waitForHostContracts(hostsMap)

	// fetch all contracts
	resp, err := c.Worker.Contracts(context.Background(), time.Minute)
	c.tt.OK(err)
	if resp.Error != "" {
		c.tt.Fatal(resp.Error)
	}
	return resp.Contracts
}

func (c *TestCluster) WaitForContractSetContracts(set string, n int) {
	c.tt.Helper()

	// limit n to number of hosts we have
	if n > len(c.hosts) {
		n = len(c.hosts)
	}

	c.tt.Retry(300, 100*time.Millisecond, func() error {
		sets, err := c.Bus.ContractSets(context.Background())
		if err != nil {
			return err
		}

		// check if set exists
		if len(sets) == 0 {
			return errors.New("no contract sets found")
		} else {
			var found bool
			for _, s := range sets {
				if s == set {
					found = true
					break
				}
			}
			if !found {
				return fmt.Errorf("set '%v' not found, sets: %v", set, sets)
			}
		}

		// check if it contains the desired number of contracts
		csc, err := c.Bus.Contracts(context.Background(), api.ContractsOpts{ContractSet: set})
		if err != nil {
			return err
		}
		if len(csc) != n {
			return fmt.Errorf("contract set does not contain the desired number of contracts, %v!=%v", len(csc), n)
		}
		return nil
	})
}

func (c *TestCluster) RemoveHost(host *Host) {
	c.tt.Helper()
	c.tt.OK(host.Close())

	for i, h := range c.hosts {
		if h.PublicKey().String() == host.PublicKey().String() {
			c.hosts = append(c.hosts[:i], c.hosts[i+1:]...)
			break
		}
	}
}

func (c *TestCluster) NewHost() *Host {
	c.tt.Helper()
	// Create host.
	hostDir := filepath.Join(c.dir, "hosts", fmt.Sprint(len(c.hosts)+1))
	h, err := NewHost(types.GeneratePrivateKey(), hostDir, c.network, false)
	c.tt.OK(err)

	// Connect gateways.
	c.tt.OK(c.Bus.SyncerConnect(context.Background(), h.GatewayAddr()))
	return h
}

func (c *TestCluster) AddHost(h *Host) {
	c.tt.Helper()
	// Add the host
	c.hosts = append(c.hosts, h)

	// Fund host from bus.
<<<<<<< HEAD
	res, err := c.Bus.Wallet(context.Background())
	c.tt.OK(err)

	// Fund host with one blockreward
	fundAmt := c.cm.TipState().BlockReward()
	for fundAmt.Cmp(res.Confirmed) > 0 {
		c.tt.Fatal("not enough funds to fund host")
	}
=======
	fundAmt := types.Siacoins(100e3)
>>>>>>> 5847772b
	var scos []types.SiacoinOutput
	for i := 0; i < 10; i++ {
		scos = append(scos, types.SiacoinOutput{
			Value:   fundAmt,
			Address: h.WalletAddress(),
		})
	}
	c.tt.OK(c.Bus.SendSiacoins(context.Background(), scos, false))

	// Mine transaction.
	c.MineBlocks(1)

	// Wait for hosts to sync up with consensus.
	hosts := []*Host{h}
	c.sync(hosts)

	// Announce hosts.
	ctx, cancel := context.WithTimeout(context.Background(), time.Minute)
	defer cancel()
	c.tt.OK(addStorageFolderToHost(ctx, hosts))
	c.tt.OK(announceHosts(hosts))

	// Mine a few blocks. The host should show up eventually.
	c.tt.Retry(10, time.Second, func() error {
		c.tt.Helper()

		c.MineBlocks(1)
		_, err := c.Bus.Host(context.Background(), h.PublicKey())
		if err != nil {
			return err
		}
		return nil
	})

	// Wait for host to be synced.
	c.Sync()
}

// AddHosts adds n hosts to the cluster. These hosts will be funded and announce
// themselves on the network, ready to form contracts.
func (c *TestCluster) AddHosts(n int) []*Host {
	c.tt.Helper()
	var newHosts []*Host
	for i := 0; i < n; i++ {
		h := c.NewHost()
		c.AddHost(h)
		newHosts = append(newHosts, h)
	}
	return newHosts
}

func (c *TestCluster) AddHostsBlocking(n int) []*Host {
	c.tt.Helper()

	// add hosts
	hosts := c.AddHosts(n)

	// build hosts map
	hostsmap := make(map[types.PublicKey]struct{})
	for _, host := range hosts {
		hostsmap[host.PublicKey()] = struct{}{}
	}

	// wait for contracts to form
	c.waitForHostContracts(hostsmap)
	return hosts
}

// Shutdown shuts down a TestCluster.
func (c *TestCluster) Shutdown() {
	c.tt.Helper()
	ctx := context.Background()
	c.ShutdownAutopilot(ctx)
	c.ShutdownS3(ctx)
	c.ShutdownWorker(ctx)
	c.ShutdownBus(ctx)
	for _, h := range c.hosts {
		c.tt.OK(h.Close())
	}
	c.wg.Wait()
}

// Sync blocks until the whole cluster has reached the same block height.
func (c *TestCluster) Sync() {
	c.tt.Helper()
	c.sync(c.hosts)
}

// waitForHostAccounts will fetch the accounts from the worker and wait until
// they have money in them
func (c *TestCluster) waitForHostAccounts(hosts map[types.PublicKey]struct{}) {
	c.tt.Helper()
	c.tt.Retry(300, 100*time.Millisecond, func() error {
		accounts, err := c.Bus.Accounts(context.Background())
		if err != nil {
			return err
		}

		funded := make(map[types.PublicKey]struct{})
		for _, a := range accounts {
			if a.Balance.Uint64() > 0 {
				funded[a.HostKey] = struct{}{}
			}
		}

		for hpk := range hosts {
			if _, exists := funded[hpk]; !exists {
				return fmt.Errorf("missing funded account for host %v", hpk)
			}
		}
		return nil
	})
}

func (c *TestCluster) WaitForContractSet(set string, n int) {
	c.tt.Helper()
	c.tt.Retry(300, 100*time.Millisecond, func() error {
		ctx, cancel := context.WithTimeout(context.Background(), time.Second)
		defer cancel()

		contracts, err := c.Bus.Contracts(ctx, api.ContractsOpts{ContractSet: set})
		if err != nil {
			return err
		}
		if len(contracts) != n {
			return fmt.Errorf("contract set not ready yet, %v!=%v", len(contracts), n)
		}
		return nil
	})
}

// waitForHostContracts will fetch the contracts from the bus and wait until we
// have a contract with every host in the given hosts map
func (c *TestCluster) waitForHostContracts(hosts map[types.PublicKey]struct{}) {
	c.tt.Helper()
	c.tt.Retry(300, 100*time.Millisecond, func() error {
		contracts, err := c.Bus.Contracts(context.Background(), api.ContractsOpts{})
		if err != nil {
			return err
		}

		existing := make(map[types.PublicKey]struct{})
		for _, c := range contracts {
			existing[c.HostKey] = struct{}{}
		}

		for hpk := range hosts {
			if _, exists := existing[hpk]; !exists {
				return fmt.Errorf("missing contract for host %v", hpk)
			}
		}
		return nil
	})
}

func (c *TestCluster) mineBlocks(addr types.Address, n uint64) error {
	for i := uint64(0); i < n; i++ {
		if block, found := coreutils.MineBlock(c.cm, addr, time.Second); !found {
			return errors.New("failed to find block")
		} else if err := c.Bus.AcceptBlock(context.Background(), block); err != nil {
			return err
		}
	}
	return nil
}

func convertToCore(siad encoding.SiaMarshaler, core types.DecoderFrom) {
	var buf bytes.Buffer
	siad.MarshalSia(&buf)
	d := types.NewBufDecoder(buf.Bytes())
	core.DecodeFrom(d)
	if d.Err() != nil {
		panic(d.Err())
	}
}

// testNetwork returns a modified version of Zen used for testing
func testNetwork() (*consensus.Network, types.Block) {
	// use a modified version of Zen
	n, genesis := chain.TestnetZen()

	// we have to set the initial target to 128 to ensure blocks we mine match
	// the PoW testnet in siad testnet consensu
	n.InitialTarget = types.BlockID{0x80}

	// we have to make minimum coinbase get hit after 10 blocks to ensure we
	// match the siad test network settings, otherwise the blocksubsidy is
	// considered invalid after 10 blocks
	n.MinimumCoinbase = types.Siacoins(299990)
	n.HardforkDevAddr.Height = 1
	n.HardforkTax.Height = 1
	n.HardforkStorageProof.Height = 1
	n.HardforkOak.Height = 1
	n.HardforkASIC.Height = 1
	n.HardforkFoundation.Height = 1
	n.HardforkV2.AllowHeight = 1000
	n.HardforkV2.RequireHeight = 1020

	// TODO: remove once we got rid of all siad dependencies
	convertToCore(stypes.GenesisBlock, (*types.V1Block)(&genesis))
	return n, genesis
}

func testBusCfg() node.BusConfig {
	network, genesis := testNetwork()

	return node.BusConfig{
		Bus: config.Bus{
			AnnouncementMaxAgeHours:       24 * 7 * 52, // 1 year
			Bootstrap:                     false,
			GatewayAddr:                   "127.0.0.1:0",
			PersistInterval:               testBusPersistInterval,
			UsedUTXOExpiry:                time.Minute,
			SlabBufferCompletionThreshold: 0,
		},
		Network:             network,
		Genesis:             genesis,
		SlabPruningInterval: time.Second,
	}
}

func testWorkerCfg() config.Worker {
	return config.Worker{
		AllowPrivateIPs:          true,
		ContractLockTimeout:      5 * time.Second,
		ID:                       "worker",
		BusFlushInterval:         testBusFlushInterval,
		DownloadOverdriveTimeout: 500 * time.Millisecond,
		UploadOverdriveTimeout:   500 * time.Millisecond,
		DownloadMaxMemory:        1 << 28, // 256 MiB
		UploadMaxMemory:          1 << 28, // 256 MiB
		UploadMaxOverdrive:       5,
	}
}

func testApCfg() node.AutopilotConfig {
	return node.AutopilotConfig{
		ID: api.DefaultAutopilotID,
		Autopilot: config.Autopilot{
			AccountsRefillInterval:         time.Second,
			Heartbeat:                      time.Second,
			MigrationHealthCutoff:          0.99,
			MigratorParallelSlabsPerWorker: 1,
			RevisionSubmissionBuffer:       0,
			ScannerInterval:                time.Second,
			ScannerBatchSize:               10,
			ScannerNumThreads:              1,
		},
	}
}<|MERGE_RESOLUTION|>--- conflicted
+++ resolved
@@ -687,18 +687,7 @@
 	c.hosts = append(c.hosts, h)
 
 	// Fund host from bus.
-<<<<<<< HEAD
-	res, err := c.Bus.Wallet(context.Background())
-	c.tt.OK(err)
-
-	// Fund host with one blockreward
-	fundAmt := c.cm.TipState().BlockReward()
-	for fundAmt.Cmp(res.Confirmed) > 0 {
-		c.tt.Fatal("not enough funds to fund host")
-	}
-=======
 	fundAmt := types.Siacoins(100e3)
->>>>>>> 5847772b
 	var scos []types.SiacoinOutput
 	for i := 0; i < 10; i++ {
 		scos = append(scos, types.SiacoinOutput{
