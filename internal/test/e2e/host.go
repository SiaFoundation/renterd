package e2e

import (
	"context"
	"errors"
	"fmt"
	"net"
	"path/filepath"
	"slices"
	"strings"
	"sync"
	"time"

	"go.sia.tech/core/consensus"
	crhpv2 "go.sia.tech/core/rhp/v2"
	crhpv3 "go.sia.tech/core/rhp/v3"
	"go.sia.tech/core/types"
	"go.sia.tech/hostd/alerts"
	"go.sia.tech/hostd/host/accounts"
	"go.sia.tech/hostd/host/contracts"
	"go.sia.tech/hostd/host/registry"
	"go.sia.tech/hostd/host/settings"
	"go.sia.tech/hostd/host/storage"
	"go.sia.tech/hostd/persist/sqlite"
	"go.sia.tech/hostd/rhp"
	rhpv2 "go.sia.tech/hostd/rhp/v2"
	rhpv3 "go.sia.tech/hostd/rhp/v3"
	"go.sia.tech/hostd/wallet"
	"go.sia.tech/hostd/webhooks"
	"go.sia.tech/renterd/bus"
<<<<<<< HEAD
=======
	"go.sia.tech/renterd/internal/utils"
>>>>>>> 0c36a78f
	"go.sia.tech/siad/modules"
	mconsensus "go.sia.tech/siad/modules/consensus"
	"go.sia.tech/siad/modules/gateway"
	"go.sia.tech/siad/modules/transactionpool"
	stypes "go.sia.tech/siad/types"
	"go.uber.org/zap"
)

const (
	blocksPerDay   = 144
	blocksPerMonth = blocksPerDay * 30
)

type stubMetricReporter struct{}

func (stubMetricReporter) StartSession(conn *rhp.Conn, proto string, version int) (rhp.UID, func()) {
	return rhp.UID{}, func() {}
}
func (stubMetricReporter) StartRPC(rhp.UID, types.Specifier) (rhp.UID, func(contracts.Usage, error)) {
	return rhp.UID{}, func(contracts.Usage, error) {}
}

type stubDataMonitor struct{}

func (stubDataMonitor) ReadBytes(n int)  {}
func (stubDataMonitor) WriteBytes(n int) {}

// A Host is an ephemeral host that can be used for testing.
type Host struct {
	dir     string
	privKey types.PrivateKey

	g  modules.Gateway
	cs modules.ConsensusSet
	tp bus.TransactionPool

	store     *sqlite.Store
	wallet    *wallet.SingleAddressWallet
	settings  *settings.ConfigManager
	storage   *storage.VolumeManager
	registry  *registry.Manager
	accounts  *accounts.AccountManager
	contracts *contracts.ContractManager

	rhpv2 *rhpv2.SessionHandler
	rhpv3 *rhpv3.SessionHandler
}

type txpool struct {
	tp modules.TransactionPool
}

func (tp txpool) RecommendedFee() (fee types.Currency) {
	_, maxFee := tp.tp.FeeEstimation()
<<<<<<< HEAD
	convertToCore(&maxFee, (*types.V1Currency)(&fee))
=======
	utils.ConvertToCore(&maxFee, (*types.V1Currency)(&fee))
>>>>>>> 0c36a78f
	return
}

func (tp txpool) Transactions() []types.Transaction {
	stxns := tp.tp.Transactions()
	txns := make([]types.Transaction, len(stxns))
	for i := range txns {
<<<<<<< HEAD
		convertToCore(&stxns[i], &txns[i])
=======
		utils.ConvertToCore(&stxns[i], &txns[i])
>>>>>>> 0c36a78f
	}
	return txns
}

func (tp txpool) AcceptTransactionSet(txns []types.Transaction) error {
	stxns := make([]stypes.Transaction, len(txns))
	for i := range stxns {
<<<<<<< HEAD
		convertToSiad(&txns[i], &stxns[i])
=======
		utils.ConvertToSiad(&txns[i], &stxns[i])
>>>>>>> 0c36a78f
	}
	err := tp.tp.AcceptTransactionSet(stxns)
	if errors.Is(err, modules.ErrDuplicateTransactionSet) {
		err = nil
	}
	return err
}

func (tp txpool) UnconfirmedParents(txn types.Transaction) ([]types.Transaction, error) {
	return unconfirmedParents(txn, tp.Transactions()), nil
}

func (tp txpool) Subscribe(subscriber modules.TransactionPoolSubscriber) {
	tp.tp.TransactionPoolSubscribe(subscriber)
}

func (tp txpool) Close() error {
	return tp.tp.Close()
}

func unconfirmedParents(txn types.Transaction, pool []types.Transaction) []types.Transaction {
	outputToParent := make(map[types.SiacoinOutputID]*types.Transaction)
	for i, txn := range pool {
		for j := range txn.SiacoinOutputs {
			outputToParent[txn.SiacoinOutputID(j)] = &pool[i]
		}
	}
	var parents []types.Transaction
	txnsToCheck := []*types.Transaction{&txn}
	seen := make(map[types.TransactionID]bool)
	for len(txnsToCheck) > 0 {
		nextTxn := txnsToCheck[0]
		txnsToCheck = txnsToCheck[1:]
		for _, sci := range nextTxn.SiacoinInputs {
			if parent, ok := outputToParent[sci.ParentID]; ok {
				if txid := parent.ID(); !seen[txid] {
					seen[txid] = true
					parents = append(parents, *parent)
					txnsToCheck = append(txnsToCheck, parent)
				}
			}
		}
	}
	slices.Reverse(parents)
	return parents
}

func NewTransactionPool(tp modules.TransactionPool) bus.TransactionPool {
	return &txpool{tp: tp}
}

const (
	maxSyncTime = time.Hour
)

var (
	ErrBlockNotFound   = errors.New("block not found")
	ErrInvalidChangeID = errors.New("invalid change id")
)

type chainManager struct {
	cs      modules.ConsensusSet
	tp      bus.TransactionPool
	network *consensus.Network

	close  chan struct{}
	mu     sync.Mutex
	tip    consensus.State
	synced bool
}

// ProcessConsensusChange implements the modules.ConsensusSetSubscriber interface.
func (m *chainManager) ProcessConsensusChange(cc modules.ConsensusChange) {
	m.mu.Lock()
	defer m.mu.Unlock()
	m.tip = consensus.State{
		Network: m.network,
		Index: types.ChainIndex{
			ID:     types.BlockID(cc.AppliedBlocks[len(cc.AppliedBlocks)-1].ID()),
			Height: uint64(cc.BlockHeight),
		},
	}
	m.synced = synced(cc.AppliedBlocks[len(cc.AppliedBlocks)-1].Timestamp)
}

// Network returns the network name.
func (m *chainManager) Network() string {
	switch m.network.Name {
	case "zen":
		return "Zen Testnet"
	case "mainnet":
		return "Mainnet"
	default:
		return m.network.Name
	}
}

// Close closes the chain manager.
func (m *chainManager) Close() error {
	select {
	case <-m.close:
		return nil
	default:
	}
	close(m.close)
	return m.cs.Close()
}

// Synced returns true if the chain manager is synced with the consensus set.
func (m *chainManager) Synced() bool {
	m.mu.Lock()
	defer m.mu.Unlock()
	return m.synced
}

// BlockAtHeight returns the block at the given height.
func (m *chainManager) BlockAtHeight(height uint64) (types.Block, bool) {
	sb, ok := m.cs.BlockAtHeight(stypes.BlockHeight(height))
	var c types.Block
<<<<<<< HEAD
	convertToCore(sb, (*types.V1Block)(&c))
=======
	utils.ConvertToCore(sb, (*types.V1Block)(&c))
>>>>>>> 0c36a78f
	return types.Block(c), ok
}

func (m *chainManager) LastBlockTime() time.Time {
	return time.Unix(int64(m.cs.CurrentBlock().Timestamp), 0)
}

// IndexAtHeight return the chain index at the given height.
func (m *chainManager) IndexAtHeight(height uint64) (types.ChainIndex, error) {
	block, ok := m.cs.BlockAtHeight(stypes.BlockHeight(height))
	if !ok {
		return types.ChainIndex{}, ErrBlockNotFound
	}
	return types.ChainIndex{
		ID:     types.BlockID(block.ID()),
		Height: height,
	}, nil
}

// TipState returns the current chain state.
func (m *chainManager) TipState() consensus.State {
	m.mu.Lock()
	defer m.mu.Unlock()
	return m.tip
}

// AcceptBlock adds b to the consensus set.
func (m *chainManager) AcceptBlock(b types.Block) error {
	var sb stypes.Block
<<<<<<< HEAD
	convertToSiad(types.V1Block(b), &sb)
=======
	utils.ConvertToSiad(types.V1Block(b), &sb)
>>>>>>> 0c36a78f
	return m.cs.AcceptBlock(sb)
}

// PoolTransactions returns all transactions in the transaction pool
func (m *chainManager) PoolTransactions() []types.Transaction {
	return m.tp.Transactions()
}

// Subscribe subscribes to the consensus set.
func (m *chainManager) Subscribe(s modules.ConsensusSetSubscriber, ccID modules.ConsensusChangeID, cancel <-chan struct{}) error {
	if err := m.cs.ConsensusSetSubscribe(s, ccID, cancel); err != nil {
		if strings.Contains(err.Error(), "consensus subscription has invalid id") {
			return ErrInvalidChangeID
		}
		return err
	}
	return nil
}

func synced(timestamp stypes.Timestamp) bool {
	return time.Since(time.Unix(int64(timestamp), 0)) <= maxSyncTime
}

// NewManager creates a new chain manager.
func NewChainManager(cs modules.ConsensusSet, tp bus.TransactionPool, network *consensus.Network) (*chainManager, error) {
	height := cs.Height()
	block, ok := cs.BlockAtHeight(height)
	if !ok {
		return nil, fmt.Errorf("failed to get block at height %d", height)
	}

	m := &chainManager{
		cs:      cs,
		tp:      tp,
		network: network,
		tip: consensus.State{
			Network: network,
			Index: types.ChainIndex{
				ID:     types.BlockID(block.ID()),
				Height: uint64(height),
			},
		},
		synced: synced(block.Timestamp),
		close:  make(chan struct{}),
	}

	if err := cs.ConsensusSetSubscribe(m, modules.ConsensusChangeRecent, m.close); err != nil {
		return nil, fmt.Errorf("failed to subscribe to consensus set: %w", err)
	}
	return m, nil
}

// defaultHostSettings returns the default settings for the test host
var defaultHostSettings = settings.Settings{
	AcceptingContracts:  true,
	MaxContractDuration: blocksPerMonth * 3,
	MaxCollateral:       types.Siacoins(5000),

	ContractPrice: types.Siacoins(1).Div64(4),

	BaseRPCPrice:      types.NewCurrency64(100),
	SectorAccessPrice: types.NewCurrency64(100),

	CollateralMultiplier: 2,
	StoragePrice:         types.Siacoins(100).Div64(1e12).Div64(blocksPerMonth),
	EgressPrice:          types.Siacoins(100).Div64(1e12),
	IngressPrice:         types.Siacoins(100).Div64(1e12),
	WindowSize:           5,

	PriceTableValidity: 10 * time.Second,

	AccountExpiry:     30 * 24 * time.Hour, // 1 month
	MaxAccountBalance: types.Siacoins(10),
}

// Close shutsdown the host
func (h *Host) Close() error {
	h.rhpv2.Close()
	h.rhpv3.Close()
	h.settings.Close()
	h.wallet.Close()
	h.contracts.Close()
	h.storage.Close()
	h.store.Close()
	h.tp.Close()
	h.cs.Close()
	h.g.Close()
	return nil
}

// RHPv2Addr returns the address of the RHPv2 listener
func (h *Host) RHPv2Addr() string {
	return h.rhpv2.LocalAddr()
}

// RHPv3Addr returns the address of the RHPv3 listener
func (h *Host) RHPv3Addr() string {
	return h.rhpv3.LocalAddr()
}

// AddVolume adds a new volume to the host
func (h *Host) AddVolume(ctx context.Context, path string, size uint64) error {
	result := make(chan error)
	_, err := h.storage.AddVolume(ctx, path, size, result)
	if err != nil {
		return err
	}
	return <-result
}

// UpdateSettings updates the host's configuration
func (h *Host) UpdateSettings(settings settings.Settings) error {
	return h.settings.UpdateSettings(settings)
}

// RHPv2Settings returns the host's current RHPv2 settings
func (h *Host) RHPv2Settings() (crhpv2.HostSettings, error) {
	return h.rhpv2.Settings()
}

// RHPv3PriceTable returns the host's current RHPv3 price table
func (h *Host) RHPv3PriceTable() (crhpv3.HostPriceTable, error) {
	return h.rhpv3.PriceTable()
}

// WalletAddress returns the host's wallet address
func (h *Host) WalletAddress() types.Address {
	return h.wallet.Address()
}

// Contracts returns the host's contract manager
func (h *Host) Contracts() *contracts.ContractManager {
	return h.contracts
}

// PublicKey returns the public key of the host
func (h *Host) PublicKey() types.PublicKey {
	return h.privKey.PublicKey()
}

// GatewayAddr returns the address of the host's gateway.
func (h *Host) GatewayAddr() string {
	return string(h.g.Address())
}

// NewHost initializes a new test host
func NewHost(privKey types.PrivateKey, dir string, network *consensus.Network, debugLogging bool) (*Host, error) {
	g, err := gateway.New("localhost:0", false, filepath.Join(dir, "gateway"))
	if err != nil {
		return nil, fmt.Errorf("failed to create gateway: %w", err)
	}
	cs, errCh := mconsensus.New(g, false, filepath.Join(dir, "consensus"))
	if err := <-errCh; err != nil {
		return nil, fmt.Errorf("failed to create consensus set: %w", err)
	}
	tpool, err := transactionpool.New(cs, g, filepath.Join(dir, "transactionpool"))
	if err != nil {
		return nil, fmt.Errorf("failed to create transaction pool: %w", err)
	}
	tp := NewTransactionPool(tpool)
	cm, err := NewChainManager(cs, tp, network)
	if err != nil {
		return nil, err
	}
	log := zap.NewNop()
	db, err := sqlite.OpenDatabase(filepath.Join(dir, "hostd.db"), log.Named("sqlite"))
	if err != nil {
		return nil, fmt.Errorf("failed to create sql store: %w", err)
	}

	wallet, err := wallet.NewSingleAddressWallet(privKey, cm, db, log.Named("wallet"))
	if err != nil {
		return nil, fmt.Errorf("failed to create wallet: %w", err)
	}

	wr, err := webhooks.NewManager(db, log.Named("webhooks"))
	if err != nil {
		return nil, fmt.Errorf("failed to create webhook reporter: %w", err)
	}

	am := alerts.NewManager(wr, log.Named("alerts"))
	storage, err := storage.NewVolumeManager(db, am, cm, log.Named("storage"), 0)
	if err != nil {
		return nil, fmt.Errorf("failed to create storage manager: %w", err)
	}

	contracts, err := contracts.NewManager(db, am, storage, cm, tp, wallet, log.Named("contracts"))
	if err != nil {
		return nil, fmt.Errorf("failed to create contract manager: %w", err)
	}

	rhp2Listener, err := net.Listen("tcp", "localhost:0")
	if err != nil {
		return nil, fmt.Errorf("failed to create rhp2 listener: %w", err)
	}

	rhp3Listener, err := net.Listen("tcp", "localhost:0")
	if err != nil {
		return nil, fmt.Errorf("failed to create rhp3 listener: %w", err)
	}

	settings, err := settings.NewConfigManager(
		settings.WithHostKey(privKey),
		settings.WithRHP2Addr(rhp2Listener.Addr().String()),
		settings.WithStore(db),
		settings.WithChainManager(cm),
		settings.WithTransactionPool(tp),
		settings.WithWallet(wallet),
		settings.WithAlertManager(am),
		settings.WithLog(log.Named("settings")))
	if err != nil {
		return nil, fmt.Errorf("failed to create settings manager: %w", err)
	}

	registry := registry.NewManager(privKey, db, zap.NewNop())
	accounts := accounts.NewManager(db, settings)

	rhpv2, err := rhpv2.NewSessionHandler(rhp2Listener, privKey, rhp3Listener.Addr().String(), cm, tp, wallet, contracts, settings, storage, stubDataMonitor{}, stubMetricReporter{}, log.Named("rhpv2"))
	if err != nil {
		return nil, fmt.Errorf("failed to create rhpv2 session handler: %w", err)
	}
	go rhpv2.Serve()

	rhpv3, err := rhpv3.NewSessionHandler(rhp3Listener, privKey, cm, tp, wallet, accounts, contracts, registry, storage, settings, stubDataMonitor{}, stubMetricReporter{}, log.Named("rhpv3"))
	if err != nil {
		return nil, fmt.Errorf("failed to create rhpv3 session handler: %w", err)
	}
	go rhpv3.Serve()

	return &Host{
		dir:     dir,
		privKey: privKey,

		g:  g,
		cs: cs,
		tp: tp,

		store:     db,
		wallet:    wallet,
		settings:  settings,
		storage:   storage,
		registry:  registry,
		accounts:  accounts,
		contracts: contracts,

		rhpv2: rhpv2,
		rhpv3: rhpv3,
	}, nil
}<|MERGE_RESOLUTION|>--- conflicted
+++ resolved
@@ -28,10 +28,7 @@
 	"go.sia.tech/hostd/wallet"
 	"go.sia.tech/hostd/webhooks"
 	"go.sia.tech/renterd/bus"
-<<<<<<< HEAD
-=======
 	"go.sia.tech/renterd/internal/utils"
->>>>>>> 0c36a78f
 	"go.sia.tech/siad/modules"
 	mconsensus "go.sia.tech/siad/modules/consensus"
 	"go.sia.tech/siad/modules/gateway"
@@ -86,11 +83,7 @@
 
 func (tp txpool) RecommendedFee() (fee types.Currency) {
 	_, maxFee := tp.tp.FeeEstimation()
-<<<<<<< HEAD
-	convertToCore(&maxFee, (*types.V1Currency)(&fee))
-=======
 	utils.ConvertToCore(&maxFee, (*types.V1Currency)(&fee))
->>>>>>> 0c36a78f
 	return
 }
 
@@ -98,11 +91,7 @@
 	stxns := tp.tp.Transactions()
 	txns := make([]types.Transaction, len(stxns))
 	for i := range txns {
-<<<<<<< HEAD
-		convertToCore(&stxns[i], &txns[i])
-=======
 		utils.ConvertToCore(&stxns[i], &txns[i])
->>>>>>> 0c36a78f
 	}
 	return txns
 }
@@ -110,11 +99,7 @@
 func (tp txpool) AcceptTransactionSet(txns []types.Transaction) error {
 	stxns := make([]stypes.Transaction, len(txns))
 	for i := range stxns {
-<<<<<<< HEAD
-		convertToSiad(&txns[i], &stxns[i])
-=======
 		utils.ConvertToSiad(&txns[i], &stxns[i])
->>>>>>> 0c36a78f
 	}
 	err := tp.tp.AcceptTransactionSet(stxns)
 	if errors.Is(err, modules.ErrDuplicateTransactionSet) {
@@ -234,11 +219,7 @@
 func (m *chainManager) BlockAtHeight(height uint64) (types.Block, bool) {
 	sb, ok := m.cs.BlockAtHeight(stypes.BlockHeight(height))
 	var c types.Block
-<<<<<<< HEAD
-	convertToCore(sb, (*types.V1Block)(&c))
-=======
 	utils.ConvertToCore(sb, (*types.V1Block)(&c))
->>>>>>> 0c36a78f
 	return types.Block(c), ok
 }
 
@@ -268,11 +249,7 @@
 // AcceptBlock adds b to the consensus set.
 func (m *chainManager) AcceptBlock(b types.Block) error {
 	var sb stypes.Block
-<<<<<<< HEAD
-	convertToSiad(types.V1Block(b), &sb)
-=======
 	utils.ConvertToSiad(types.V1Block(b), &sb)
->>>>>>> 0c36a78f
 	return m.cs.AcceptBlock(sb)
 }
 
