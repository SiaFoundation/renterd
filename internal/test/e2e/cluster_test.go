package e2e

import (
	"bytes"
	"context"
	"encoding/hex"
	"encoding/json"
	"errors"
	"fmt"
	"io"
	"math"
	"reflect"
	"sort"
	"strings"
	"sync"
	"testing"
	"time"

	"github.com/google/go-cmp/cmp"
	rhpv2 "go.sia.tech/core/rhp/v2"
	rhpv3 "go.sia.tech/core/rhp/v3"
	"go.sia.tech/core/types"
	"go.sia.tech/coreutils/wallet"
	"go.sia.tech/renterd/alerts"
	"go.sia.tech/renterd/api"
	"go.sia.tech/renterd/autopilot/contractor"
	"go.sia.tech/renterd/internal/test"
	"go.sia.tech/renterd/internal/utils"
	"go.sia.tech/renterd/object"
	"go.uber.org/zap"
	"lukechampine.com/frand"
)

func TestListObjects(t *testing.T) {
	if testing.Short() {
		t.SkipNow()
	}

	// assertMetadata asserts ModTime, ETag and MimeType are set and then clears
	// them afterwards so we can compare without having to specify the metadata
	start := time.Now()
	assertMetadata := func(entries []api.ObjectMetadata) {
		for i := range entries {
			// assert mod time
			if !strings.HasSuffix(entries[i].Name, "/") && !entries[i].ModTime.Std().After(start.UTC()) {
				t.Fatal("mod time should be set")
			}
			entries[i].ModTime = api.TimeRFC3339{}

			// assert mime type
			isDir := strings.HasSuffix(entries[i].Name, "/") && entries[i].Name != "//double/" // double is a file
			if (isDir && entries[i].MimeType != "") || (!isDir && entries[i].MimeType == "") {
				t.Fatal("unexpected mime type", entries[i].MimeType)
			}
			entries[i].MimeType = ""

			// assert etag
			if isDir != (entries[i].ETag == "") {
				t.Fatal("etag should be set for files and empty for dirs")
			}
			entries[i].ETag = ""
		}
	}

	// create a test cluster
	cluster := newTestCluster(t, testClusterOptions{
		hosts: test.RedundancySettings.TotalShards,
	})
	defer cluster.Shutdown()

	b := cluster.Bus
	w := cluster.Worker
	tt := cluster.tt

	// upload the following paths
	uploads := []struct {
		path string
		size int
	}{
		{"/foo/bar", 1},
		{"/foo/bat", 2},
		{"/foo/baz/quux", 3},
		{"/foo/baz/quuz", 4},
		{"/gab/guub", 5},
		{"/FOO/bar", 6}, // test case sensitivity
	}

	for _, upload := range uploads {
		if upload.size == 0 {
			tt.OKAll(w.UploadObject(context.Background(), bytes.NewReader(nil), api.DefaultBucketName, upload.path, api.UploadObjectOptions{}))
		} else {
			data := make([]byte, upload.size)
			frand.Read(data)
			tt.OKAll(w.UploadObject(context.Background(), bytes.NewReader(data), api.DefaultBucketName, upload.path, api.UploadObjectOptions{}))
		}
	}

	tests := []struct {
		prefix  string
		sortBy  string
		sortDir string
		want    []api.ObjectMetadata
	}{
		{"/", "", "", []api.ObjectMetadata{{Name: "/FOO/bar", Size: 6, Health: 1}, {Name: "/foo/bar", Size: 1, Health: 1}, {Name: "/foo/bat", Size: 2, Health: 1}, {Name: "/foo/baz/quux", Size: 3, Health: 1}, {Name: "/foo/baz/quuz", Size: 4, Health: 1}, {Name: "/gab/guub", Size: 5, Health: 1}}},
		{"/", "", api.ObjectSortDirAsc, []api.ObjectMetadata{{Name: "/FOO/bar", Size: 6, Health: 1}, {Name: "/foo/bar", Size: 1, Health: 1}, {Name: "/foo/bat", Size: 2, Health: 1}, {Name: "/foo/baz/quux", Size: 3, Health: 1}, {Name: "/foo/baz/quuz", Size: 4, Health: 1}, {Name: "/gab/guub", Size: 5, Health: 1}}},
		{"/", "", api.ObjectSortDirDesc, []api.ObjectMetadata{{Name: "/gab/guub", Size: 5, Health: 1}, {Name: "/foo/baz/quuz", Size: 4, Health: 1}, {Name: "/foo/baz/quux", Size: 3, Health: 1}, {Name: "/foo/bat", Size: 2, Health: 1}, {Name: "/foo/bar", Size: 1, Health: 1}, {Name: "/FOO/bar", Size: 6, Health: 1}}},
		{"/", api.ObjectSortByHealth, api.ObjectSortDirAsc, []api.ObjectMetadata{{Name: "/FOO/bar", Size: 6, Health: 1}, {Name: "/foo/bar", Size: 1, Health: 1}, {Name: "/foo/bat", Size: 2, Health: 1}, {Name: "/foo/baz/quux", Size: 3, Health: 1}, {Name: "/foo/baz/quuz", Size: 4, Health: 1}, {Name: "/gab/guub", Size: 5, Health: 1}}},
		{"/", api.ObjectSortByHealth, api.ObjectSortDirDesc, []api.ObjectMetadata{{Name: "/FOO/bar", Size: 6, Health: 1}, {Name: "/foo/bar", Size: 1, Health: 1}, {Name: "/foo/bat", Size: 2, Health: 1}, {Name: "/foo/baz/quux", Size: 3, Health: 1}, {Name: "/foo/baz/quuz", Size: 4, Health: 1}, {Name: "/gab/guub", Size: 5, Health: 1}}},
		{"/foo/b", "", "", []api.ObjectMetadata{{Name: "/foo/bar", Size: 1, Health: 1}, {Name: "/foo/bat", Size: 2, Health: 1}, {Name: "/foo/baz/quux", Size: 3, Health: 1}, {Name: "/foo/baz/quuz", Size: 4, Health: 1}}},
		{"o/baz/quu", "", "", []api.ObjectMetadata{}},
		{"/foo", "", "", []api.ObjectMetadata{{Name: "/foo/bar", Size: 1, Health: 1}, {Name: "/foo/bat", Size: 2, Health: 1}, {Name: "/foo/baz/quux", Size: 3, Health: 1}, {Name: "/foo/baz/quuz", Size: 4, Health: 1}}},
		{"/foo", api.ObjectSortBySize, api.ObjectSortDirAsc, []api.ObjectMetadata{{Name: "/foo/bar", Size: 1, Health: 1}, {Name: "/foo/bat", Size: 2, Health: 1}, {Name: "/foo/baz/quux", Size: 3, Health: 1}, {Name: "/foo/baz/quuz", Size: 4, Health: 1}}},
		{"/foo", api.ObjectSortBySize, api.ObjectSortDirDesc, []api.ObjectMetadata{{Name: "/foo/baz/quuz", Size: 4, Health: 1}, {Name: "/foo/baz/quux", Size: 3, Health: 1}, {Name: "/foo/bat", Size: 2, Health: 1}, {Name: "/foo/bar", Size: 1, Health: 1}}},
	}
	for _, test := range tests {
		// use the bus client
		res, err := b.ListObjects(context.Background(), api.DefaultBucketName, api.ListObjectOptions{
			Prefix:  test.prefix,
			SortBy:  test.sortBy,
			SortDir: test.sortDir,
			Limit:   -1,
		})
		if err != nil {
			t.Fatal(err, test.prefix)
		}
		assertMetadata(res.Objects)

		got := res.Objects
		if !(len(got) == 0 && len(test.want) == 0) && !reflect.DeepEqual(got, test.want) {
			t.Log(cmp.Diff(got, test.want, cmp.Comparer(api.CompareTimeRFC3339)))
			t.Fatalf("\nkey: %v\ngot: %v\nwant: %v\nsortBy: %v\nsortDir: %v", test.prefix, got, test.want, test.sortBy, test.sortDir)
		}
		if len(res.Objects) > 0 {
			marker := ""
			for offset := 0; offset < len(test.want); offset++ {
				res, err := b.ListObjects(context.Background(), api.DefaultBucketName, api.ListObjectOptions{
					Prefix:  test.prefix,
					SortBy:  test.sortBy,
					SortDir: test.sortDir,
					Marker:  marker,
					Limit:   1,
				})
				if err != nil {
					t.Fatal(err)
				}

				// assert mod time & clear it afterwards so we can compare
				assertMetadata(res.Objects)

				got := res.Objects
				if len(got) != 1 {
					t.Fatalf("expected 1 object, got %v", len(got))
				} else if got[0].Name != test.want[offset].Name {
					t.Fatalf("expected %v, got %v, offset %v, marker %v, sortBy %v, sortDir %v", test.want[offset].Name, got[0].Name, offset, marker, test.sortBy, test.sortDir)
				}
				marker = res.NextMarker
			}
		}
	}

	// list invalid marker
	_, err := b.ListObjects(context.Background(), api.DefaultBucketName, api.ListObjectOptions{
		Marker: "invalid",
		SortBy: api.ObjectSortByHealth,
	})
	if !utils.IsErr(err, api.ErrMarkerNotFound) {
		t.Fatal(err)
	}
}

// TestNewTestCluster is a test for creating a cluster of Nodes for testing,
// making sure that it forms contracts, renews contracts and shuts down.
func TestNewTestCluster(t *testing.T) {
	cluster := newTestCluster(t, clusterOptsDefault)
	defer cluster.Shutdown()
	b := cluster.Bus
	tt := cluster.tt

	// Upload packing should be disabled by default.
	ups, err := b.UploadPackingSettings(context.Background())
	tt.OK(err)
	if ups.Enabled {
		t.Fatalf("expected upload packing to be disabled by default, got %v", ups.Enabled)
	}

	// PricePinningSettings should have default values
	pps, err := b.PricePinningSettings(context.Background())
	tt.OK(err)
	if pps.ForexEndpointURL == "" {
		t.Fatal("expected default value for ForexEndpointURL")
	} else if pps.Currency == "" {
		t.Fatal("expected default value for Currency")
	} else if pps.Threshold == 0 {
		t.Fatal("expected default value for Threshold")
	}

	// Autopilot shouldn't have its prices pinned
	if len(pps.Autopilots) != 1 {
		t.Fatalf("expected 1 autopilot, got %v", len(pps.Autopilots))
	} else if pin, exists := pps.Autopilots[api.DefaultAutopilotID]; !exists {
		t.Fatalf("expected autopilot %v to exist", api.DefaultAutopilotID)
	} else if pin.Allowance != (api.Pin{}) {
		t.Fatalf("expected autopilot %v to have no pinned allowance, got %v", api.DefaultAutopilotID, pin.Allowance)
	}

	// See if autopilot is running by triggering the loop.
	_, err = cluster.Autopilot.Trigger(false)
	tt.OK(err)

	// Add a host.
	cluster.AddHosts(1)

	// Wait for contracts to form.
	var contract api.Contract
	contracts := cluster.WaitForContracts()
	contract = contracts[0]

	// Verify startHeight and endHeight of the contract.
	cfg, currentPeriod := cluster.AutopilotConfig(context.Background())
	expectedEndHeight := currentPeriod + cfg.Contracts.Period + cfg.Contracts.RenewWindow
	if contract.EndHeight() != expectedEndHeight || contract.Revision.EndHeight() != expectedEndHeight {
		t.Fatal("wrong endHeight", contract.EndHeight(), contract.Revision.EndHeight())
	} else if contract.TotalCost.IsZero() || contract.ContractPrice.IsZero() {
		t.Fatal("TotalCost and ContractPrice shouldn't be zero")
	}

	// Wait for contract set to form
	cluster.WaitForContractSetContracts(cfg.Contracts.Set, int(cfg.Contracts.Amount))

	// Mine blocks until contracts start renewing.
	cluster.MineToRenewWindow()

	// Wait for the contract to be renewed.
	var renewalID types.FileContractID
	tt.Retry(100, 100*time.Millisecond, func() error {
		contracts, err := cluster.Bus.Contracts(context.Background(), api.ContractsOpts{})
		if err != nil {
			return err
		}
		if len(contracts) != 1 {
			return fmt.Errorf("unexpected number of contracts %d != 1", len(contracts))
		}
		if contracts[0].RenewedFrom != contract.ID {
			return fmt.Errorf("contract wasn't renewed %v != %v", contracts[0].RenewedFrom, contract.ID)
		}
		if contracts[0].ProofHeight != 0 {
			return errors.New("proof height should be 0 since the contract was renewed and therefore doesn't require a proof")
		}
		if contracts[0].ContractPrice.IsZero() {
			return errors.New("contract price shouldn't be zero")
		}
		if contracts[0].State != api.ContractStatePending {
			return fmt.Errorf("contract should be pending but was %v", contracts[0].State)
		}
		renewalID = contracts[0].ID
		return nil
	})

	// Mine until before the window start to give the host time to submit the
	// revision first.
	cs, err := cluster.Bus.ConsensusState(context.Background())
	tt.OK(err)
	cluster.MineBlocks(contract.WindowStart - cs.BlockHeight - 4)
	if cs.LastBlockTime.IsZero() {
		t.Fatal("last block time not set")
	}

	// Now wait for the revision and proof to be caught by the hostdb.
	var ac api.ArchivedContract
	tt.Retry(20, time.Second, func() error {
		archivedContracts, err := cluster.Bus.AncestorContracts(context.Background(), renewalID, 0)
		if err != nil {
			t.Fatal(err)
		}
		if len(archivedContracts) != 1 {
			return fmt.Errorf("should have 1 archived contract but got %v", len(archivedContracts))
		}
		ac = archivedContracts[0]
		if ac.RevisionHeight == 0 || ac.RevisionNumber != math.MaxUint64 {
			return fmt.Errorf("revision information is wrong: %v %v %v", ac.RevisionHeight, ac.RevisionNumber, ac.ID)
		}
		if ac.ProofHeight != 0 {
			t.Fatal("proof height should be 0 since the contract was renewed and therefore doesn't require a proof")
		}
		if ac.State != api.ContractStateComplete {
			return fmt.Errorf("contract should be complete but was %v", ac.State)
		}
		return nil
	})

	// Get host info for every host.
	hosts, err := cluster.Bus.Hosts(context.Background(), api.GetHostsOptions{})
	tt.OK(err)
	for _, host := range hosts {
		hi, err := cluster.Autopilot.HostInfo(host.PublicKey)
		if err != nil {
			t.Fatal(err)
		}
		if hi.Checks.ScoreBreakdown.Score() == 0 {
			js, _ := json.MarshalIndent(hi.Checks.ScoreBreakdown, "", "  ")
			t.Fatalf("score shouldn't be 0 because that means one of the fields was 0: %s", string(js))
		}
		if hi.Checks.Score == 0 {
			t.Fatal("score shouldn't be 0")
		}
		if !hi.Checks.Usable {
			t.Fatal("host should be usable")
		}
		if len(hi.Checks.UnusableReasons) != 0 {
			t.Fatal("usable hosts don't have any reasons set")
		}
		if reflect.DeepEqual(hi.Host, api.Host{}) {
			t.Fatal("host wasn't set")
		}
		if hi.Host.Settings.Release == "" {
			t.Fatal("release should be set")
		}
	}
	hostInfos, err := cluster.Autopilot.HostInfos(context.Background(), api.HostFilterModeAll, api.UsabilityFilterModeAll, "", nil, 0, -1)
	tt.OK(err)

	allHosts := make(map[types.PublicKey]struct{})
	for _, hi := range hostInfos {
		if hi.Checks.ScoreBreakdown.Score() == 0 {
			js, _ := json.MarshalIndent(hi.Checks.ScoreBreakdown, "", "  ")
			t.Fatalf("score shouldn't be 0 because that means one of the fields was 0: %s", string(js))
		}
		if hi.Checks.Score == 0 {
			t.Fatal("score shouldn't be 0")
		}
		if !hi.Checks.Usable {
			t.Fatal("host should be usable")
		}
		if len(hi.Checks.UnusableReasons) != 0 {
			t.Fatal("usable hosts don't have any reasons set")
		}
		if reflect.DeepEqual(hi.Host, api.Host{}) {
			t.Fatal("host wasn't set")
		}
		allHosts[hi.Host.PublicKey] = struct{}{}
	}

	hostInfosUnusable, err := cluster.Autopilot.HostInfos(context.Background(), api.HostFilterModeAll, api.UsabilityFilterModeUnusable, "", nil, 0, -1)
	tt.OK(err)
	if len(hostInfosUnusable) != 0 {
		t.Fatal("there should be no unusable hosts", len(hostInfosUnusable))
	}

	hostInfosUsable, err := cluster.Autopilot.HostInfos(context.Background(), api.HostFilterModeAll, api.UsabilityFilterModeUsable, "", nil, 0, -1)
	tt.OK(err)
	for _, hI := range hostInfosUsable {
		delete(allHosts, hI.Host.PublicKey)
	}
	if len(hostInfosUsable) != len(hostInfos) || len(allHosts) != 0 {
		t.Fatalf("result for 'usable' should match the result for 'all', \n\nall: %+v \n\nusable: %+v", hostInfos, hostInfosUsable)
	}

	// Fetch the autopilot state
	state, err := cluster.Autopilot.State()
	tt.OK(err)
	if time.Time(state.StartTime).IsZero() {
		t.Fatal("autopilot should have start time")
	}
	if time.Time(state.MigratingLastStart).IsZero() {
		t.Fatal("autopilot should have completed a migration")
	}
	if time.Time(state.ScanningLastStart).IsZero() {
		t.Fatal("autopilot should have completed a scan")
	}
	if state.UptimeMS == 0 {
		t.Fatal("uptime should be set")
	}
	if !state.Configured {
		t.Fatal("autopilot should be configured")
	}
}

// TestObjectEntries is an integration test that verifies objects are uploaded,
// download and deleted from and to the paths we would expect. It is similar to
// the TestObjectEntries unit test, but uses the worker and bus client to verify
// paths are passed correctly.
func TestObjectEntries(t *testing.T) {
	if testing.Short() {
		t.SkipNow()
	}

	// assertMetadata asserts ModTime, ETag and MimeType are set and then clears
	// them afterwards so we can compare without having to specify the metadata
	start := time.Now()
	assertMetadata := func(entries []api.ObjectMetadata) {
		for i := range entries {
			// assert mod time
			if !strings.HasSuffix(entries[i].Name, "/") && !entries[i].ModTime.Std().After(start.UTC()) {
				t.Fatal("mod time should be set")
			}
			entries[i].ModTime = api.TimeRFC3339{}

			// assert mime type
			isDir := strings.HasSuffix(entries[i].Name, "/") && entries[i].Name != "//double/" // double is a file
			if (isDir && entries[i].MimeType != "") || (!isDir && entries[i].MimeType == "") {
				t.Fatal("unexpected mime type", entries[i].MimeType)
			}
			entries[i].MimeType = ""

			// assert etag
			if isDir != (entries[i].ETag == "") {
				t.Fatal("etag should be set for files and empty for dirs")
			}
			entries[i].ETag = ""
		}
	}

	// create a test cluster
	cluster := newTestCluster(t, testClusterOptions{
		hosts: test.RedundancySettings.TotalShards,
	})
	defer cluster.Shutdown()

	b := cluster.Bus
	w := cluster.Worker
	tt := cluster.tt

	// upload the following paths
	uploads := []struct {
		path string
		size int
	}{
		{"/foo/bar", 1},
		{"/foo/bat", 2},
		{"/foo/baz/quux", 3},
		{"/foo/baz/quuz", 4},
		{"/gab/guub", 5},
		{"/fileś/śpecial", 6}, // utf8
		{"//double/", 7},
		{"///triple", 8},
		{"/FOO/bar", 9}, // test case sensitivity
	}

	for _, upload := range uploads {
		if upload.size == 0 {
			tt.OKAll(w.UploadObject(context.Background(), bytes.NewReader(nil), api.DefaultBucketName, upload.path, api.UploadObjectOptions{}))
		} else {
			data := make([]byte, upload.size)
			frand.Read(data)
			tt.OKAll(w.UploadObject(context.Background(), bytes.NewReader(data), api.DefaultBucketName, upload.path, api.UploadObjectOptions{}))
		}
	}

	tests := []struct {
		path    string
		prefix  string
		sortBy  string
		sortDir string
		want    []api.ObjectMetadata
	}{
		{"/", "", "", "", []api.ObjectMetadata{{Name: "//", Size: 15, Health: 1}, {Name: "/FOO/", Size: 9, Health: 1}, {Name: "/fileś/", Size: 6, Health: 1}, {Name: "/foo/", Size: 10, Health: 1}, {Name: "/gab/", Size: 5, Health: 1}}},
		{"//", "", "", "", []api.ObjectMetadata{{Name: "///", Size: 8, Health: 1}, {Name: "//double/", Size: 7, Health: 1}}},
		{"///", "", "", "", []api.ObjectMetadata{{Name: "///triple", Size: 8, Health: 1}}},
		{"/foo/", "", "", "", []api.ObjectMetadata{{Name: "/foo/bar", Size: 1, Health: 1}, {Name: "/foo/bat", Size: 2, Health: 1}, {Name: "/foo/baz/", Size: 7, Health: 1}}},
		{"/FOO/", "", "", "", []api.ObjectMetadata{{Name: "/FOO/bar", Size: 9, Health: 1}}},
		{"/foo/baz/", "", "", "", []api.ObjectMetadata{{Name: "/foo/baz/quux", Size: 3, Health: 1}, {Name: "/foo/baz/quuz", Size: 4, Health: 1}}},
		{"/gab/", "", "", "", []api.ObjectMetadata{{Name: "/gab/guub", Size: 5, Health: 1}}},
		{"/fileś/", "", "", "", []api.ObjectMetadata{{Name: "/fileś/śpecial", Size: 6, Health: 1}}},

		{"/", "f", "", "", []api.ObjectMetadata{{Name: "/fileś/", Size: 6, Health: 1}, {Name: "/foo/", Size: 10, Health: 1}}},
		{"/foo/", "fo", "", "", []api.ObjectMetadata{}},
		{"/foo/baz/", "quux", "", "", []api.ObjectMetadata{{Name: "/foo/baz/quux", Size: 3, Health: 1}}},
		{"/gab/", "/guub", "", "", []api.ObjectMetadata{}},

		{"/", "", "name", "ASC", []api.ObjectMetadata{{Name: "//", Size: 15, Health: 1}, {Name: "/FOO/", Size: 9, Health: 1}, {Name: "/fileś/", Size: 6, Health: 1}, {Name: "/foo/", Size: 10, Health: 1}, {Name: "/gab/", Size: 5, Health: 1}}},
		{"/", "", "name", "DESC", []api.ObjectMetadata{{Name: "/gab/", Size: 5, Health: 1}, {Name: "/foo/", Size: 10, Health: 1}, {Name: "/fileś/", Size: 6, Health: 1}, {Name: "/FOO/", Size: 9, Health: 1}, {Name: "//", Size: 15, Health: 1}}},

		{"/", "", "health", "ASC", []api.ObjectMetadata{{Name: "//", Size: 15, Health: 1}, {Name: "/FOO/", Size: 9, Health: 1}, {Name: "/fileś/", Size: 6, Health: 1}, {Name: "/foo/", Size: 10, Health: 1}, {Name: "/gab/", Size: 5, Health: 1}}},
		{"/", "", "health", "DESC", []api.ObjectMetadata{{Name: "//", Size: 15, Health: 1}, {Name: "/FOO/", Size: 9, Health: 1}, {Name: "/fileś/", Size: 6, Health: 1}, {Name: "/foo/", Size: 10, Health: 1}, {Name: "/gab/", Size: 5, Health: 1}}},

		{"/", "", "size", "ASC", []api.ObjectMetadata{{Name: "/gab/", Size: 5, Health: 1}, {Name: "/fileś/", Size: 6, Health: 1}, {Name: "/FOO/", Size: 9, Health: 1}, {Name: "/foo/", Size: 10, Health: 1}, {Name: "//", Size: 15, Health: 1}}},
		{"/", "", "size", "DESC", []api.ObjectMetadata{{Name: "//", Size: 15, Health: 1}, {Name: "/foo/", Size: 10, Health: 1}, {Name: "/FOO/", Size: 9, Health: 1}, {Name: "/fileś/", Size: 6, Health: 1}, {Name: "/gab/", Size: 5, Health: 1}}},
	}
	for _, test := range tests {
		// use the bus client
		res, err := b.Object(context.Background(), api.DefaultBucketName, test.path, api.GetObjectOptions{
			Prefix:  test.prefix,
			SortBy:  test.sortBy,
			SortDir: test.sortDir,
		})
		if err != nil {
			t.Fatal(err, test.path)
		}
		assertMetadata(res.Entries)

		if !(len(res.Entries) == 0 && len(test.want) == 0) && !reflect.DeepEqual(res.Entries, test.want) {
			t.Fatalf("\nlist: %v\nprefix: %v\nsortBy: %v\nsortDir: %v\ngot: %v\nwant: %v", test.path, test.prefix, test.sortBy, test.sortDir, res.Entries, test.want)
		}
		for offset := 0; offset < len(test.want); offset++ {
			res, err := b.Object(context.Background(), api.DefaultBucketName, test.path, api.GetObjectOptions{
				Prefix:  test.prefix,
				SortBy:  test.sortBy,
				SortDir: test.sortDir,
				Offset:  offset,
				Limit:   1,
			})
			if err != nil {
				t.Fatal(err)
			}
			assertMetadata(res.Entries)

			if len(res.Entries) != 1 || res.Entries[0] != test.want[offset] {
				t.Fatalf("\nlist: %v\nprefix: %v\nsortBy: %v\nsortDir: %v\ngot: %v\nwant: %v", test.path, test.prefix, test.sortBy, test.sortDir, res.Entries, test.want[offset])
			}
			moreRemaining := len(test.want)-offset-1 > 0
			if res.HasMore != moreRemaining {
				t.Fatalf("invalid value for hasMore (%t) at offset (%d) test (%+v)", res.HasMore, offset, test)
			}

			// make sure we stay within bounds
			if offset+1 >= len(test.want) {
				continue
			}

			res, err = b.Object(context.Background(), api.DefaultBucketName, test.path, api.GetObjectOptions{
				Prefix:  test.prefix,
				SortBy:  test.sortBy,
				SortDir: test.sortDir,
				Marker:  test.want[offset].Name,
				Limit:   1,
			})
			if err != nil {
				t.Fatalf("\nlist: %v\nprefix: %v\nsortBy: %v\nsortDir: %vmarker: %v\n\nerr: %v", test.path, test.prefix, test.sortBy, test.sortDir, test.want[offset].Name, err)
			}
			assertMetadata(res.Entries)

			if len(res.Entries) != 1 || res.Entries[0] != test.want[offset+1] {
				t.Errorf("\nlist: %v\nprefix: %v\nmarker: %v\ngot: %v\nwant: %v", test.path, test.prefix, test.want[offset].Name, res.Entries, test.want[offset+1])
			}

			moreRemaining = len(test.want)-offset-2 > 0
			if res.HasMore != moreRemaining {
				t.Errorf("invalid value for hasMore (%t) at marker (%s) test (%+v)", res.HasMore, test.want[offset].Name, test)
			}
		}

		// use the worker client
		got, err := w.ObjectEntries(context.Background(), api.DefaultBucketName, test.path, api.GetObjectOptions{
			Prefix:  test.prefix,
			SortBy:  test.sortBy,
			SortDir: test.sortDir,
		})
		if err != nil {
			t.Fatal(err)
		}
		assertMetadata(got)

		if !(len(got) == 0 && len(test.want) == 0) && !reflect.DeepEqual(got, test.want) {
			t.Errorf("\nlist: %v\nprefix: %v\ngot: %v\nwant: %v", test.path, test.prefix, got, test.want)
		}
		for _, entry := range got {
			if !strings.HasSuffix(entry.Name, "/") {
				buf := new(bytes.Buffer)
				if err := w.DownloadObject(context.Background(), buf, api.DefaultBucketName, entry.Name, api.DownloadObjectOptions{}); err != nil {
					t.Fatal(err)
				} else if buf.Len() != int(entry.Size) {
					t.Fatal("unexpected", buf.Len(), entry.Size)
				}
			}
		}
	}

	// delete all uploads
	for _, upload := range uploads {
		tt.OK(w.DeleteObject(context.Background(), api.DefaultBucketName, upload.path, api.DeleteObjectOptions{}))
	}

	// assert root dir is empty
	if entries, err := w.ObjectEntries(context.Background(), api.DefaultBucketName, "/", api.GetObjectOptions{}); err != nil {
		t.Fatal(err)
	} else if len(entries) != 0 {
		t.Fatal("there should be no entries left", entries)
	}
}

// TestObjectsRename tests renaming objects and downloading them afterwards.
func TestObjectsRename(t *testing.T) {
	if testing.Short() {
		t.SkipNow()
	}

	// create a test cluster
	cluster := newTestCluster(t, testClusterOptions{
		hosts: test.RedundancySettings.TotalShards,
	})
	defer cluster.Shutdown()

	b := cluster.Bus
	w := cluster.Worker
	tt := cluster.tt

	// upload the following paths
	uploads := []string{
		"/foo/bar",
		"/foo/bat",
		"/foo/baz",
		"/foo/baz/quuz",
		"/bar2",
	}
	for _, path := range uploads {
		tt.OKAll(w.UploadObject(context.Background(), bytes.NewReader(nil), api.DefaultBucketName, path, api.UploadObjectOptions{}))
	}

	// rename
	if err := b.RenameObjects(context.Background(), api.DefaultBucketName, "/foo/", "/", false); err != nil {
		t.Fatal(err)
	}
	if err := b.RenameObject(context.Background(), api.DefaultBucketName, "/baz/quuz", "/quuz", false); err != nil {
		t.Fatal(err)
	}
	if err := b.RenameObject(context.Background(), api.DefaultBucketName, "/bar2", "/bar", false); err == nil || !strings.Contains(err.Error(), api.ErrObjectExists.Error()) {
		t.Fatal(err)
	} else if err := b.RenameObject(context.Background(), api.DefaultBucketName, "/bar2", "/bar", true); err != nil {
		t.Fatal(err)
	}

	// try to download the files
	for _, path := range []string{
		"/bar",
		"/bat",
		"/baz",
		"/quuz",
	} {
		buf := bytes.NewBuffer(nil)
		if err := w.DownloadObject(context.Background(), buf, api.DefaultBucketName, path, api.DownloadObjectOptions{}); err != nil {
			t.Fatal(err)
		}
	}
}

// TestUploadDownloadEmpty is an integration test that verifies empty objects
// can be uploaded and download correctly.
func TestUploadDownloadEmpty(t *testing.T) {
	if testing.Short() {
		t.SkipNow()
	}

	// create a test cluster
	cluster := newTestCluster(t, testClusterOptions{
		hosts: test.RedundancySettings.TotalShards,
	})
	defer cluster.Shutdown()

	w := cluster.Worker
	tt := cluster.tt

	// upload an empty file
	tt.OKAll(w.UploadObject(context.Background(), bytes.NewReader(nil), api.DefaultBucketName, "empty", api.UploadObjectOptions{}))

	// download the empty file
	var buffer bytes.Buffer
	tt.OK(w.DownloadObject(context.Background(), &buffer, api.DefaultBucketName, "empty", api.DownloadObjectOptions{}))

	// assert it's empty
	if len(buffer.Bytes()) != 0 {
		t.Fatal("unexpected")
	}
}

// TestUploadDownloadBasic is an integration test that verifies objects can be
// uploaded and download correctly.
func TestUploadDownloadBasic(t *testing.T) {
	if testing.Short() {
		t.SkipNow()
	}

	// sanity check the default settings
	if test.AutopilotConfig.Contracts.Amount < uint64(test.RedundancySettings.MinShards) {
		t.Fatal("too few hosts to support the redundancy settings")
	}

	// create a test cluster
	cluster := newTestCluster(t, testClusterOptions{
		hosts: test.RedundancySettings.TotalShards,
	})
	defer cluster.Shutdown()

	w := cluster.Worker
	tt := cluster.tt

	// prepare a file
	data := make([]byte, 128)
	tt.OKAll(frand.Read(data))

	// upload the data
	path := fmt.Sprintf("data_%v", len(data))
	tt.OKAll(w.UploadObject(context.Background(), bytes.NewReader(data), api.DefaultBucketName, path, api.UploadObjectOptions{}))

	// fetch object and check its slabs
	resp, err := cluster.Bus.Object(context.Background(), api.DefaultBucketName, path, api.GetObjectOptions{})
	tt.OK(err)
	for _, slab := range resp.Object.Slabs {
		hosts := make(map[types.PublicKey]struct{})
		roots := make(map[types.Hash256]struct{})
		if len(slab.Shards) != test.RedundancySettings.TotalShards {
			t.Fatal("wrong amount of shards", len(slab.Shards), test.RedundancySettings.TotalShards)
		}
		for _, shard := range slab.Shards {
			if shard.LatestHost == (types.PublicKey{}) {
				t.Fatal("latest host should be set")
			} else if len(shard.Contracts) != 1 {
				t.Fatal("each shard should have a host")
			} else if _, found := roots[shard.Root]; found {
				t.Fatal("each root should only exist once per slab")
			}
			for hpk, contracts := range shard.Contracts {
				if len(contracts) != 1 {
					t.Fatal("each host should have one contract")
				} else if _, found := hosts[hpk]; found {
					t.Fatal("each host should only be used once per slab")
				}
				hosts[hpk] = struct{}{}
			}
			roots[shard.Root] = struct{}{}
		}
	}

	// download data
	var buffer bytes.Buffer
	tt.OK(w.DownloadObject(context.Background(), &buffer, api.DefaultBucketName, path, api.DownloadObjectOptions{}))

	// assert it matches
	if !bytes.Equal(data, buffer.Bytes()) {
		t.Fatal("unexpected", len(data), buffer.Len())
	}

	// download again, 32 bytes at a time
	for i := int64(0); i < 4; i++ {
		offset := i * 32
		var buffer bytes.Buffer
		tt.OK(w.DownloadObject(context.Background(), &buffer, api.DefaultBucketName, path, api.DownloadObjectOptions{Range: &api.DownloadRange{Offset: offset, Length: 32}}))
		if !bytes.Equal(data[offset:offset+32], buffer.Bytes()) {
			fmt.Println(data[offset : offset+32])
			fmt.Println(buffer.Bytes())
			t.Fatalf("mismatch for offset %v", offset)
		}
	}

	// check that stored data on hosts was updated
	tt.Retry(100, 100*time.Millisecond, func() error {
		hosts, err := cluster.Bus.Hosts(context.Background(), api.GetHostsOptions{})
		tt.OK(err)
		for _, host := range hosts {
			if host.StoredData != rhpv2.SectorSize {
				return fmt.Errorf("stored data should be %v, got %v", rhpv2.SectorSize, host.StoredData)
			}
		}
		return nil
	})
}

// TestUploadDownloadExtended is an integration test that verifies objects can
// be uploaded and download correctly.
func TestUploadDownloadExtended(t *testing.T) {
	if testing.Short() {
		t.SkipNow()
	}

	// sanity check the default settings
	if test.AutopilotConfig.Contracts.Amount < uint64(test.RedundancySettings.MinShards) {
		t.Fatal("too few hosts to support the redundancy settings")
	}

	// create a test cluster
	cluster := newTestCluster(t, testClusterOptions{
		hosts: test.RedundancySettings.TotalShards,
	})
	defer cluster.Shutdown()

	b := cluster.Bus
	w := cluster.Worker
	tt := cluster.tt

	// upload two files under /foo
	file1 := make([]byte, rhpv2.SectorSize/12)
	file2 := make([]byte, rhpv2.SectorSize/12)
	frand.Read(file1)
	frand.Read(file2)
	tt.OKAll(w.UploadObject(context.Background(), bytes.NewReader(file1), api.DefaultBucketName, "fileś/file1", api.UploadObjectOptions{}))
	tt.OKAll(w.UploadObject(context.Background(), bytes.NewReader(file2), api.DefaultBucketName, "fileś/file2", api.UploadObjectOptions{}))

	// fetch all entries from the worker
	entries, err := cluster.Worker.ObjectEntries(context.Background(), api.DefaultBucketName, "fileś/", api.GetObjectOptions{})
	tt.OK(err)

	if len(entries) != 2 {
		t.Fatal("expected two entries to be returned", len(entries))
	}
	for _, entry := range entries {
		if entry.MimeType != "application/octet-stream" {
			t.Fatal("wrong mime type", entry.MimeType)
		}
	}

	// fetch entries with "file" prefix
	res, err := cluster.Bus.Object(context.Background(), api.DefaultBucketName, "fileś/", api.GetObjectOptions{Prefix: "file"})
	tt.OK(err)
	if len(res.Entries) != 2 {
		t.Fatal("expected two entry to be returned", len(entries))
	}

	// fetch entries with "fileś" prefix
	res, err = cluster.Bus.Object(context.Background(), api.DefaultBucketName, "fileś/", api.GetObjectOptions{Prefix: "foo"})
	tt.OK(err)
	if len(res.Entries) != 0 {
		t.Fatal("expected no entries to be returned", len(entries))
	}

	// fetch entries from the worker for unexisting path
	entries, err = cluster.Worker.ObjectEntries(context.Background(), api.DefaultBucketName, "bar/", api.GetObjectOptions{})
	tt.OK(err)
	if len(entries) != 0 {
		t.Fatal("expected no entries to be returned", len(entries))
	}

	// prepare two files, a small one and a large one
	small := make([]byte, rhpv2.SectorSize/12)
	large := make([]byte, rhpv2.SectorSize*3)

	// upload the data
	for _, data := range [][]byte{small, large} {
		tt.OKAll(frand.Read(data))
		path := fmt.Sprintf("data_%v", len(data))
		tt.OKAll(w.UploadObject(context.Background(), bytes.NewReader(data), api.DefaultBucketName, path, api.UploadObjectOptions{}))
	}

	// check objects stats.
	tt.Retry(100, 100*time.Millisecond, func() error {
		for _, opts := range []api.ObjectsStatsOpts{
			{},                              // any bucket
			{Bucket: api.DefaultBucketName}, // specific bucket
		} {
			info, err := cluster.Bus.ObjectsStats(context.Background(), opts)
			tt.OK(err)
			objectsSize := uint64(len(file1) + len(file2) + len(small) + len(large))
			if info.TotalObjectsSize != objectsSize {
				return fmt.Errorf("wrong size %v %v", info.TotalObjectsSize, objectsSize)
			}
			sectorsSize := 15 * rhpv2.SectorSize
			if info.TotalSectorsSize != uint64(sectorsSize) {
				return fmt.Errorf("wrong size %v %v", info.TotalSectorsSize, sectorsSize)
			}
			if info.TotalUploadedSize != uint64(sectorsSize) {
				return fmt.Errorf("wrong size %v %v", info.TotalUploadedSize, sectorsSize)
			}
			if info.NumObjects != 4 {
				return fmt.Errorf("wrong number of objects %v %v", info.NumObjects, 4)
			}
			if info.MinHealth != 1 {
				return fmt.Errorf("expected minHealth of 1, got %v", info.MinHealth)
			}
		}
		return nil
	})

	// download the data
	for _, data := range [][]byte{small, large} {
		name := fmt.Sprintf("data_%v", len(data))
		var buffer bytes.Buffer
		tt.OK(w.DownloadObject(context.Background(), &buffer, api.DefaultBucketName, name, api.DownloadObjectOptions{}))

		// assert it matches
		if !bytes.Equal(data, buffer.Bytes()) {
			t.Fatal("unexpected")
		}
	}

	// update the bus setting and specify a non-existing contract set
	cfg, _ := cluster.AutopilotConfig(context.Background())
	cfg.Contracts.Set = t.Name()
	cluster.UpdateAutopilotConfig(context.Background(), cfg)
	tt.OK(b.SetContractSet(context.Background(), t.Name(), nil))

	// assert there are no contracts in the set
	csc, err := b.Contracts(context.Background(), api.ContractsOpts{ContractSet: t.Name()})
	tt.OK(err)
	if len(csc) != 0 {
		t.Fatalf("expected no contracts, got %v", len(csc))
	}

	// download the data again
	for _, data := range [][]byte{small, large} {
		path := fmt.Sprintf("data_%v", len(data))

		var buffer bytes.Buffer
		tt.OK(w.DownloadObject(context.Background(), &buffer, api.DefaultBucketName, path, api.DownloadObjectOptions{}))

		// assert it matches
		if !bytes.Equal(data, buffer.Bytes()) {
			t.Fatal("unexpected")
		}

		// delete the object
		tt.OK(w.DeleteObject(context.Background(), api.DefaultBucketName, path, api.DeleteObjectOptions{}))
	}
}

// TestUploadDownloadSpending is an integration test that verifies the upload
// and download spending metrics are tracked properly.
func TestUploadDownloadSpending(t *testing.T) {
	// sanity check the default settings
	if test.AutopilotConfig.Contracts.Amount < uint64(test.RedundancySettings.MinShards) {
		t.Fatal("too few hosts to support the redundancy settings")
	}

	// create a test cluster
	cluster := newTestCluster(t, testClusterOptions{
		hosts:  test.RedundancySettings.TotalShards,
		logger: zap.NewNop(),
	})
	defer cluster.Shutdown()

	w := cluster.Worker
	rs := test.RedundancySettings
	tt := cluster.tt

	// check that the funding was recorded
	tt.Retry(100, testBusFlushInterval, func() error {
		cms, err := cluster.Bus.Contracts(context.Background(), api.ContractsOpts{})
		tt.OK(err)
		if len(cms) != test.RedundancySettings.TotalShards {
			t.Fatalf("unexpected number of contracts %v", len(cms))
		}

		nFunded := 0
		for _, c := range cms {
			if !c.Spending.Uploads.IsZero() {
				t.Fatal("upload spending should be zero")
			}
			if !c.Spending.Downloads.IsZero() {
				t.Fatal("download spending should be zero")
			}
			if !c.Spending.FundAccount.IsZero() {
				nFunded++
				if c.RevisionNumber == 0 {
					t.Fatal("contract was used for funding but revision wasn't incremented")
				}
			}
		}
		if nFunded < rs.TotalShards {
			return fmt.Errorf("not enough contracts have fund account spending, %v<%v", nFunded, rs.TotalShards)
		}
		return nil
	})

	// prepare two files, a small one and a large one
	small := make([]byte, rhpv2.SectorSize/12)
	large := make([]byte, rhpv2.SectorSize*3)
	files := [][]byte{small, large}

	uploadDownload := func() {
		t.Helper()
		for _, data := range files {
			// prepare some data - make sure it's more than one sector
			tt.OKAll(frand.Read(data))

			// upload the data
			path := fmt.Sprintf("data_%v", len(data))
			tt.OKAll(w.UploadObject(context.Background(), bytes.NewReader(data), api.DefaultBucketName, path, api.UploadObjectOptions{}))

			// Should be registered in bus.
			res, err := cluster.Bus.Object(context.Background(), api.DefaultBucketName, "", api.GetObjectOptions{})
			tt.OK(err)

			var found bool
			for _, entry := range res.Entries {
				if entry.Name == fmt.Sprintf("/%s", path) {
					found = true
					break
				}
			}
			if !found {
				t.Fatal("uploaded object not found in bus")
			}

			// download the data
			var buffer bytes.Buffer
			tt.OK(w.DownloadObject(context.Background(), &buffer, api.DefaultBucketName, path, api.DownloadObjectOptions{}))

			// assert it matches
			if !bytes.Equal(data, buffer.Bytes()) {
				t.Fatal("unexpected")
			}
		}
	}

	// run uploads once
	uploadDownload()

	// Fuzzy search for uploaded data in various ways.
	objects, err := cluster.Bus.SearchObjects(context.Background(), api.DefaultBucketName, api.SearchObjectOptions{})
	tt.OK(err)
	if len(objects) != 2 {
		t.Fatalf("should have 2 objects but got %v", len(objects))
	}
	objects, err = cluster.Bus.SearchObjects(context.Background(), api.DefaultBucketName, api.SearchObjectOptions{Key: "ata"})
	tt.OK(err)
	if len(objects) != 2 {
		t.Fatalf("should have 2 objects but got %v", len(objects))
	}
	objects, err = cluster.Bus.SearchObjects(context.Background(), api.DefaultBucketName, api.SearchObjectOptions{Key: "1258"})
	tt.OK(err)
	if len(objects) != 1 {
		t.Fatalf("should have 1 objects but got %v", len(objects))
	}

	// renew contracts.
	cluster.MineToRenewWindow()

	// wait for the contract to be renewed
	tt.Retry(10, time.Second, func() error {
		// mine a block
		cluster.MineBlocks(1)

		// fetch contracts
		cms, err := cluster.Bus.Contracts(context.Background(), api.ContractsOpts{})
		tt.OK(err)
		if len(cms) == 0 {
			t.Fatal("no contracts found")
		}

		// fetch contract set contracts
		contracts, err := cluster.Bus.Contracts(context.Background(), api.ContractsOpts{ContractSet: test.AutopilotConfig.Contracts.Set})
		tt.OK(err)
		currentSet := make(map[types.FileContractID]struct{})
		for _, c := range contracts {
			currentSet[c.ID] = struct{}{}
		}

		// assert all contracts are renewed and in the set
		for _, cm := range cms {
			if cm.RenewedFrom == (types.FileContractID{}) {
				return errors.New("found contract that wasn't renewed")
			}
			if _, inset := currentSet[cm.ID]; !inset {
				return errors.New("found renewed contract that wasn't part of the set")
			}
		}
		return nil
	})

	// run uploads again
	uploadDownload()

	// check that the spending was recorded
	tt.Retry(100, testBusFlushInterval, func() error {
		cms, err := cluster.Bus.Contracts(context.Background(), api.ContractsOpts{})
		if err != nil {
			t.Fatal(err)
		}
		if len(cms) == 0 {
			t.Fatal("no contracts found")
		}

		for _, c := range cms {
			if c.Spending.Uploads.IsZero() {
				t.Fatal("upload spending shouldn't be zero")
			}
			if !c.Spending.Downloads.IsZero() {
				t.Fatal("download spending should be zero")
			}
			if c.RevisionNumber == 0 {
				t.Fatalf("revision number for contract wasn't recorded: %v", c.RevisionNumber)
			}
			if c.Size == 0 {
				t.Fatalf("size for contract wasn't recorded: %v", c.Size)
			}
		}
		return nil
	})
	tt.OK(err)
}

func TestContractApplyChainUpdates(t *testing.T) {
	if testing.Short() {
		t.SkipNow()
	}

	// create a test cluster without autopilot
	cluster := newTestCluster(t, testClusterOptions{skipRunningAutopilot: true})
	defer cluster.Shutdown()

	// convenience variables
	w := cluster.Worker
	b := cluster.Bus
	tt := cluster.tt

	// add a host
	hosts := cluster.AddHosts(1)
	h, err := b.Host(context.Background(), hosts[0].PublicKey())
	tt.OK(err)

	// manually form a contract with the host
	cs, _ := b.ConsensusState(context.Background())
	wallet, _ := b.Wallet(context.Background())
	endHeight := cs.BlockHeight + test.AutopilotConfig.Contracts.Period + test.AutopilotConfig.Contracts.RenewWindow
	contract, err := b.FormContract(context.Background(), wallet.Address, types.Siacoins(1), h.PublicKey, h.NetAddress, types.Siacoins(1), endHeight)
	tt.OK(err)

	// assert revision height is 0
	if contract.RevisionHeight != 0 {
		t.Fatalf("expected revision height to be 0, got %v", contract.RevisionHeight)
	}

	// broadcast the revision for each contract
	tt.OK(w.RHPBroadcast(context.Background(), contract.ID))
	cluster.MineBlocks(1)

	// check the revision height was updated.
	tt.Retry(100, 100*time.Millisecond, func() error {
		c, err := cluster.Bus.Contract(context.Background(), contract.ID)
		tt.OK(err)
		if c.RevisionHeight == 0 {
			return fmt.Errorf("contract %v should have been revised", c.ID)
		}
		return nil
	})
}

// TestEphemeralAccounts tests the use of ephemeral accounts.
func TestEphemeralAccounts(t *testing.T) {
	if testing.Short() {
		t.SkipNow()
	}

	// run without autopilot
	opts := clusterOptsDefault
	opts.skipRunningAutopilot = true

	// create cluster
	cluster := newTestCluster(t, opts)
	defer cluster.Shutdown()

	// convenience variables
	b := cluster.Bus
	w := cluster.Worker
	tt := cluster.tt

	tt.OK(b.UpdateSetting(context.Background(), api.SettingRedundancy, api.RedundancySettings{
		MinShards:   1,
		TotalShards: 1,
	}))
	// add a host
	hosts := cluster.AddHosts(1)
	h, err := b.Host(context.Background(), hosts[0].PublicKey())
	tt.OK(err)

<<<<<<< HEAD
	// Accounts should exist for the host
	accounts := cluster.Accounts()
=======
	// scan the host
	tt.OKAll(w.RHPScan(context.Background(), h.PublicKey, h.NetAddress, 10*time.Second))

	// manually form a contract with the host
	cs, _ := b.ConsensusState(context.Background())
	wallet, _ := b.Wallet(context.Background())
	c, err := b.FormContract(context.Background(), wallet.Address, types.Siacoins(2), h.PublicKey, h.NetAddress, types.Siacoins(1), cs.BlockHeight+10)
	tt.OK(err)

	tt.OK(b.SetContractSet(context.Background(), test.ContractSet, []types.FileContractID{c.ID}))

	// fund the account
	fundAmt := types.Siacoins(1)
	tt.OK(w.RHPFund(context.Background(), c.ID, c.HostKey, c.HostIP, c.SiamuxAddr, fundAmt))

	// fetch accounts
	accounts, err := cluster.Bus.Accounts(context.Background())
	tt.OK(err)
>>>>>>> 6c61aa93

	// assert account state
	acc := accounts[0]
<<<<<<< HEAD
	host := cluster.hosts[0]
	if acc.Balance.Cmp(types.Siacoins(1).Big()) < 0 {
		t.Fatalf("wrong balance %v", acc.Balance)
	} else if acc.ID == (rhpv3.Account{}) {
		t.Fatal("account id not set")
	} else if acc.HostKey != types.PublicKey(host.PublicKey()) {
		t.Fatal("wrong host")
	} else if !acc.CleanShutdown {
		t.Fatal("account should indicate a clean shutdown")
	}

	// Check that the spending was recorded for the contract. The recorded
	// spending should be > the fundAmt since it consists of the fundAmt plus
	// fee.
	contracts, err := cluster.Bus.Contracts(context.Background(), api.ContractsOpts{})
	tt.OK(err)
	if len(contracts) != 1 {
		t.Fatalf("expected 1 contract, got %v", len(contracts))
	}
	tt.Retry(10, testBusFlushInterval, func() error {
		cm, err := cluster.Bus.Contract(context.Background(), contracts[0].ID)
=======
	if acc.ID == (rhpv3.Account{}) {
		t.Fatal("account id not set")
	} else if acc.CleanShutdown {
		t.Fatal("account should indicate an unclean shutdown")
	} else if !acc.RequiresSync {
		t.Fatal("account should require a sync")
	} else if acc.HostKey != h.PublicKey {
		t.Fatal("wrong host")
	} else if acc.Balance.Cmp(types.Siacoins(1).Big()) != 0 {
		t.Fatalf("wrong balance %v", acc.Balance)
	}

	// fetch account from bus directly
	busAccounts, err := cluster.Bus.Accounts(context.Background())
	tt.OK(err)
	if len(busAccounts) != 1 {
		t.Fatal("expected one account but got", len(busAccounts))
	}
	busAcc := busAccounts[0]
	if !reflect.DeepEqual(busAcc, acc) {
		t.Fatal("bus account doesn't match worker account")
	}

	// check that the spending was recorded for the contract. The recorded
	// spending should be > the fundAmt since it consists of the fundAmt plus
	// fee.
	tt.Retry(10, testBusFlushInterval, func() error {
		cm, err := cluster.Bus.Contract(context.Background(), c.ID)
>>>>>>> 6c61aa93
		tt.OK(err)

		fundAmt := types.Siacoins(1)
		if cm.Spending.FundAccount.Cmp(fundAmt) <= 0 {
			return fmt.Errorf("invalid spending reported: %v > %v", fundAmt.String(), cm.Spending.FundAccount.String())
		}
		return nil
	})
<<<<<<< HEAD
=======

	// sync the account
	tt.OK(w.RHPSync(context.Background(), c.ID, acc.HostKey, c.HostIP, c.SiamuxAddr))

	// assert account state
	accounts, err = cluster.Bus.Accounts(context.Background())
	tt.OK(err)

	// assert account state
	acc = accounts[0]
	if !acc.CleanShutdown {
		t.Fatal("account should indicate a clean shutdown")
	} else if acc.RequiresSync {
		t.Fatal("account should not require a sync")
	} else if acc.Drift.Cmp(new(big.Int)) != 0 {
		t.Fatalf("account shoult not have drift %v", acc.Drift)
	}

	// update the balance to create some drift
	newBalance := fundAmt.Div64(2)
	newDrift := new(big.Int).Sub(newBalance.Big(), fundAmt.Big())
	if err := cluster.Bus.SetBalance(context.Background(), busAcc.ID, acc.HostKey, newBalance.Big()); err != nil {
		t.Fatal(err)
	}
	busAccounts, err = cluster.Bus.Accounts(context.Background())
	tt.OK(err)
	busAcc = busAccounts[0]
	maxNewDrift := newDrift.Add(newDrift, types.NewCurrency64(2).Big()) // forgive 2H
	if busAcc.Drift.Cmp(maxNewDrift) > 0 {
		t.Fatalf("drift was %v but should be %v", busAcc.Drift, maxNewDrift)
	}

	// reboot cluster
	cluster2 := cluster.Reboot(t)
	defer cluster2.Shutdown()

	// check that accounts were loaded from the bus
	accounts2, err := cluster2.Bus.Accounts(context.Background())
	tt.OK(err)
	for _, acc := range accounts2 {
		if acc.Balance.Cmp(big.NewInt(0)) == 0 {
			t.Fatal("account balance wasn't loaded")
		} else if acc.Drift.Cmp(big.NewInt(0)) == 0 {
			t.Fatal("account drift wasn't loaded")
		} else if !acc.CleanShutdown {
			t.Fatal("account should indicate a clean shutdown")
		}
	}

	// reset drift again
	if err := cluster2.Bus.ResetDrift(context.Background(), acc.ID); err != nil {
		t.Fatal(err)
	}
	accounts2, err = cluster2.Bus.Accounts(context.Background())
	tt.OK(err)
	if accounts2[0].Drift.Cmp(new(big.Int)) != 0 {
		t.Fatal("drift wasn't reset", accounts2[0].Drift.String())
	}
	accounts2, err = cluster2.Bus.Accounts(context.Background())
	tt.OK(err)
	if accounts2[0].Drift.Cmp(new(big.Int)) != 0 {
		t.Fatal("drift wasn't reset", accounts2[0].Drift.String())
	}
>>>>>>> 6c61aa93
}

// TestParallelUpload tests uploading multiple files in parallel.
func TestParallelUpload(t *testing.T) {
	if testing.Short() {
		t.SkipNow()
	}

	// create a test cluster
	cluster := newTestCluster(t, testClusterOptions{
		hosts: test.RedundancySettings.TotalShards,
	})
	defer cluster.Shutdown()

	w := cluster.Worker
	tt := cluster.tt

	upload := func() {
		t.Helper()
		// prepare some data - make sure it's more than one sector
		data := make([]byte, rhpv2.SectorSize)
		tt.OKAll(frand.Read(data))

		// upload the data
		path := fmt.Sprintf("/dir/data_%v", hex.EncodeToString(data[:16]))
		tt.OKAll(w.UploadObject(context.Background(), bytes.NewReader(data), api.DefaultBucketName, path, api.UploadObjectOptions{}))
	}

	// Upload in parallel
	var wg sync.WaitGroup
	for i := 0; i < 3; i++ {
		wg.Add(1)
		go func() {
			defer wg.Done()
			upload()
		}()
	}
	wg.Wait()

	// Check if objects exist.
	objects, err := cluster.Bus.SearchObjects(context.Background(), api.DefaultBucketName, api.SearchObjectOptions{Key: "/dir/", Limit: 100})
	tt.OK(err)
	if len(objects) != 3 {
		t.Fatal("wrong number of objects", len(objects))
	}

	// Upload one more object.
	tt.OKAll(w.UploadObject(context.Background(), bytes.NewReader([]byte("data")), api.DefaultBucketName, "/foo", api.UploadObjectOptions{}))

	objects, err = cluster.Bus.SearchObjects(context.Background(), api.DefaultBucketName, api.SearchObjectOptions{Key: "/", Limit: 100})
	tt.OK(err)
	if len(objects) != 4 {
		t.Fatal("wrong number of objects", len(objects))
	}

	// Delete all objects under /dir/.
	if err := cluster.Bus.DeleteObject(context.Background(), api.DefaultBucketName, "/dir/", api.DeleteObjectOptions{Batch: true}); err != nil {
		t.Fatal(err)
	}
	objects, err = cluster.Bus.SearchObjects(context.Background(), api.DefaultBucketName, api.SearchObjectOptions{Key: "/", Limit: 100})
	tt.OK(err)
	if len(objects) != 1 {
		t.Fatal("objects weren't deleted")
	}

	// Delete all objects under /.
	if err := cluster.Bus.DeleteObject(context.Background(), api.DefaultBucketName, "/", api.DeleteObjectOptions{Batch: true}); err != nil {
		t.Fatal(err)
	}
	objects, err = cluster.Bus.SearchObjects(context.Background(), api.DefaultBucketName, api.SearchObjectOptions{Key: "/", Limit: 100})
	tt.OK(err)
	if len(objects) != 0 {
		t.Fatal("objects weren't deleted")
	}
}

// TestParallelDownload tests downloading a file in parallel.
func TestParallelDownload(t *testing.T) {
	if testing.Short() {
		t.SkipNow()
	}

	// create a test cluster
	cluster := newTestCluster(t, testClusterOptions{
		hosts: test.RedundancySettings.TotalShards,
	})
	defer cluster.Shutdown()

	w := cluster.Worker
	tt := cluster.tt

	// upload the data
	data := frand.Bytes(rhpv2.SectorSize)
	tt.OKAll(w.UploadObject(context.Background(), bytes.NewReader(data), api.DefaultBucketName, "foo", api.UploadObjectOptions{}))

	download := func() error {
		t.Helper()
		buf := bytes.NewBuffer(nil)
		err := w.DownloadObject(context.Background(), buf, api.DefaultBucketName, "foo", api.DownloadObjectOptions{})
		if err != nil {
			return err
		}
		if !bytes.Equal(buf.Bytes(), data) {
			return errors.New("data mismatch")
		}
		return nil
	}

	// Download in parallel
	var wg sync.WaitGroup
	for i := 0; i < 10; i++ {
		wg.Add(1)
		go func() {
			defer wg.Done()
			if err := download(); err != nil {
				t.Error(err)
				return
			}
		}()
	}
	wg.Wait()
}

// TestEphemeralAccountSync verifies that setting the requiresSync flag makes
// the autopilot resync the balance between renter and host.
// func TestEphemeralAccountSync(t *testing.T) {
//	if testing.Short() {
//		t.SkipNow()
//	}
//
//	dir := t.TempDir()
//	cluster := newTestCluster(t, testClusterOptions{
//		dir:   dir,
//		hosts: 1,
//	})
//	tt := cluster.tt
//
//	// Shut down the autopilot to prevent it from manipulating the account.
//	cluster.ShutdownAutopilot(context.Background())
//
//	// Fetch the account balance before setting the balance
//	accounts := cluster.Accounts()
//	if len(accounts) != 1 || accounts[0].RequiresSync {
//		t.Fatal("account shouldn't require a sync")
//	}
//	acc := accounts[0]
//
//	// Set requiresSync flag on bus and balance to 0.
//	if err := cluster.Bus.SetBalance(context.Background(), acc.ID, acc.HostKey, new(big.Int)); err != nil {
//		t.Fatal(err)
//	}
//	if err := cluster.Bus.ScheduleSync(context.Background(), acc.ID, acc.HostKey); err != nil {
//		t.Fatal(err)
//	}
//	accounts = cluster.Accounts()
//	if len(accounts) != 1 || !accounts[0].RequiresSync {
//		t.Fatal("account wasn't updated")
//	}
//
//	// Restart cluster to have worker fetch the account from the bus again.
//	cluster2 := cluster.Reboot(t)
//	defer cluster2.Shutdown()
//
//	// Account should need a sync.
//	account, err := cluster2.Bus.Account(context.Background(), acc.ID, acc.HostKey)
//	tt.OK(err)
//	if !account.RequiresSync {
//		t.Fatal("flag wasn't persisted")
//	}
//
//	// Wait for autopilot to sync and reset flag.
//	tt.Retry(100, 100*time.Millisecond, func() error {
//		account, err := cluster2.Bus.Account(context.Background(), acc.ID, acc.HostKey)
//		if err != nil {
//			t.Fatal(err)
//		}
//		if account.RequiresSync {
//			return errors.New("account wasn't synced")
//		}
//		return nil
//	})
//
//	// Flag should also be reset on bus now.
//	accounts = cluster2.Accounts()
//	if len(accounts) != 1 || accounts[0].RequiresSync {
//		t.Fatal("account wasn't updated")
//	}
//}

// TestUploadDownloadSameHost uploads a file to the same host through different
// contracts and tries downloading the file again.
func TestUploadDownloadSameHost(t *testing.T) {
	if testing.Short() {
		t.SkipNow()
	}

	// create a test cluster
	cluster := newTestCluster(t, testClusterOptions{
		hosts: test.RedundancySettings.TotalShards,
	})
	defer cluster.Shutdown()
	tt := cluster.tt
	b := cluster.Bus
	w := cluster.Worker

	// shut down the autopilot to prevent it from doing contract maintenance if any kind
	cluster.ShutdownAutopilot(context.Background())

	// upload 3 objects so every host has 3 sectors
	var err error
	var res api.ObjectsResponse
	shards := make(map[types.PublicKey][]object.Sector)
	for i := 0; i < 3; i++ {
		// upload object
		tt.OKAll(w.UploadObject(context.Background(), bytes.NewReader(frand.Bytes(rhpv2.SectorSize)), api.DefaultBucketName, fmt.Sprintf("foo_%d", i), api.UploadObjectOptions{}))

		// download object from bus and keep track of its shards
		res, err = b.Object(context.Background(), api.DefaultBucketName, fmt.Sprintf("foo_%d", i), api.GetObjectOptions{})
		tt.OK(err)
		for _, shard := range res.Object.Slabs[0].Shards {
			shards[shard.LatestHost] = append(shards[shard.LatestHost], shard)
		}

		// delete the object
		tt.OK(b.DeleteObject(context.Background(), api.DefaultBucketName, fmt.Sprintf("foo_%d", i), api.DeleteObjectOptions{}))
	}

	// wait until the slabs and sectors were pruned before constructing the
	// frankenstein object since constructing the object would otherwise violate
	// the UNIQUE constraint for the slab_id and slab_index. That's because we
	// don't want to allow inserting 2 sectors referencing the same slab with
	// the same index within the slab which happens on an upsert
	time.Sleep(time.Second)

	// build a frankenstein object constructed with all sectors on the same host
	res.Object.Slabs[0].Shards = shards[res.Object.Slabs[0].Shards[0].LatestHost]
	tt.OK(b.AddObject(context.Background(), api.DefaultBucketName, "frankenstein", test.ContractSet, *res.Object.Object, api.AddObjectOptions{}))

	// assert we can download this object
	tt.OK(w.DownloadObject(context.Background(), io.Discard, api.DefaultBucketName, "frankenstein", api.DownloadObjectOptions{}))
}

func TestContractArchival(t *testing.T) {
	if testing.Short() {
		t.SkipNow()
	}

	// create a test cluster
	cluster := newTestCluster(t, testClusterOptions{
		hosts: 1,
	})
	defer cluster.Shutdown()
	tt := cluster.tt

	// check that we have 1 contract
	contracts, err := cluster.Bus.Contracts(context.Background(), api.ContractsOpts{})
	tt.OK(err)
	if len(contracts) != 1 {
		t.Fatal("expected 1 contract", len(contracts))
	}

	// remove the host
	cluster.RemoveHost(cluster.hosts[0])

	// mine until the contract is archived
	endHeight := contracts[0].WindowEnd
	cs, err := cluster.Bus.ConsensusState(context.Background())
	tt.OK(err)
	cluster.MineBlocks(endHeight - cs.BlockHeight + 1)

	// check that we have 0 contracts
	tt.Retry(100, 100*time.Millisecond, func() error {
		contracts, err := cluster.Bus.Contracts(context.Background(), api.ContractsOpts{})
		if err != nil {
			return err
		}
		if len(contracts) != 0 {
			// trigger contract maintenance again, there's an NDF where we use
			// the keep leeway because we can't fetch the revision preventing
			// the contract from being archived
			_, err := cluster.Autopilot.Trigger(false)
			tt.OK(err)

			cs, _ := cluster.Bus.ConsensusState(context.Background())
			return fmt.Errorf("expected 0 contracts, got %v (bh: %v we: %v)", len(contracts), cs.BlockHeight, contracts[0].WindowEnd)
		}
		return nil
	})
}

func TestUnconfirmedContractArchival(t *testing.T) {
	if testing.Short() {
		t.SkipNow()
	}

	// create a test cluster
	cluster := newTestCluster(t, testClusterOptions{hosts: 1})
	defer cluster.Shutdown()
	tt := cluster.tt

	cs, err := cluster.Bus.ConsensusState(context.Background())
	tt.OK(err)

	// we should have a contract with the host
	contracts, err := cluster.Bus.Contracts(context.Background(), api.ContractsOpts{})
	tt.OK(err)
	if len(contracts) != 1 {
		t.Fatalf("expected 1 contract, got %v", len(contracts))
	}
	c := contracts[0]

	// add a contract to the bus
	_, err = cluster.bs.AddContract(context.Background(), rhpv2.ContractRevision{
		Revision: types.FileContractRevision{
			ParentID: types.FileContractID{1},
			UnlockConditions: types.UnlockConditions{
				PublicKeys: []types.UnlockKey{
					c.HostKey.UnlockKey(),
					c.HostKey.UnlockKey(),
				},
			},
			FileContract: types.FileContract{
				Filesize:       0,
				FileMerkleRoot: types.Hash256{},
				WindowStart:    math.MaxUint32,
				WindowEnd:      math.MaxUint32 + 10,
				Payout:         types.ZeroCurrency,
				UnlockHash:     types.Hash256{},
				RevisionNumber: 0,
			},
		},
	}, types.NewCurrency64(1), types.Siacoins(1), cs.BlockHeight, api.ContractStatePending)
	tt.OK(err)

	// should have 2 contracts now
	contracts, err = cluster.Bus.Contracts(context.Background(), api.ContractsOpts{})
	tt.OK(err)
	if len(contracts) != 2 {
		t.Fatalf("expected 2 contracts, got %v", len(contracts))
	}

	// mine enough blocks to ensure we're passed the confirmation deadline
	cluster.MineBlocks(contractor.ContractConfirmationDeadline + 1)

	tt.Retry(100, 100*time.Millisecond, func() error {
		contracts, err := cluster.Bus.Contracts(context.Background(), api.ContractsOpts{})
		tt.OK(err)
		if len(contracts) != 1 {
			return fmt.Errorf("expected 1 contract, got %v", len(contracts))
		}
		if contracts[0].ID != c.ID {
			t.Fatalf("expected contract %v, got %v", c.ID, contracts[0].ID)
		}
		return nil
	})
}

func TestWalletTransactions(t *testing.T) {
	if testing.Short() {
		t.SkipNow()
	}

	cluster := newTestCluster(t, clusterOptsDefault)
	defer cluster.Shutdown()
	b := cluster.Bus
	tt := cluster.tt

	// Make sure we get transactions that are spread out over multiple seconds.
	time.Sleep(time.Second)
	cluster.MineBlocks(1)
	time.Sleep(time.Second)
	cluster.MineBlocks(1)

	// Get all transactions of the wallet.
	allTxns, err := b.WalletTransactions(context.Background())
	tt.OK(err)
	if len(allTxns) < 5 {
		t.Fatalf("expected at least 5 transactions, got %v", len(allTxns))
	}
	if !sort.SliceIsSorted(allTxns, func(i, j int) bool {
		return allTxns[i].Timestamp.Unix() > allTxns[j].Timestamp.Unix()
	}) {
		t.Fatal("transactions are not sorted by timestamp")
	}

	// Get the transactions at an offset and compare.
	txns, err := b.WalletTransactions(context.Background(), api.WalletTransactionsWithOffset(2))
	tt.OK(err)
	if !reflect.DeepEqual(txns, allTxns[2:]) {
		t.Fatal("transactions don't match", cmp.Diff(txns, allTxns[2:]))
	}

	// Find the first index that has a different timestamp than the first.
	var txnIdx int
	for i := 1; i < len(allTxns); i++ {
		if allTxns[i].Timestamp.Unix() != allTxns[0].Timestamp.Unix() {
			txnIdx = i
			break
		}
	}
	medianTxnTimestamp := allTxns[txnIdx].Timestamp

	// Limit the number of transactions to 5.
	txns, err = b.WalletTransactions(context.Background(), api.WalletTransactionsWithLimit(5))
	tt.OK(err)
	if len(txns) != 5 {
		t.Fatalf("expected exactly 5 transactions, got %v", len(txns))
	}

	// Fetch txns before and since median.
	txns, err = b.WalletTransactions(context.Background(), api.WalletTransactionsWithBefore(medianTxnTimestamp))
	tt.OK(err)
	if len(txns) == 0 {
		for _, txn := range allTxns {
			fmt.Println(txn.Timestamp.Unix())
		}
		t.Fatal("expected at least 1 transaction before median timestamp", medianTxnTimestamp.Unix())
	}
	for _, txn := range txns {
		if txn.Timestamp.Unix() >= medianTxnTimestamp.Unix() {
			t.Fatal("expected only transactions before median timestamp")
		}
	}
	txns, err = b.WalletTransactions(context.Background(), api.WalletTransactionsWithSince(medianTxnTimestamp))
	tt.OK(err)
	if len(txns) == 0 {
		for _, txn := range allTxns {
			fmt.Println(txn.Timestamp.Unix())
		}
		t.Fatal("expected at least 1 transaction after median timestamp")
	}
	for _, txn := range txns {
		if txn.Timestamp.Unix() < medianTxnTimestamp.Unix() {
			t.Fatal("expected only transactions after median timestamp", medianTxnTimestamp.Unix())
		}
	}
}

func TestUploadPacking(t *testing.T) {
	if testing.Short() {
		t.SkipNow()
	}

	// sanity check the default settings
	if test.AutopilotConfig.Contracts.Amount < uint64(test.RedundancySettings.MinShards) {
		t.Fatal("too few hosts to support the redundancy settings")
	}

	// create a test cluster
	cluster := newTestCluster(t, testClusterOptions{
		hosts:         test.RedundancySettings.TotalShards,
		uploadPacking: true,
	})
	defer cluster.Shutdown()

	b := cluster.Bus
	w := cluster.Worker
	rs := test.RedundancySettings
	tt := cluster.tt

	// prepare 3 files which are all smaller than a slab but together make up
	// for 2 full slabs.
	slabSize := rhpv2.SectorSize * rs.MinShards
	totalDataSize := 2 * slabSize
	data1 := make([]byte, (totalDataSize-(slabSize-256))/2)
	data2 := make([]byte, slabSize-256) // large partial slab
	data3 := make([]byte, (totalDataSize-(slabSize-256))/2)
	frand.Read(data1)
	frand.Read(data2)
	frand.Read(data3)

	// declare helpers
	download := func(path string, data []byte, offset, length int64) {
		t.Helper()
		var buffer bytes.Buffer
		if err := w.DownloadObject(
			context.Background(),
			&buffer,
			api.DefaultBucketName,
			path,
			api.DownloadObjectOptions{Range: &api.DownloadRange{Offset: offset, Length: length}},
		); err != nil {
			t.Fatal(err)
		}
		if !bytes.Equal(data[offset:offset+length], buffer.Bytes()) {
			t.Fatal("unexpected", len(data), buffer.Len())
		}
	}
	uploadDownload := func(name string, data []byte) {
		t.Helper()
		tt.OKAll(w.UploadObject(context.Background(), bytes.NewReader(data), api.DefaultBucketName, name, api.UploadObjectOptions{}))
		download(name, data, 0, int64(len(data)))
		res, err := b.Object(context.Background(), api.DefaultBucketName, name, api.GetObjectOptions{})
		if err != nil {
			t.Fatal(err)
		}
		if res.Object.Size != int64(len(data)) {
			t.Fatal("unexpected size after upload", res.Object.Size, len(data))
		}
		entries, err := w.ObjectEntries(context.Background(), api.DefaultBucketName, "/", api.GetObjectOptions{})
		if err != nil {
			t.Fatal(err)
		}
		var found bool
		for _, entry := range entries {
			if entry.Name == "/"+name {
				if entry.Size != int64(len(data)) {
					t.Fatal("unexpected size after upload", entry.Size, len(data))
				}
				found = true
				break
			}
		}
		if !found {
			t.Fatal("object not found in list", name, entries)
		}
	}

	// upload file 1 and download it.
	uploadDownload("file1", data1)

	// download it 32 bytes at a time.
	for i := int64(0); i < 4; i++ {
		download("file1", data1, 32*i, 32)
	}

	// upload file 2 and download it.
	uploadDownload("file2", data2)

	// file 1 should still be available.
	for i := int64(0); i < 4; i++ {
		download("file1", data1, 32*i, 32)
	}

	// upload file 3 and download it.
	uploadDownload("file3", data3)

	// file 1 should still be available.
	for i := int64(0); i < 4; i++ {
		download("file1", data1, 32*i, 32)
	}

	// file 2 should still be available. Download each half separately.
	download("file2", data2, 0, int64(len(data2)))
	download("file2", data2, 0, int64(len(data2))/2)
	download("file2", data2, int64(len(data2))/2, int64(len(data2))/2)

	// download file 3 32 bytes at a time as well.
	for i := int64(0); i < 4; i++ {
		download("file3", data3, 32*i, 32)
	}

	// upload 2 more files which are half a slab each to test filling up a slab
	// exactly.
	data4 := make([]byte, slabSize/2)
	data5 := make([]byte, slabSize/2)
	uploadDownload("file4", data4)
	uploadDownload("file5", data5)
	download("file4", data4, 0, int64(len(data4)))

	// assert number of objects
	os, err := b.ObjectsStats(context.Background(), api.ObjectsStatsOpts{})
	tt.OK(err)
	if os.NumObjects != 5 {
		t.Fatalf("expected 5 objects, got %v", os.NumObjects)
	}

	// check the object size stats, we use a retry loop since packed slabs are
	// uploaded in a separate goroutine, so the object stats might lag a bit
	tt.Retry(60, time.Second, func() error {
		os, err := b.ObjectsStats(context.Background(), api.ObjectsStatsOpts{})
		if err != nil {
			t.Fatal(err)
		}

		totalObjectSize := uint64(3 * slabSize)
		totalRedundantSize := totalObjectSize * uint64(rs.TotalShards) / uint64(rs.MinShards)
		if os.TotalObjectsSize != totalObjectSize {
			return fmt.Errorf("expected totalObjectSize of %v, got %v", totalObjectSize, os.TotalObjectsSize)
		}
		if os.TotalSectorsSize != uint64(totalRedundantSize) {
			return fmt.Errorf("expected totalSectorSize of %v, got %v", totalRedundantSize, os.TotalSectorsSize)
		}
		if os.TotalUploadedSize != uint64(totalRedundantSize) {
			return fmt.Errorf("expected totalUploadedSize of %v, got %v", totalRedundantSize, os.TotalUploadedSize)
		}
		if os.MinHealth != 1 {
			return fmt.Errorf("expected minHealth of 1, got %v", os.MinHealth)
		}
		return nil
	})

	// ObjectsBySlabKey should return 2 objects for the slab of file1 since file1
	// and file2 share the same slab.
	res, err := b.Object(context.Background(), api.DefaultBucketName, "file1", api.GetObjectOptions{})
	tt.OK(err)
	objs, err := b.ObjectsBySlabKey(context.Background(), api.DefaultBucketName, res.Object.Slabs[0].Key)
	tt.OK(err)
	if len(objs) != 2 {
		t.Fatal("expected 2 objects", len(objs))
	}
	sort.Slice(objs, func(i, j int) bool {
		return objs[i].Name < objs[j].Name // make result deterministic
	})
	if objs[0].Name != "/file1" {
		t.Fatal("expected file1", objs[0].Name)
	} else if objs[1].Name != "/file2" {
		t.Fatal("expected file2", objs[1].Name)
	}
}

func TestWallet(t *testing.T) {
	if testing.Short() {
		t.SkipNow()
	}

	cluster := newTestCluster(t, clusterOptsDefault)
	defer cluster.Shutdown()
	b := cluster.Bus
	tt := cluster.tt

	// Check wallet info is sane after startup.
	wallet, err := b.Wallet(context.Background())
	tt.OK(err)
	if wallet.ScanHeight == 0 {
		t.Fatal("wallet scan height should not be 0")
	}
	if wallet.Confirmed.IsZero() {
		t.Fatal("wallet confirmed balance should not be zero")
	}
	if !wallet.Spendable.Equals(wallet.Confirmed) {
		t.Fatal("wallet spendable balance should match confirmed")
	}
	if !wallet.Unconfirmed.IsZero() {
		t.Fatal("wallet unconfirmed balance should be zero")
	}
	if wallet.Address == (types.Address{}) {
		t.Fatal("wallet address should be set")
	}

	// Send 1 SC to an address outside our wallet. We manually do this to be in
	// control of the miner fees.
	sendAmt := types.HastingsPerSiacoin
	minerFee := types.NewCurrency64(1)
	txn := types.Transaction{
		SiacoinOutputs: []types.SiacoinOutput{
			{Value: sendAmt, Address: types.VoidAddress},
		},
		MinerFees: []types.Currency{minerFee},
	}
	toSign, parents, err := b.WalletFund(context.Background(), &txn, txn.SiacoinOutputs[0].Value, false)
	tt.OK(err)
	err = b.WalletSign(context.Background(), &txn, toSign, types.CoveredFields{WholeTransaction: true})
	tt.OK(err)
	tt.OK(b.BroadcastTransaction(context.Background(), append(parents, txn)))

	// The wallet should still have the same confirmed balance, a lower
	// spendable balance and a greater unconfirmed balance.
	tt.Retry(600, 100*time.Millisecond, func() error {
		updated, err := b.Wallet(context.Background())
		tt.OK(err)
		if !updated.Confirmed.Equals(wallet.Confirmed) {
			return fmt.Errorf("wallet confirmed balance should not have changed: %v %v", updated.Confirmed, wallet.Confirmed)
		}

		// The diffs of the spendable balance and unconfirmed balance should add up
		// to the amount of money sent as well as the miner fees used.
		spendableDiff := wallet.Spendable.Sub(updated.Spendable)
		if updated.Unconfirmed.Cmp(spendableDiff) > 0 {
			t.Fatalf("unconfirmed balance can't be greater than the difference in spendable balance here: \nconfirmed %v (%v) - >%v (%v) \nunconfirmed %v (%v) -> %v (%v) \nspendable %v (%v) -> %v (%v) \nfee %v (%v)",
				wallet.Confirmed, wallet.Confirmed.ExactString(), updated.Confirmed, updated.Confirmed.ExactString(),
				wallet.Unconfirmed, wallet.Unconfirmed.ExactString(), updated.Unconfirmed, updated.Unconfirmed.ExactString(),
				wallet.Spendable, wallet.Spendable.ExactString(), updated.Spendable, updated.Spendable.ExactString(),
				minerFee, minerFee.ExactString())
		}
		withdrawnAmt := spendableDiff.Sub(updated.Unconfirmed)
		expectedWithdrawnAmt := sendAmt.Add(minerFee)
		if !withdrawnAmt.Equals(expectedWithdrawnAmt) {
			return fmt.Errorf("withdrawn amount doesn't match expectation: %v!=%v", withdrawnAmt.ExactString(), expectedWithdrawnAmt.ExactString())
		}
		return nil
	})
}

func TestSlabBufferStats(t *testing.T) {
	if testing.Short() {
		t.SkipNow()
	}

	// sanity check the default settings
	if test.AutopilotConfig.Contracts.Amount < uint64(test.RedundancySettings.MinShards) {
		t.Fatal("too few hosts to support the redundancy settings")
	}

	// create a test cluster
	busCfg := testBusCfg()
	threshold := 1 << 12 // 4 KiB
	busCfg.SlabBufferCompletionThreshold = int64(threshold)
	cluster := newTestCluster(t, testClusterOptions{
		busCfg:        &busCfg,
		hosts:         test.RedundancySettings.TotalShards,
		uploadPacking: true,
	})
	defer cluster.Shutdown()

	b := cluster.Bus
	w := cluster.Worker
	rs := test.RedundancySettings
	tt := cluster.tt

	// prepare 3 files which are all smaller than a slab but together make up
	// for 2 full slabs.
	slabSize := rhpv2.SectorSize * rs.MinShards
	data1 := make([]byte, (slabSize - threshold - 1))
	data2 := make([]byte, 1)
	frand.Read(data1)
	frand.Read(data2)

	// upload the first file - buffer should still be incomplete after this
	tt.OKAll(w.UploadObject(context.Background(), bytes.NewReader(data1), api.DefaultBucketName, "1", api.UploadObjectOptions{}))

	// assert number of objects
	os, err := b.ObjectsStats(context.Background(), api.ObjectsStatsOpts{})
	tt.OK(err)
	if os.NumObjects != 1 {
		t.Fatalf("expected 1 object, got %d", os.NumObjects)
	}

	// check the object size stats, we use a retry loop since packed slabs are
	// uploaded in a separate goroutine, so the object stats might lag a bit
	tt.Retry(60, time.Second, func() error {
		os, err := b.ObjectsStats(context.Background(), api.ObjectsStatsOpts{})
		if err != nil {
			t.Fatal(err)
		}
		if os.TotalObjectsSize != uint64(len(data1)) {
			return fmt.Errorf("expected totalObjectSize of %d, got %d", len(data1), os.TotalObjectsSize)
		}
		if os.TotalSectorsSize != 0 {
			return fmt.Errorf("expected totalSectorSize of 0, got %d", os.TotalSectorsSize)
		}
		if os.TotalUploadedSize != 0 {
			return fmt.Errorf("expected totalUploadedSize of 0, got %d", os.TotalUploadedSize)
		}
		if os.MinHealth != 1 {
			t.Errorf("expected minHealth of 1, got %v", os.MinHealth)
		}
		return nil
	})

	// check the slab buffers
	buffers, err := b.SlabBuffers()
	tt.OK(err)
	if len(buffers) != 1 {
		t.Fatal("expected 1 slab buffer, got", len(buffers))
	}
	if buffers[0].ContractSet != test.ContractSet {
		t.Fatalf("expected slab buffer contract set of %v, got %v", test.ContractSet, buffers[0].ContractSet)
	}
	if buffers[0].Size != int64(len(data1)) {
		t.Fatalf("expected slab buffer size of %v, got %v", len(data1), buffers[0].Size)
	}
	if buffers[0].MaxSize != int64(slabSize) {
		t.Fatalf("expected slab buffer max size of %v, got %v", slabSize, buffers[0].MaxSize)
	}
	if buffers[0].Complete {
		t.Fatal("expected slab buffer to be incomplete")
	}
	if buffers[0].Filename == "" {
		t.Fatal("expected slab buffer to have a filename")
	}
	if buffers[0].Locked {
		t.Fatal("expected slab buffer to be unlocked")
	}

	// upload the second file - this should fill the buffer
	tt.OKAll(w.UploadObject(context.Background(), bytes.NewReader(data2), api.DefaultBucketName, "2", api.UploadObjectOptions{}))

	// assert number of objects
	os, err = b.ObjectsStats(context.Background(), api.ObjectsStatsOpts{})
	tt.OK(err)
	if os.NumObjects != 2 {
		t.Fatalf("expected 1 object, got %d", os.NumObjects)
	}

	// check the object size stats, we use a retry loop since packed slabs are
	// uploaded in a separate goroutine, so the object stats might lag a bit
	tt.Retry(60, time.Second, func() error {
		os, err := b.ObjectsStats(context.Background(), api.ObjectsStatsOpts{})
		tt.OK(err)
		if os.TotalObjectsSize != uint64(len(data1)+len(data2)) {
			return fmt.Errorf("expected totalObjectSize of %d, got %d", len(data1)+len(data2), os.TotalObjectsSize)
		}
		if os.TotalSectorsSize != 3*rhpv2.SectorSize {
			return fmt.Errorf("expected totalSectorSize of %d, got %d", 3*rhpv2.SectorSize, os.TotalSectorsSize)
		}
		if os.TotalUploadedSize != 3*rhpv2.SectorSize {
			return fmt.Errorf("expected totalUploadedSize of %d, got %d", 3*rhpv2.SectorSize, os.TotalUploadedSize)
		}
		if os.MinHealth != 1 {
			t.Errorf("expected minHealth of 1, got %v", os.MinHealth)
		}
		return nil
	})

	// check the slab buffers, again a retry loop to avoid NDFs
	tt.Retry(100, 100*time.Millisecond, func() error {
		buffers, err = b.SlabBuffers()
		tt.OK(err)
		if len(buffers) != 0 {
			return fmt.Errorf("expected 0 slab buffers, got %d", len(buffers))
		}
		return nil
	})
}

func TestAlerts(t *testing.T) {
	if testing.Short() {
		t.SkipNow()
	}

	cluster := newTestCluster(t, clusterOptsDefault)
	defer cluster.Shutdown()
	b := cluster.Bus
	tt := cluster.tt

	// register alert
	alert := alerts.Alert{
		ID:       frand.Entropy256(),
		Severity: alerts.SeverityCritical,
		Message:  "test",
		Data: map[string]interface{}{
			"origin": "test",
		},
		Timestamp: time.Now(),
	}
	tt.OK(b.RegisterAlert(context.Background(), alert))
	findAlert := func(id types.Hash256) *alerts.Alert {
		t.Helper()
		ar, err := b.Alerts(context.Background(), alerts.AlertsOpts{})
		tt.OK(err)
		for _, alert := range ar.Alerts {
			if alert.ID == id {
				return &alert
			}
		}
		return nil
	}
	foundAlert := findAlert(alert.ID)
	if foundAlert == nil {
		t.Fatal("alert not found")
	}
	if !cmp.Equal(*foundAlert, alert) {
		t.Fatal("alert mismatch", cmp.Diff(*foundAlert, alert))
	}

	// dismiss alert
	tt.OK(b.DismissAlerts(context.Background(), alert.ID))
	foundAlert = findAlert(alert.ID)
	if foundAlert != nil {
		t.Fatal("alert found")
	}

	// register 2 alerts
	alert2 := alert
	alert2.ID = frand.Entropy256()
	alert2.Timestamp = time.Now().Add(time.Second)
	tt.OK(b.RegisterAlert(context.Background(), alert))
	tt.OK(b.RegisterAlert(context.Background(), alert2))
	if foundAlert := findAlert(alert.ID); foundAlert == nil {
		t.Fatal("alert not found")
	} else if foundAlert := findAlert(alert2.ID); foundAlert == nil {
		t.Fatal("alert not found")
	}

	// try to find with offset = 1
	ar, err := b.Alerts(context.Background(), alerts.AlertsOpts{Offset: 1})
	foundAlerts := ar.Alerts
	tt.OK(err)
	if len(foundAlerts) != 1 || foundAlerts[0].ID != alert.ID {
		t.Fatal("wrong alert")
	}

	// try to find with limit = 1
	ar, err = b.Alerts(context.Background(), alerts.AlertsOpts{Limit: 1})
	foundAlerts = ar.Alerts
	tt.OK(err)
	if len(foundAlerts) != 1 || foundAlerts[0].ID != alert2.ID {
		t.Fatal("wrong alert")
	}

	// register more alerts
	for severity := alerts.SeverityInfo; severity <= alerts.SeverityCritical; severity++ {
		for j := 0; j < 3*int(severity); j++ {
			tt.OK(b.RegisterAlert(context.Background(), alerts.Alert{
				ID:       frand.Entropy256(),
				Severity: severity,
				Message:  "test",
				Data: map[string]interface{}{
					"origin": "test",
				},
				Timestamp: time.Now(),
			}))
		}
	}
	for severity := alerts.SeverityInfo; severity <= alerts.SeverityCritical; severity++ {
		ar, err = b.Alerts(context.Background(), alerts.AlertsOpts{Severity: severity})
		tt.OK(err)
		if ar.Total() != 32 {
			t.Fatal("expected 32 alerts", ar.Total())
		} else if ar.Totals.Info != 3 {
			t.Fatal("expected 3 info alerts", ar.Totals.Info)
		} else if ar.Totals.Warning != 6 {
			t.Fatal("expected 6 warning alerts", ar.Totals.Warning)
		} else if ar.Totals.Error != 9 {
			t.Fatal("expected 9 error alerts", ar.Totals.Error)
		} else if ar.Totals.Critical != 14 {
			t.Fatal("expected 14 critical alerts", ar.Totals.Critical)
		} else if severity == alerts.SeverityInfo && len(ar.Alerts) != ar.Totals.Info {
			t.Fatalf("expected %v info alerts, got %v", ar.Totals.Info, len(ar.Alerts))
		} else if severity == alerts.SeverityWarning && len(ar.Alerts) != ar.Totals.Warning {
			t.Fatalf("expected %v warning alerts, got %v", ar.Totals.Warning, len(ar.Alerts))
		} else if severity == alerts.SeverityError && len(ar.Alerts) != ar.Totals.Error {
			t.Fatalf("expected %v error alerts, got %v", ar.Totals.Error, len(ar.Alerts))
		} else if severity == alerts.SeverityCritical && len(ar.Alerts) != ar.Totals.Critical {
			t.Fatalf("expected %v critical alerts, got %v", ar.Totals.Critical, len(ar.Alerts))
		}
	}
}

func TestMultipartUploads(t *testing.T) {
	if testing.Short() {
		t.SkipNow()
	}

	cluster := newTestCluster(t, testClusterOptions{
		hosts:         test.RedundancySettings.TotalShards,
		uploadPacking: true,
	})
	defer cluster.Shutdown()
	defer cluster.Shutdown()
	b := cluster.Bus
	w := cluster.Worker
	tt := cluster.tt

	// Start a new multipart upload.
	objPath := "/foo"
	mpr, err := b.CreateMultipartUpload(context.Background(), api.DefaultBucketName, objPath, api.CreateMultipartOptions{GenerateKey: true})
	tt.OK(err)
	if mpr.UploadID == "" {
		t.Fatal("expected non-empty upload ID")
	}

	// List uploads
	lmu, err := b.MultipartUploads(context.Background(), api.DefaultBucketName, "/f", "", "", 0)
	tt.OK(err)
	if len(lmu.Uploads) != 1 {
		t.Fatal("expected 1 upload got", len(lmu.Uploads))
	} else if upload := lmu.Uploads[0]; upload.UploadID != mpr.UploadID || upload.Path != objPath {
		t.Fatal("unexpected upload:", upload)
	}

	// Add 3 parts out of order to make sure the object is reconstructed
	// correctly.
	putPart := func(partNum int, offset int, data []byte) string {
		t.Helper()
		res, err := w.UploadMultipartUploadPart(context.Background(), bytes.NewReader(data), api.DefaultBucketName, objPath, mpr.UploadID, partNum, api.UploadMultipartUploadPartOptions{EncryptionOffset: &offset})
		tt.OK(err)
		if res.ETag == "" {
			t.Fatal("expected non-empty ETag")
		}
		return res.ETag
	}

	data1 := frand.Bytes(64)
	data2 := frand.Bytes(128)
	data3 := frand.Bytes(64)
	etag2 := putPart(2, len(data1), data2)
	etag1 := putPart(1, 0, data1)
	etag3 := putPart(3, len(data1)+len(data2), data3)
	size := int64(len(data1) + len(data2) + len(data3))
	expectedData := data1
	expectedData = append(expectedData, data2...)
	expectedData = append(expectedData, data3...)

	// List parts
	mup, err := b.MultipartUploadParts(context.Background(), api.DefaultBucketName, objPath, mpr.UploadID, 0, 0)
	tt.OK(err)
	if len(mup.Parts) != 3 {
		t.Fatal("expected 3 parts got", len(mup.Parts))
	} else if part1 := mup.Parts[0]; part1.PartNumber != 1 || part1.Size != int64(len(data1)) || part1.ETag == "" {
		t.Fatal("unexpected part:", part1)
	} else if part2 := mup.Parts[1]; part2.PartNumber != 2 || part2.Size != int64(len(data2)) || part2.ETag == "" {
		t.Fatal("unexpected part:", part2)
	} else if part3 := mup.Parts[2]; part3.PartNumber != 3 || part3.Size != int64(len(data3)) || part3.ETag == "" {
		t.Fatal("unexpected part:", part3)
	}

	// Check objects stats.
	os, err := b.ObjectsStats(context.Background(), api.ObjectsStatsOpts{})
	tt.OK(err)
	if os.NumObjects != 0 {
		t.Fatalf("expected 0 object, got %v", os.NumObjects)
	} else if os.TotalObjectsSize != 0 {
		t.Fatalf("expected object size of 0, got %v", os.TotalObjectsSize)
	} else if os.NumUnfinishedObjects != 1 {
		t.Fatalf("expected 1 unfinished object, got %v", os.NumUnfinishedObjects)
	} else if os.TotalUnfinishedObjectsSize != uint64(size) {
		t.Fatalf("expected unfinished object size of %v, got %v", size, os.TotalUnfinishedObjectsSize)
	}

	// Complete upload
	ui, err := b.CompleteMultipartUpload(context.Background(), api.DefaultBucketName, objPath, mpr.UploadID, []api.MultipartCompletedPart{
		{
			PartNumber: 1,
			ETag:       etag1,
		},
		{
			PartNumber: 2,
			ETag:       etag2,
		},
		{
			PartNumber: 3,
			ETag:       etag3,
		},
	}, api.CompleteMultipartOptions{})
	tt.OK(err)
	if ui.ETag == "" {
		t.Fatal("unexpected response:", ui)
	}

	// Download object
	gor, err := w.GetObject(context.Background(), api.DefaultBucketName, objPath, api.DownloadObjectOptions{})
	tt.OK(err)
	if gor.Range != nil {
		t.Fatal("unexpected range:", gor.Range)
	} else if gor.Size != size {
		t.Fatal("unexpected size:", gor.Size)
	} else if data, err := io.ReadAll(gor.Content); err != nil {
		t.Fatal(err)
	} else if !bytes.Equal(data, expectedData) {
		t.Fatal("unexpected data:", cmp.Diff(data, expectedData))
	}

	// Download a range of the object
	gor, err = w.GetObject(context.Background(), api.DefaultBucketName, objPath, api.DownloadObjectOptions{Range: &api.DownloadRange{Offset: 0, Length: 1}})
	tt.OK(err)
	if gor.Range == nil || gor.Range.Offset != 0 || gor.Range.Length != 1 {
		t.Fatal("unexpected range:", gor.Range)
	} else if gor.Size != size {
		t.Fatal("unexpected size:", gor.Size)
	} else if data, err := io.ReadAll(gor.Content); err != nil {
		t.Fatal(err)
	} else if expectedData := data1[:1]; !bytes.Equal(data, expectedData) {
		t.Fatal("unexpected data:", cmp.Diff(data, expectedData))
	}

	// Check objects stats.
	os, err = b.ObjectsStats(context.Background(), api.ObjectsStatsOpts{})
	tt.OK(err)
	if os.NumObjects != 1 {
		t.Fatalf("expected 1 object, got %v", os.NumObjects)
	} else if os.TotalObjectsSize != uint64(size) {
		t.Fatalf("expected object size of %v, got %v", size, os.TotalObjectsSize)
	} else if os.NumUnfinishedObjects != 0 {
		t.Fatalf("expected 0 unfinished object, got %v", os.NumUnfinishedObjects)
	} else if os.TotalUnfinishedObjectsSize != 0 {
		t.Fatalf("expected unfinished object size of 0, got %v", os.TotalUnfinishedObjectsSize)
	}
}

func TestWalletSendUnconfirmed(t *testing.T) {
	cluster := newTestCluster(t, clusterOptsDefault)
	defer cluster.Shutdown()
	b := cluster.Bus
	tt := cluster.tt

	wr, err := b.Wallet(context.Background())
	tt.OK(err)

	// check balance
	if !wr.Unconfirmed.IsZero() {
		t.Fatal("wallet should not have unconfirmed balance")
	} else if wr.Confirmed.IsZero() {
		t.Fatal("wallet should have confirmed balance")
	}

	// send the full balance back to the weallet
	toSend := wr.Confirmed.Sub(types.Siacoins(1)) // leave some for the fee
	tt.OKAll(b.SendSiacoins(context.Background(), wr.Address, toSend, false))

	// the unconfirmed balance should have changed to slightly more than toSend
	// since we paid a fee
	wr, err = b.Wallet(context.Background())
	tt.OK(err)

	if wr.Unconfirmed.Cmp(toSend) < 0 || wr.Unconfirmed.Add(types.Siacoins(1)).Cmp(toSend) < 0 {
		t.Fatal("wallet should have unconfirmed balance")
	}
	fmt.Println(wr.Confirmed, wr.Unconfirmed)

	// try again - this should fail
	_, err = b.SendSiacoins(context.Background(), wr.Address, toSend, false)
	tt.AssertIs(err, wallet.ErrNotEnoughFunds)

	// try again - this time using unconfirmed transactions
	tt.OKAll(b.SendSiacoins(context.Background(), wr.Address, toSend, true))

	// the unconfirmed balance should be almost the same
	wr, err = b.Wallet(context.Background())
	tt.OK(err)

	if wr.Unconfirmed.Cmp(toSend) < 0 || wr.Unconfirmed.Add(types.Siacoins(1)).Cmp(toSend) < 0 {
		t.Fatal("wallet should have unconfirmed balance")
	}
	fmt.Println(wr.Confirmed, wr.Unconfirmed)

	// mine a block, this should confirm the transactions
	cluster.MineBlocks(1)
	tt.Retry(100, time.Millisecond, func() error {
		wr, err = b.Wallet(context.Background())
		tt.OK(err)

		if !wr.Unconfirmed.IsZero() {
			return fmt.Errorf("wallet should not have unconfirmed balance")
		} else if wr.Confirmed.Cmp(toSend) < 0 || wr.Confirmed.Add(types.Siacoins(1)).Cmp(toSend) < 0 {
			return fmt.Errorf("wallet should have almost the same confirmed balance as in the beginning")
		}
		return nil
	})
}

func TestWalletFormUnconfirmed(t *testing.T) {
	// create cluster without autopilot
	cfg := clusterOptsDefault
	cfg.skipSettingAutopilot = true
	cluster := newTestCluster(t, cfg)
	defer cluster.Shutdown()

	// convenience variables
	b := cluster.Bus
	tt := cluster.tt

	// add a host (non-blocking)
	cluster.AddHosts(1)

	// send all money to ourselves, making sure it's unconfirmed
	feeReserve := types.Siacoins(1)
	wr, err := b.Wallet(context.Background())
	tt.OK(err)
	tt.OKAll(b.SendSiacoins(context.Background(), wr.Address, wr.Confirmed.Sub(feeReserve), false)) // leave some for the fee

	// check wallet only has the reserve in the confirmed balance
	wr, err = b.Wallet(context.Background())
	tt.OK(err)
	if wr.Confirmed.Sub(wr.Unconfirmed).Cmp(feeReserve) > 0 {
		t.Fatal("wallet should have hardly any confirmed balance")
	}

	// there shouldn't be any contracts yet
	contracts, err := b.Contracts(context.Background(), api.ContractsOpts{})
	tt.OK(err)
	if len(contracts) != 0 {
		t.Fatal("expected 0 contracts", len(contracts))
	}

	// enable the autopilot by configuring it
	cluster.UpdateAutopilotConfig(context.Background(), test.AutopilotConfig)

	// wait for a contract to form
	contractsFormed := cluster.WaitForContracts()
	if len(contractsFormed) != 1 {
		t.Fatal("expected 1 contract", len(contracts))
	}
}

func TestBusRecordedMetrics(t *testing.T) {
	startTime := time.Now().UTC().Round(time.Second)

	cluster := newTestCluster(t, testClusterOptions{
		hosts: 1,
	})
	defer cluster.Shutdown()

	// fetch contract set metrics
	cluster.tt.Retry(100, 100*time.Millisecond, func() error {
		csMetrics, err := cluster.Bus.ContractSetMetrics(context.Background(), startTime, api.MetricMaxIntervals, time.Second, api.ContractSetMetricsQueryOpts{})
		cluster.tt.OK(err)

		// expect at least 1 metric with contracts
		if len(csMetrics) < 1 {
			return fmt.Errorf("expected at least 1 metric, got %v", len(csMetrics))
		} else if m := csMetrics[len(csMetrics)-1]; m.Contracts != 1 {
			return fmt.Errorf("expected 1 contract, got %v", m.Contracts)
		} else if m.Name != test.ContractSet {
			return fmt.Errorf("expected contract set %v, got %v", test.ContractSet, m.Name)
		} else if m.Timestamp.Std().Before(startTime) {
			return fmt.Errorf("expected time to be after start time %v, got %v", startTime, m.Timestamp.Std())
		}
		return nil
	})

	// get churn metrics, should have 1 for the new contract
	cscMetrics, err := cluster.Bus.ContractSetChurnMetrics(context.Background(), startTime, api.MetricMaxIntervals, time.Second, api.ContractSetChurnMetricsQueryOpts{})
	cluster.tt.OK(err)
	if len(cscMetrics) != 1 {
		t.Fatalf("expected 1 metric, got %v", len(cscMetrics))
	} else if m := cscMetrics[0]; m.Direction != api.ChurnDirAdded {
		t.Fatalf("expected added churn, got %v", m.Direction)
	} else if m.ContractID == (types.FileContractID{}) {
		t.Fatal("expected non-zero FCID")
	} else if m.Name != test.ContractSet {
		t.Fatalf("expected contract set %v, got %v", test.ContractSet, m.Name)
	} else if m.Timestamp.Std().Before(startTime) {
		t.Fatalf("expected time to be after start time %v, got %v", startTime, m.Timestamp.Std())
	}

	// get contract metrics
	var cMetrics []api.ContractMetric
	cluster.tt.Retry(100, 100*time.Millisecond, func() error {
		// Retry fetching metrics since they are buffered.
		cMetrics, err = cluster.Bus.ContractMetrics(context.Background(), startTime, api.MetricMaxIntervals, time.Second, api.ContractMetricsQueryOpts{})
		cluster.tt.OK(err)
		if len(cMetrics) != 1 {
			return fmt.Errorf("expected 1 metric, got %v", len(cMetrics))
		}
		return nil
	})

	if len(cMetrics) != 1 {
		t.Fatalf("expected 1 metric, got %v", len(cMetrics))
	} else if m := cMetrics[0]; m.Timestamp.Std().Before(startTime) {
		t.Fatalf("expected time to be after start time %v, got %v", startTime, m.Timestamp.Std())
	} else if m.ContractID != (types.FileContractID{}) {
		t.Fatal("expected zero FCID")
	} else if m.HostKey != (types.PublicKey{}) {
		t.Fatal("expected zero Host")
	} else if m.RemainingCollateral == (types.Currency{}) {
		t.Fatal("expected non-zero RemainingCollateral")
	} else if m.RemainingFunds == (types.Currency{}) {
		t.Fatal("expected non-zero RemainingFunds")
	} else if m.RevisionNumber != 0 {
		t.Fatal("expected zero RevisionNumber")
	} else if !m.UploadSpending.IsZero() {
		t.Fatal("expected zero UploadSpending")
	} else if !m.DownloadSpending.IsZero() {
		t.Fatal("expected zero DownloadSpending")
	} else if m.FundAccountSpending == (types.Currency{}) {
		t.Fatal("expected non-zero FundAccountSpending")
	} else if !m.DeleteSpending.IsZero() {
		t.Fatal("expected zero DeleteSpending")
	} else if !m.ListSpending.IsZero() {
		t.Fatal("expected zero ListSpending")
	}

	// prune one of the metrics
	if err := cluster.Bus.PruneMetrics(context.Background(), api.MetricContract, time.Now()); err != nil {
		t.Fatal(err)
	} else if cMetrics, err = cluster.Bus.ContractMetrics(context.Background(), startTime, api.MetricMaxIntervals, time.Second, api.ContractMetricsQueryOpts{}); err != nil {
		t.Fatal(err)
	} else if len(cMetrics) > 0 {
		t.Fatalf("expected 0 metrics, got %v", len(cscMetrics))
	}
}

func TestMultipartUploadWrappedByPartialSlabs(t *testing.T) {
	if testing.Short() {
		t.SkipNow()
	}

	cluster := newTestCluster(t, testClusterOptions{
		hosts:         test.RedundancySettings.TotalShards,
		uploadPacking: true,
	})
	defer cluster.Shutdown()

	b := cluster.Bus
	w := cluster.Worker
	slabSize := test.RedundancySettings.SlabSizeNoRedundancy()
	tt := cluster.tt

	// start a new multipart upload. We upload the parts in reverse order
	objPath := "/foo"
	key := object.GenerateEncryptionKey()
	mpr, err := b.CreateMultipartUpload(context.Background(), api.DefaultBucketName, objPath, api.CreateMultipartOptions{Key: &key})
	tt.OK(err)
	if mpr.UploadID == "" {
		t.Fatal("expected non-empty upload ID")
	}

	// upload a part that is a partial slab
	part3Data := bytes.Repeat([]byte{3}, int(slabSize)/4)
	offset := int(slabSize + slabSize/4)
	resp3, err := w.UploadMultipartUploadPart(context.Background(), bytes.NewReader(part3Data), api.DefaultBucketName, objPath, mpr.UploadID, 3, api.UploadMultipartUploadPartOptions{
		EncryptionOffset: &offset,
	})
	tt.OK(err)

	// upload a part that is exactly a full slab
	part2Data := bytes.Repeat([]byte{2}, int(slabSize))
	offset = int(slabSize / 4)
	resp2, err := w.UploadMultipartUploadPart(context.Background(), bytes.NewReader(part2Data), api.DefaultBucketName, objPath, mpr.UploadID, 2, api.UploadMultipartUploadPartOptions{
		EncryptionOffset: &offset,
	})
	tt.OK(err)

	// upload another part the same size as the first one
	part1Data := bytes.Repeat([]byte{1}, int(slabSize)/4)
	offset = 0
	resp1, err := w.UploadMultipartUploadPart(context.Background(), bytes.NewReader(part1Data), api.DefaultBucketName, objPath, mpr.UploadID, 1, api.UploadMultipartUploadPartOptions{
		EncryptionOffset: &offset,
	})
	tt.OK(err)

	// combine all parts data
	expectedData := part1Data
	expectedData = append(expectedData, part2Data...)
	expectedData = append(expectedData, part3Data...)

	// finish the upload
	tt.OKAll(b.CompleteMultipartUpload(context.Background(), api.DefaultBucketName, objPath, mpr.UploadID, []api.MultipartCompletedPart{
		{
			PartNumber: 1,
			ETag:       resp1.ETag,
		},
		{
			PartNumber: 2,
			ETag:       resp2.ETag,
		},
		{
			PartNumber: 3,
			ETag:       resp3.ETag,
		},
	}, api.CompleteMultipartOptions{}))

	// download the object and verify its integrity
	dst := new(bytes.Buffer)
	tt.OK(w.DownloadObject(context.Background(), dst, api.DefaultBucketName, objPath, api.DownloadObjectOptions{}))
	receivedData := dst.Bytes()
	if len(receivedData) != len(expectedData) {
		t.Fatalf("expected %v bytes, got %v", len(expectedData), len(receivedData))
	} else if !bytes.Equal(receivedData, expectedData) {
		t.Fatal("unexpected data")
	}
}

func TestWalletRedistribute(t *testing.T) {
	if testing.Short() {
		t.SkipNow()
	}

	cluster := newTestCluster(t, testClusterOptions{
		hosts:         test.RedundancySettings.TotalShards,
		uploadPacking: true,
	})
	defer cluster.Shutdown()

	// redistribute into 5 outputs
	_, err := cluster.Bus.WalletRedistribute(context.Background(), 5, types.Siacoins(10))
	if err != nil {
		t.Fatal(err)
	}
	cluster.MineBlocks(1)

	// assert we have 5 outputs with 10 SC
	outputs, err := cluster.Bus.WalletOutputs(context.Background())
	if err != nil {
		t.Fatal(err)
	}

	var cnt int
	for _, output := range outputs {
		if output.Value.Cmp(types.Siacoins(10)) == 0 {
			cnt++
		}
	}
	if cnt != 5 {
		t.Fatalf("expected 5 outputs with 10 SC, got %v", cnt)
	}

	// assert redistributing into 3 outputs succeeds, used to fail because we
	// were broadcasting an empty transaction set
	_, err = cluster.Bus.WalletRedistribute(context.Background(), 3, types.Siacoins(10))
	if err != nil {
		t.Fatal(err)
	}
}

func TestHostScan(t *testing.T) {
	// New cluster with autopilot disabled
	cfg := clusterOptsDefault
	cfg.skipRunningAutopilot = true
	cluster := newTestCluster(t, cfg)
	defer cluster.Shutdown()

	b := cluster.Bus
	w := cluster.Worker
	tt := cluster.tt

	// add 2 hosts to the cluster, 1 to scan and 1 to make sure we always have 1
	// peer and consider ourselves connected to the internet
	hosts := cluster.AddHosts(2)
	host := hosts[0]

	settings, err := host.RHPv2Settings()
	tt.OK(err)

	hk := host.PublicKey()
	hostIP := settings.NetAddress

	assertHost := func(ls time.Time, lss, slss bool, ts uint64) {
		t.Helper()

		hi, err := b.Host(context.Background(), host.PublicKey())
		tt.OK(err)

		if ls.IsZero() && !hi.Interactions.LastScan.IsZero() {
			t.Fatal("expected last scan to be zero")
		} else if !ls.IsZero() && !hi.Interactions.LastScan.After(ls) {
			t.Fatal("expected last scan to be after", ls)
		} else if hi.Interactions.LastScanSuccess != lss {
			t.Fatalf("expected last scan success to be %v, got %v", lss, hi.Interactions.LastScanSuccess)
		} else if hi.Interactions.SecondToLastScanSuccess != slss {
			t.Fatalf("expected second to last scan success to be %v, got %v", slss, hi.Interactions.SecondToLastScanSuccess)
		} else if hi.Interactions.TotalScans != ts {
			t.Fatalf("expected total scans to be %v, got %v", ts, hi.Interactions.TotalScans)
		}
	}

	scanHost := func() error {
		// timing on the CI can be weird, wait a bit to make sure time passes
		// between scans
		time.Sleep(time.Millisecond)

		resp, err := w.RHPScan(context.Background(), hk, hostIP, 10*time.Second)
		tt.OK(err)
		if resp.ScanError != "" {
			return errors.New(resp.ScanError)
		}
		return nil
	}

	assertHost(time.Time{}, false, false, 0)

	// scan the host the first time
	ls := time.Now()
	if err := scanHost(); err != nil {
		t.Fatal(err)
	}
	assertHost(ls, true, false, 1)

	// scan the host the second time
	ls = time.Now()
	if err := scanHost(); err != nil {
		t.Fatal(err)
	}
	assertHost(ls, true, true, 2)

	// close the host to make scans fail
	tt.OK(host.Close())

	// scan the host a third time
	ls = time.Now()
	if err := scanHost(); err == nil {
		t.Fatal("expected scan error")
	}
	assertHost(ls, false, true, 3)

	// fetch hosts for scanning with maxLastScan set to now which should return
	// all hosts
	tt.Retry(100, 100*time.Millisecond, func() error {
		toScan, err := b.HostsForScanning(context.Background(), api.HostsForScanningOptions{
			MaxLastScan: api.TimeRFC3339(time.Now()),
		})
		tt.OK(err)
		if len(toScan) != 2 {
			return fmt.Errorf("expected 2 hosts, got %v", len(toScan))
		}
		return nil
	})

	// fetch hosts again with the unix epoch timestamp which should only return
	// 1 host since that one hasn't been scanned yet
	toScan, err := b.HostsForScanning(context.Background(), api.HostsForScanningOptions{
		MaxLastScan: api.TimeRFC3339(time.Unix(0, 1)),
	})
	tt.OK(err)
	if len(toScan) != 1 {
		t.Fatalf("expected 1 hosts, got %v", len(toScan))
	}
}<|MERGE_RESOLUTION|>--- conflicted
+++ resolved
@@ -1128,55 +1128,17 @@
 		t.SkipNow()
 	}
 
-	// run without autopilot
-	opts := clusterOptsDefault
-	opts.skipRunningAutopilot = true
-
 	// create cluster
-	cluster := newTestCluster(t, opts)
+	cluster := newTestCluster(t, testClusterOptions{
+		hosts: 1,
+	})
 	defer cluster.Shutdown()
 
 	// convenience variables
-	b := cluster.Bus
-	w := cluster.Worker
 	tt := cluster.tt
 
-	tt.OK(b.UpdateSetting(context.Background(), api.SettingRedundancy, api.RedundancySettings{
-		MinShards:   1,
-		TotalShards: 1,
-	}))
-	// add a host
-	hosts := cluster.AddHosts(1)
-	h, err := b.Host(context.Background(), hosts[0].PublicKey())
-	tt.OK(err)
-
-<<<<<<< HEAD
-	// Accounts should exist for the host
-	accounts := cluster.Accounts()
-=======
-	// scan the host
-	tt.OKAll(w.RHPScan(context.Background(), h.PublicKey, h.NetAddress, 10*time.Second))
-
-	// manually form a contract with the host
-	cs, _ := b.ConsensusState(context.Background())
-	wallet, _ := b.Wallet(context.Background())
-	c, err := b.FormContract(context.Background(), wallet.Address, types.Siacoins(2), h.PublicKey, h.NetAddress, types.Siacoins(1), cs.BlockHeight+10)
-	tt.OK(err)
-
-	tt.OK(b.SetContractSet(context.Background(), test.ContractSet, []types.FileContractID{c.ID}))
-
-	// fund the account
-	fundAmt := types.Siacoins(1)
-	tt.OK(w.RHPFund(context.Background(), c.ID, c.HostKey, c.HostIP, c.SiamuxAddr, fundAmt))
-
-	// fetch accounts
-	accounts, err := cluster.Bus.Accounts(context.Background())
-	tt.OK(err)
->>>>>>> 6c61aa93
-
 	// assert account state
-	acc := accounts[0]
-<<<<<<< HEAD
+	acc := cluster.Accounts()[0]
 	host := cluster.hosts[0]
 	if acc.Balance.Cmp(types.Siacoins(1).Big()) < 0 {
 		t.Fatalf("wrong balance %v", acc.Balance)
@@ -1198,36 +1160,6 @@
 	}
 	tt.Retry(10, testBusFlushInterval, func() error {
 		cm, err := cluster.Bus.Contract(context.Background(), contracts[0].ID)
-=======
-	if acc.ID == (rhpv3.Account{}) {
-		t.Fatal("account id not set")
-	} else if acc.CleanShutdown {
-		t.Fatal("account should indicate an unclean shutdown")
-	} else if !acc.RequiresSync {
-		t.Fatal("account should require a sync")
-	} else if acc.HostKey != h.PublicKey {
-		t.Fatal("wrong host")
-	} else if acc.Balance.Cmp(types.Siacoins(1).Big()) != 0 {
-		t.Fatalf("wrong balance %v", acc.Balance)
-	}
-
-	// fetch account from bus directly
-	busAccounts, err := cluster.Bus.Accounts(context.Background())
-	tt.OK(err)
-	if len(busAccounts) != 1 {
-		t.Fatal("expected one account but got", len(busAccounts))
-	}
-	busAcc := busAccounts[0]
-	if !reflect.DeepEqual(busAcc, acc) {
-		t.Fatal("bus account doesn't match worker account")
-	}
-
-	// check that the spending was recorded for the contract. The recorded
-	// spending should be > the fundAmt since it consists of the fundAmt plus
-	// fee.
-	tt.Retry(10, testBusFlushInterval, func() error {
-		cm, err := cluster.Bus.Contract(context.Background(), c.ID)
->>>>>>> 6c61aa93
 		tt.OK(err)
 
 		fundAmt := types.Siacoins(1)
@@ -1236,72 +1168,6 @@
 		}
 		return nil
 	})
-<<<<<<< HEAD
-=======
-
-	// sync the account
-	tt.OK(w.RHPSync(context.Background(), c.ID, acc.HostKey, c.HostIP, c.SiamuxAddr))
-
-	// assert account state
-	accounts, err = cluster.Bus.Accounts(context.Background())
-	tt.OK(err)
-
-	// assert account state
-	acc = accounts[0]
-	if !acc.CleanShutdown {
-		t.Fatal("account should indicate a clean shutdown")
-	} else if acc.RequiresSync {
-		t.Fatal("account should not require a sync")
-	} else if acc.Drift.Cmp(new(big.Int)) != 0 {
-		t.Fatalf("account shoult not have drift %v", acc.Drift)
-	}
-
-	// update the balance to create some drift
-	newBalance := fundAmt.Div64(2)
-	newDrift := new(big.Int).Sub(newBalance.Big(), fundAmt.Big())
-	if err := cluster.Bus.SetBalance(context.Background(), busAcc.ID, acc.HostKey, newBalance.Big()); err != nil {
-		t.Fatal(err)
-	}
-	busAccounts, err = cluster.Bus.Accounts(context.Background())
-	tt.OK(err)
-	busAcc = busAccounts[0]
-	maxNewDrift := newDrift.Add(newDrift, types.NewCurrency64(2).Big()) // forgive 2H
-	if busAcc.Drift.Cmp(maxNewDrift) > 0 {
-		t.Fatalf("drift was %v but should be %v", busAcc.Drift, maxNewDrift)
-	}
-
-	// reboot cluster
-	cluster2 := cluster.Reboot(t)
-	defer cluster2.Shutdown()
-
-	// check that accounts were loaded from the bus
-	accounts2, err := cluster2.Bus.Accounts(context.Background())
-	tt.OK(err)
-	for _, acc := range accounts2 {
-		if acc.Balance.Cmp(big.NewInt(0)) == 0 {
-			t.Fatal("account balance wasn't loaded")
-		} else if acc.Drift.Cmp(big.NewInt(0)) == 0 {
-			t.Fatal("account drift wasn't loaded")
-		} else if !acc.CleanShutdown {
-			t.Fatal("account should indicate a clean shutdown")
-		}
-	}
-
-	// reset drift again
-	if err := cluster2.Bus.ResetDrift(context.Background(), acc.ID); err != nil {
-		t.Fatal(err)
-	}
-	accounts2, err = cluster2.Bus.Accounts(context.Background())
-	tt.OK(err)
-	if accounts2[0].Drift.Cmp(new(big.Int)) != 0 {
-		t.Fatal("drift wasn't reset", accounts2[0].Drift.String())
-	}
-	accounts2, err = cluster2.Bus.Accounts(context.Background())
-	tt.OK(err)
-	if accounts2[0].Drift.Cmp(new(big.Int)) != 0 {
-		t.Fatal("drift wasn't reset", accounts2[0].Drift.String())
-	}
->>>>>>> 6c61aa93
 }
 
 // TestParallelUpload tests uploading multiple files in parallel.
