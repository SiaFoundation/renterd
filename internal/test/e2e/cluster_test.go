package e2e

import (
	"bytes"
	"context"
	"encoding/hex"
	"encoding/json"
	"errors"
	"fmt"
	"io"
	"math"
	"math/big"
	"reflect"
	"sort"
	"strings"
	"sync"
	"testing"
	"time"

	"github.com/google/go-cmp/cmp"
	rhpv2 "go.sia.tech/core/rhp/v2"
	rhpv3 "go.sia.tech/core/rhp/v3"
	"go.sia.tech/core/types"
	"go.sia.tech/coreutils/wallet"
	"go.sia.tech/renterd/alerts"
	"go.sia.tech/renterd/api"
	"go.sia.tech/renterd/internal/test"
	"go.sia.tech/renterd/object"
	"go.uber.org/zap"
	"lukechampine.com/frand"
)

// TestNewTestCluster is a test for creating a cluster of Nodes for testing,
// making sure that it forms contracts, renews contracts and shuts down.
func TestNewTestCluster(t *testing.T) {
	cluster := newTestCluster(t, clusterOptsDefault)
	defer cluster.Shutdown()
	b := cluster.Bus
	tt := cluster.tt

	// Upload packing should be disabled by default.
	ups, err := b.UploadPackingSettings(context.Background())
	tt.OK(err)
	if ups.Enabled {
		t.Fatalf("expected upload packing to be disabled by default, got %v", ups.Enabled)
	}

	// See if autopilot is running by triggering the loop.
	_, err = cluster.Autopilot.Trigger(false)
	tt.OK(err)

	// Add a host.
	cluster.AddHosts(1)

	// Wait for contracts to form.
	var contract api.Contract
	contracts := cluster.WaitForContracts()
	contract = contracts[0]

	// Verify startHeight and endHeight of the contract.
	cfg, currentPeriod := cluster.AutopilotConfig(context.Background())
	expectedEndHeight := currentPeriod + cfg.Contracts.Period + cfg.Contracts.RenewWindow
	if contract.EndHeight() != expectedEndHeight || contract.Revision.EndHeight() != expectedEndHeight {
		t.Fatal("wrong endHeight", contract.EndHeight(), contract.Revision.EndHeight())
	} else if contract.TotalCost.IsZero() || contract.ContractPrice.IsZero() {
		t.Fatal("TotalCost and ContractPrice shouldn't be zero")
	}

	// Wait for contract set to form
	cluster.WaitForContractSetContracts(cfg.Contracts.Set, int(cfg.Contracts.Amount))

	// Mine blocks until contracts start renewing.
	cluster.MineToRenewWindow()

	// Wait for the contract to be renewed.
	var renewalID types.FileContractID
	tt.Retry(100, 100*time.Millisecond, func() error {
		contracts, err := cluster.Bus.Contracts(context.Background(), api.ContractsOpts{})
		if err != nil {
			return err
		}
		if len(contracts) != 1 {
			return fmt.Errorf("unexpected number of contracts %d != 1", len(contracts))
		}
		if contracts[0].RenewedFrom != contract.ID {
			return fmt.Errorf("contract wasn't renewed %v != %v", contracts[0].RenewedFrom, contract.ID)
		}
		if contracts[0].ProofHeight != 0 {
			return errors.New("proof height should be 0 since the contract was renewed and therefore doesn't require a proof")
		}
		if contracts[0].ContractPrice.IsZero() {
			return errors.New("contract price shouldn't be zero")
		}
		if contracts[0].State != api.ContractStatePending {
			return fmt.Errorf("contract should be pending but was %v", contracts[0].State)
		}
		renewalID = contracts[0].ID
		return nil
	})

	// Mine until before the window start to give the host time to submit the
	// revision first.
	cs, err := cluster.Bus.ConsensusState(context.Background())
	tt.OK(err)
	cluster.MineBlocks(contract.WindowStart - cs.BlockHeight - 4)
	cluster.Sync()
	if cs.LastBlockTime.IsZero() {
		t.Fatal("last block time not set")
	}

	// Now wait for the revision and proof to be caught by the hostdb.
	var ac api.ArchivedContract
	tt.Retry(20, time.Second, func() error {
		cluster.MineBlocks(1)

		archivedContracts, err := cluster.Bus.AncestorContracts(context.Background(), renewalID, 0)
		if err != nil {
			t.Fatal(err)
		}
		if len(archivedContracts) != 1 {
			return fmt.Errorf("should have 1 archived contract but got %v", len(archivedContracts))
		}
		ac = archivedContracts[0]
		if ac.RevisionHeight == 0 || ac.RevisionNumber != math.MaxUint64 {
			return fmt.Errorf("revision information is wrong: %v %v %v", ac.RevisionHeight, ac.RevisionNumber, ac.ID)
		}
		if ac.ProofHeight != 0 {
			t.Fatal("proof height should be 0 since the contract was renewed and therefore doesn't require a proof")
		}
		if ac.State != api.ContractStateComplete {
			return fmt.Errorf("contract should be complete but was %v", ac.State)
		}
		archivedContracts, err = cluster.Bus.AncestorContracts(context.Background(), renewalID, math.MaxUint32)
		if err != nil {
			t.Fatal(err)
		}
		if len(archivedContracts) != 0 {
			return fmt.Errorf("should have 0 archived contracts but got %v", len(archivedContracts))
		}
		return nil
	})

	// Get host info for every host.
	hosts, err := cluster.Bus.Hosts(context.Background(), api.GetHostsOptions{})
	tt.OK(err)
	for _, host := range hosts {
		hi, err := cluster.Autopilot.HostInfo(host.PublicKey)
		if err != nil {
			t.Fatal(err)
		}
		if hi.Checks.ScoreBreakdown.Score() == 0 {
			js, _ := json.MarshalIndent(hi.Checks.ScoreBreakdown, "", "  ")
			t.Fatalf("score shouldn't be 0 because that means one of the fields was 0: %s", string(js))
		}
		if hi.Checks.Score == 0 {
			t.Fatal("score shouldn't be 0")
		}
		if !hi.Checks.Usable {
			t.Fatal("host should be usable")
		}
		if len(hi.Checks.UnusableReasons) != 0 {
			t.Fatal("usable hosts don't have any reasons set")
		}
		if reflect.DeepEqual(hi.Host, api.Host{}) {
			t.Fatal("host wasn't set")
		}
		if hi.Host.Settings.Release == "" {
			t.Fatal("release should be set")
		}
	}
	hostInfos, err := cluster.Autopilot.HostInfos(context.Background(), api.HostFilterModeAll, api.UsabilityFilterModeAll, "", nil, 0, -1)
	tt.OK(err)

	allHosts := make(map[types.PublicKey]struct{})
	for _, hi := range hostInfos {
		if hi.Checks.ScoreBreakdown.Score() == 0 {
			js, _ := json.MarshalIndent(hi.Checks.ScoreBreakdown, "", "  ")
			t.Fatalf("score shouldn't be 0 because that means one of the fields was 0: %s", string(js))
		}
		if hi.Checks.Score == 0 {
			t.Fatal("score shouldn't be 0")
		}
		if !hi.Checks.Usable {
			t.Fatal("host should be usable")
		}
		if len(hi.Checks.UnusableReasons) != 0 {
			t.Fatal("usable hosts don't have any reasons set")
		}
		if reflect.DeepEqual(hi.Host, api.Host{}) {
			t.Fatal("host wasn't set")
		}
		allHosts[hi.Host.PublicKey] = struct{}{}
	}

	hostInfosUnusable, err := cluster.Autopilot.HostInfos(context.Background(), api.HostFilterModeAll, api.UsabilityFilterModeUnusable, "", nil, 0, -1)
	tt.OK(err)
	if len(hostInfosUnusable) != 0 {
		t.Fatal("there should be no unusable hosts", len(hostInfosUnusable))
	}

	hostInfosUsable, err := cluster.Autopilot.HostInfos(context.Background(), api.HostFilterModeAll, api.UsabilityFilterModeUsable, "", nil, 0, -1)
	tt.OK(err)
	for _, hI := range hostInfosUsable {
		delete(allHosts, hI.Host.PublicKey)
	}
	if len(hostInfosUsable) != len(hostInfos) || len(allHosts) != 0 {
		t.Fatalf("result for 'usable' should match the result for 'all', \n\nall: %+v \n\nusable: %+v", hostInfos, hostInfosUsable)
	}

	// Fetch the autopilot state
	state, err := cluster.Autopilot.State()
	tt.OK(err)
	if time.Time(state.StartTime).IsZero() {
		t.Fatal("autopilot should have start time")
	}
	if time.Time(state.MigratingLastStart).IsZero() {
		t.Fatal("autopilot should have completed a migration")
	}
	if time.Time(state.ScanningLastStart).IsZero() {
		t.Fatal("autopilot should have completed a scan")
	}
	if state.UptimeMS == 0 {
		t.Fatal("uptime should be set")
	}
	if !state.Configured {
		t.Fatal("autopilot should be configured")
	}
}

// TestObjectEntries is an integration test that verifies objects are uploaded,
// download and deleted from and to the paths we would expect. It is similar to
// the TestObjectEntries unit test, but uses the worker and bus client to verify
// paths are passed correctly.
func TestObjectEntries(t *testing.T) {
	if testing.Short() {
		t.SkipNow()
	}

	// assertMetadata asserts ModTime, ETag and MimeType are set and then clears
	// them afterwards so we can compare without having to specify the metadata
	start := time.Now()
	assertMetadata := func(entries []api.ObjectMetadata) {
		for i := range entries {
			// assert mod time
			if !strings.HasSuffix(entries[i].Name, "/") && !entries[i].ModTime.Std().After(start.UTC()) {
				t.Fatal("mod time should be set")
			}
			entries[i].ModTime = api.TimeRFC3339{}

			// assert mime type
			if entries[i].MimeType == "" {
				t.Fatal("mime type should be set", entries[i].MimeType, entries[i].Name)
			}
			entries[i].MimeType = ""

			// assert etag
			if entries[i].ETag == "" {
				t.Fatal("ETag should be set")
			}
			entries[i].ETag = ""
		}
	}

	// create a test cluster
	cluster := newTestCluster(t, testClusterOptions{
		hosts: test.RedundancySettings.TotalShards,
	})
	defer cluster.Shutdown()

	b := cluster.Bus
	w := cluster.Worker
	tt := cluster.tt

	// upload the following paths
	uploads := []struct {
		path string
		size int
	}{
		{"/foo/bar", 1},
		{"/foo/bat", 2},
		{"/foo/baz/quux", 3},
		{"/foo/baz/quuz", 4},
		{"/gab/guub", 5},
		{"/fileś/śpecial", 6}, // utf8
		{"//double/", 7},
		{"///triple", 8},
		{"/FOO/bar", 9}, // test case sensitivity
	}

	for _, upload := range uploads {
		if upload.size == 0 {
			tt.OKAll(w.UploadObject(context.Background(), bytes.NewReader(nil), api.DefaultBucketName, upload.path, api.UploadObjectOptions{}))
		} else {
			data := make([]byte, upload.size)
			frand.Read(data)
			tt.OKAll(w.UploadObject(context.Background(), bytes.NewReader(data), api.DefaultBucketName, upload.path, api.UploadObjectOptions{}))
		}
	}

	tests := []struct {
		path    string
		prefix  string
		sortBy  string
		sortDir string
		want    []api.ObjectMetadata
	}{
		{"/", "", "", "", []api.ObjectMetadata{{Name: "//", Size: 15, Health: 1}, {Name: "/FOO/", Size: 9, Health: 1}, {Name: "/fileś/", Size: 6, Health: 1}, {Name: "/foo/", Size: 10, Health: 1}, {Name: "/gab/", Size: 5, Health: 1}}},
		{"//", "", "", "", []api.ObjectMetadata{{Name: "///", Size: 8, Health: 1}, {Name: "//double/", Size: 7, Health: 1}}},
		{"///", "", "", "", []api.ObjectMetadata{{Name: "///triple", Size: 8, Health: 1}}},
		{"/foo/", "", "", "", []api.ObjectMetadata{{Name: "/foo/bar", Size: 1, Health: 1}, {Name: "/foo/bat", Size: 2, Health: 1}, {Name: "/foo/baz/", Size: 7, Health: 1}}},
		{"/FOO/", "", "", "", []api.ObjectMetadata{{Name: "/FOO/bar", Size: 9, Health: 1}}},
		{"/foo/baz/", "", "", "", []api.ObjectMetadata{{Name: "/foo/baz/quux", Size: 3, Health: 1}, {Name: "/foo/baz/quuz", Size: 4, Health: 1}}},
		{"/gab/", "", "", "", []api.ObjectMetadata{{Name: "/gab/guub", Size: 5, Health: 1}}},
		{"/fileś/", "", "", "", []api.ObjectMetadata{{Name: "/fileś/śpecial", Size: 6, Health: 1}}},

		{"/", "f", "", "", []api.ObjectMetadata{{Name: "/fileś/", Size: 6, Health: 1}, {Name: "/foo/", Size: 10, Health: 1}}},
		{"/foo/", "fo", "", "", []api.ObjectMetadata{}},
		{"/foo/baz/", "quux", "", "", []api.ObjectMetadata{{Name: "/foo/baz/quux", Size: 3, Health: 1}}},
		{"/gab/", "/guub", "", "", []api.ObjectMetadata{}},

		{"/", "", "name", "ASC", []api.ObjectMetadata{{Name: "//", Size: 15, Health: 1}, {Name: "/FOO/", Size: 9, Health: 1}, {Name: "/fileś/", Size: 6, Health: 1}, {Name: "/foo/", Size: 10, Health: 1}, {Name: "/gab/", Size: 5, Health: 1}}},
		{"/", "", "name", "DESC", []api.ObjectMetadata{{Name: "/gab/", Size: 5, Health: 1}, {Name: "/foo/", Size: 10, Health: 1}, {Name: "/fileś/", Size: 6, Health: 1}, {Name: "/FOO/", Size: 9, Health: 1}, {Name: "//", Size: 15, Health: 1}}},

		{"/", "", "health", "ASC", []api.ObjectMetadata{{Name: "//", Size: 15, Health: 1}, {Name: "/FOO/", Size: 9, Health: 1}, {Name: "/fileś/", Size: 6, Health: 1}, {Name: "/foo/", Size: 10, Health: 1}, {Name: "/gab/", Size: 5, Health: 1}}},
		{"/", "", "health", "DESC", []api.ObjectMetadata{{Name: "//", Size: 15, Health: 1}, {Name: "/FOO/", Size: 9, Health: 1}, {Name: "/fileś/", Size: 6, Health: 1}, {Name: "/foo/", Size: 10, Health: 1}, {Name: "/gab/", Size: 5, Health: 1}}},

		{"/", "", "size", "ASC", []api.ObjectMetadata{{Name: "/gab/", Size: 5, Health: 1}, {Name: "/fileś/", Size: 6, Health: 1}, {Name: "/FOO/", Size: 9, Health: 1}, {Name: "/foo/", Size: 10, Health: 1}, {Name: "//", Size: 15, Health: 1}}},
		{"/", "", "size", "DESC", []api.ObjectMetadata{{Name: "//", Size: 15, Health: 1}, {Name: "/foo/", Size: 10, Health: 1}, {Name: "/FOO/", Size: 9, Health: 1}, {Name: "/fileś/", Size: 6, Health: 1}, {Name: "/gab/", Size: 5, Health: 1}}},
	}
	for _, test := range tests {
		// use the bus client
		res, err := b.Object(context.Background(), api.DefaultBucketName, test.path, api.GetObjectOptions{
			Prefix:  test.prefix,
			SortBy:  test.sortBy,
			SortDir: test.sortDir,
		})
		if err != nil {
			t.Fatal(err, test.path)
		}
		assertMetadata(res.Entries)

		if !(len(res.Entries) == 0 && len(test.want) == 0) && !reflect.DeepEqual(res.Entries, test.want) {
			t.Fatalf("\nlist: %v\nprefix: %v\nsortBy: %v\nsortDir: %v\ngot: %v\nwant: %v", test.path, test.prefix, test.sortBy, test.sortDir, res.Entries, test.want)
		}
		for offset := 0; offset < len(test.want); offset++ {
			res, err := b.Object(context.Background(), api.DefaultBucketName, test.path, api.GetObjectOptions{
				Prefix:  test.prefix,
				SortBy:  test.sortBy,
				SortDir: test.sortDir,
				Offset:  offset,
				Limit:   1,
			})
			if err != nil {
				t.Fatal(err)
			}
			assertMetadata(res.Entries)

			if len(res.Entries) != 1 || res.Entries[0] != test.want[offset] {
				t.Fatalf("\nlist: %v\nprefix: %v\nsortBy: %v\nsortDir: %v\ngot: %v\nwant: %v", test.path, test.prefix, test.sortBy, test.sortDir, res.Entries, test.want[offset])
			}
			moreRemaining := len(test.want)-offset-1 > 0
			if res.HasMore != moreRemaining {
				t.Fatalf("invalid value for hasMore (%t) at offset (%d) test (%+v)", res.HasMore, offset, test)
			}

			// make sure we stay within bounds
			if offset+1 >= len(test.want) {
				continue
			}

			res, err = b.Object(context.Background(), api.DefaultBucketName, test.path, api.GetObjectOptions{
				Prefix:  test.prefix,
				SortBy:  test.sortBy,
				SortDir: test.sortDir,
				Marker:  test.want[offset].Name,
				Limit:   1,
			})
			if err != nil {
				t.Fatalf("\nlist: %v\nprefix: %v\nsortBy: %v\nsortDir: %vmarker: %v\n\nerr: %v", test.path, test.prefix, test.sortBy, test.sortDir, test.want[offset].Name, err)
			}
			assertMetadata(res.Entries)

			if len(res.Entries) != 1 || res.Entries[0] != test.want[offset+1] {
				t.Errorf("\nlist: %v\nprefix: %v\nmarker: %v\ngot: %v\nwant: %v", test.path, test.prefix, test.want[offset].Name, res.Entries, test.want[offset+1])
			}

			moreRemaining = len(test.want)-offset-2 > 0
			if res.HasMore != moreRemaining {
				t.Errorf("invalid value for hasMore (%t) at marker (%s) test (%+v)", res.HasMore, test.want[offset].Name, test)
			}
		}

		// use the worker client
		got, err := w.ObjectEntries(context.Background(), api.DefaultBucketName, test.path, api.GetObjectOptions{
			Prefix:  test.prefix,
			SortBy:  test.sortBy,
			SortDir: test.sortDir,
		})
		if err != nil {
			t.Fatal(err)
		}
		assertMetadata(got)

		if !(len(got) == 0 && len(test.want) == 0) && !reflect.DeepEqual(got, test.want) {
			t.Errorf("\nlist: %v\nprefix: %v\ngot: %v\nwant: %v", test.path, test.prefix, got, test.want)
		}
		for _, entry := range got {
			if !strings.HasSuffix(entry.Name, "/") {
				buf := new(bytes.Buffer)
				if err := w.DownloadObject(context.Background(), buf, api.DefaultBucketName, entry.Name, api.DownloadObjectOptions{}); err != nil {
					t.Fatal(err)
				} else if buf.Len() != int(entry.Size) {
					t.Fatal("unexpected", buf.Len(), entry.Size)
				}
			}
		}
	}

	// delete all uploads
	for _, upload := range uploads {
		tt.OK(w.DeleteObject(context.Background(), api.DefaultBucketName, upload.path, api.DeleteObjectOptions{}))
	}

	// assert root dir is empty
	if entries, err := w.ObjectEntries(context.Background(), api.DefaultBucketName, "/", api.GetObjectOptions{}); err != nil {
		t.Fatal(err)
	} else if len(entries) != 0 {
		t.Fatal("there should be no entries left", entries)
	}
}

// TestObjectsRename tests renaming objects and downloading them afterwards.
func TestObjectsRename(t *testing.T) {
	if testing.Short() {
		t.SkipNow()
	}

	// create a test cluster
	cluster := newTestCluster(t, testClusterOptions{
		hosts: test.RedundancySettings.TotalShards,
	})
	defer cluster.Shutdown()

	b := cluster.Bus
	w := cluster.Worker
	tt := cluster.tt

	// upload the following paths
	uploads := []string{
		"/foo/bar",
		"/foo/bat",
		"/foo/baz",
		"/foo/baz/quuz",
		"/bar2",
	}
	for _, path := range uploads {
		tt.OKAll(w.UploadObject(context.Background(), bytes.NewReader(nil), api.DefaultBucketName, path, api.UploadObjectOptions{}))
	}

	// rename
	if err := b.RenameObjects(context.Background(), api.DefaultBucketName, "/foo/", "/", false); err != nil {
		t.Fatal(err)
	}
	if err := b.RenameObject(context.Background(), api.DefaultBucketName, "/baz/quuz", "/quuz", false); err != nil {
		t.Fatal(err)
	}
	if err := b.RenameObject(context.Background(), api.DefaultBucketName, "/bar2", "/bar", false); err == nil || !strings.Contains(err.Error(), api.ErrObjectExists.Error()) {
		t.Fatal(err)
	} else if err := b.RenameObject(context.Background(), api.DefaultBucketName, "/bar2", "/bar", true); err != nil {
		t.Fatal(err)
	}

	// try to download the files
	for _, path := range []string{
		"/bar",
		"/bat",
		"/baz",
		"/quuz",
	} {
		buf := bytes.NewBuffer(nil)
		if err := w.DownloadObject(context.Background(), buf, api.DefaultBucketName, path, api.DownloadObjectOptions{}); err != nil {
			t.Fatal(err)
		}
	}
}

// TestUploadDownloadEmpty is an integration test that verifies empty objects
// can be uploaded and download correctly.
func TestUploadDownloadEmpty(t *testing.T) {
	if testing.Short() {
		t.SkipNow()
	}

	// create a test cluster
	cluster := newTestCluster(t, testClusterOptions{
		hosts: test.RedundancySettings.TotalShards,
	})
	defer cluster.Shutdown()

	w := cluster.Worker
	tt := cluster.tt

	// upload an empty file
	tt.OKAll(w.UploadObject(context.Background(), bytes.NewReader(nil), api.DefaultBucketName, "empty", api.UploadObjectOptions{}))

	// download the empty file
	var buffer bytes.Buffer
	tt.OK(w.DownloadObject(context.Background(), &buffer, api.DefaultBucketName, "empty", api.DownloadObjectOptions{}))

	// assert it's empty
	if len(buffer.Bytes()) != 0 {
		t.Fatal("unexpected")
	}
}

// TestUploadDownloadBasic is an integration test that verifies objects can be
// uploaded and download correctly.
func TestUploadDownloadBasic(t *testing.T) {
	if testing.Short() {
		t.SkipNow()
	}

	// sanity check the default settings
	if test.AutopilotConfig.Contracts.Amount < uint64(test.RedundancySettings.MinShards) {
		t.Fatal("too few hosts to support the redundancy settings")
	}

	// create a test cluster
	cluster := newTestCluster(t, testClusterOptions{
		hosts: test.RedundancySettings.TotalShards,
	})
	defer cluster.Shutdown()

	w := cluster.Worker
	tt := cluster.tt

	// prepare a file
	data := make([]byte, 128)
	tt.OKAll(frand.Read(data))

	// upload the data
	path := fmt.Sprintf("data_%v", len(data))
	tt.OKAll(w.UploadObject(context.Background(), bytes.NewReader(data), api.DefaultBucketName, path, api.UploadObjectOptions{}))

	// fetch object and check its slabs
	resp, err := cluster.Bus.Object(context.Background(), api.DefaultBucketName, path, api.GetObjectOptions{})
	tt.OK(err)
	for _, slab := range resp.Object.Slabs {
		hosts := make(map[types.PublicKey]struct{})
		roots := make(map[types.Hash256]struct{})
		if len(slab.Shards) != test.RedundancySettings.TotalShards {
			t.Fatal("wrong amount of shards", len(slab.Shards), test.RedundancySettings.TotalShards)
		}
		for _, shard := range slab.Shards {
			if shard.LatestHost == (types.PublicKey{}) {
				t.Fatal("latest host should be set")
			} else if len(shard.Contracts) != 1 {
				t.Fatal("each shard should have a host")
			} else if _, found := roots[shard.Root]; found {
				t.Fatal("each root should only exist once per slab")
			}
			for hpk, contracts := range shard.Contracts {
				if len(contracts) != 1 {
					t.Fatal("each host should have one contract")
				} else if _, found := hosts[hpk]; found {
					t.Fatal("each host should only be used once per slab")
				}
				hosts[hpk] = struct{}{}
			}
			roots[shard.Root] = struct{}{}
		}
	}

	// download data
	var buffer bytes.Buffer
	tt.OK(w.DownloadObject(context.Background(), &buffer, api.DefaultBucketName, path, api.DownloadObjectOptions{}))

	// assert it matches
	if !bytes.Equal(data, buffer.Bytes()) {
		t.Fatal("unexpected", len(data), buffer.Len())
	}

	// download again, 32 bytes at a time
	for i := int64(0); i < 4; i++ {
		offset := i * 32
		var buffer bytes.Buffer
		tt.OK(w.DownloadObject(context.Background(), &buffer, api.DefaultBucketName, path, api.DownloadObjectOptions{Range: &api.DownloadRange{Offset: offset, Length: 32}}))
		if !bytes.Equal(data[offset:offset+32], buffer.Bytes()) {
			fmt.Println(data[offset : offset+32])
			fmt.Println(buffer.Bytes())
			t.Fatalf("mismatch for offset %v", offset)
		}
	}
<<<<<<< HEAD
=======

	// check that stored data on hosts was updated
	hosts, err := cluster.Bus.Hosts(context.Background(), api.GetHostsOptions{})
	tt.OK(err)
	for _, host := range hosts {
		if host.StoredData != rhpv2.SectorSize {
			t.Fatalf("stored data should be %v, got %v", rhpv2.SectorSize, host.StoredData)
		}
	}
>>>>>>> b553df94
}

// TestUploadDownloadExtended is an integration test that verifies objects can
// be uploaded and download correctly.
func TestUploadDownloadExtended(t *testing.T) {
	if testing.Short() {
		t.SkipNow()
	}

	// sanity check the default settings
	if test.AutopilotConfig.Contracts.Amount < uint64(test.RedundancySettings.MinShards) {
		t.Fatal("too few hosts to support the redundancy settings")
	}

	// create a test cluster
	cluster := newTestCluster(t, testClusterOptions{
		hosts: test.RedundancySettings.TotalShards,
	})
	defer cluster.Shutdown()

	b := cluster.Bus
	w := cluster.Worker
	tt := cluster.tt

	// upload two files under /foo
	file1 := make([]byte, rhpv2.SectorSize/12)
	file2 := make([]byte, rhpv2.SectorSize/12)
	frand.Read(file1)
	frand.Read(file2)
	tt.OKAll(w.UploadObject(context.Background(), bytes.NewReader(file1), api.DefaultBucketName, "fileś/file1", api.UploadObjectOptions{}))
	tt.OKAll(w.UploadObject(context.Background(), bytes.NewReader(file2), api.DefaultBucketName, "fileś/file2", api.UploadObjectOptions{}))

	// fetch all entries from the worker
	entries, err := cluster.Worker.ObjectEntries(context.Background(), api.DefaultBucketName, "", api.GetObjectOptions{})
	tt.OK(err)

	if len(entries) != 1 {
		t.Fatal("expected one entry to be returned", len(entries))
	}
	if entries[0].MimeType != "application/octet-stream" {
		t.Fatal("wrong mime type", entries[0].MimeType)
	}

	// fetch entries with "file" prefix
	res, err := cluster.Bus.Object(context.Background(), api.DefaultBucketName, "fileś/", api.GetObjectOptions{Prefix: "file"})
	tt.OK(err)
	if len(res.Entries) != 2 {
		t.Fatal("expected two entry to be returned", len(entries))
	}

	// fetch entries with "fileś" prefix
	res, err = cluster.Bus.Object(context.Background(), api.DefaultBucketName, "fileś/", api.GetObjectOptions{Prefix: "foo"})
	tt.OK(err)
	if len(res.Entries) != 0 {
		t.Fatal("expected no entries to be returned", len(entries))
	}

	// fetch entries from the worker for unexisting path
	entries, err = cluster.Worker.ObjectEntries(context.Background(), api.DefaultBucketName, "bar/", api.GetObjectOptions{})
	tt.OK(err)
	if len(entries) != 0 {
		t.Fatal("expected no entries to be returned", len(entries))
	}

	// prepare two files, a small one and a large one
	small := make([]byte, rhpv2.SectorSize/12)
	large := make([]byte, rhpv2.SectorSize*3)

	// upload the data
	for _, data := range [][]byte{small, large} {
		tt.OKAll(frand.Read(data))
		path := fmt.Sprintf("data_%v", len(data))
		tt.OKAll(w.UploadObject(context.Background(), bytes.NewReader(data), api.DefaultBucketName, path, api.UploadObjectOptions{}))
	}

	// check objects stats.
	tt.Retry(100, 100*time.Millisecond, func() error {
		for _, opts := range []api.ObjectsStatsOpts{
			{},                              // any bucket
			{Bucket: api.DefaultBucketName}, // specific bucket
		} {
			info, err := cluster.Bus.ObjectsStats(context.Background(), opts)
			tt.OK(err)
			objectsSize := uint64(len(file1) + len(file2) + len(small) + len(large))
			if info.TotalObjectsSize != objectsSize {
				return fmt.Errorf("wrong size %v %v", info.TotalObjectsSize, objectsSize)
			}
			sectorsSize := 15 * rhpv2.SectorSize
			if info.TotalSectorsSize != uint64(sectorsSize) {
				return fmt.Errorf("wrong size %v %v", info.TotalSectorsSize, sectorsSize)
			}
			if info.TotalUploadedSize != uint64(sectorsSize) {
				return fmt.Errorf("wrong size %v %v", info.TotalUploadedSize, sectorsSize)
			}
			if info.NumObjects != 4 {
				return fmt.Errorf("wrong number of objects %v %v", info.NumObjects, 4)
			}
			if info.MinHealth != 1 {
				return fmt.Errorf("expected minHealth of 1, got %v", info.MinHealth)
			}
		}
		return nil
	})

	// download the data
	for _, data := range [][]byte{small, large} {
		name := fmt.Sprintf("data_%v", len(data))
		var buffer bytes.Buffer
		tt.OK(w.DownloadObject(context.Background(), &buffer, api.DefaultBucketName, name, api.DownloadObjectOptions{}))

		// assert it matches
		if !bytes.Equal(data, buffer.Bytes()) {
			t.Fatal("unexpected")
		}
	}

	// update the bus setting and specify a non-existing contract set
	cfg, _ := cluster.AutopilotConfig(context.Background())
	cfg.Contracts.Set = t.Name()
	cluster.UpdateAutopilotConfig(context.Background(), cfg)
	tt.OK(b.SetContractSet(context.Background(), t.Name(), nil))

	// assert there are no contracts in the set
	csc, err := b.Contracts(context.Background(), api.ContractsOpts{ContractSet: t.Name()})
	tt.OK(err)
	if len(csc) != 0 {
		t.Fatalf("expected no contracts, got %v", len(csc))
	}

	// download the data again
	for _, data := range [][]byte{small, large} {
		path := fmt.Sprintf("data_%v", len(data))

		var buffer bytes.Buffer
		tt.OK(w.DownloadObject(context.Background(), &buffer, api.DefaultBucketName, path, api.DownloadObjectOptions{}))

		// assert it matches
		if !bytes.Equal(data, buffer.Bytes()) {
			t.Fatal("unexpected")
		}

		// delete the object
		tt.OK(w.DeleteObject(context.Background(), api.DefaultBucketName, path, api.DeleteObjectOptions{}))
	}
}

// TestUploadDownloadSpending is an integration test that verifies the upload
// and download spending metrics are tracked properly.
func TestUploadDownloadSpending(t *testing.T) {
	// sanity check the default settings
	if test.AutopilotConfig.Contracts.Amount < uint64(test.RedundancySettings.MinShards) {
		t.Fatal("too few hosts to support the redundancy settings")
	}

	// create a test cluster
	cluster := newTestCluster(t, testClusterOptions{
		hosts: test.RedundancySettings.TotalShards,
	})
	defer cluster.Shutdown()

	w := cluster.Worker
	rs := test.RedundancySettings
	tt := cluster.tt

	// check that the funding was recorded
	tt.Retry(100, testBusFlushInterval, func() error {
		cms, err := cluster.Bus.Contracts(context.Background(), api.ContractsOpts{})
		tt.OK(err)
		if len(cms) == 0 {
			t.Fatal("no contracts found")
		}

		nFunded := 0
		for _, c := range cms {
			if !c.Spending.Uploads.IsZero() {
				t.Fatal("upload spending should be zero")
			}
			if !c.Spending.Downloads.IsZero() {
				t.Fatal("download spending should be zero")
			}
			if !c.Spending.FundAccount.IsZero() {
				nFunded++
				if c.RevisionNumber == 0 {
					t.Fatal("contract was used for funding but revision wasn't incremented")
				}
			}
		}
		if nFunded < rs.TotalShards {
			return fmt.Errorf("not enough contracts have fund account spending, %v<%v", nFunded, rs.TotalShards)
		}
		return nil
	})

	// prepare two files, a small one and a large one
	small := make([]byte, rhpv2.SectorSize/12)
	large := make([]byte, rhpv2.SectorSize*3)
	files := [][]byte{small, large}

	uploadDownload := func() {
		t.Helper()
		for _, data := range files {
			// prepare some data - make sure it's more than one sector
			tt.OKAll(frand.Read(data))

			// upload the data
			path := fmt.Sprintf("data_%v", len(data))
			tt.OKAll(w.UploadObject(context.Background(), bytes.NewReader(data), api.DefaultBucketName, path, api.UploadObjectOptions{}))

			// Should be registered in bus.
			res, err := cluster.Bus.Object(context.Background(), api.DefaultBucketName, "", api.GetObjectOptions{})
			tt.OK(err)

			var found bool
			for _, entry := range res.Entries {
				if entry.Name == fmt.Sprintf("/%s", path) {
					found = true
					break
				}
			}
			if !found {
				t.Fatal("uploaded object not found in bus")
			}

			// download the data
			var buffer bytes.Buffer
			tt.OK(w.DownloadObject(context.Background(), &buffer, api.DefaultBucketName, path, api.DownloadObjectOptions{}))

			// assert it matches
			if !bytes.Equal(data, buffer.Bytes()) {
				t.Fatal("unexpected")
			}
		}
	}

	// run uploads once
	uploadDownload()

	// Fuzzy search for uploaded data in various ways.
	objects, err := cluster.Bus.SearchObjects(context.Background(), api.DefaultBucketName, api.SearchObjectOptions{})
	tt.OK(err)
	if len(objects) != 2 {
		t.Fatalf("should have 2 objects but got %v", len(objects))
	}
	objects, err = cluster.Bus.SearchObjects(context.Background(), api.DefaultBucketName, api.SearchObjectOptions{Key: "ata"})
	tt.OK(err)
	if len(objects) != 2 {
		t.Fatalf("should have 2 objects but got %v", len(objects))
	}
	objects, err = cluster.Bus.SearchObjects(context.Background(), api.DefaultBucketName, api.SearchObjectOptions{Key: "1258"})
	tt.OK(err)
	if len(objects) != 1 {
		t.Fatalf("should have 1 objects but got %v", len(objects))
	}

	// renew contracts.
	cluster.MineToRenewWindow()

	// wait for the contract to be renewed
	tt.Retry(10, time.Second, func() error {
		// mine a block
		cluster.MineBlocks(1)

		// fetch contracts
		cms, err := cluster.Bus.Contracts(context.Background(), api.ContractsOpts{})
		tt.OK(err)
		if len(cms) == 0 {
			t.Fatal("no contracts found")
		}

		// fetch contract set contracts
		contracts, err := cluster.Bus.Contracts(context.Background(), api.ContractsOpts{ContractSet: test.AutopilotConfig.Contracts.Set})
		tt.OK(err)
		currentSet := make(map[types.FileContractID]struct{})
		for _, c := range contracts {
			currentSet[c.ID] = struct{}{}
		}

		// assert all contracts are renewed and in the set
		for _, cm := range cms {
			if cm.RenewedFrom == (types.FileContractID{}) {
				return errors.New("found contract that wasn't renewed")
			}
			if _, inset := currentSet[cm.ID]; !inset {
				return errors.New("found renewed contract that wasn't part of the set")
			}
		}
		return nil
	})

	// run uploads again
	uploadDownload()

	// check that the spending was recorded
	tt.Retry(100, testBusFlushInterval, func() error {
		cms, err := cluster.Bus.Contracts(context.Background(), api.ContractsOpts{})
		if err != nil {
			t.Fatal(err)
		}
		if len(cms) == 0 {
			t.Fatal("no contracts found")
		}

		for _, c := range cms {
			if c.Spending.Uploads.IsZero() {
				t.Fatal("upload spending shouldn't be zero")
			}
			if !c.Spending.Downloads.IsZero() {
				t.Fatal("download spending should be zero")
			}
			if c.RevisionNumber == 0 {
				t.Fatalf("revision number for contract wasn't recorded: %v", c.RevisionNumber)
			}
			if c.Size == 0 {
				t.Fatalf("size for contract wasn't recorded: %v", c.Size)
			}
		}
		return nil
	})
	tt.OK(err)
}

func TestContractApplyChainUpdates(t *testing.T) {
	if testing.Short() {
		t.SkipNow()
	}

	// create a test cluster without autopilot
	cluster := newTestCluster(t, testClusterOptions{skipRunningAutopilot: true})
	defer cluster.Shutdown()

	// convenience variables
	w := cluster.Worker
	b := cluster.Bus
	tt := cluster.tt

	// add a host
	hosts := cluster.AddHosts(1)
	h, err := b.Host(context.Background(), hosts[0].PublicKey())
	tt.OK(err)

	// manually form a contract with the host
	cs, _ := b.ConsensusState(context.Background())
	wallet, _ := b.Wallet(context.Background())
	rev, _, _ := w.RHPForm(context.Background(), cs.BlockHeight+test.AutopilotConfig.Contracts.Period+test.AutopilotConfig.Contracts.RenewWindow, h.PublicKey, h.NetAddress, wallet.Address, types.Siacoins(1), types.Siacoins(1))
	contract, err := b.AddContract(context.Background(), rev, rev.Revision.MissedHostPayout().Sub(types.Siacoins(1)), types.Siacoins(1), cs.BlockHeight, api.ContractStatePending)
	tt.OK(err)

	// assert revision height is 0
	if contract.RevisionHeight != 0 {
		t.Fatalf("expected revision height to be 0, got %v", contract.RevisionHeight)
	}

	// broadcast the revision for each contract
	fcid := contract.ID
	tt.OK(w.RHPBroadcast(context.Background(), fcid))
	cluster.MineBlocks(1)

	// check the revision height was updated.
	tt.Retry(100, 100*time.Millisecond, func() error {
		c, err := cluster.Bus.Contract(context.Background(), fcid)
		tt.OK(err)
		if c.RevisionHeight == 0 {
			return fmt.Errorf("contract %v should have been revised", c.ID)
		}
		return nil
	})
}

// TestEphemeralAccounts tests the use of ephemeral accounts.
func TestEphemeralAccounts(t *testing.T) {
	if testing.Short() {
		t.SkipNow()
	}

	cluster := newTestCluster(t, testClusterOptions{})
	defer cluster.Shutdown()
	tt := cluster.tt

	// add host
	nodes := cluster.AddHosts(1)
	host := nodes[0]

	// make the cost of fetching a revision 0. That allows us to check for exact
	// balances when funding the account and avoid NDFs.
	settings := host.settings.Settings()
	settings.BaseRPCPrice = types.ZeroCurrency
	settings.EgressPrice = types.ZeroCurrency
	if err := host.settings.UpdateSettings(settings); err != nil {
		t.Fatal(err)
	}

	// Wait for contracts to form.
	var contract api.Contract
	contracts := cluster.WaitForContracts()
	contract = contracts[0]

	// Wait for account to appear.
	accounts := cluster.WaitForAccounts()

	// Shut down the autopilot to prevent it from interfering with the test.
	cluster.ShutdownAutopilot(context.Background())

	// Newly created accounts are !cleanShutdown. Simulate a sync to change
	// that.
	for _, acc := range accounts {
		if acc.CleanShutdown {
			t.Fatal("new account should indicate an unclean shutdown")
		} else if acc.RequiresSync {
			t.Fatal("new account should not require a sync")
		}
		if err := cluster.Bus.SetBalance(context.Background(), acc.ID, acc.HostKey, acc.Balance); err != nil {
			t.Fatal(err)
		}
	}

	// Fetch accounts again.
	accounts, err := cluster.Bus.Accounts(context.Background())
	tt.OK(err)

	acc := accounts[0]
	minExpectedBalance := types.Siacoins(1).Sub(types.NewCurrency64(1))
	if acc.Balance.Cmp(minExpectedBalance.Big()) < 0 {
		t.Fatalf("wrong balance %v", acc.Balance)
	}
	if acc.ID == (rhpv3.Account{}) {
		t.Fatal("account id not set")
	}
	if acc.HostKey != types.PublicKey(host.PublicKey()) {
		t.Fatal("wrong host")
	}
	if !acc.CleanShutdown {
		t.Fatal("account should indicate a clean shutdown")
	}

	// Fetch account from bus directly.
	busAccounts, err := cluster.Bus.Accounts(context.Background())
	tt.OK(err)
	if len(busAccounts) != 1 {
		t.Fatal("expected one account but got", len(busAccounts))
	}
	busAcc := busAccounts[0]
	if !reflect.DeepEqual(busAcc, acc) {
		t.Fatal("bus account doesn't match worker account")
	}

	// Check that the spending was recorded for the contract. The recorded
	// spending should be > the fundAmt since it consists of the fundAmt plus
	// fee.
	fundAmt := types.Siacoins(1)
	tt.Retry(10, testBusFlushInterval, func() error {
		cm, err := cluster.Bus.Contract(context.Background(), contract.ID)
		tt.OK(err)

		if cm.Spending.FundAccount.Cmp(fundAmt) <= 0 {
			return fmt.Errorf("invalid spending reported: %v > %v", fundAmt.String(), cm.Spending.FundAccount.String())
		}
		return nil
	})

	// Update the balance to create some drift.
	newBalance := fundAmt.Div64(2)
	newDrift := new(big.Int).Sub(newBalance.Big(), fundAmt.Big())
	if err := cluster.Bus.SetBalance(context.Background(), busAcc.ID, acc.HostKey, newBalance.Big()); err != nil {
		t.Fatal(err)
	}
	busAccounts, err = cluster.Bus.Accounts(context.Background())
	tt.OK(err)
	busAcc = busAccounts[0]
	maxNewDrift := newDrift.Add(newDrift, types.NewCurrency64(2).Big()) // forgive 2H
	if busAcc.Drift.Cmp(maxNewDrift) > 0 {
		t.Fatalf("drift was %v but should be %v", busAcc.Drift, maxNewDrift)
	}

	// Reboot cluster.
	cluster2 := cluster.Reboot(t)
	defer cluster2.Shutdown()

	// Check that accounts were loaded from the bus.
	accounts2, err := cluster2.Bus.Accounts(context.Background())
	tt.OK(err)
	for _, acc := range accounts2 {
		if acc.Balance.Cmp(big.NewInt(0)) == 0 {
			t.Fatal("account balance wasn't loaded")
		} else if acc.Drift.Cmp(big.NewInt(0)) == 0 {
			t.Fatal("account drift wasn't loaded")
		}
	}

	// Reset drift again.
	if err := cluster2.Bus.ResetDrift(context.Background(), acc.ID); err != nil {
		t.Fatal(err)
	}
	accounts2, err = cluster2.Bus.Accounts(context.Background())
	tt.OK(err)
	if accounts2[0].Drift.Cmp(new(big.Int)) != 0 {
		t.Fatal("drift wasn't reset", accounts2[0].Drift.String())
	}
	accounts2, err = cluster2.Bus.Accounts(context.Background())
	tt.OK(err)
	if accounts2[0].Drift.Cmp(new(big.Int)) != 0 {
		t.Fatal("drift wasn't reset", accounts2[0].Drift.String())
	}
}

// TestParallelUpload tests uploading multiple files in parallel.
func TestParallelUpload(t *testing.T) {
	if testing.Short() {
		t.SkipNow()
	}

	// create a test cluster
	cluster := newTestCluster(t, testClusterOptions{
		hosts: test.RedundancySettings.TotalShards,
	})
	defer cluster.Shutdown()

	w := cluster.Worker
	tt := cluster.tt

	upload := func() {
		t.Helper()
		// prepare some data - make sure it's more than one sector
		data := make([]byte, rhpv2.SectorSize)
		tt.OKAll(frand.Read(data))

		// upload the data
		path := fmt.Sprintf("/dir/data_%v", hex.EncodeToString(data[:16]))
		tt.OKAll(w.UploadObject(context.Background(), bytes.NewReader(data), api.DefaultBucketName, path, api.UploadObjectOptions{}))
	}

	// Upload in parallel
	var wg sync.WaitGroup
	for i := 0; i < 3; i++ {
		wg.Add(1)
		go func() {
			defer wg.Done()
			upload()
		}()
	}
	wg.Wait()

	// Check if objects exist.
	objects, err := cluster.Bus.SearchObjects(context.Background(), api.DefaultBucketName, api.SearchObjectOptions{Key: "/dir/", Limit: 100})
	tt.OK(err)
	if len(objects) != 3 {
		t.Fatal("wrong number of objects", len(objects))
	}

	// Upload one more object.
	tt.OKAll(w.UploadObject(context.Background(), bytes.NewReader([]byte("data")), api.DefaultBucketName, "/foo", api.UploadObjectOptions{}))

	objects, err = cluster.Bus.SearchObjects(context.Background(), api.DefaultBucketName, api.SearchObjectOptions{Key: "/", Limit: 100})
	tt.OK(err)
	if len(objects) != 4 {
		t.Fatal("wrong number of objects", len(objects))
	}

	// Delete all objects under /dir/.
	if err := cluster.Bus.DeleteObject(context.Background(), api.DefaultBucketName, "/dir/", api.DeleteObjectOptions{Batch: true}); err != nil {
		t.Fatal(err)
	}
	objects, err = cluster.Bus.SearchObjects(context.Background(), api.DefaultBucketName, api.SearchObjectOptions{Key: "/", Limit: 100})
	tt.OK(err)
	if len(objects) != 1 {
		t.Fatal("objects weren't deleted")
	}

	// Delete all objects under /.
	if err := cluster.Bus.DeleteObject(context.Background(), api.DefaultBucketName, "/", api.DeleteObjectOptions{Batch: true}); err != nil {
		t.Fatal(err)
	}
	objects, err = cluster.Bus.SearchObjects(context.Background(), api.DefaultBucketName, api.SearchObjectOptions{Key: "/", Limit: 100})
	tt.OK(err)
	if len(objects) != 0 {
		t.Fatal("objects weren't deleted")
	}
}

// TestParallelDownload tests downloading a file in parallel.
func TestParallelDownload(t *testing.T) {
	if testing.Short() {
		t.SkipNow()
	}

	// create a test cluster
	cluster := newTestCluster(t, testClusterOptions{
		hosts: test.RedundancySettings.TotalShards,
	})
	defer cluster.Shutdown()

	w := cluster.Worker
	tt := cluster.tt

	// upload the data
	data := frand.Bytes(rhpv2.SectorSize)
	tt.OKAll(w.UploadObject(context.Background(), bytes.NewReader(data), api.DefaultBucketName, "foo", api.UploadObjectOptions{}))

	download := func() error {
		t.Helper()
		buf := bytes.NewBuffer(nil)
		err := w.DownloadObject(context.Background(), buf, api.DefaultBucketName, "foo", api.DownloadObjectOptions{})
		if err != nil {
			return err
		}
		if !bytes.Equal(buf.Bytes(), data) {
			return errors.New("data mismatch")
		}
		return nil
	}

	// Download in parallel
	var wg sync.WaitGroup
	for i := 0; i < 10; i++ {
		wg.Add(1)
		go func() {
			defer wg.Done()
			if err := download(); err != nil {
				t.Error(err)
				return
			}
		}()
	}
	wg.Wait()
}

// TestEphemeralAccountSync verifies that setting the requiresSync flag makes
// the autopilot resync the balance between renter and host.
func TestEphemeralAccountSync(t *testing.T) {
	if testing.Short() {
		t.SkipNow()
	}

	dir := t.TempDir()
	cluster := newTestCluster(t, testClusterOptions{
		dir:   dir,
		hosts: 1,
	})
	tt := cluster.tt

	// Shut down the autopilot to prevent it from manipulating the account.
	cluster.ShutdownAutopilot(context.Background())

	// Fetch the account balance before setting the balance
	accounts, err := cluster.Bus.Accounts(context.Background())
	tt.OK(err)
	if len(accounts) != 1 || accounts[0].RequiresSync {
		t.Fatal("account shouldn't require a sync")
	}
	acc := accounts[0]

	// Set requiresSync flag on bus and balance to 0.
	if err := cluster.Bus.SetBalance(context.Background(), acc.ID, acc.HostKey, new(big.Int)); err != nil {
		t.Fatal(err)
	}
	if err := cluster.Bus.ScheduleSync(context.Background(), acc.ID, acc.HostKey); err != nil {
		t.Fatal(err)
	}
	accounts, err = cluster.Bus.Accounts(context.Background())
	tt.OK(err)
	if len(accounts) != 1 || !accounts[0].RequiresSync {
		t.Fatal("account wasn't updated")
	}

	// Restart cluster to have worker fetch the account from the bus again.
	cluster2 := cluster.Reboot(t)
	defer cluster2.Shutdown()

	// Account should need a sync.
	account, err := cluster2.Bus.Account(context.Background(), acc.ID, acc.HostKey)
	tt.OK(err)
	if !account.RequiresSync {
		t.Fatal("flag wasn't persisted")
	}

	// Wait for autopilot to sync and reset flag.
	tt.Retry(100, 100*time.Millisecond, func() error {
		account, err := cluster2.Bus.Account(context.Background(), acc.ID, acc.HostKey)
		if err != nil {
			t.Fatal(err)
		}
		if account.RequiresSync {
			return errors.New("account wasn't synced")
		}
		return nil
	})

	// Flag should also be reset on bus now.
	accounts, err = cluster2.Bus.Accounts(context.Background())
	tt.OK(err)
	if len(accounts) != 1 || accounts[0].RequiresSync {
		t.Fatal("account wasn't updated")
	}
}

// TestUploadDownloadSameHost uploads a file to the same host through different
// contracts and tries downloading the file again.
func TestUploadDownloadSameHost(t *testing.T) {
	if testing.Short() {
		t.SkipNow()
	}

	// create a test cluster
	cluster := newTestCluster(t, testClusterOptions{
		hosts: test.RedundancySettings.TotalShards,
	})
	defer cluster.Shutdown()
	tt := cluster.tt
	b := cluster.Bus
	w := cluster.Worker

	// shut down the autopilot to prevent it from doing contract maintenance if any kind
	cluster.ShutdownAutopilot(context.Background())

	// upload 3 objects so every host has 3 sectors
	var err error
	var res api.ObjectsResponse
	shards := make(map[types.PublicKey][]object.Sector)
	for i := 0; i < 3; i++ {
		// upload object
		tt.OKAll(w.UploadObject(context.Background(), bytes.NewReader(frand.Bytes(rhpv2.SectorSize)), api.DefaultBucketName, fmt.Sprintf("foo_%d", i), api.UploadObjectOptions{}))

		// download object from bus and keep track of its shards
		res, err = b.Object(context.Background(), api.DefaultBucketName, fmt.Sprintf("foo_%d", i), api.GetObjectOptions{})
		tt.OK(err)
		for _, shard := range res.Object.Slabs[0].Shards {
			shards[shard.LatestHost] = append(shards[shard.LatestHost], shard)
		}

		// delete the object
		tt.OK(b.DeleteObject(context.Background(), api.DefaultBucketName, fmt.Sprintf("foo_%d", i), api.DeleteObjectOptions{}))
	}

	// build a frankenstein object constructed with all sectors on the same host
	res.Object.Slabs[0].Shards = shards[res.Object.Slabs[0].Shards[0].LatestHost]
	tt.OK(b.AddObject(context.Background(), api.DefaultBucketName, "frankenstein", test.ContractSet, *res.Object.Object, api.AddObjectOptions{}))

	// assert we can download this object
	tt.OK(w.DownloadObject(context.Background(), io.Discard, api.DefaultBucketName, "frankenstein", api.DownloadObjectOptions{}))
}

func TestContractArchival(t *testing.T) {
	if testing.Short() {
		t.SkipNow()
	}

	// create a test cluster
	cluster := newTestCluster(t, testClusterOptions{
		hosts: 1,
	})
	defer cluster.Shutdown()
	tt := cluster.tt

	// check that we have 1 contract
	contracts, err := cluster.Bus.Contracts(context.Background(), api.ContractsOpts{})
	tt.OK(err)
	if len(contracts) != 1 {
		t.Fatal("expected 1 contract", len(contracts))
	}

	// remove the host
	cluster.RemoveHost(cluster.hosts[0])

	// mine until the contract is archived
	endHeight := contracts[0].WindowEnd
	cs, err := cluster.Bus.ConsensusState(context.Background())
	tt.OK(err)
	cluster.MineBlocks(endHeight - cs.BlockHeight + 1)

	// check that we have 0 contracts
	tt.Retry(100, 100*time.Millisecond, func() error {
		contracts, err := cluster.Bus.Contracts(context.Background(), api.ContractsOpts{})
		if err != nil {
			return err
		}
		if len(contracts) != 0 {
			// trigger contract maintenance again, there's an NDF where we use
			// the keep leeway because we can't fetch the revision preventing
			// the contract from being archived
			_, err := cluster.Autopilot.Trigger(false)
			tt.OK(err)

			cs, _ := cluster.Bus.ConsensusState(context.Background())
			return fmt.Errorf("expected 0 contracts, got %v (bh: %v we: %v)", len(contracts), cs.BlockHeight, contracts[0].WindowEnd)
		}
		return nil
	})
}

func TestUnconfirmedContractArchival(t *testing.T) {
	if testing.Short() {
		t.SkipNow()
	}

	// create a test cluster
	cluster := newTestCluster(t, testClusterOptions{
		logger: zap.NewNop(),
		hosts:  1,
	})
	defer cluster.Shutdown()
	tt := cluster.tt

	cs, err := cluster.Bus.ConsensusState(context.Background())
	tt.OK(err)

	// we should have a contract with the host
	contracts, err := cluster.Bus.Contracts(context.Background(), api.ContractsOpts{})
	tt.OK(err)
	if len(contracts) != 1 {
		t.Fatalf("expected 1 contract, got %v", len(contracts))
	}
	c := contracts[0]

	// add a contract to the bus
	_, err = cluster.Bus.AddContract(context.Background(), rhpv2.ContractRevision{
		Revision: types.FileContractRevision{
			ParentID: types.FileContractID{1},
			UnlockConditions: types.UnlockConditions{
				PublicKeys: []types.UnlockKey{
					c.HostKey.UnlockKey(),
					c.HostKey.UnlockKey(),
				},
			},
			FileContract: types.FileContract{
				Filesize:       0,
				FileMerkleRoot: types.Hash256{},
				WindowStart:    math.MaxUint32,
				WindowEnd:      math.MaxUint32 + 10,
				Payout:         types.ZeroCurrency,
				UnlockHash:     types.Hash256{},
				RevisionNumber: 0,
			},
		},
	}, types.NewCurrency64(1), types.Siacoins(1), cs.BlockHeight, api.ContractStatePending)
	tt.OK(err)

	// should have 2 contracts now
	contracts, err = cluster.Bus.Contracts(context.Background(), api.ContractsOpts{})
	tt.OK(err)
	if len(contracts) != 2 {
		t.Fatalf("expected 2 contracts, got %v", len(contracts))
	}

	// mine for 20 blocks to make sure we are beyond the 18 block deadline for
	// contract confirmation
	cluster.MineBlocks(20)

	tt.Retry(100, 100*time.Millisecond, func() error {
		contracts, err := cluster.Bus.Contracts(context.Background(), api.ContractsOpts{})
		tt.OK(err)
		if len(contracts) != 1 {
			return fmt.Errorf("expected 1 contract, got %v", len(contracts))
		}
		if contracts[0].ID != c.ID {
			t.Fatalf("expected contract %v, got %v", c.ID, contracts[0].ID)
		}
		return nil
	})
}

func TestWalletTransactions(t *testing.T) {
	if testing.Short() {
		t.SkipNow()
	}

	cluster := newTestCluster(t, clusterOptsDefault)
	defer cluster.Shutdown()
	b := cluster.Bus
	tt := cluster.tt

	// Make sure we get transactions that are spread out over multiple seconds.
	time.Sleep(time.Second)
	cluster.MineBlocks(1)
	time.Sleep(time.Second)
	cluster.MineBlocks(1)
	time.Sleep(testBusPersistInterval)

	// Get all transactions of the wallet.
	allTxns, err := b.WalletTransactions(context.Background())
	tt.OK(err)
	if len(allTxns) < 5 {
		t.Fatalf("expected at least 5 transactions, got %v", len(allTxns))
	}
	if !sort.SliceIsSorted(allTxns, func(i, j int) bool {
		return allTxns[i].Timestamp.Unix() > allTxns[j].Timestamp.Unix()
	}) {
		t.Fatal("transactions are not sorted by timestamp")
	}

	// Get the transactions at an offset and compare.
	txns, err := b.WalletTransactions(context.Background(), api.WalletTransactionsWithOffset(2))
	tt.OK(err)
	if !reflect.DeepEqual(txns, allTxns[2:]) {
		t.Fatal("transactions don't match", cmp.Diff(txns, allTxns[2:]))
	}

	// Find the first index that has a different timestamp than the first.
	var txnIdx int
	for i := 1; i < len(allTxns); i++ {
		if allTxns[i].Timestamp.Unix() != allTxns[0].Timestamp.Unix() {
			txnIdx = i
			break
		}
	}
	medianTxnTimestamp := allTxns[txnIdx].Timestamp

	// Limit the number of transactions to 5.
	txns, err = b.WalletTransactions(context.Background(), api.WalletTransactionsWithLimit(5))
	tt.OK(err)
	if len(txns) != 5 {
		t.Fatalf("expected exactly 5 transactions, got %v", len(txns))
	}

	// Fetch txns before and since median.
	txns, err = b.WalletTransactions(context.Background(), api.WalletTransactionsWithBefore(medianTxnTimestamp))
	tt.OK(err)
	if len(txns) == 0 {
		for _, txn := range allTxns {
			fmt.Println(txn.Timestamp.Unix())
		}
		t.Fatal("expected at least 1 transaction before median timestamp", medianTxnTimestamp.Unix())
	}
	for _, txn := range txns {
		if txn.Timestamp.Unix() >= medianTxnTimestamp.Unix() {
			t.Fatal("expected only transactions before median timestamp")
		}
	}
	txns, err = b.WalletTransactions(context.Background(), api.WalletTransactionsWithSince(medianTxnTimestamp))
	tt.OK(err)
	if len(txns) == 0 {
		for _, txn := range allTxns {
			fmt.Println(txn.Timestamp.Unix())
		}
		t.Fatal("expected at least 1 transaction after median timestamp")
	}
	for _, txn := range txns {
		if txn.Timestamp.Unix() < medianTxnTimestamp.Unix() {
			t.Fatal("expected only transactions after median timestamp", medianTxnTimestamp.Unix())
		}
	}
}

func TestUploadPacking(t *testing.T) {
	if testing.Short() {
		t.SkipNow()
	}

	// sanity check the default settings
	if test.AutopilotConfig.Contracts.Amount < uint64(test.RedundancySettings.MinShards) {
		t.Fatal("too few hosts to support the redundancy settings")
	}

	// create a test cluster
	cluster := newTestCluster(t, testClusterOptions{
		hosts:         test.RedundancySettings.TotalShards,
		uploadPacking: true,
	})
	defer cluster.Shutdown()

	b := cluster.Bus
	w := cluster.Worker
	rs := test.RedundancySettings
	tt := cluster.tt

	// prepare 3 files which are all smaller than a slab but together make up
	// for 2 full slabs.
	slabSize := rhpv2.SectorSize * rs.MinShards
	totalDataSize := 2 * slabSize
	data1 := make([]byte, (totalDataSize-(slabSize-256))/2)
	data2 := make([]byte, slabSize-256) // large partial slab
	data3 := make([]byte, (totalDataSize-(slabSize-256))/2)
	frand.Read(data1)
	frand.Read(data2)
	frand.Read(data3)

	// declare helpers
	download := func(path string, data []byte, offset, length int64) {
		t.Helper()
		var buffer bytes.Buffer
		if err := w.DownloadObject(
			context.Background(),
			&buffer,
			api.DefaultBucketName,
			path,
			api.DownloadObjectOptions{Range: &api.DownloadRange{Offset: offset, Length: length}},
		); err != nil {
			t.Fatal(err)
		}
		if !bytes.Equal(data[offset:offset+length], buffer.Bytes()) {
			t.Fatal("unexpected", len(data), buffer.Len())
		}
	}
	uploadDownload := func(name string, data []byte) {
		t.Helper()
		tt.OKAll(w.UploadObject(context.Background(), bytes.NewReader(data), api.DefaultBucketName, name, api.UploadObjectOptions{}))
		download(name, data, 0, int64(len(data)))
		res, err := b.Object(context.Background(), api.DefaultBucketName, name, api.GetObjectOptions{})
		if err != nil {
			t.Fatal(err)
		}
		if res.Object.Size != int64(len(data)) {
			t.Fatal("unexpected size after upload", res.Object.Size, len(data))
		}
		entries, err := w.ObjectEntries(context.Background(), api.DefaultBucketName, "/", api.GetObjectOptions{})
		if err != nil {
			t.Fatal(err)
		}
		var found bool
		for _, entry := range entries {
			if entry.Name == "/"+name {
				if entry.Size != int64(len(data)) {
					t.Fatal("unexpected size after upload", entry.Size, len(data))
				}
				found = true
				break
			}
		}
		if !found {
			t.Fatal("object not found in list", name, entries)
		}
	}

	// upload file 1 and download it.
	uploadDownload("file1", data1)

	// download it 32 bytes at a time.
	for i := int64(0); i < 4; i++ {
		download("file1", data1, 32*i, 32)
	}

	// upload file 2 and download it.
	uploadDownload("file2", data2)

	// file 1 should still be available.
	for i := int64(0); i < 4; i++ {
		download("file1", data1, 32*i, 32)
	}

	// upload file 3 and download it.
	uploadDownload("file3", data3)

	// file 1 should still be available.
	for i := int64(0); i < 4; i++ {
		download("file1", data1, 32*i, 32)
	}

	// file 2 should still be available. Download each half separately.
	download("file2", data2, 0, int64(len(data2)))
	download("file2", data2, 0, int64(len(data2))/2)
	download("file2", data2, int64(len(data2))/2, int64(len(data2))/2)

	// download file 3 32 bytes at a time as well.
	for i := int64(0); i < 4; i++ {
		download("file3", data3, 32*i, 32)
	}

	// upload 2 more files which are half a slab each to test filling up a slab
	// exactly.
	data4 := make([]byte, slabSize/2)
	data5 := make([]byte, slabSize/2)
	uploadDownload("file4", data4)
	uploadDownload("file5", data5)
	download("file4", data4, 0, int64(len(data4)))

	// assert number of objects
	os, err := b.ObjectsStats(context.Background(), api.ObjectsStatsOpts{})
	tt.OK(err)
	if os.NumObjects != 5 {
		t.Fatalf("expected 5 objects, got %v", os.NumObjects)
	}

	// check the object size stats, we use a retry loop since packed slabs are
	// uploaded in a separate goroutine, so the object stats might lag a bit
	tt.Retry(60, time.Second, func() error {
		os, err := b.ObjectsStats(context.Background(), api.ObjectsStatsOpts{})
		if err != nil {
			t.Fatal(err)
		}

		totalObjectSize := uint64(3 * slabSize)
		totalRedundantSize := totalObjectSize * uint64(rs.TotalShards) / uint64(rs.MinShards)
		if os.TotalObjectsSize != totalObjectSize {
			return fmt.Errorf("expected totalObjectSize of %v, got %v", totalObjectSize, os.TotalObjectsSize)
		}
		if os.TotalSectorsSize != uint64(totalRedundantSize) {
			return fmt.Errorf("expected totalSectorSize of %v, got %v", totalRedundantSize, os.TotalSectorsSize)
		}
		if os.TotalUploadedSize != uint64(totalRedundantSize) {
			return fmt.Errorf("expected totalUploadedSize of %v, got %v", totalRedundantSize, os.TotalUploadedSize)
		}
		if os.MinHealth != 1 {
			return fmt.Errorf("expected minHealth of 1, got %v", os.MinHealth)
		}
		return nil
	})

	// ObjectsBySlabKey should return 2 objects for the slab of file1 since file1
	// and file2 share the same slab.
	res, err := b.Object(context.Background(), api.DefaultBucketName, "file1", api.GetObjectOptions{})
	tt.OK(err)
	objs, err := b.ObjectsBySlabKey(context.Background(), api.DefaultBucketName, res.Object.Slabs[0].Key)
	tt.OK(err)
	if len(objs) != 2 {
		t.Fatal("expected 2 objects", len(objs))
	}
	sort.Slice(objs, func(i, j int) bool {
		return objs[i].Name < objs[j].Name // make result deterministic
	})
	if objs[0].Name != "/file1" {
		t.Fatal("expected file1", objs[0].Name)
	} else if objs[1].Name != "/file2" {
		t.Fatal("expected file2", objs[1].Name)
	}
}

func TestWallet(t *testing.T) {
	if testing.Short() {
		t.SkipNow()
	}

	cluster := newTestCluster(t, clusterOptsDefault)
	defer cluster.Shutdown()
	b := cluster.Bus
	tt := cluster.tt

	// Check wallet info is sane after startup.
	wallet, err := b.Wallet(context.Background())
	tt.OK(err)
	if wallet.ScanHeight == 0 {
		t.Fatal("wallet scan height should not be 0")
	}
	if wallet.Confirmed.IsZero() {
		t.Fatal("wallet confirmed balance should not be zero")
	}
	if !wallet.Spendable.Equals(wallet.Confirmed) {
		t.Fatal("wallet spendable balance should match confirmed")
	}
	if !wallet.Unconfirmed.IsZero() {
		t.Fatal("wallet unconfirmed balance should be zero")
	}
	if wallet.Address == (types.Address{}) {
		t.Fatal("wallet address should be set")
	}

	// Send 1 SC to an address outside our wallet. We manually do this to be in
	// control of the miner fees.
	sendAmt := types.HastingsPerSiacoin
	minerFee := types.NewCurrency64(1)
	txn := types.Transaction{
		SiacoinOutputs: []types.SiacoinOutput{
			{Value: sendAmt, Address: types.VoidAddress},
		},
		MinerFees: []types.Currency{minerFee},
	}
	toSign, parents, err := b.WalletFund(context.Background(), &txn, txn.SiacoinOutputs[0].Value, false)
	tt.OK(err)
	err = b.WalletSign(context.Background(), &txn, toSign, types.CoveredFields{WholeTransaction: true})
	tt.OK(err)
	tt.OK(b.BroadcastTransaction(context.Background(), append(parents, txn)))

	// The wallet should still have the same confirmed balance, a lower
	// spendable balance and a greater unconfirmed balance.
	tt.Retry(600, 100*time.Millisecond, func() error {
		updated, err := b.Wallet(context.Background())
		tt.OK(err)
		if !updated.Confirmed.Equals(wallet.Confirmed) {
			return fmt.Errorf("wallet confirmed balance should not have changed: %v %v", updated.Confirmed, wallet.Confirmed)
		}

		// The diffs of the spendable balance and unconfirmed balance should add up
		// to the amount of money sent as well as the miner fees used.
		spendableDiff := wallet.Spendable.Sub(updated.Spendable)
		if updated.Unconfirmed.Cmp(spendableDiff) > 0 {
			t.Fatalf("unconfirmed balance can't be greater than the difference in spendable balance here: \nconfirmed %v (%v) - >%v (%v) \nunconfirmed %v (%v) -> %v (%v) \nspendable %v (%v) -> %v (%v) \nfee %v (%v)",
				wallet.Confirmed, wallet.Confirmed.ExactString(), updated.Confirmed, updated.Confirmed.ExactString(),
				wallet.Unconfirmed, wallet.Unconfirmed.ExactString(), updated.Unconfirmed, updated.Unconfirmed.ExactString(),
				wallet.Spendable, wallet.Spendable.ExactString(), updated.Spendable, updated.Spendable.ExactString(),
				minerFee, minerFee.ExactString())
		}
		withdrawnAmt := spendableDiff.Sub(updated.Unconfirmed)
		expectedWithdrawnAmt := sendAmt.Add(minerFee)
		if !withdrawnAmt.Equals(expectedWithdrawnAmt) {
			return fmt.Errorf("withdrawn amount doesn't match expectation: %v!=%v", withdrawnAmt.ExactString(), expectedWithdrawnAmt.ExactString())
		}
		return nil
	})
}

func TestSlabBufferStats(t *testing.T) {
	if testing.Short() {
		t.SkipNow()
	}

	// sanity check the default settings
	if test.AutopilotConfig.Contracts.Amount < uint64(test.RedundancySettings.MinShards) {
		t.Fatal("too few hosts to support the redundancy settings")
	}

	// create a test cluster
	busCfg := testBusCfg()
	threshold := 1 << 12 // 4 KiB
	busCfg.SlabBufferCompletionThreshold = int64(threshold)
	cluster := newTestCluster(t, testClusterOptions{
		busCfg:        &busCfg,
		hosts:         test.RedundancySettings.TotalShards,
		uploadPacking: true,
	})
	defer cluster.Shutdown()

	b := cluster.Bus
	w := cluster.Worker
	rs := test.RedundancySettings
	tt := cluster.tt

	// prepare 3 files which are all smaller than a slab but together make up
	// for 2 full slabs.
	slabSize := rhpv2.SectorSize * rs.MinShards
	data1 := make([]byte, (slabSize - threshold - 1))
	data2 := make([]byte, 1)
	frand.Read(data1)
	frand.Read(data2)

	// upload the first file - buffer should still be incomplete after this
	tt.OKAll(w.UploadObject(context.Background(), bytes.NewReader(data1), api.DefaultBucketName, "1", api.UploadObjectOptions{}))

	// assert number of objects
	os, err := b.ObjectsStats(context.Background(), api.ObjectsStatsOpts{})
	tt.OK(err)
	if os.NumObjects != 1 {
		t.Fatalf("expected 1 object, got %d", os.NumObjects)
	}

	// check the object size stats, we use a retry loop since packed slabs are
	// uploaded in a separate goroutine, so the object stats might lag a bit
	tt.Retry(60, time.Second, func() error {
		os, err := b.ObjectsStats(context.Background(), api.ObjectsStatsOpts{})
		if err != nil {
			t.Fatal(err)
		}
		if os.TotalObjectsSize != uint64(len(data1)) {
			return fmt.Errorf("expected totalObjectSize of %d, got %d", len(data1), os.TotalObjectsSize)
		}
		if os.TotalSectorsSize != 0 {
			return fmt.Errorf("expected totalSectorSize of 0, got %d", os.TotalSectorsSize)
		}
		if os.TotalUploadedSize != 0 {
			return fmt.Errorf("expected totalUploadedSize of 0, got %d", os.TotalUploadedSize)
		}
		if os.MinHealth != 1 {
			t.Errorf("expected minHealth of 1, got %v", os.MinHealth)
		}
		return nil
	})

	// check the slab buffers
	buffers, err := b.SlabBuffers()
	tt.OK(err)
	if len(buffers) != 1 {
		t.Fatal("expected 1 slab buffer, got", len(buffers))
	}
	if buffers[0].ContractSet != test.ContractSet {
		t.Fatalf("expected slab buffer contract set of %v, got %v", test.ContractSet, buffers[0].ContractSet)
	}
	if buffers[0].Size != int64(len(data1)) {
		t.Fatalf("expected slab buffer size of %v, got %v", len(data1), buffers[0].Size)
	}
	if buffers[0].MaxSize != int64(slabSize) {
		t.Fatalf("expected slab buffer max size of %v, got %v", slabSize, buffers[0].MaxSize)
	}
	if buffers[0].Complete {
		t.Fatal("expected slab buffer to be incomplete")
	}
	if buffers[0].Filename == "" {
		t.Fatal("expected slab buffer to have a filename")
	}
	if buffers[0].Locked {
		t.Fatal("expected slab buffer to be unlocked")
	}

	// upload the second file - this should fill the buffer
	tt.OKAll(w.UploadObject(context.Background(), bytes.NewReader(data2), api.DefaultBucketName, "2", api.UploadObjectOptions{}))

	// assert number of objects
	os, err = b.ObjectsStats(context.Background(), api.ObjectsStatsOpts{})
	tt.OK(err)
	if os.NumObjects != 2 {
		t.Fatalf("expected 1 object, got %d", os.NumObjects)
	}

	// check the object size stats, we use a retry loop since packed slabs are
	// uploaded in a separate goroutine, so the object stats might lag a bit
	tt.Retry(60, time.Second, func() error {
		os, err := b.ObjectsStats(context.Background(), api.ObjectsStatsOpts{})
		tt.OK(err)
		if os.TotalObjectsSize != uint64(len(data1)+len(data2)) {
			return fmt.Errorf("expected totalObjectSize of %d, got %d", len(data1)+len(data2), os.TotalObjectsSize)
		}
		if os.TotalSectorsSize != 3*rhpv2.SectorSize {
			return fmt.Errorf("expected totalSectorSize of %d, got %d", 3*rhpv2.SectorSize, os.TotalSectorsSize)
		}
		if os.TotalUploadedSize != 3*rhpv2.SectorSize {
			return fmt.Errorf("expected totalUploadedSize of %d, got %d", 3*rhpv2.SectorSize, os.TotalUploadedSize)
		}
		if os.MinHealth != 1 {
			t.Errorf("expected minHealth of 1, got %v", os.MinHealth)
		}
		return nil
	})

	// check the slab buffers, again a retry loop to avoid NDFs
	tt.Retry(100, 100*time.Millisecond, func() error {
		buffers, err = b.SlabBuffers()
		tt.OK(err)
		if len(buffers) != 0 {
			return fmt.Errorf("expected 0 slab buffers, got %d", len(buffers))
		}
		return nil
	})
}

func TestAlerts(t *testing.T) {
	if testing.Short() {
		t.SkipNow()
	}

	cluster := newTestCluster(t, clusterOptsDefault)
	defer cluster.Shutdown()
	b := cluster.Bus
	tt := cluster.tt

	// register alert
	alert := alerts.Alert{
		ID:       frand.Entropy256(),
		Severity: alerts.SeverityCritical,
		Message:  "test",
		Data: map[string]interface{}{
			"origin": "test",
		},
		Timestamp: time.Now(),
	}
	tt.OK(b.RegisterAlert(context.Background(), alert))
	findAlert := func(id types.Hash256) *alerts.Alert {
		t.Helper()
		ar, err := b.Alerts(context.Background(), alerts.AlertsOpts{})
		tt.OK(err)
		for _, alert := range ar.Alerts {
			if alert.ID == id {
				return &alert
			}
		}
		return nil
	}
	foundAlert := findAlert(alert.ID)
	if foundAlert == nil {
		t.Fatal("alert not found")
	}
	if !cmp.Equal(*foundAlert, alert) {
		t.Fatal("alert mismatch", cmp.Diff(*foundAlert, alert))
	}

	// dismiss alert
	tt.OK(b.DismissAlerts(context.Background(), alert.ID))
	foundAlert = findAlert(alert.ID)
	if foundAlert != nil {
		t.Fatal("alert found")
	}

	// register 2 alerts
	alert2 := alert
	alert2.ID = frand.Entropy256()
	alert2.Timestamp = time.Now().Add(time.Second)
	tt.OK(b.RegisterAlert(context.Background(), alert))
	tt.OK(b.RegisterAlert(context.Background(), alert2))
	if foundAlert := findAlert(alert.ID); foundAlert == nil {
		t.Fatal("alert not found")
	} else if foundAlert := findAlert(alert2.ID); foundAlert == nil {
		t.Fatal("alert not found")
	}

	// try to find with offset = 1
	ar, err := b.Alerts(context.Background(), alerts.AlertsOpts{Offset: 1})
	foundAlerts := ar.Alerts
	tt.OK(err)
	if len(foundAlerts) != 1 || foundAlerts[0].ID != alert.ID {
		t.Fatal("wrong alert")
	}

	// try to find with limit = 1
	ar, err = b.Alerts(context.Background(), alerts.AlertsOpts{Limit: 1})
	foundAlerts = ar.Alerts
	tt.OK(err)
	if len(foundAlerts) != 1 || foundAlerts[0].ID != alert2.ID {
		t.Fatal("wrong alert")
	}

	// register more alerts
	for severity := alerts.SeverityInfo; severity <= alerts.SeverityCritical; severity++ {
		for j := 0; j < 3*int(severity); j++ {
			tt.OK(b.RegisterAlert(context.Background(), alerts.Alert{
				ID:       frand.Entropy256(),
				Severity: severity,
				Message:  "test",
				Data: map[string]interface{}{
					"origin": "test",
				},
				Timestamp: time.Now(),
			}))
		}
	}
	for severity := alerts.SeverityInfo; severity <= alerts.SeverityCritical; severity++ {
		ar, err = b.Alerts(context.Background(), alerts.AlertsOpts{Severity: severity})
		tt.OK(err)
		if ar.Total() != 32 {
			t.Fatal("expected 32 alerts", ar.Total())
		} else if ar.Totals.Info != 3 {
			t.Fatal("expected 3 info alerts", ar.Totals.Info)
		} else if ar.Totals.Warning != 6 {
			t.Fatal("expected 6 warning alerts", ar.Totals.Warning)
		} else if ar.Totals.Error != 9 {
			t.Fatal("expected 9 error alerts", ar.Totals.Error)
		} else if ar.Totals.Critical != 14 {
			t.Fatal("expected 14 critical alerts", ar.Totals.Critical)
		} else if severity == alerts.SeverityInfo && len(ar.Alerts) != ar.Totals.Info {
			t.Fatalf("expected %v info alerts, got %v", ar.Totals.Info, len(ar.Alerts))
		} else if severity == alerts.SeverityWarning && len(ar.Alerts) != ar.Totals.Warning {
			t.Fatalf("expected %v warning alerts, got %v", ar.Totals.Warning, len(ar.Alerts))
		} else if severity == alerts.SeverityError && len(ar.Alerts) != ar.Totals.Error {
			t.Fatalf("expected %v error alerts, got %v", ar.Totals.Error, len(ar.Alerts))
		} else if severity == alerts.SeverityCritical && len(ar.Alerts) != ar.Totals.Critical {
			t.Fatalf("expected %v critical alerts, got %v", ar.Totals.Critical, len(ar.Alerts))
		}
	}
}

func TestMultipartUploads(t *testing.T) {
	if testing.Short() {
		t.SkipNow()
	}

	cluster := newTestCluster(t, testClusterOptions{
		hosts:         test.RedundancySettings.TotalShards,
		uploadPacking: true,
	})
	defer cluster.Shutdown()
	defer cluster.Shutdown()
	b := cluster.Bus
	w := cluster.Worker
	tt := cluster.tt

	// Start a new multipart upload.
	objPath := "/foo"
	mpr, err := b.CreateMultipartUpload(context.Background(), api.DefaultBucketName, objPath, api.CreateMultipartOptions{GenerateKey: true})
	tt.OK(err)
	if mpr.UploadID == "" {
		t.Fatal("expected non-empty upload ID")
	}

	// List uploads
	lmu, err := b.MultipartUploads(context.Background(), api.DefaultBucketName, "/f", "", "", 0)
	tt.OK(err)
	if len(lmu.Uploads) != 1 {
		t.Fatal("expected 1 upload got", len(lmu.Uploads))
	} else if upload := lmu.Uploads[0]; upload.UploadID != mpr.UploadID || upload.Path != objPath {
		t.Fatal("unexpected upload:", upload)
	}

	// Add 3 parts out of order to make sure the object is reconstructed
	// correctly.
	putPart := func(partNum int, offset int, data []byte) string {
		t.Helper()
		res, err := w.UploadMultipartUploadPart(context.Background(), bytes.NewReader(data), api.DefaultBucketName, objPath, mpr.UploadID, partNum, api.UploadMultipartUploadPartOptions{EncryptionOffset: &offset})
		tt.OK(err)
		if res.ETag == "" {
			t.Fatal("expected non-empty ETag")
		}
		return res.ETag
	}

	data1 := frand.Bytes(64)
	data2 := frand.Bytes(128)
	data3 := frand.Bytes(64)
	etag2 := putPart(2, len(data1), data2)
	etag1 := putPart(1, 0, data1)
	etag3 := putPart(3, len(data1)+len(data2), data3)
	size := int64(len(data1) + len(data2) + len(data3))
	expectedData := data1
	expectedData = append(expectedData, data2...)
	expectedData = append(expectedData, data3...)

	// List parts
	mup, err := b.MultipartUploadParts(context.Background(), api.DefaultBucketName, objPath, mpr.UploadID, 0, 0)
	tt.OK(err)
	if len(mup.Parts) != 3 {
		t.Fatal("expected 3 parts got", len(mup.Parts))
	} else if part1 := mup.Parts[0]; part1.PartNumber != 1 || part1.Size != int64(len(data1)) || part1.ETag == "" {
		t.Fatal("unexpected part:", part1)
	} else if part2 := mup.Parts[1]; part2.PartNumber != 2 || part2.Size != int64(len(data2)) || part2.ETag == "" {
		t.Fatal("unexpected part:", part2)
	} else if part3 := mup.Parts[2]; part3.PartNumber != 3 || part3.Size != int64(len(data3)) || part3.ETag == "" {
		t.Fatal("unexpected part:", part3)
	}

	// Check objects stats.
	os, err := b.ObjectsStats(context.Background(), api.ObjectsStatsOpts{})
	tt.OK(err)
	if os.NumObjects != 0 {
		t.Fatalf("expected 0 object, got %v", os.NumObjects)
	} else if os.TotalObjectsSize != 0 {
		t.Fatalf("expected object size of 0, got %v", os.TotalObjectsSize)
	} else if os.NumUnfinishedObjects != 1 {
		t.Fatalf("expected 1 unfinished object, got %v", os.NumUnfinishedObjects)
	} else if os.TotalUnfinishedObjectsSize != uint64(size) {
		t.Fatalf("expected unfinished object size of %v, got %v", size, os.TotalUnfinishedObjectsSize)
	}

	// Complete upload
	ui, err := b.CompleteMultipartUpload(context.Background(), api.DefaultBucketName, objPath, mpr.UploadID, []api.MultipartCompletedPart{
		{
			PartNumber: 1,
			ETag:       etag1,
		},
		{
			PartNumber: 2,
			ETag:       etag2,
		},
		{
			PartNumber: 3,
			ETag:       etag3,
		},
	}, api.CompleteMultipartOptions{})
	tt.OK(err)
	if ui.ETag == "" {
		t.Fatal("unexpected response:", ui)
	}

	// Download object
	gor, err := w.GetObject(context.Background(), api.DefaultBucketName, objPath, api.DownloadObjectOptions{})
	tt.OK(err)
	if gor.Range != nil {
		t.Fatal("unexpected range:", gor.Range)
	} else if gor.Size != size {
		t.Fatal("unexpected size:", gor.Size)
	} else if data, err := io.ReadAll(gor.Content); err != nil {
		t.Fatal(err)
	} else if !bytes.Equal(data, expectedData) {
		t.Fatal("unexpected data:", cmp.Diff(data, expectedData))
	}

	// Download a range of the object
	gor, err = w.GetObject(context.Background(), api.DefaultBucketName, objPath, api.DownloadObjectOptions{Range: &api.DownloadRange{Offset: 0, Length: 1}})
	tt.OK(err)
	if gor.Range == nil || gor.Range.Offset != 0 || gor.Range.Length != 1 {
		t.Fatal("unexpected range:", gor.Range)
	} else if gor.Size != size {
		t.Fatal("unexpected size:", gor.Size)
	} else if data, err := io.ReadAll(gor.Content); err != nil {
		t.Fatal(err)
	} else if expectedData := data1[:1]; !bytes.Equal(data, expectedData) {
		t.Fatal("unexpected data:", cmp.Diff(data, expectedData))
	}

	// Check objects stats.
	os, err = b.ObjectsStats(context.Background(), api.ObjectsStatsOpts{})
	tt.OK(err)
	if os.NumObjects != 1 {
		t.Fatalf("expected 1 object, got %v", os.NumObjects)
	} else if os.TotalObjectsSize != uint64(size) {
		t.Fatalf("expected object size of %v, got %v", size, os.TotalObjectsSize)
	} else if os.NumUnfinishedObjects != 0 {
		t.Fatalf("expected 0 unfinished object, got %v", os.NumUnfinishedObjects)
	} else if os.TotalUnfinishedObjectsSize != 0 {
		t.Fatalf("expected unfinished object size of 0, got %v", os.TotalUnfinishedObjectsSize)
	}
}

func TestWalletSendUnconfirmed(t *testing.T) {
	cluster := newTestCluster(t, clusterOptsDefault)
	defer cluster.Shutdown()
	b := cluster.Bus
	tt := cluster.tt

	wr, err := b.Wallet(context.Background())
	tt.OK(err)

	// check balance
	if !wr.Unconfirmed.IsZero() {
		t.Fatal("wallet should not have unconfirmed balance")
	} else if wr.Confirmed.IsZero() {
		t.Fatal("wallet should have confirmed balance")
	}

	// send the full balance back to the weallet
	toSend := wr.Confirmed.Sub(types.Siacoins(1).Div64(100)) // leave some for the fee
	tt.OK(b.SendSiacoins(context.Background(), []types.SiacoinOutput{
		{
			Address: wr.Address,
			Value:   toSend,
		},
	}, false))

	// the unconfirmed balance should have changed to slightly more than toSend
	// since we paid a fee
	wr, err = b.Wallet(context.Background())
	tt.OK(err)

	if wr.Unconfirmed.Cmp(toSend) < 0 || wr.Unconfirmed.Add(types.Siacoins(1)).Cmp(toSend) < 0 {
		t.Fatal("wallet should have unconfirmed balance")
	}
	fmt.Println(wr.Confirmed, wr.Unconfirmed)

	// try again - this should fail
	err = b.SendSiacoins(context.Background(), []types.SiacoinOutput{
		{
			Address: wr.Address,
			Value:   toSend,
		},
	}, false)
	tt.AssertIs(err, wallet.ErrNotEnoughFunds)

	// try again - this time using unconfirmed transactions
	tt.OK(b.SendSiacoins(context.Background(), []types.SiacoinOutput{
		{
			Address: wr.Address,
			Value:   toSend,
		},
	}, true))

	// the unconfirmed balance should be almost the same
	wr, err = b.Wallet(context.Background())
	tt.OK(err)

	if wr.Unconfirmed.Cmp(toSend) < 0 || wr.Unconfirmed.Add(types.Siacoins(1)).Cmp(toSend) < 0 {
		t.Fatal("wallet should have unconfirmed balance")
	}
	fmt.Println(wr.Confirmed, wr.Unconfirmed)

	// mine a block, this should confirm the transactions
	cluster.MineBlocks(1)
	tt.Retry(100, time.Millisecond, func() error {
		wr, err = b.Wallet(context.Background())
		tt.OK(err)

		if !wr.Unconfirmed.IsZero() {
			return fmt.Errorf("wallet should not have unconfirmed balance")
		} else if wr.Confirmed.Cmp(toSend) < 0 || wr.Confirmed.Add(types.Siacoins(1)).Cmp(toSend) < 0 {
			return fmt.Errorf("wallet should have almost the same confirmed balance as in the beginning")
		}
		return nil
	})
}

func TestWalletFormUnconfirmed(t *testing.T) {
	// create cluster without autopilot
	cfg := clusterOptsDefault
	cfg.skipSettingAutopilot = true
	cluster := newTestCluster(t, cfg)
	defer cluster.Shutdown()

	// convenience variables
	b := cluster.Bus
	tt := cluster.tt

	// add a host (non-blocking)
	cluster.AddHosts(1)

	// send all money to ourselves, making sure it's unconfirmed
	feeReserve := types.Siacoins(1).Div64(100)
	wr, err := b.Wallet(context.Background())
	tt.OK(err)
	tt.OK(b.SendSiacoins(context.Background(), []types.SiacoinOutput{
		{
			Address: wr.Address,
			Value:   wr.Confirmed.Sub(feeReserve), // leave some for the fee
		},
	}, false))

	// check wallet only has the reserve in the confirmed balance
	wr, err = b.Wallet(context.Background())
	tt.OK(err)
	if wr.Confirmed.Sub(wr.Unconfirmed).Cmp(feeReserve) > 0 {
		t.Fatal("wallet should have hardly any confirmed balance")
	}

	// there shouldn't be any contracts yet
	contracts, err := b.Contracts(context.Background(), api.ContractsOpts{})
	tt.OK(err)
	if len(contracts) != 0 {
		t.Fatal("expected 0 contracts", len(contracts))
	}

	// enable the autopilot by configuring it
	cluster.UpdateAutopilotConfig(context.Background(), test.AutopilotConfig)

	// wait for a contract to form
	contractsFormed := cluster.WaitForContracts()
	if len(contractsFormed) != 1 {
		t.Fatal("expected 1 contract", len(contracts))
	}
}

func TestBusRecordedMetrics(t *testing.T) {
	startTime := time.Now().UTC().Round(time.Second)

	cluster := newTestCluster(t, testClusterOptions{
		hosts: 1,
	})
	defer cluster.Shutdown()

	// fetch contract set metrics
	csMetrics, err := cluster.Bus.ContractSetMetrics(context.Background(), startTime, api.MetricMaxIntervals, time.Second, api.ContractSetMetricsQueryOpts{})
	cluster.tt.OK(err)

	// expect at least 1 metric with contracts
	if len(csMetrics) == 0 {
		t.Fatalf("expected at least 1 metric with contracts, got %v", len(csMetrics))
	} else if m := csMetrics[len(csMetrics)-1]; m.Contracts != 1 {
		t.Fatalf("expected 1 contract, got %v", m.Contracts)
	} else if m.Name != test.ContractSet {
		t.Fatalf("expected contract set %v, got %v", test.ContractSet, m.Name)
	} else if m.Timestamp.Std().Before(startTime) {
		t.Fatalf("expected time to be after start time %v, got %v", startTime, m.Timestamp.Std())
	}

	// get churn metrics, should have 1 for the new contract
	cscMetrics, err := cluster.Bus.ContractSetChurnMetrics(context.Background(), startTime, api.MetricMaxIntervals, time.Second, api.ContractSetChurnMetricsQueryOpts{})
	cluster.tt.OK(err)
	if len(cscMetrics) != 1 {
		t.Fatalf("expected 1 metric, got %v", len(cscMetrics))
	} else if m := cscMetrics[0]; m.Direction != api.ChurnDirAdded {
		t.Fatalf("expected added churn, got %v", m.Direction)
	} else if m.ContractID == (types.FileContractID{}) {
		t.Fatal("expected non-zero FCID")
	} else if m.Name != test.ContractSet {
		t.Fatalf("expected contract set %v, got %v", test.ContractSet, m.Name)
	} else if m.Timestamp.Std().Before(startTime) {
		t.Fatalf("expected time to be after start time %v, got %v", startTime, m.Timestamp.Std())
	}

	// get contract metrics
	var cMetrics []api.ContractMetric
	cluster.tt.Retry(100, 100*time.Millisecond, func() error {
		// Retry fetching metrics since they are buffered.
		cMetrics, err = cluster.Bus.ContractMetrics(context.Background(), startTime, api.MetricMaxIntervals, time.Second, api.ContractMetricsQueryOpts{})
		cluster.tt.OK(err)
		if len(cMetrics) != 1 {
			return fmt.Errorf("expected 1 metric, got %v", len(cMetrics))
		}
		return nil
	})

	if len(cMetrics) != 1 {
		t.Fatalf("expected 1 metric, got %v", len(cMetrics))
	} else if m := cMetrics[0]; m.Timestamp.Std().Before(startTime) {
		t.Fatalf("expected time to be after start time %v, got %v", startTime, m.Timestamp.Std())
	} else if m.ContractID != (types.FileContractID{}) {
		t.Fatal("expected zero FCID")
	} else if m.HostKey != (types.PublicKey{}) {
		t.Fatal("expected zero Host")
	} else if m.RemainingCollateral == (types.Currency{}) {
		t.Fatal("expected non-zero RemainingCollateral")
	} else if m.RemainingFunds == (types.Currency{}) {
		t.Fatal("expected non-zero RemainingFunds")
	} else if m.RevisionNumber != 0 {
		t.Fatal("expected zero RevisionNumber")
	} else if !m.UploadSpending.IsZero() {
		t.Fatal("expected zero UploadSpending")
	} else if !m.DownloadSpending.IsZero() {
		t.Fatal("expected zero DownloadSpending")
	} else if m.FundAccountSpending == (types.Currency{}) {
		t.Fatal("expected non-zero FundAccountSpending")
	} else if !m.DeleteSpending.IsZero() {
		t.Fatal("expected zero DeleteSpending")
	} else if !m.ListSpending.IsZero() {
		t.Fatal("expected zero ListSpending")
	}

	// prune one of the metrics
	if err := cluster.Bus.PruneMetrics(context.Background(), api.MetricContract, time.Now()); err != nil {
		t.Fatal(err)
	} else if cMetrics, err = cluster.Bus.ContractMetrics(context.Background(), startTime, api.MetricMaxIntervals, time.Second, api.ContractMetricsQueryOpts{}); err != nil {
		t.Fatal(err)
	} else if len(cMetrics) > 0 {
		t.Fatalf("expected 0 metrics, got %v", len(cscMetrics))
	}
}

func TestMultipartUploadWrappedByPartialSlabs(t *testing.T) {
	if testing.Short() {
		t.SkipNow()
	}

	cluster := newTestCluster(t, testClusterOptions{
		hosts:         test.RedundancySettings.TotalShards,
		uploadPacking: true,
	})
	defer cluster.Shutdown()

	b := cluster.Bus
	w := cluster.Worker
	slabSize := test.RedundancySettings.SlabSizeNoRedundancy()
	tt := cluster.tt

	// start a new multipart upload. We upload the parts in reverse order
	objPath := "/foo"
	key := object.GenerateEncryptionKey()
	mpr, err := b.CreateMultipartUpload(context.Background(), api.DefaultBucketName, objPath, api.CreateMultipartOptions{Key: &key})
	tt.OK(err)
	if mpr.UploadID == "" {
		t.Fatal("expected non-empty upload ID")
	}

	// upload a part that is a partial slab
	part3Data := bytes.Repeat([]byte{3}, int(slabSize)/4)
	offset := int(slabSize + slabSize/4)
	resp3, err := w.UploadMultipartUploadPart(context.Background(), bytes.NewReader(part3Data), api.DefaultBucketName, objPath, mpr.UploadID, 3, api.UploadMultipartUploadPartOptions{
		EncryptionOffset: &offset,
	})
	tt.OK(err)

	// upload a part that is exactly a full slab
	part2Data := bytes.Repeat([]byte{2}, int(slabSize))
	offset = int(slabSize / 4)
	resp2, err := w.UploadMultipartUploadPart(context.Background(), bytes.NewReader(part2Data), api.DefaultBucketName, objPath, mpr.UploadID, 2, api.UploadMultipartUploadPartOptions{
		EncryptionOffset: &offset,
	})
	tt.OK(err)

	// upload another part the same size as the first one
	part1Data := bytes.Repeat([]byte{1}, int(slabSize)/4)
	offset = 0
	resp1, err := w.UploadMultipartUploadPart(context.Background(), bytes.NewReader(part1Data), api.DefaultBucketName, objPath, mpr.UploadID, 1, api.UploadMultipartUploadPartOptions{
		EncryptionOffset: &offset,
	})
	tt.OK(err)

	// combine all parts data
	expectedData := part1Data
	expectedData = append(expectedData, part2Data...)
	expectedData = append(expectedData, part3Data...)

	// finish the upload
	tt.OKAll(b.CompleteMultipartUpload(context.Background(), api.DefaultBucketName, objPath, mpr.UploadID, []api.MultipartCompletedPart{
		{
			PartNumber: 1,
			ETag:       resp1.ETag,
		},
		{
			PartNumber: 2,
			ETag:       resp2.ETag,
		},
		{
			PartNumber: 3,
			ETag:       resp3.ETag,
		},
	}, api.CompleteMultipartOptions{}))

	// download the object and verify its integrity
	dst := new(bytes.Buffer)
	tt.OK(w.DownloadObject(context.Background(), dst, api.DefaultBucketName, objPath, api.DownloadObjectOptions{}))
	receivedData := dst.Bytes()
	if len(receivedData) != len(expectedData) {
		t.Fatalf("expected %v bytes, got %v", len(expectedData), len(receivedData))
	} else if !bytes.Equal(receivedData, expectedData) {
		t.Fatal("unexpected data")
	}
}

func TestWalletRedistribute(t *testing.T) {
	if testing.Short() {
		t.SkipNow()
	}

	cluster := newTestCluster(t, testClusterOptions{
		hosts:         test.RedundancySettings.TotalShards,
		uploadPacking: true,
	})
	defer cluster.Shutdown()

	// redistribute into 5 outputs
	_, err := cluster.Bus.WalletRedistribute(context.Background(), 5, types.Siacoins(10))
	if err != nil {
		t.Fatal(err)
	}
	cluster.MineBlocks(1)

	// avoid NDFs
	time.Sleep(time.Second)

	// assert we have 5 outputs with 10 SC
	outputs, err := cluster.Bus.WalletOutputs(context.Background())
	if err != nil {
		t.Fatal(err)
	}

	var cnt int
	for _, output := range outputs {
		if output.Value.Cmp(types.Siacoins(10)) == 0 {
			cnt++
		}
	}
	if cnt != 5 {
		t.Fatalf("expected 5 outputs with 10 SC, got %v", cnt)
	}

	// assert redistributing into 3 outputs succeeds, used to fail because we
	// were broadcasting an empty transaction set
	_, err = cluster.Bus.WalletRedistribute(context.Background(), 3, types.Siacoins(10))
	if err != nil {
		t.Fatal(err)
	}
}

func TestHostScan(t *testing.T) {
	// New cluster with autopilot disabled
	cfg := clusterOptsDefault
	cfg.skipRunningAutopilot = true
	cluster := newTestCluster(t, cfg)
	defer cluster.Shutdown()

	b := cluster.Bus
	w := cluster.Worker
	tt := cluster.tt

	// add 2 hosts to the cluster, 1 to scan and 1 to make sure we always have 1
	// peer and consider ourselves connected to the internet
	hosts := cluster.AddHosts(2)
	host := hosts[0]

	settings, err := host.RHPv2Settings()
	tt.OK(err)

	hk := host.PublicKey()
	hostIP := settings.NetAddress

	assertHost := func(ls time.Time, lss, slss bool, ts uint64) {
		t.Helper()

		hi, err := b.Host(context.Background(), host.PublicKey())
		tt.OK(err)

		if ls.IsZero() && !hi.Interactions.LastScan.IsZero() {
			t.Fatal("expected last scan to be zero")
		} else if !ls.IsZero() && !hi.Interactions.LastScan.After(ls) {
			t.Fatal("expected last scan to be after", ls)
		} else if hi.Interactions.LastScanSuccess != lss {
			t.Fatalf("expected last scan success to be %v, got %v", lss, hi.Interactions.LastScanSuccess)
		} else if hi.Interactions.SecondToLastScanSuccess != slss {
			t.Fatalf("expected second to last scan success to be %v, got %v", slss, hi.Interactions.SecondToLastScanSuccess)
		} else if hi.Interactions.TotalScans != ts {
			t.Fatalf("expected total scans to be %v, got %v", ts, hi.Interactions.TotalScans)
		}
	}

	scanHost := func() error {
		// timing on the CI can be weird, wait a bit to make sure time passes
		// between scans
		time.Sleep(time.Millisecond)

		resp, err := w.RHPScan(context.Background(), hk, hostIP, 10*time.Second)
		tt.OK(err)
		if resp.ScanError != "" {
			return errors.New(resp.ScanError)
		}
		return nil
	}

	assertHost(time.Time{}, false, false, 0)

	// scan the host the first time
	ls := time.Now()
	if err := scanHost(); err != nil {
		t.Fatal(err)
	}
	assertHost(ls, true, false, 1)

	// scan the host the second time
	ls = time.Now()
	if err := scanHost(); err != nil {
		t.Fatal(err)
	}
	assertHost(ls, true, true, 2)

	// close the host to make scans fail
	tt.OK(host.Close())

	// scan the host a third time
	ls = time.Now()
	if err := scanHost(); err == nil {
		t.Fatal("expected scan error")
	}
	assertHost(ls, false, true, 3)

	// fetch hosts for scanning with maxLastScan set to now which should return
	// all hosts
	tt.Retry(100, 100*time.Millisecond, func() error {
		toScan, err := b.HostsForScanning(context.Background(), api.HostsForScanningOptions{
			MaxLastScan: api.TimeRFC3339(time.Now()),
		})
		tt.OK(err)
		if len(toScan) != 2 {
			return fmt.Errorf("expected 2 hosts, got %v", len(toScan))
		}
		return nil
	})

	// fetch hosts again with the unix epoch timestamp which should only return
	// 1 host since that one hasn't been scanned yet
	toScan, err := b.HostsForScanning(context.Background(), api.HostsForScanningOptions{
		MaxLastScan: api.TimeRFC3339(time.Unix(0, 1)),
	})
	tt.OK(err)
	if len(toScan) != 1 {
		t.Fatalf("expected 1 hosts, got %v", len(toScan))
	}
}<|MERGE_RESOLUTION|>--- conflicted
+++ resolved
@@ -591,8 +591,6 @@
 			t.Fatalf("mismatch for offset %v", offset)
 		}
 	}
-<<<<<<< HEAD
-=======
 
 	// check that stored data on hosts was updated
 	hosts, err := cluster.Bus.Hosts(context.Background(), api.GetHostsOptions{})
@@ -602,7 +600,6 @@
 			t.Fatalf("stored data should be %v, got %v", rhpv2.SectorSize, host.StoredData)
 		}
 	}
->>>>>>> b553df94
 }
 
 // TestUploadDownloadExtended is an integration test that verifies objects can
