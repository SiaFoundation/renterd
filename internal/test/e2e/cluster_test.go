--- conflicted
+++ resolved
@@ -200,28 +200,14 @@
 	apCfg, err := cluster.Bus.AutopilotConfig(context.Background())
 	tt.OK(err)
 
-	// fetch revision
-	revision, err := cluster.Bus.ContractRevision(context.Background(), contract.ID)
-	tt.OK(err)
-
-<<<<<<< HEAD
-	// Verify startHeight and endHeight of the contract.
-	cfg, currentPeriod := cluster.AutopilotConfig(context.Background())
-	expectedEndHeight := currentPeriod + cfg.Contracts.Period + cfg.Contracts.RenewWindow
-	if contract.EndHeight() != expectedEndHeight {
-		t.Fatal("wrong endHeight", contract.EndHeight())
-=======
 	// verify startHeight and endHeight of the contract.
 	minEndHeight := res.BlockHeight + apCfg.Contracts.Period + apCfg.Contracts.RenewWindow
-	if contract.EndHeight() < minEndHeight || contract.EndHeight() != revision.EndHeight() {
+	if contract.EndHeight() < minEndHeight {
 		t.Fatal("wrong endHeight")
->>>>>>> 50c650a8
 	} else if contract.InitialRenterFunds.IsZero() || contract.ContractPrice.IsZero() {
 		t.Fatal("InitialRenterFunds and ContractPrice shouldn't be zero")
 	} else if contract.Usability != api.ContractUsabilityGood {
 		t.Fatal("contract should be good")
-	} else if revision.ContractID != contract.ID {
-		t.Fatalf("wrong contract id %v != %v", revision.ContractID, contract.ID)
 	}
 
 	// Mine blocks until contracts start renewing.
