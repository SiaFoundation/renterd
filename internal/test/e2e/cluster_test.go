package e2e

import (
	"bytes"
	"context"
	"encoding/hex"
	"encoding/json"
	"errors"
	"fmt"
	"io"
	"math"
	"os"
	"path/filepath"
	"reflect"
	"sort"
	"strings"
	"sync"
	"testing"
	"time"

	"github.com/google/go-cmp/cmp"
	rhpv2 "go.sia.tech/core/rhp/v2"
	rhpv3 "go.sia.tech/core/rhp/v3"
	"go.sia.tech/core/types"
	"go.sia.tech/coreutils/wallet"
	"go.sia.tech/renterd/alerts"
	"go.sia.tech/renterd/api"
	"go.sia.tech/renterd/autopilot/contractor"
	"go.sia.tech/renterd/config"
	"go.sia.tech/renterd/internal/test"
	"go.sia.tech/renterd/internal/utils"
	"go.sia.tech/renterd/object"
	"go.sia.tech/renterd/stores/sql/sqlite"
	"go.uber.org/zap"
	"go.uber.org/zap/zapcore"
	"lukechampine.com/frand"
)

func TestObjectsWithNoDelimiter(t *testing.T) {
	if testing.Short() {
		t.SkipNow()
	}

	// assertMetadata asserts ModTime, ETag and MimeType are set and then clears
	// them afterwards so we can compare without having to specify the metadata
	start := time.Now()
	assertMetadata := func(entries []api.ObjectMetadata) {
		for i := range entries {
			// assert bucket
			if entries[i].Bucket != testBucket {
				t.Fatal("unexpected bucket", entries[i].Bucket)
			}
			entries[i].Bucket = ""

			// assert mod time
			if !strings.HasSuffix(entries[i].Key, "/") && !entries[i].ModTime.Std().After(start.UTC()) {
				t.Fatal("mod time should be set")
			}
			entries[i].ModTime = api.TimeRFC3339{}

			// assert mime type
			isDir := strings.HasSuffix(entries[i].Key, "/") && entries[i].Key != "//double/" // double is a file
			if (isDir && entries[i].MimeType != "") || (!isDir && entries[i].MimeType == "") {
				t.Fatal("unexpected mime type", entries[i].MimeType)
			}
			entries[i].MimeType = ""

			// assert etag
			if isDir != (entries[i].ETag == "") {
				t.Fatal("etag should be set for files and empty for dirs")
			}
			entries[i].ETag = ""
		}
	}

	// create a test cluster
	cluster := newTestCluster(t, testClusterOptions{
		hosts: test.RedundancySettings.TotalShards,
	})
	defer cluster.Shutdown()

	b := cluster.Bus
	w := cluster.Worker
	tt := cluster.tt

	// upload the following paths
	uploads := []struct {
		key  string
		size int
	}{
		{"/foo/bar", 1},
		{"/foo/bat", 2},
		{"/foo/baz/quux", 3},
		{"/foo/baz/quuz", 4},
		{"/gab/guub", 5},
		{"/FOO/bar", 6}, // test case sensitivity
	}

	for _, upload := range uploads {
		if upload.size == 0 {
			tt.OKAll(w.UploadObject(context.Background(), bytes.NewReader(nil), testBucket, upload.key, api.UploadObjectOptions{}))
		} else {
			data := make([]byte, upload.size)
			frand.Read(data)
			tt.OKAll(w.UploadObject(context.Background(), bytes.NewReader(data), testBucket, upload.key, api.UploadObjectOptions{}))
		}
	}

	tests := []struct {
		prefix  string
		sortBy  string
		sortDir string
		want    []api.ObjectMetadata
	}{
		{"/", "", "", []api.ObjectMetadata{{Key: "/FOO/bar", Size: 6, Health: 1}, {Key: "/foo/bar", Size: 1, Health: 1}, {Key: "/foo/bat", Size: 2, Health: 1}, {Key: "/foo/baz/quux", Size: 3, Health: 1}, {Key: "/foo/baz/quuz", Size: 4, Health: 1}, {Key: "/gab/guub", Size: 5, Health: 1}}},
		{"/", "", api.SortDirAsc, []api.ObjectMetadata{{Key: "/FOO/bar", Size: 6, Health: 1}, {Key: "/foo/bar", Size: 1, Health: 1}, {Key: "/foo/bat", Size: 2, Health: 1}, {Key: "/foo/baz/quux", Size: 3, Health: 1}, {Key: "/foo/baz/quuz", Size: 4, Health: 1}, {Key: "/gab/guub", Size: 5, Health: 1}}},
		{"/", "", api.SortDirDesc, []api.ObjectMetadata{{Key: "/gab/guub", Size: 5, Health: 1}, {Key: "/foo/baz/quuz", Size: 4, Health: 1}, {Key: "/foo/baz/quux", Size: 3, Health: 1}, {Key: "/foo/bat", Size: 2, Health: 1}, {Key: "/foo/bar", Size: 1, Health: 1}, {Key: "/FOO/bar", Size: 6, Health: 1}}},
		{"/", api.ObjectSortByHealth, api.SortDirAsc, []api.ObjectMetadata{{Key: "/FOO/bar", Size: 6, Health: 1}, {Key: "/foo/bar", Size: 1, Health: 1}, {Key: "/foo/bat", Size: 2, Health: 1}, {Key: "/foo/baz/quux", Size: 3, Health: 1}, {Key: "/foo/baz/quuz", Size: 4, Health: 1}, {Key: "/gab/guub", Size: 5, Health: 1}}},
		{"/", api.ObjectSortByHealth, api.SortDirDesc, []api.ObjectMetadata{{Key: "/FOO/bar", Size: 6, Health: 1}, {Key: "/foo/bar", Size: 1, Health: 1}, {Key: "/foo/bat", Size: 2, Health: 1}, {Key: "/foo/baz/quux", Size: 3, Health: 1}, {Key: "/foo/baz/quuz", Size: 4, Health: 1}, {Key: "/gab/guub", Size: 5, Health: 1}}},
		{"/foo/b", "", "", []api.ObjectMetadata{{Key: "/foo/bar", Size: 1, Health: 1}, {Key: "/foo/bat", Size: 2, Health: 1}, {Key: "/foo/baz/quux", Size: 3, Health: 1}, {Key: "/foo/baz/quuz", Size: 4, Health: 1}}},
		{"o/baz/quu", "", "", []api.ObjectMetadata{}},
		{"/foo", "", "", []api.ObjectMetadata{{Key: "/foo/bar", Size: 1, Health: 1}, {Key: "/foo/bat", Size: 2, Health: 1}, {Key: "/foo/baz/quux", Size: 3, Health: 1}, {Key: "/foo/baz/quuz", Size: 4, Health: 1}}},
		{"/foo", api.ObjectSortBySize, api.SortDirAsc, []api.ObjectMetadata{{Key: "/foo/bar", Size: 1, Health: 1}, {Key: "/foo/bat", Size: 2, Health: 1}, {Key: "/foo/baz/quux", Size: 3, Health: 1}, {Key: "/foo/baz/quuz", Size: 4, Health: 1}}},
		{"/foo", api.ObjectSortBySize, api.SortDirDesc, []api.ObjectMetadata{{Key: "/foo/baz/quuz", Size: 4, Health: 1}, {Key: "/foo/baz/quux", Size: 3, Health: 1}, {Key: "/foo/bat", Size: 2, Health: 1}, {Key: "/foo/bar", Size: 1, Health: 1}}},
	}
	for _, test := range tests {
		// use the bus client
		res, err := b.Objects(context.Background(), test.prefix, api.ListObjectOptions{
			Bucket:  testBucket,
			SortBy:  test.sortBy,
			SortDir: test.sortDir,
			Limit:   -1,
		})
		if err != nil {
			t.Fatal(err, test.prefix)
		}
		assertMetadata(res.Objects)

		got := res.Objects
		if !(len(got) == 0 && len(test.want) == 0) && !reflect.DeepEqual(got, test.want) {
			t.Log(cmp.Diff(got, test.want, cmp.Comparer(api.CompareTimeRFC3339)))
			t.Fatalf("\nkey: %v\ngot: %v\nwant: %v\nsortBy: %v\nsortDir: %v", test.prefix, got, test.want, test.sortBy, test.sortDir)
		}
		if len(res.Objects) > 0 {
			marker := ""
			for offset := 0; offset < len(test.want); offset++ {
				res, err := b.Objects(context.Background(), test.prefix, api.ListObjectOptions{
					Bucket:  testBucket,
					SortBy:  test.sortBy,
					SortDir: test.sortDir,
					Marker:  marker,
					Limit:   1,
				})
				if err != nil {
					t.Fatal(err)
				}

				// assert metadata & clear it afterwards so we can compare
				assertMetadata(res.Objects)

				got := res.Objects
				if len(got) != 1 {
					t.Fatalf("expected 1 object, got %v", len(got))
				} else if got[0].Key != test.want[offset].Key {
					t.Fatalf("expected %v, got %v, offset %v, marker %v, sortBy %v, sortDir %v", test.want[offset].Key, got[0].Key, offset, marker, test.sortBy, test.sortDir)
				}
				marker = res.NextMarker
			}
		}
	}

	// list invalid marker
	_, err := b.Objects(context.Background(), "", api.ListObjectOptions{
		Bucket: testBucket,
		Marker: "invalid",
		SortBy: api.ObjectSortByHealth,
	})
	if !utils.IsErr(err, api.ErrMarkerNotFound) {
		t.Fatal(err)
	}
}

// TestNewTestCluster is a test for creating a cluster of Nodes for testing,
// making sure that it forms contracts, renews contracts and shuts down.
func TestNewTestCluster(t *testing.T) {
	cluster := newTestCluster(t, clusterOptsDefault)
	defer cluster.Shutdown()
	tt := cluster.tt

	// See if autopilot is running by triggering the loop.
	_, err := cluster.Autopilot.Trigger(false)
	tt.OK(err)

	// Add a host.
	cluster.AddHosts(1)

	// Wait for contracts to form.
	var contract api.Contract
	contracts := cluster.WaitForContracts()
	contract = contracts[0]

	// Verify startHeight and endHeight of the contract.
	cfg, currentPeriod := cluster.AutopilotConfig(context.Background())
	expectedEndHeight := currentPeriod + cfg.Contracts.Period + cfg.Contracts.RenewWindow
	if contract.EndHeight() != expectedEndHeight || contract.Revision.EndHeight() != expectedEndHeight {
		t.Fatal("wrong endHeight", contract.EndHeight(), contract.Revision.EndHeight())
	} else if contract.InitialRenterFunds.IsZero() || contract.ContractPrice.IsZero() {
		t.Fatal("InitialRenterFunds and ContractPrice shouldn't be zero")
	}

	// Wait for contract set to form
	cluster.WaitForContractSetContracts(cfg.Contracts.Set, int(cfg.Contracts.Amount))

	// Mine blocks until contracts start renewing.
	cluster.MineToRenewWindow()

	// Wait for the contract to be renewed.
	var renewalID types.FileContractID
	tt.Retry(100, 100*time.Millisecond, func() error {
		contracts, err := cluster.Bus.Contracts(context.Background(), api.ContractsOpts{})
		if err != nil {
			return err
		}
		if len(contracts) != 1 {
			return fmt.Errorf("unexpected number of contracts %d != 1", len(contracts))
		}
		if contracts[0].RenewedFrom != contract.ID {
			return fmt.Errorf("contract wasn't renewed %v != %v", contracts[0].RenewedFrom, contract.ID)
		}
		if contracts[0].ProofHeight != 0 {
			return errors.New("proof height should be 0 since the contract was renewed and therefore doesn't require a proof")
		}
		if contracts[0].ContractPrice.IsZero() {
			return errors.New("contract price shouldn't be zero")
		}
		if contracts[0].State != api.ContractStatePending {
			return fmt.Errorf("contract should be pending but was %v", contracts[0].State)
		}
		renewalID = contracts[0].ID
		return nil
	})

	// Mine until before the window start to give the host time to submit the
	// revision first.
	cs, err := cluster.Bus.ConsensusState(context.Background())
	tt.OK(err)
	cluster.MineBlocks(contract.WindowStart - cs.BlockHeight - 4)
	if cs.LastBlockTime.IsZero() {
		t.Fatal("last block time not set")
	}

	// Now wait for the revision and proof to be caught by the hostdb.
	var ac api.ContractMetadata
	tt.Retry(20, time.Second, func() error {
		archivedContracts, err := cluster.Bus.AncestorContracts(context.Background(), renewalID, 0)
		if err != nil {
			t.Fatal(err)
		}
		if len(archivedContracts) != 1 {
			return fmt.Errorf("should have 1 archived contract but got %v", len(archivedContracts))
		}
		ac = archivedContracts[0]
		if ac.RevisionHeight == 0 || ac.RevisionNumber != math.MaxUint64 {
			return fmt.Errorf("revision information is wrong: %v %v %v", ac.RevisionHeight, ac.RevisionNumber, ac.ID)
		}
		if ac.ProofHeight != 0 {
			t.Fatal("proof height should be 0 since the contract was renewed and therefore doesn't require a proof")
		}
		if ac.State != api.ContractStateComplete {
			return fmt.Errorf("contract should be complete but was %v", ac.State)
		}
		return nil
	})

	// Get host info for every host.
	hosts, err := cluster.Bus.Hosts(context.Background(), api.HostOptions{})
	tt.OK(err)
	for _, host := range hosts {
		hi, err := cluster.Bus.Host(context.Background(), host.PublicKey)
		if err != nil {
			t.Fatal(err)
		} else if checks := hi.Checks[testApCfg().ID]; checks == (api.HostCheck{}) {
			t.Fatal("host check not found")
		} else if checks.ScoreBreakdown.Score() == 0 {
			js, _ := json.MarshalIndent(checks.ScoreBreakdown, "", "  ")
			t.Fatalf("score shouldn't be 0 because that means one of the fields was 0: %s", string(js))
		} else if !checks.UsabilityBreakdown.IsUsable() {
			t.Fatal("host should be usable")
		} else if len(checks.UsabilityBreakdown.UnusableReasons()) != 0 {
			t.Fatal("usable hosts don't have any reasons set")
		} else if reflect.DeepEqual(hi, api.Host{}) {
			t.Fatal("host wasn't set")
		} else if hi.Settings.Release == "" {
			t.Fatal("release should be set")
		}
	}
	hostInfos, err := cluster.Bus.Hosts(context.Background(), api.HostOptions{
		FilterMode:    api.HostFilterModeAll,
		UsabilityMode: api.UsabilityFilterModeAll,
	})
	tt.OK(err)

	allHosts := make(map[types.PublicKey]struct{})
	for _, hi := range hostInfos {
		if checks := hi.Checks[testApCfg().ID]; checks == (api.HostCheck{}) {
			t.Fatal("host check not found")
		} else if checks.ScoreBreakdown.Score() == 0 {
			js, _ := json.MarshalIndent(checks.ScoreBreakdown, "", "  ")
			t.Fatalf("score shouldn't be 0 because that means one of the fields was 0: %s", string(js))
		} else if !checks.UsabilityBreakdown.IsUsable() {
			t.Fatal("host should be usable")
		} else if len(checks.UsabilityBreakdown.UnusableReasons()) != 0 {
			t.Fatal("usable hosts don't have any reasons set")
		} else if reflect.DeepEqual(hi, api.Host{}) {
			t.Fatal("host wasn't set")
		}
		allHosts[hi.PublicKey] = struct{}{}
	}

	hostInfosUnusable, err := cluster.Bus.Hosts(context.Background(), api.HostOptions{
		AutopilotID:   testApCfg().ID,
		FilterMode:    api.UsabilityFilterModeAll,
		UsabilityMode: api.UsabilityFilterModeUnusable,
	})
	tt.OK(err)
	if len(hostInfosUnusable) != 0 {
		t.Fatal("there should be no unusable hosts", len(hostInfosUnusable))
	}

	hostInfosUsable, err := cluster.Bus.Hosts(context.Background(), api.HostOptions{
		AutopilotID:   testApCfg().ID,
		FilterMode:    api.UsabilityFilterModeAll,
		UsabilityMode: api.UsabilityFilterModeUsable,
	})
	tt.OK(err)
	for _, hI := range hostInfosUsable {
		delete(allHosts, hI.PublicKey)
	}
	if len(hostInfosUsable) != len(hostInfos) || len(allHosts) != 0 {
		t.Fatalf("result for 'usable' should match the result for 'all', \n\nall: %+v \n\nusable: %+v", hostInfos, hostInfosUsable)
	}

	// Fetch the autopilot state
	state, err := cluster.Autopilot.State()
	tt.OK(err)
	if state.ID != api.DefaultAutopilotID {
		t.Fatal("autopilot should have default id", state.ID)
	} else if time.Time(state.StartTime).IsZero() {
		t.Fatal("autopilot should have start time")
	} else if time.Time(state.MigratingLastStart).IsZero() {
		t.Fatal("autopilot should have completed a migration")
	} else if time.Time(state.ScanningLastStart).IsZero() {
		t.Fatal("autopilot should have completed a scan")
	} else if state.UptimeMS == 0 {
		t.Fatal("uptime should be set")
	} else if !state.Configured {
		t.Fatal("autopilot should be configured")
	}

	// Fetch host
	if _, err := cluster.Bus.Host(context.Background(), cluster.hosts[0].PublicKey()); err != nil {
		t.Fatal("unexpected error", err)
	} else if _, err := cluster.Bus.Host(context.Background(), types.PublicKey{1}); !utils.IsErr(err, api.ErrHostNotFound) {
		t.Fatal("unexpected error", err)
	}
}

// TestObjectsBucket is a test that verifies whether we properly escape bucket
// names.
func TestObjectsBucket(t *testing.T) {
	if testing.Short() {
		t.SkipNow()
	}

	// create a test cluster
	cluster := newTestCluster(t, testClusterOptions{
		hosts: test.RedundancySettings.TotalShards,
	})
	defer cluster.Shutdown()

	b := cluster.Bus
	w := cluster.Worker
	tt := cluster.tt

	// create a test bucket
	bucket := "hello world"
	tt.OK(b.CreateBucket(context.Background(), bucket, api.CreateBucketOptions{}))

	// upload an object to this bucket
	tt.OKAll(w.UploadObject(context.Background(), bytes.NewReader(nil), bucket, t.Name(), api.UploadObjectOptions{}))

	// assert we can fetch the object
	tt.OKAll(b.Object(context.Background(), bucket, t.Name(), api.GetObjectOptions{}))
	tt.OKAll(w.HeadObject(context.Background(), bucket, t.Name(), api.HeadObjectOptions{}))

	// assert delete object takes into account the bucket
	err := w.DeleteObject(context.Background(), bucket+"notthesame", t.Name())
	if !utils.IsErr(err, api.ErrObjectNotFound) {
		t.Fatal("expected object not found error", err)
	}
	tt.OK(w.DeleteObject(context.Background(), bucket, t.Name()))
}

// TestObjectsWithDelimiterSlash is an integration test that verifies
// objects are uploaded, download and deleted from and to the paths we
// would expect. It is similar to the TestObjectEntries unit test, but uses
// the worker and bus client to verify paths are passed correctly.
func TestObjectsWithDelimiterSlash(t *testing.T) {
	if testing.Short() {
		t.SkipNow()
	}

	// assertMetadata asserts ModTime, ETag and MimeType are set and then clears
	// them afterwards so we can compare without having to specify the metadata
	start := time.Now()
	assertMetadata := func(entries []api.ObjectMetadata) {
		for i := range entries {
			// assert bucket
			if entries[i].Bucket != testBucket {
				t.Fatal("unexpected bucket", entries[i].Bucket)
			}
			entries[i].Bucket = ""

			// assert mod time
			if !strings.HasSuffix(entries[i].Key, "/") && !entries[i].ModTime.Std().After(start.UTC()) {
				t.Fatal("mod time should be set")
			}
			entries[i].ModTime = api.TimeRFC3339{}

			// assert mime type
			isDir := strings.HasSuffix(entries[i].Key, "/") && entries[i].Key != "//double/" // double is a file
			if (isDir && entries[i].MimeType != "") || (!isDir && entries[i].MimeType == "") {
				t.Fatal("unexpected mime type", entries[i].MimeType)
			}
			entries[i].MimeType = ""

			// assert etag
			if isDir != (entries[i].ETag == "") {
				t.Fatal("etag should be set for files and empty for dirs")
			}
			entries[i].ETag = ""
		}
	}

	// create a test cluster
	cluster := newTestCluster(t, testClusterOptions{
		hosts: test.RedundancySettings.TotalShards,
	})
	defer cluster.Shutdown()

	b := cluster.Bus
	w := cluster.Worker
	tt := cluster.tt

	// upload the following paths
	uploads := []struct {
		key  string
		size int
	}{
		{"/foo/bar", 1},
		{"/foo/bat", 2},
		{"/foo/baz/quux", 3},
		{"/foo/baz/quuz", 4},
		{"/gab/guub", 5},
		{"/fileś/śpecial", 6}, // utf8
		{"//double/", 7},
		{"///triple", 8},
		{"/FOO/bar", 9}, // test case sensitivity
	}

	for _, upload := range uploads {
		if upload.size == 0 {
			tt.OKAll(w.UploadObject(context.Background(), bytes.NewReader(nil), testBucket, upload.key, api.UploadObjectOptions{}))
		} else {
			data := make([]byte, upload.size)
			frand.Read(data)
			tt.OKAll(w.UploadObject(context.Background(), bytes.NewReader(data), testBucket, upload.key, api.UploadObjectOptions{}))
		}
	}

	tests := []struct {
		path    string
		prefix  string
		sortBy  string
		sortDir string
		want    []api.ObjectMetadata
	}{
		{"/", "", "", "", []api.ObjectMetadata{{Key: "//", Size: 15, Health: 1}, {Key: "/FOO/", Size: 9, Health: 1}, {Key: "/fileś/", Size: 6, Health: 1}, {Key: "/foo/", Size: 10, Health: 1}, {Key: "/gab/", Size: 5, Health: 1}}},
		{"//", "", "", "", []api.ObjectMetadata{{Key: "///", Size: 8, Health: 1}, {Key: "//double/", Size: 7, Health: 1}}},
		{"///", "", "", "", []api.ObjectMetadata{{Key: "///triple", Size: 8, Health: 1}}},
		{"/foo/", "", "", "", []api.ObjectMetadata{{Key: "/foo/bar", Size: 1, Health: 1}, {Key: "/foo/bat", Size: 2, Health: 1}, {Key: "/foo/baz/", Size: 7, Health: 1}}},
		{"/FOO/", "", "", "", []api.ObjectMetadata{{Key: "/FOO/bar", Size: 9, Health: 1}}},
		{"/foo/baz/", "", "", "", []api.ObjectMetadata{{Key: "/foo/baz/quux", Size: 3, Health: 1}, {Key: "/foo/baz/quuz", Size: 4, Health: 1}}},
		{"/gab/", "", "", "", []api.ObjectMetadata{{Key: "/gab/guub", Size: 5, Health: 1}}},
		{"/fileś/", "", "", "", []api.ObjectMetadata{{Key: "/fileś/śpecial", Size: 6, Health: 1}}},

		{"/", "f", "", "", []api.ObjectMetadata{{Key: "/fileś/", Size: 6, Health: 1}, {Key: "/foo/", Size: 10, Health: 1}}},
		{"/foo/", "fo", "", "", []api.ObjectMetadata{}},
		{"/foo/baz/", "quux", "", "", []api.ObjectMetadata{{Key: "/foo/baz/quux", Size: 3, Health: 1}}},
		{"/gab/", "/guub", "", "", []api.ObjectMetadata{}},

		{"/", "", "name", "ASC", []api.ObjectMetadata{{Key: "//", Size: 15, Health: 1}, {Key: "/FOO/", Size: 9, Health: 1}, {Key: "/fileś/", Size: 6, Health: 1}, {Key: "/foo/", Size: 10, Health: 1}, {Key: "/gab/", Size: 5, Health: 1}}},
		{"/", "", "name", "DESC", []api.ObjectMetadata{{Key: "/gab/", Size: 5, Health: 1}, {Key: "/foo/", Size: 10, Health: 1}, {Key: "/fileś/", Size: 6, Health: 1}, {Key: "/FOO/", Size: 9, Health: 1}, {Key: "//", Size: 15, Health: 1}}},

		{"/", "", "health", "ASC", []api.ObjectMetadata{{Key: "//", Size: 15, Health: 1}, {Key: "/FOO/", Size: 9, Health: 1}, {Key: "/fileś/", Size: 6, Health: 1}, {Key: "/foo/", Size: 10, Health: 1}, {Key: "/gab/", Size: 5, Health: 1}}},
		{"/", "", "health", "DESC", []api.ObjectMetadata{{Key: "//", Size: 15, Health: 1}, {Key: "/FOO/", Size: 9, Health: 1}, {Key: "/fileś/", Size: 6, Health: 1}, {Key: "/foo/", Size: 10, Health: 1}, {Key: "/gab/", Size: 5, Health: 1}}},

		{"/", "", "size", "ASC", []api.ObjectMetadata{{Key: "/gab/", Size: 5, Health: 1}, {Key: "/fileś/", Size: 6, Health: 1}, {Key: "/FOO/", Size: 9, Health: 1}, {Key: "/foo/", Size: 10, Health: 1}, {Key: "//", Size: 15, Health: 1}}},
		{"/", "", "size", "DESC", []api.ObjectMetadata{{Key: "//", Size: 15, Health: 1}, {Key: "/foo/", Size: 10, Health: 1}, {Key: "/FOO/", Size: 9, Health: 1}, {Key: "/fileś/", Size: 6, Health: 1}, {Key: "/gab/", Size: 5, Health: 1}}},
	}
	for _, test := range tests {
		// use the bus client
		res, err := b.Objects(context.Background(), test.path+test.prefix, api.ListObjectOptions{
			Bucket:    testBucket,
			Delimiter: "/",
			SortBy:    test.sortBy,
			SortDir:   test.sortDir,
		})
		if err != nil {
			t.Fatal(err, test.path)
		}
		assertMetadata(res.Objects)

		if !(len(res.Objects) == 0 && len(test.want) == 0) && !reflect.DeepEqual(res.Objects, test.want) {
			t.Fatalf("\nlist: %v\nprefix: %v\nsortBy: %v\nsortDir: %v\ngot: %v\nwant: %v", test.path, test.prefix, test.sortBy, test.sortDir, res.Objects, test.want)
		}
		var marker string
		for offset := 0; offset < len(test.want); offset++ {
			res, err := b.Objects(context.Background(), test.path+test.prefix, api.ListObjectOptions{
				Bucket:    testBucket,
				Delimiter: "/",
				SortBy:    test.sortBy,
				SortDir:   test.sortDir,
				Marker:    marker,
				Limit:     1,
			})
			marker = res.NextMarker
			if err != nil {
				t.Fatal(err)
			}
			assertMetadata(res.Objects)

			if len(res.Objects) != 1 || res.Objects[0] != test.want[offset] {
				t.Fatalf("\nlist: %v\nprefix: %v\nsortBy: %v\nsortDir: %v\ngot: %v\nwant: %v", test.path, test.prefix, test.sortBy, test.sortDir, res.Objects, test.want[offset])
			}
			moreRemaining := len(test.want)-offset-1 > 0
			if res.HasMore != moreRemaining {
				t.Fatalf("invalid value for hasMore (%t) at offset (%d) test (%+v)", res.HasMore, offset, test)
			}

			// make sure we stay within bounds
			if offset+1 >= len(test.want) {
				continue
			}

			res, err = b.Objects(context.Background(), test.path+test.prefix, api.ListObjectOptions{
				Bucket:    testBucket,
				Delimiter: "/",
				SortBy:    test.sortBy,
				SortDir:   test.sortDir,
				Marker:    test.want[offset].Key,
				Limit:     1,
			})
			if err != nil {
				t.Fatalf("\nlist: %v\nprefix: %v\nsortBy: %v\nsortDir: %vmarker: %v\n\nerr: %v", test.path, test.prefix, test.sortBy, test.sortDir, test.want[offset].Key, err)
			}
			assertMetadata(res.Objects)

			if len(res.Objects) != 1 || res.Objects[0] != test.want[offset+1] {
				t.Errorf("\nlist: %v\nprefix: %v\nmarker: %v\ngot: %v\nwant: %v", test.path, test.prefix, test.want[offset].Key, res.Objects, test.want[offset+1])
			}

			moreRemaining = len(test.want)-offset-2 > 0
			if res.HasMore != moreRemaining {
				t.Errorf("invalid value for hasMore (%t) at marker (%s) test (%+v)", res.HasMore, test.want[offset].Key, test)
			}
		}
	}

	// delete all uploads
	for _, upload := range uploads {
		tt.OK(w.DeleteObject(context.Background(), testBucket, upload.key))
	}

	// assert root dir is empty
	if resp, err := b.Objects(context.Background(), "/", api.ListObjectOptions{Bucket: testBucket}); err != nil {
		t.Fatal(err)
	} else if len(resp.Objects) != 0 {
		t.Fatal("there should be no entries left", resp.Objects)
	}
}

// TestObjectsRename tests renaming objects and downloading them afterwards.
func TestObjectsRename(t *testing.T) {
	if testing.Short() {
		t.SkipNow()
	}

	// create a test cluster
	cluster := newTestCluster(t, testClusterOptions{
		hosts: test.RedundancySettings.TotalShards,
	})
	defer cluster.Shutdown()

	b := cluster.Bus
	w := cluster.Worker
	tt := cluster.tt

	// upload the following paths
	uploads := []string{
		"/foo/bar",
		"/foo/bat",
		"/foo/baz",
		"/foo/baz/quuz",
		"/bar2",
	}
	for _, path := range uploads {
		tt.OKAll(w.UploadObject(context.Background(), bytes.NewReader(nil), testBucket, path, api.UploadObjectOptions{}))
	}

	// rename
	if err := b.RenameObjects(context.Background(), testBucket, "/foo/", "/", false); err != nil {
		t.Fatal(err)
	}
	if err := b.RenameObject(context.Background(), testBucket, "/baz/quuz", "/quuz", false); err != nil {
		t.Fatal(err)
	}
	if err := b.RenameObject(context.Background(), testBucket, "/bar2", "/bar", false); err == nil || !strings.Contains(err.Error(), api.ErrObjectExists.Error()) {
		t.Fatal(err)
	} else if err := b.RenameObject(context.Background(), testBucket, "/bar2", "/bar", true); err != nil {
		t.Fatal(err)
	}

	// try to download the files
	for _, path := range []string{
		"/bar",
		"/bat",
		"/baz",
		"/quuz",
	} {
		buf := bytes.NewBuffer(nil)
		if err := w.DownloadObject(context.Background(), buf, testBucket, path, api.DownloadObjectOptions{}); err != nil {
			t.Fatal(err)
		}
	}
}

// TestUploadDownloadEmpty is an integration test that verifies empty objects
// can be uploaded and download correctly.
func TestUploadDownloadEmpty(t *testing.T) {
	if testing.Short() {
		t.SkipNow()
	}

	// create a test cluster
	cluster := newTestCluster(t, testClusterOptions{
		hosts: test.RedundancySettings.TotalShards,
	})
	defer cluster.Shutdown()

	w := cluster.Worker
	tt := cluster.tt

	// upload an empty file
	tt.OKAll(w.UploadObject(context.Background(), bytes.NewReader(nil), testBucket, "empty", api.UploadObjectOptions{}))

	// download the empty file
	var buffer bytes.Buffer
	tt.OK(w.DownloadObject(context.Background(), &buffer, testBucket, "empty", api.DownloadObjectOptions{}))

	// assert it's empty
	if len(buffer.Bytes()) != 0 {
		t.Fatal("unexpected")
	}
}

// TestUploadDownloadBasic is an integration test that verifies objects can be
// uploaded and download correctly.
func TestUploadDownloadBasic(t *testing.T) {
	if testing.Short() {
		t.SkipNow()
	}

	// sanity check the default settings
	if test.AutopilotConfig.Contracts.Amount < uint64(test.RedundancySettings.MinShards) {
		t.Fatal("too few hosts to support the redundancy settings")
	}

	// create a test cluster
	cluster := newTestCluster(t, testClusterOptions{
		hosts: test.RedundancySettings.TotalShards,
	})
	defer cluster.Shutdown()

	w := cluster.Worker
	tt := cluster.tt

	// prepare a file
	data := make([]byte, 128)
	tt.OKAll(frand.Read(data))

	// upload the data
	path := fmt.Sprintf("data_%v", len(data))
	tt.OKAll(w.UploadObject(context.Background(), bytes.NewReader(data), testBucket, path, api.UploadObjectOptions{}))

	// fetch object and check its slabs
	resp, err := cluster.Bus.Object(context.Background(), testBucket, path, api.GetObjectOptions{})
	tt.OK(err)
	for _, slab := range resp.Object.Slabs {
		hosts := make(map[types.PublicKey]struct{})
		roots := make(map[types.Hash256]struct{})
		if len(slab.Shards) != test.RedundancySettings.TotalShards {
			t.Fatal("wrong amount of shards", len(slab.Shards), test.RedundancySettings.TotalShards)
		}
		for _, shard := range slab.Shards {
			if shard.LatestHost == (types.PublicKey{}) {
				t.Fatal("latest host should be set")
			} else if len(shard.Contracts) != 1 {
				t.Fatal("each shard should have a host")
			} else if _, found := roots[shard.Root]; found {
				t.Fatal("each root should only exist once per slab")
			}
			for hpk, contracts := range shard.Contracts {
				if len(contracts) != 1 {
					t.Fatal("each host should have one contract")
				} else if _, found := hosts[hpk]; found {
					t.Fatal("each host should only be used once per slab")
				}
				hosts[hpk] = struct{}{}
			}
			roots[shard.Root] = struct{}{}
		}
	}

	// download data
	var buffer bytes.Buffer
	tt.OK(w.DownloadObject(context.Background(), &buffer, testBucket, path, api.DownloadObjectOptions{}))

	// assert it matches
	if !bytes.Equal(data, buffer.Bytes()) {
		t.Fatal("unexpected", len(data), buffer.Len())
	}

	// download again, 32 bytes at a time
	for i := int64(0); i < 4; i++ {
		offset := i * 32
		var buffer bytes.Buffer
		tt.OK(w.DownloadObject(context.Background(), &buffer, testBucket, path, api.DownloadObjectOptions{Range: &api.DownloadRange{Offset: offset, Length: 32}}))
		if !bytes.Equal(data[offset:offset+32], buffer.Bytes()) {
			fmt.Println(data[offset : offset+32])
			fmt.Println(buffer.Bytes())
			t.Fatalf("mismatch for offset %v", offset)
		}
	}

	// check that stored data on hosts was updated
	tt.Retry(100, 100*time.Millisecond, func() error {
		hosts, err := cluster.Bus.Hosts(context.Background(), api.HostOptions{})
		tt.OK(err)
		for _, host := range hosts {
			if host.StoredData != rhpv2.SectorSize {
				return fmt.Errorf("stored data should be %v, got %v", rhpv2.SectorSize, host.StoredData)
			}
		}
		return nil
	})
}

// TestUploadDownloadExtended is an integration test that verifies objects can
// be uploaded and download correctly.
func TestUploadDownloadExtended(t *testing.T) {
	if testing.Short() {
		t.SkipNow()
	}

	// sanity check the default settings
	if test.AutopilotConfig.Contracts.Amount < uint64(test.RedundancySettings.MinShards) {
		t.Fatal("too few hosts to support the redundancy settings")
	}

	// create a test cluster
	cluster := newTestCluster(t, testClusterOptions{
		hosts: test.RedundancySettings.TotalShards,
	})
	defer cluster.Shutdown()

	b := cluster.Bus
	w := cluster.Worker
	tt := cluster.tt

	// upload two files under /foo
	file1 := make([]byte, rhpv2.SectorSize/12)
	file2 := make([]byte, rhpv2.SectorSize/12)
	frand.Read(file1)
	frand.Read(file2)
	tt.OKAll(w.UploadObject(context.Background(), bytes.NewReader(file1), testBucket, "fileś/file1", api.UploadObjectOptions{}))
	tt.OKAll(w.UploadObject(context.Background(), bytes.NewReader(file2), testBucket, "fileś/file2", api.UploadObjectOptions{}))

	// fetch all entries from the worker
	resp, err := cluster.Bus.Objects(context.Background(), "fileś/", api.ListObjectOptions{
		Bucket:    testBucket,
		Delimiter: "/",
	})
	tt.OK(err)

	if len(resp.Objects) != 2 {
		t.Fatal("expected two entries to be returned", len(resp.Objects))
	}
	for _, entry := range resp.Objects {
		if entry.MimeType != "application/octet-stream" {
			t.Fatal("wrong mime type", entry.MimeType)
		}
	}

	// fetch entries in /fileś starting with "file"
	res, err := cluster.Bus.Objects(context.Background(), "fileś/file", api.ListObjectOptions{
		Bucket:    testBucket,
		Delimiter: "/",
	})
	tt.OK(err)
	if len(res.Objects) != 2 {
		t.Fatal("expected two entry to be returned", len(res.Objects))
	}

	// fetch entries in /fileś starting with "foo"
	res, err = cluster.Bus.Objects(context.Background(), "fileś/foo", api.ListObjectOptions{
		Bucket:    testBucket,
		Delimiter: "/",
	})
	tt.OK(err)
	if len(res.Objects) != 0 {
		t.Fatal("expected no entries to be returned", len(res.Objects))
	}

	// prepare two files, a small one and a large one
	small := make([]byte, rhpv2.SectorSize/12)
	large := make([]byte, rhpv2.SectorSize*3)

	// upload the data
	for _, data := range [][]byte{small, large} {
		tt.OKAll(frand.Read(data))
		path := fmt.Sprintf("data_%v", len(data))
		tt.OKAll(w.UploadObject(context.Background(), bytes.NewReader(data), testBucket, path, api.UploadObjectOptions{}))
	}

	// check objects stats.
	tt.Retry(100, 100*time.Millisecond, func() error {
		for _, opts := range []api.ObjectsStatsOpts{
			{},                   // any bucket
			{Bucket: testBucket}, // specific bucket
		} {
			info, err := cluster.Bus.ObjectsStats(context.Background(), opts)
			tt.OK(err)
			objectsSize := uint64(len(file1) + len(file2) + len(small) + len(large))
			if info.TotalObjectsSize != objectsSize {
				return fmt.Errorf("wrong size %v %v", info.TotalObjectsSize, objectsSize)
			}
			sectorsSize := 15 * rhpv2.SectorSize
			if info.TotalSectorsSize != uint64(sectorsSize) {
				return fmt.Errorf("wrong size %v %v", info.TotalSectorsSize, sectorsSize)
			}
			if info.TotalUploadedSize != uint64(sectorsSize) {
				return fmt.Errorf("wrong size %v %v", info.TotalUploadedSize, sectorsSize)
			}
			if info.NumObjects != 4 {
				return fmt.Errorf("wrong number of objects %v %v", info.NumObjects, 4)
			}
			if info.MinHealth != 1 {
				return fmt.Errorf("expected minHealth of 1, got %v", info.MinHealth)
			}
		}
		return nil
	})

	// download the data
	for _, data := range [][]byte{small, large} {
		name := fmt.Sprintf("data_%v", len(data))
		var buffer bytes.Buffer
		tt.OK(w.DownloadObject(context.Background(), &buffer, testBucket, name, api.DownloadObjectOptions{}))

		// assert it matches
		if !bytes.Equal(data, buffer.Bytes()) {
			t.Fatal("unexpected")
		}
	}

	// update the bus setting and specify a non-existing contract set
	cfg, _ := cluster.AutopilotConfig(context.Background())
	cfg.Contracts.Set = t.Name()
	cluster.UpdateAutopilotConfig(context.Background(), cfg)
	tt.OK(b.UpdateContractSet(context.Background(), t.Name(), nil, nil))

	// assert there are no contracts in the set
	csc, err := b.Contracts(context.Background(), api.ContractsOpts{ContractSet: t.Name()})
	tt.OK(err)
	if len(csc) != 0 {
		t.Fatalf("expected no contracts, got %v", len(csc))
	}

	// download the data again
	for _, data := range [][]byte{small, large} {
		path := fmt.Sprintf("data_%v", len(data))

		var buffer bytes.Buffer
		tt.OK(w.DownloadObject(context.Background(), &buffer, testBucket, path, api.DownloadObjectOptions{}))

		// assert it matches
		if !bytes.Equal(data, buffer.Bytes()) {
			t.Fatal("unexpected")
		}

		// delete the object
		tt.OK(w.DeleteObject(context.Background(), testBucket, path))
	}
}

// TestUploadDownloadSpending is an integration test that verifies the upload
// and download spending metrics are tracked properly.
func TestUploadDownloadSpending(t *testing.T) {
	// sanity check the default settings
	if test.AutopilotConfig.Contracts.Amount < uint64(test.RedundancySettings.MinShards) {
		t.Fatal("too few hosts to support the redundancy settings")
	}

	// create a test cluster
	cluster := newTestCluster(t, testClusterOptions{
		hosts:  test.RedundancySettings.TotalShards,
		logger: zap.NewNop(),
	})
	defer cluster.Shutdown()

	w := cluster.Worker
	rs := test.RedundancySettings
	tt := cluster.tt

	// check that the funding was recorded
	tt.Retry(100, testBusFlushInterval, func() error {
		cms, err := cluster.Bus.Contracts(context.Background(), api.ContractsOpts{})
		tt.OK(err)
		if len(cms) != test.RedundancySettings.TotalShards {
			t.Fatalf("unexpected number of contracts %v", len(cms))
		}

		nFunded := 0
		for _, c := range cms {
			if !c.Spending.Uploads.IsZero() {
				t.Fatal("upload spending should be zero")
			}
			if !c.Spending.FundAccount.IsZero() {
				nFunded++
				if c.RevisionNumber == 0 {
					t.Fatal("contract was used for funding but revision wasn't incremented")
				}
			}
		}
		if nFunded < rs.TotalShards {
			return fmt.Errorf("not enough contracts have fund account spending, %v<%v", nFunded, rs.TotalShards)
		}
		return nil
	})

	// prepare two files, a small one and a large one
	small := make([]byte, rhpv2.SectorSize/12)
	large := make([]byte, rhpv2.SectorSize*3)
	files := [][]byte{small, large}

	uploadDownload := func() {
		t.Helper()
		for _, data := range files {
			// prepare some data - make sure it's more than one sector
			tt.OKAll(frand.Read(data))

			// upload the data
			path := fmt.Sprintf("data_%v", len(data))
			tt.OKAll(w.UploadObject(context.Background(), bytes.NewReader(data), testBucket, path, api.UploadObjectOptions{}))

			// Should be registered in bus.
			_, err := cluster.Bus.Object(context.Background(), testBucket, path, api.GetObjectOptions{})
			tt.OK(err)

			// download the data
			var buffer bytes.Buffer
			tt.OK(w.DownloadObject(context.Background(), &buffer, testBucket, path, api.DownloadObjectOptions{}))

			// assert it matches
			if !bytes.Equal(data, buffer.Bytes()) {
				t.Fatal("unexpected")
			}
		}
	}

	// run uploads once
	uploadDownload()

	// Fuzzy search for uploaded data in various ways.
	resp, err := cluster.Bus.Objects(context.Background(), "", api.ListObjectOptions{Bucket: testBucket})
	tt.OK(err)
	if len(resp.Objects) != 2 {
		t.Fatalf("should have 2 objects but got %v", len(resp.Objects))
	}
	resp, err = cluster.Bus.Objects(context.Background(), "", api.ListObjectOptions{Bucket: testBucket, Substring: "ata"})
	tt.OK(err)
	if len(resp.Objects) != 2 {
		t.Fatalf("should have 2 objects but got %v", len(resp.Objects))
	}
	resp, err = cluster.Bus.Objects(context.Background(), "", api.ListObjectOptions{Bucket: testBucket, Substring: "1258"})
	tt.OK(err)
	if len(resp.Objects) != 1 {
		t.Fatalf("should have 1 objects but got %v", len(resp.Objects))
	}

	// renew contracts.
	cluster.MineToRenewWindow()

	// wait for the contract to be renewed
	tt.Retry(10, time.Second, func() error {
		// mine a block
		cluster.MineBlocks(1)

		// fetch contracts
		cms, err := cluster.Bus.Contracts(context.Background(), api.ContractsOpts{})
		tt.OK(err)
		if len(cms) == 0 {
			t.Fatal("no contracts found")
		}

		// fetch contract set contracts
		contracts, err := cluster.Bus.Contracts(context.Background(), api.ContractsOpts{ContractSet: test.AutopilotConfig.Contracts.Set})
		tt.OK(err)
		currentSet := make(map[types.FileContractID]struct{})
		for _, c := range contracts {
			currentSet[c.ID] = struct{}{}
		}

		// assert all contracts are renewed and in the set
		for _, cm := range cms {
			if cm.RenewedFrom == (types.FileContractID{}) {
				return errors.New("found contract that wasn't renewed")
			}
			if _, inset := currentSet[cm.ID]; !inset {
				return errors.New("found renewed contract that wasn't part of the set")
			}
		}
		return nil
	})

	// run uploads again
	uploadDownload()

	// check that the spending was recorded
	tt.Retry(100, testBusFlushInterval, func() error {
		cms, err := cluster.Bus.Contracts(context.Background(), api.ContractsOpts{})
		if err != nil {
			t.Fatal(err)
		}
		if len(cms) == 0 {
			t.Fatal("no contracts found")
		}

		for _, c := range cms {
			if c.Spending.Uploads.IsZero() {
				t.Fatal("upload spending shouldn't be zero")
			}
			if c.RevisionNumber == 0 {
				t.Fatalf("revision number for contract wasn't recorded: %v", c.RevisionNumber)
			}
			if c.Size == 0 {
				t.Fatalf("size for contract wasn't recorded: %v", c.Size)
			}
		}
		return nil
	})
	tt.OK(err)
}

func TestContractApplyChainUpdates(t *testing.T) {
	if testing.Short() {
		t.SkipNow()
	}

	// create a test cluster without autopilot
	cluster := newTestCluster(t, testClusterOptions{skipRunningAutopilot: true})
	defer cluster.Shutdown()

	// convenience variables
	b := cluster.Bus
	tt := cluster.tt

	// add a host
	hosts := cluster.AddHosts(1)
	h, err := b.Host(context.Background(), hosts[0].PublicKey())
	tt.OK(err)

	// manually form a contract with the host
	cs, _ := b.ConsensusState(context.Background())
	wallet, _ := b.Wallet(context.Background())
	endHeight := cs.BlockHeight + test.AutopilotConfig.Contracts.Period + test.AutopilotConfig.Contracts.RenewWindow
	contract, err := b.FormContract(context.Background(), wallet.Address, types.Siacoins(1), h.PublicKey, h.NetAddress, types.Siacoins(1), endHeight)
	tt.OK(err)

	// assert revision height is 0
	if contract.RevisionHeight != 0 {
		t.Fatalf("expected revision height to be 0, got %v", contract.RevisionHeight)
	}

	// broadcast the revision for each contract
	tt.OKAll(b.BroadcastContract(context.Background(), contract.ID))
	cluster.MineBlocks(1)

	// check the revision height was updated.
	tt.Retry(100, 100*time.Millisecond, func() error {
		c, err := cluster.Bus.Contract(context.Background(), contract.ID)
		tt.OK(err)
		if c.RevisionHeight == 0 {
			return fmt.Errorf("contract %v should have been revised", c.ID)
		}
		return nil
	})
}

// TestEphemeralAccounts tests the use of ephemeral accounts.
func TestEphemeralAccounts(t *testing.T) {
	if testing.Short() {
		t.SkipNow()
	}

	// create cluster
	cluster := newTestCluster(t, testClusterOptions{
		hosts: 1,
	})
	defer cluster.Shutdown()

	// convenience variables
	tt := cluster.tt

	// assert account state
	acc := cluster.Accounts()[0]
	host := cluster.hosts[0]
	if acc.Balance.Cmp(types.Siacoins(1).Big()) < 0 {
		t.Fatalf("wrong balance %v", acc.Balance)
	} else if acc.ID == (rhpv3.Account{}) {
		t.Fatal("account id not set")
	} else if acc.HostKey != types.PublicKey(host.PublicKey()) {
		t.Fatal("wrong host")
	} else if !acc.CleanShutdown {
		t.Fatal("account should indicate a clean shutdown")
	} else if acc.Owner != testWorkerCfg().ID {
		t.Fatalf("wrong owner %v", acc.Owner)
	}

	// Check that the spending was recorded for the contract. The recorded
	// spending should be > the fundAmt since it consists of the fundAmt plus
	// fee.
	contracts, err := cluster.Bus.Contracts(context.Background(), api.ContractsOpts{})
	tt.OK(err)
	if len(contracts) != 1 {
		t.Fatalf("expected 1 contract, got %v", len(contracts))
	}
	tt.Retry(10, testBusFlushInterval, func() error {
		cm, err := cluster.Bus.Contract(context.Background(), contracts[0].ID)
		tt.OK(err)

		fundAmt := types.Siacoins(1)
		if cm.Spending.FundAccount.Cmp(fundAmt) <= 0 {
			return fmt.Errorf("invalid spending reported: %v > %v", fundAmt.String(), cm.Spending.FundAccount.String())
		}
		return nil
	})

	// manuall save accounts in bus for 'owner' and mark it clean
	acc.Owner = "owner"
	tt.OK(cluster.Bus.UpdateAccounts(context.Background(), []api.Account{acc}))

	// fetch again
	busAccounts, err := cluster.Bus.Accounts(context.Background(), "owner")
	tt.OK(err)
	if len(busAccounts) != 1 || busAccounts[0].ID != acc.ID || busAccounts[0].CleanShutdown != acc.CleanShutdown {
		t.Fatalf("expected 1 clean account, got %v", len(busAccounts))
	}

	// again but with invalid owner
	busAccounts, err = cluster.Bus.Accounts(context.Background(), "invalid")
	tt.OK(err)
	if len(busAccounts) != 0 {
		t.Fatalf("expected 0 accounts, got %v", len(busAccounts))
	}

	// mark accounts unclean
	uncleanAcc := acc
	uncleanAcc.CleanShutdown = false
	tt.OK(cluster.Bus.UpdateAccounts(context.Background(), []api.Account{uncleanAcc}))
	busAccounts, err = cluster.Bus.Accounts(context.Background(), "owner")
	tt.OK(err)
	if len(busAccounts) != 1 || busAccounts[0].ID != acc.ID || busAccounts[0].CleanShutdown {
		t.Fatalf("expected 1 unclean account, got %v, %v", len(busAccounts), busAccounts[0].CleanShutdown)
	}
}

// TestParallelUpload tests uploading multiple files in parallel.
func TestParallelUpload(t *testing.T) {
	if testing.Short() {
		t.SkipNow()
	}

	// create a test cluster
	cluster := newTestCluster(t, testClusterOptions{
		hosts: test.RedundancySettings.TotalShards,
	})
	defer cluster.Shutdown()

	w := cluster.Worker
	tt := cluster.tt

	upload := func() {
		t.Helper()
		// prepare some data - make sure it's more than one sector
		data := make([]byte, rhpv2.SectorSize)
		tt.OKAll(frand.Read(data))

		// upload the data
		path := fmt.Sprintf("/dir/data_%v", hex.EncodeToString(data[:16]))
		tt.OKAll(w.UploadObject(context.Background(), bytes.NewReader(data), testBucket, path, api.UploadObjectOptions{}))
	}

	// Upload in parallel
	var wg sync.WaitGroup
	for i := 0; i < 3; i++ {
		wg.Add(1)
		go func() {
			defer wg.Done()
			upload()
		}()
	}
	wg.Wait()

	// Check if objects exist.
	resp, err := cluster.Bus.Objects(context.Background(), "", api.ListObjectOptions{Bucket: testBucket, Substring: "/dir/", Limit: 100})
	tt.OK(err)
	if len(resp.Objects) != 3 {
		t.Fatal("wrong number of objects", len(resp.Objects))
	}

	// Upload one more object.
	tt.OKAll(w.UploadObject(context.Background(), bytes.NewReader([]byte("data")), testBucket, "/foo", api.UploadObjectOptions{}))

	resp, err = cluster.Bus.Objects(context.Background(), "", api.ListObjectOptions{Bucket: testBucket, Substring: "/", Limit: 100})
	tt.OK(err)
	if len(resp.Objects) != 4 {
		t.Fatal("wrong number of objects", len(resp.Objects))
	}

	// Delete all objects under /dir/.
	if err := cluster.Bus.RemoveObjects(context.Background(), testBucket, "/dir/"); err != nil {
		t.Fatal(err)
	}
	resp, err = cluster.Bus.Objects(context.Background(), "", api.ListObjectOptions{Bucket: testBucket, Substring: "/", Limit: 100})
	cluster.Bus.Objects(context.Background(), "", api.ListObjectOptions{Bucket: testBucket, Substring: "/", Limit: 100})
	tt.OK(err)
	if len(resp.Objects) != 1 {
		t.Fatal("objects weren't deleted")
	}

	// Delete all objects under /.
	if err := cluster.Bus.RemoveObjects(context.Background(), testBucket, "/"); err != nil {
		t.Fatal(err)
	}
	resp, err = cluster.Bus.Objects(context.Background(), "", api.ListObjectOptions{Bucket: testBucket, Substring: "/", Limit: 100})
	cluster.Bus.Objects(context.Background(), "", api.ListObjectOptions{Bucket: testBucket, Substring: "/", Limit: 100})
	tt.OK(err)
	if len(resp.Objects) != 0 {
		t.Fatal("objects weren't deleted")
	}
}

// TestParallelDownload tests downloading a file in parallel.
func TestParallelDownload(t *testing.T) {
	if testing.Short() {
		t.SkipNow()
	}

	// create a test cluster
	cluster := newTestCluster(t, testClusterOptions{
		hosts: test.RedundancySettings.TotalShards,
	})
	defer cluster.Shutdown()

	w := cluster.Worker
	tt := cluster.tt

	// upload the data
	data := frand.Bytes(rhpv2.SectorSize)
	tt.OKAll(w.UploadObject(context.Background(), bytes.NewReader(data), testBucket, "foo", api.UploadObjectOptions{}))

	download := func() error {
		t.Helper()
		buf := bytes.NewBuffer(nil)
		err := w.DownloadObject(context.Background(), buf, testBucket, "foo", api.DownloadObjectOptions{})
		if err != nil {
			return err
		}
		if !bytes.Equal(buf.Bytes(), data) {
			return errors.New("data mismatch")
		}
		return nil
	}

	// Download in parallel
	var wg sync.WaitGroup
	for i := 0; i < 10; i++ {
		wg.Add(1)
		go func() {
			defer wg.Done()
			if err := download(); err != nil {
				t.Error(err)
				return
			}
		}()
	}
	wg.Wait()
}

// TestEphemeralAccountSync verifies that setting the requiresSync flag makes
// the autopilot resync the balance between renter and host.
func TestEphemeralAccountSync(t *testing.T) {
	if testing.Short() {
		t.SkipNow()
	} else if mysqlCfg := config.MySQLConfigFromEnv(); mysqlCfg.URI != "" {
		t.Skip("skipping MySQL suite")
	}

	dir := t.TempDir()
	cluster := newTestCluster(t, testClusterOptions{
		dir:   dir,
		hosts: 1,
	})
	tt := cluster.tt
	hk := cluster.hosts[0].PublicKey()

	// Fetch the account balance before setting the balance
	accounts := cluster.Accounts()
	if len(accounts) != 1 {
		t.Fatal("account should exist")
	} else if accounts[0].Balance.Cmp(types.ZeroCurrency.Big()) == 0 {
		t.Fatal("account isn't funded")
	} else if accounts[0].RequiresSync {
		t.Fatalf("account shouldn't require a sync, got %v", accounts[0].RequiresSync)
	}
	acc := accounts[0]

	// stop autopilot and mine transactions, this prevents an NDF where we
	// double spend outputs after restarting the bus
	cluster.ShutdownAutopilot(context.Background())
	tt.OK(cluster.MineTransactions(context.Background()))

	// stop the cluster
	host := cluster.hosts[0]
	cluster.hosts = nil // exclude hosts from shutdown
	cluster.Shutdown()

	// remove the cluster's database
	tt.OK(os.Remove(filepath.Join(dir, "bus", "db", "db.sqlite")))

	// start the cluster again
	cluster = newTestCluster(t, testClusterOptions{
		dir:       cluster.dir,
		logger:    cluster.logger,
		walletKey: &cluster.wk,
	})
	cluster.hosts = append(cluster.hosts, host)
	defer cluster.Shutdown()

	// connect to the host again
	tt.OK(cluster.Bus.SyncerConnect(context.Background(), host.SyncerAddr()))
	cluster.sync()

	// ask for the account, this should trigger its creation
	tt.OKAll(cluster.Worker.Account(context.Background(), hk))

	// make sure we form a contract
	cluster.WaitForContracts()
	cluster.MineBlocks(1)

	accounts = cluster.Accounts()
	if len(accounts) != 1 || accounts[0].ID != acc.ID {
		t.Fatal("account should exist")
	} else if accounts[0].CleanShutdown || !accounts[0].RequiresSync {
		t.Fatal("account shouldn't be marked as clean shutdown or not require a sync, got", accounts[0].CleanShutdown, accounts[0].RequiresSync)
	}

	// assert account was funded
	tt.Retry(100, 100*time.Millisecond, func() error {
		accounts = cluster.Accounts()
		if len(accounts) != 1 || accounts[0].ID != acc.ID {
			return errors.New("account should exist")
		} else if accounts[0].Balance.Cmp(types.ZeroCurrency.Big()) == 0 {
			return errors.New("account isn't funded")
		} else if accounts[0].RequiresSync {
			return fmt.Errorf("account shouldn't require a sync, got %v", accounts[0].RequiresSync)
		}
		return nil
	})
}

// TestUploadDownloadSameHost uploads a file to the same host through different
// contracts and tries downloading the file again.
func TestUploadDownloadSameHost(t *testing.T) {
	if testing.Short() {
		t.SkipNow()
	}

	// create a test cluster
	cluster := newTestCluster(t, testClusterOptions{
		hosts: test.RedundancySettings.TotalShards,
	})
	defer cluster.Shutdown()
	tt := cluster.tt
	b := cluster.Bus
	w := cluster.Worker

	// shut down the autopilot to prevent it from doing contract maintenance if any kind
	cluster.ShutdownAutopilot(context.Background())

	// upload 3 objects so every host has 3 sectors
	var err error
	var res api.Object
	shards := make(map[types.PublicKey][]object.Sector)
	for i := 0; i < 3; i++ {
		// upload object
		tt.OKAll(w.UploadObject(context.Background(), bytes.NewReader(frand.Bytes(rhpv2.SectorSize)), testBucket, fmt.Sprintf("foo_%d", i), api.UploadObjectOptions{}))

		// download object from bus and keep track of its shards
		res, err = b.Object(context.Background(), testBucket, fmt.Sprintf("foo_%d", i), api.GetObjectOptions{})
		tt.OK(err)
		for _, shard := range res.Object.Slabs[0].Shards {
			shards[shard.LatestHost] = append(shards[shard.LatestHost], shard)
		}

		// delete the object
		tt.OK(b.DeleteObject(context.Background(), testBucket, fmt.Sprintf("foo_%d", i)))
	}

	// wait until the slabs and sectors were pruned before constructing the
	// frankenstein object since constructing the object would otherwise violate
	// the UNIQUE constraint for the slab_id and slab_index. That's because we
	// don't want to allow inserting 2 sectors referencing the same slab with
	// the same index within the slab which happens on an upsert
	time.Sleep(time.Second)

	// build a frankenstein object constructed with all sectors on the same host
	res.Object.Slabs[0].Shards = shards[res.Object.Slabs[0].Shards[0].LatestHost]
	tt.OK(b.AddObject(context.Background(), testBucket, "frankenstein", test.ContractSet, *res.Object, api.AddObjectOptions{}))

	// assert we can download this object
	tt.OK(w.DownloadObject(context.Background(), io.Discard, testBucket, "frankenstein", api.DownloadObjectOptions{}))
}

func TestContractArchival(t *testing.T) {
	if testing.Short() {
		t.SkipNow()
	}

	// create a test cluster
	cluster := newTestCluster(t, testClusterOptions{
		hosts: 1,
	})
	defer cluster.Shutdown()
	tt := cluster.tt

	// check that we have 1 contract
	contracts, err := cluster.Bus.Contracts(context.Background(), api.ContractsOpts{})
	tt.OK(err)
	if len(contracts) != 1 {
		t.Fatal("expected 1 contract", len(contracts))
	}

	// remove the host
	cluster.RemoveHost(cluster.hosts[0])

	// mine until the contract is archived
	endHeight := contracts[0].WindowEnd
	cs, err := cluster.Bus.ConsensusState(context.Background())
	tt.OK(err)
	cluster.MineBlocks(endHeight - cs.BlockHeight + 1)

	// check that we have 0 contracts
	tt.Retry(100, 100*time.Millisecond, func() error {
		contracts, err := cluster.Bus.Contracts(context.Background(), api.ContractsOpts{})
		if err != nil {
			return err
		}
		if len(contracts) != 0 {
			// trigger contract maintenance again, there's an NDF where we use
			// the keep leeway because we can't fetch the revision preventing
			// the contract from being archived
			_, err := cluster.Autopilot.Trigger(false)
			tt.OK(err)

			cs, _ := cluster.Bus.ConsensusState(context.Background())
			return fmt.Errorf("expected 0 contracts, got %v (bh: %v we: %v)", len(contracts), cs.BlockHeight, contracts[0].WindowEnd)
		}
		return nil
	})
}

func TestUnconfirmedContractArchival(t *testing.T) {
	if testing.Short() {
		t.SkipNow()
	}

	// create a test cluster
	cluster := newTestCluster(t, testClusterOptions{hosts: 1})
	defer cluster.Shutdown()
	tt := cluster.tt

	cs, err := cluster.Bus.ConsensusState(context.Background())
	tt.OK(err)

	// assert we have a contract
	contracts, err := cluster.Bus.Contracts(context.Background(), api.ContractsOpts{})
	tt.OK(err)
	if len(contracts) != 1 {
		t.Fatalf("expected 1 contract, got %v", len(contracts))
	}
	c := contracts[0]

	// manually insert a contract
	err = cluster.bs.PutContract(context.Background(), api.ContractMetadata{
		ID:                 types.FileContractID{1},
		HostKey:            c.HostKey,
		StartHeight:        cs.BlockHeight,
		State:              api.ContractStatePending,
		WindowStart:        math.MaxUint32,
		WindowEnd:          math.MaxUint32 + 10,
		ContractPrice:      types.NewCurrency64(1),
		InitialRenterFunds: types.NewCurrency64(2),
	})
	tt.OK(err)

	// should have 2 contracts now
	contracts, err = cluster.Bus.Contracts(context.Background(), api.ContractsOpts{})
	tt.OK(err)
	if len(contracts) != 2 {
		t.Fatalf("expected 2 contracts, got %v", len(contracts))
	}

	// mine enough blocks to ensure we're passed the confirmation deadline
	cluster.MineBlocks(contractor.ContractConfirmationDeadline + 1)

	tt.Retry(100, 100*time.Millisecond, func() error {
		contracts, err := cluster.Bus.Contracts(context.Background(), api.ContractsOpts{})
		tt.OK(err)
		if len(contracts) != 1 {
			return fmt.Errorf("expected 1 contract, got %v", len(contracts))
		}
		if contracts[0].ID != c.ID {
			t.Fatalf("expected contract %v, got %v", c.ID, contracts[0].ID)
		}
		return nil
	})
}

func TestWalletEvents(t *testing.T) {
	if testing.Short() {
		t.SkipNow()
	}

	cluster := newTestCluster(t, clusterOptsDefault)
	defer cluster.Shutdown()
	b := cluster.Bus
	tt := cluster.tt

	// Make sure we get transactions that are spread out over multiple seconds.
	time.Sleep(time.Second)
	cluster.MineBlocks(1)
	time.Sleep(time.Second)
	cluster.MineBlocks(1)

	// Get all events of the wallet.
	allTxns, err := b.WalletEvents(context.Background())
	tt.OK(err)
	if len(allTxns) < 5 {
		t.Fatalf("expected at least 5 events, got %v", len(allTxns))
	}
	if !sort.SliceIsSorted(allTxns, func(i, j int) bool {
		return allTxns[i].Timestamp.Unix() > allTxns[j].Timestamp.Unix()
	}) {
		t.Fatal("events are not sorted by timestamp")
	}

	// Get the events at an offset and compare.
	txns, err := b.WalletEvents(context.Background(), api.WalletTransactionsWithOffset(2))
	tt.OK(err)
	if !reflect.DeepEqual(txns, allTxns[2:]) {
		t.Fatal("events don't match", cmp.Diff(txns, allTxns[2:]))
	}

	// Limit the number of events to 5.
	txns, err = b.WalletEvents(context.Background(), api.WalletTransactionsWithLimit(5))
	tt.OK(err)
	if len(txns) != 5 {
		t.Fatalf("expected exactly 5 events, got %v", len(txns))
	}

	// Events should have 'Relevant' field set.
	resp, err := b.Wallet(context.Background())
	tt.OK(err)
	for _, txn := range txns {
		if len(txn.Relevant) != 1 || txn.Relevant[0] != resp.Address {
			t.Fatal("invalid 'Relevant' field in wallet event", txn.Relevant, resp.Address)
		}
	}
}

func TestUploadPacking(t *testing.T) {
	if testing.Short() {
		t.SkipNow()
	}

	// sanity check the default settings
	if test.AutopilotConfig.Contracts.Amount < uint64(test.RedundancySettings.MinShards) {
		t.Fatal("too few hosts to support the redundancy settings")
	}

	// create a test cluster
	cluster := newTestCluster(t, testClusterOptions{
		hosts:         test.RedundancySettings.TotalShards,
		uploadPacking: true,
	})
	defer cluster.Shutdown()

	b := cluster.Bus
	w := cluster.Worker
	rs := test.RedundancySettings
	tt := cluster.tt

	// prepare 3 files which are all smaller than a slab but together make up
	// for 2 full slabs.
	slabSize := rhpv2.SectorSize * rs.MinShards
	totalDataSize := 2 * slabSize
	data1 := make([]byte, (totalDataSize-(slabSize-256))/2)
	data2 := make([]byte, slabSize-256) // large partial slab
	data3 := make([]byte, (totalDataSize-(slabSize-256))/2)
	frand.Read(data1)
	frand.Read(data2)
	frand.Read(data3)

	// declare helpers
	download := func(key string, data []byte, offset, length int64) {
		t.Helper()
		var buffer bytes.Buffer
		if err := w.DownloadObject(
			context.Background(),
			&buffer,
			testBucket,
			key,
			api.DownloadObjectOptions{Range: &api.DownloadRange{Offset: offset, Length: length}},
		); err != nil {
			t.Fatal(err)
		}
		if !bytes.Equal(data[offset:offset+length], buffer.Bytes()) {
			t.Fatal("unexpected", len(data), buffer.Len())
		}
	}
	uploadDownload := func(name string, data []byte) {
		t.Helper()
		tt.OKAll(w.UploadObject(context.Background(), bytes.NewReader(data), testBucket, name, api.UploadObjectOptions{}))
		download(name, data, 0, int64(len(data)))
		res, err := b.Object(context.Background(), testBucket, name, api.GetObjectOptions{})
		if err != nil {
			t.Fatal(err)
		}
		if res.Size != int64(len(data)) {
			t.Fatal("unexpected size after upload", res.Size, len(data))
		}
		resp, err := b.Objects(context.Background(), "", api.ListObjectOptions{Bucket: testBucket})
		if err != nil {
			t.Fatal(err)
		}
		var found bool
		for _, entry := range resp.Objects {
			if entry.Key == "/"+name {
				if entry.Size != int64(len(data)) {
					t.Fatal("unexpected size after upload", entry.Size, len(data))
				}
				found = true
				break
			}
		}
		if !found {
			t.Fatal("object not found in list", name, resp.Objects)
		}
	}

	// upload file 1 and download it.
	uploadDownload("file1", data1)

	// download it 32 bytes at a time.
	for i := int64(0); i < 4; i++ {
		download("file1", data1, 32*i, 32)
	}

	// upload file 2 and download it.
	uploadDownload("file2", data2)

	// file 1 should still be available.
	for i := int64(0); i < 4; i++ {
		download("file1", data1, 32*i, 32)
	}

	// upload file 3 and download it.
	uploadDownload("file3", data3)

	// file 1 should still be available.
	for i := int64(0); i < 4; i++ {
		download("file1", data1, 32*i, 32)
	}

	// file 2 should still be available. Download each half separately.
	download("file2", data2, 0, int64(len(data2)))
	download("file2", data2, 0, int64(len(data2))/2)
	download("file2", data2, int64(len(data2))/2, int64(len(data2))/2)

	// download file 3 32 bytes at a time as well.
	for i := int64(0); i < 4; i++ {
		download("file3", data3, 32*i, 32)
	}

	// upload 2 more files which are half a slab each to test filling up a slab
	// exactly.
	data4 := make([]byte, slabSize/2)
	uploadDownload("file4", data4)
	time.Sleep(time.Second) // avoid NDF (race in async packed slab upload)
	data5 := make([]byte, slabSize/2)
	uploadDownload("file5", data5)
	download("file4", data4, 0, int64(len(data4)))

	// assert number of objects
	os, err := b.ObjectsStats(context.Background(), api.ObjectsStatsOpts{})
	tt.OK(err)
	if os.NumObjects != 5 {
		t.Fatalf("expected 5 objects, got %v", os.NumObjects)
	}

	// check the object size stats, we use a retry loop since packed slabs are
	// uploaded in a separate goroutine, so the object stats might lag a bit
	tt.Retry(100, 100*time.Millisecond, func() error {
		os, err := b.ObjectsStats(context.Background(), api.ObjectsStatsOpts{})
		if err != nil {
			t.Fatal(err)
		}

		totalObjectSize := uint64(3 * slabSize)
		totalRedundantSize := totalObjectSize * uint64(rs.TotalShards) / uint64(rs.MinShards)
		if os.TotalObjectsSize != totalObjectSize {
			return fmt.Errorf("expected totalObjectSize of %v, got %v", totalObjectSize, os.TotalObjectsSize)
		}
		if os.TotalSectorsSize != uint64(totalRedundantSize) {
			return fmt.Errorf("expected totalSectorSize of %v, got %v", totalRedundantSize, os.TotalSectorsSize)
		}
		if os.TotalUploadedSize != uint64(totalRedundantSize) {
			return fmt.Errorf("expected totalUploadedSize of %v, got %v", totalRedundantSize, os.TotalUploadedSize)
		}
		if os.MinHealth != 1 {
			return fmt.Errorf("expected minHealth of 1, got %v", os.MinHealth)
		}
		return nil
	})

	// Objects should return 2 objects for the slab of file1 since file1 and
	// file2 share the same slab.
	o, err := b.Object(context.Background(), testBucket, "file1", api.GetObjectOptions{})
	tt.OK(err)
	res, err := b.Objects(context.Background(), "", api.ListObjectOptions{Bucket: testBucket, SlabEncryptionKey: o.Object.Slabs[0].EncryptionKey})
	tt.OK(err)
	if len(res.Objects) != 2 {
		t.Fatal("expected 2 objects", len(res.Objects))
	}
	sort.Slice(res.Objects, func(i, j int) bool {
		return res.Objects[i].Key < res.Objects[j].Key // make result deterministic
	})
	if res.Objects[0].Key != "/file1" {
		t.Fatal("expected file1", res.Objects[0].Key)
	} else if res.Objects[1].Key != "/file2" {
		t.Fatal("expected file2", res.Objects[1].Key)
	}
}

func TestWallet(t *testing.T) {
	if testing.Short() {
		t.SkipNow()
	}

	cluster := newTestCluster(t, clusterOptsDefault)
	defer cluster.Shutdown()
	b := cluster.Bus
	tt := cluster.tt

	// Check wallet info is sane after startup.
	wr, err := b.Wallet(context.Background())
	tt.OK(err)
	if wr.Confirmed.IsZero() {
		t.Fatal("wallet confirmed balance should not be zero")
	}
	if !wr.Spendable.Equals(wr.Confirmed) {
		t.Fatal("wallet spendable balance should match confirmed")
	}
	if !wr.Unconfirmed.IsZero() {
		t.Fatal("wallet unconfirmed balance should be zero")
	}
	if wr.Address == (types.Address{}) {
		t.Fatal("wallet address should be set")
	}

	// Send 1 SC to an address outside our wallet.
	sendAmt := types.HastingsPerSiacoin
	_, err = b.SendSiacoins(context.Background(), types.Address{1, 2, 3}, sendAmt, false)
	tt.OK(err)

	txns, err := b.WalletEvents(context.Background())
	tt.OK(err)

	txns, err = b.WalletPending(context.Background())
	tt.OK(err)
	if len(txns) != 1 {
		t.Fatalf("expected 1 txn got %v", len(txns))
	}

	var minerFee types.Currency
	switch txn := txns[0].Data.(type) {
	case wallet.EventV1Transaction:
		for _, fee := range txn.Transaction.MinerFees {
			minerFee = minerFee.Add(fee)
		}
	case wallet.EventV2Transaction:
		minerFee = txn.MinerFee
	default:
		t.Fatalf("unexpected event %T", txn)
	}

	// The wallet should still have the same confirmed balance, a lower
	// spendable balance and a greater unconfirmed balance.
	tt.Retry(600, 100*time.Millisecond, func() error {
		updated, err := b.Wallet(context.Background())
		tt.OK(err)
		if !updated.Confirmed.Equals(wr.Confirmed) {
			return fmt.Errorf("wr confirmed balance should not have changed: %v %v", updated.Confirmed, wr.Confirmed)
		}

		// The diffs of the spendable balance and unconfirmed balance should add up
		// to the amount of money sent as well as the miner fees used.
		spendableDiff := wr.Spendable.Sub(updated.Spendable)
		if updated.Unconfirmed.Cmp(spendableDiff) > 0 {
			t.Fatalf("unconfirmed balance can't be greater than the difference in spendable balance here: \nconfirmed %v (%v) - >%v (%v) \nunconfirmed %v (%v) -> %v (%v) \nspendable %v (%v) -> %v (%v) \nfee %v (%v)",
				wr.Confirmed, wr.Confirmed.ExactString(), updated.Confirmed, updated.Confirmed.ExactString(),
				wr.Unconfirmed, wr.Unconfirmed.ExactString(), updated.Unconfirmed, updated.Unconfirmed.ExactString(),
				wr.Spendable, wr.Spendable.ExactString(), updated.Spendable, updated.Spendable.ExactString(),
				minerFee, minerFee.ExactString())
		}
		withdrawnAmt := spendableDiff.Sub(updated.Unconfirmed)
		expectedWithdrawnAmt := sendAmt.Add(minerFee)
		if !withdrawnAmt.Equals(expectedWithdrawnAmt) {
			return fmt.Errorf("withdrawn amount doesn't match expectation: %v!=%v", withdrawnAmt.ExactString(), expectedWithdrawnAmt.ExactString())
		}
		return nil
	})
}

func TestSlabBufferStats(t *testing.T) {
	if testing.Short() {
		t.SkipNow()
	}

	// sanity check the default settings
	if test.AutopilotConfig.Contracts.Amount < uint64(test.RedundancySettings.MinShards) {
		t.Fatal("too few hosts to support the redundancy settings")
	}

	// create a test cluster
	busCfg := testBusCfg()
	threshold := 1 << 12 // 4 KiB
	busCfg.SlabBufferCompletionThreshold = int64(threshold)
	cluster := newTestCluster(t, testClusterOptions{
		busCfg:        &busCfg,
		hosts:         test.RedundancySettings.TotalShards,
		uploadPacking: true,
	})
	defer cluster.Shutdown()

	b := cluster.Bus
	w := cluster.Worker
	rs := test.RedundancySettings
	tt := cluster.tt

	// prepare 3 files which are all smaller than a slab but together make up
	// for 2 full slabs.
	slabSize := rhpv2.SectorSize * rs.MinShards
	data1 := make([]byte, (slabSize - threshold - 1))
	data2 := make([]byte, 1)
	frand.Read(data1)
	frand.Read(data2)

	// upload the first file - buffer should still be incomplete after this
	tt.OKAll(w.UploadObject(context.Background(), bytes.NewReader(data1), testBucket, "1", api.UploadObjectOptions{}))

	// assert number of objects
	os, err := b.ObjectsStats(context.Background(), api.ObjectsStatsOpts{})
	tt.OK(err)
	if os.NumObjects != 1 {
		t.Fatalf("expected 1 object, got %d", os.NumObjects)
	}

	// check the object size stats, we use a retry loop since packed slabs are
	// uploaded in a separate goroutine, so the object stats might lag a bit
	tt.Retry(60, time.Second, func() error {
		os, err := b.ObjectsStats(context.Background(), api.ObjectsStatsOpts{})
		if err != nil {
			t.Fatal(err)
		}
		if os.TotalObjectsSize != uint64(len(data1)) {
			return fmt.Errorf("expected totalObjectSize of %d, got %d", len(data1), os.TotalObjectsSize)
		}
		if os.TotalSectorsSize != 0 {
			return fmt.Errorf("expected totalSectorSize of 0, got %d", os.TotalSectorsSize)
		}
		if os.TotalUploadedSize != 0 {
			return fmt.Errorf("expected totalUploadedSize of 0, got %d", os.TotalUploadedSize)
		}
		if os.MinHealth != 1 {
			t.Errorf("expected minHealth of 1, got %v", os.MinHealth)
		}
		return nil
	})

	// check the slab buffers
	buffers, err := b.SlabBuffers()
	tt.OK(err)
	if len(buffers) != 1 {
		t.Fatal("expected 1 slab buffer, got", len(buffers))
	}
	if buffers[0].ContractSet != test.ContractSet {
		t.Fatalf("expected slab buffer contract set of %v, got %v", test.ContractSet, buffers[0].ContractSet)
	}
	if buffers[0].Size != int64(len(data1)) {
		t.Fatalf("expected slab buffer size of %v, got %v", len(data1), buffers[0].Size)
	}
	if buffers[0].MaxSize != int64(slabSize) {
		t.Fatalf("expected slab buffer max size of %v, got %v", slabSize, buffers[0].MaxSize)
	}
	if buffers[0].Complete {
		t.Fatal("expected slab buffer to be incomplete")
	}
	if buffers[0].Filename == "" {
		t.Fatal("expected slab buffer to have a filename")
	}
	if buffers[0].Locked {
		t.Fatal("expected slab buffer to be unlocked")
	}

	// upload the second file - this should fill the buffer
	tt.OKAll(w.UploadObject(context.Background(), bytes.NewReader(data2), testBucket, "2", api.UploadObjectOptions{}))

	// assert number of objects
	os, err = b.ObjectsStats(context.Background(), api.ObjectsStatsOpts{})
	tt.OK(err)
	if os.NumObjects != 2 {
		t.Fatalf("expected 1 object, got %d", os.NumObjects)
	}

	// check the object size stats, we use a retry loop since packed slabs are
	// uploaded in a separate goroutine, so the object stats might lag a bit
	tt.Retry(60, time.Second, func() error {
		os, err := b.ObjectsStats(context.Background(), api.ObjectsStatsOpts{})
		tt.OK(err)
		if os.TotalObjectsSize != uint64(len(data1)+len(data2)) {
			return fmt.Errorf("expected totalObjectSize of %d, got %d", len(data1)+len(data2), os.TotalObjectsSize)
		}
		if os.TotalSectorsSize != 3*rhpv2.SectorSize {
			return fmt.Errorf("expected totalSectorSize of %d, got %d", 3*rhpv2.SectorSize, os.TotalSectorsSize)
		}
		if os.TotalUploadedSize != 3*rhpv2.SectorSize {
			return fmt.Errorf("expected totalUploadedSize of %d, got %d", 3*rhpv2.SectorSize, os.TotalUploadedSize)
		}
		if os.MinHealth != 1 {
			t.Errorf("expected minHealth of 1, got %v", os.MinHealth)
		}
		return nil
	})

	// check the slab buffers, again a retry loop to avoid NDFs
	tt.Retry(100, 100*time.Millisecond, func() error {
		buffers, err = b.SlabBuffers()
		tt.OK(err)
		if len(buffers) != 0 {
			return fmt.Errorf("expected 0 slab buffers, got %d", len(buffers))
		}
		return nil
	})
}

func TestAlerts(t *testing.T) {
	if testing.Short() {
		t.SkipNow()
	}

	cluster := newTestCluster(t, clusterOptsDefault)
	defer cluster.Shutdown()
	b := cluster.Bus
	tt := cluster.tt

	// register alert
	alert := alerts.Alert{
		ID:       frand.Entropy256(),
		Severity: alerts.SeverityCritical,
		Message:  "test",
		Data: map[string]interface{}{
			"origin": "test",
		},
		Timestamp: time.Now(),
	}
	tt.OK(b.RegisterAlert(context.Background(), alert))
	findAlert := func(id types.Hash256) *alerts.Alert {
		t.Helper()
		ar, err := b.Alerts(context.Background(), alerts.AlertsOpts{})
		tt.OK(err)
		for _, alert := range ar.Alerts {
			if alert.ID == id {
				return &alert
			}
		}
		return nil
	}
	foundAlert := findAlert(alert.ID)
	if foundAlert == nil {
		t.Fatal("alert not found")
	}
	if !cmp.Equal(*foundAlert, alert) {
		t.Fatal("alert mismatch", cmp.Diff(*foundAlert, alert))
	}

	// dismiss alert
	tt.OK(b.DismissAlerts(context.Background(), alert.ID))
	foundAlert = findAlert(alert.ID)
	if foundAlert != nil {
		t.Fatal("alert found")
	}

	// register 2 alerts
	alert2 := alert
	alert2.ID = frand.Entropy256()
	alert2.Timestamp = time.Now().Add(time.Second)
	tt.OK(b.RegisterAlert(context.Background(), alert))
	tt.OK(b.RegisterAlert(context.Background(), alert2))
	if foundAlert := findAlert(alert.ID); foundAlert == nil {
		t.Fatal("alert not found")
	} else if foundAlert := findAlert(alert2.ID); foundAlert == nil {
		t.Fatal("alert not found")
	}

	// try to find with offset = 1
	ar, err := b.Alerts(context.Background(), alerts.AlertsOpts{Offset: 1})
	foundAlerts := ar.Alerts
	tt.OK(err)
	if len(foundAlerts) != 1 || foundAlerts[0].ID != alert.ID {
		t.Fatal("wrong alert")
	}

	// try to find with limit = 1
	ar, err = b.Alerts(context.Background(), alerts.AlertsOpts{Limit: 1})
	foundAlerts = ar.Alerts
	tt.OK(err)
	if len(foundAlerts) != 1 || foundAlerts[0].ID != alert2.ID {
		t.Fatal("wrong alert")
	}

	// register more alerts
	for severity := alerts.SeverityInfo; severity <= alerts.SeverityCritical; severity++ {
		for j := 0; j < 3*int(severity); j++ {
			tt.OK(b.RegisterAlert(context.Background(), alerts.Alert{
				ID:       frand.Entropy256(),
				Severity: severity,
				Message:  "test",
				Data: map[string]interface{}{
					"origin": "test",
				},
				Timestamp: time.Now(),
			}))
		}
	}
	for severity := alerts.SeverityInfo; severity <= alerts.SeverityCritical; severity++ {
		ar, err = b.Alerts(context.Background(), alerts.AlertsOpts{Severity: severity})
		tt.OK(err)
		if ar.Total() != 32 {
			t.Fatal("expected 32 alerts", ar.Total())
		} else if ar.Totals.Info != 3 {
			t.Fatal("expected 3 info alerts", ar.Totals.Info)
		} else if ar.Totals.Warning != 6 {
			t.Fatal("expected 6 warning alerts", ar.Totals.Warning)
		} else if ar.Totals.Error != 9 {
			t.Fatal("expected 9 error alerts", ar.Totals.Error)
		} else if ar.Totals.Critical != 14 {
			t.Fatal("expected 14 critical alerts", ar.Totals.Critical)
		} else if severity == alerts.SeverityInfo && len(ar.Alerts) != ar.Totals.Info {
			t.Fatalf("expected %v info alerts, got %v", ar.Totals.Info, len(ar.Alerts))
		} else if severity == alerts.SeverityWarning && len(ar.Alerts) != ar.Totals.Warning {
			t.Fatalf("expected %v warning alerts, got %v", ar.Totals.Warning, len(ar.Alerts))
		} else if severity == alerts.SeverityError && len(ar.Alerts) != ar.Totals.Error {
			t.Fatalf("expected %v error alerts, got %v", ar.Totals.Error, len(ar.Alerts))
		} else if severity == alerts.SeverityCritical && len(ar.Alerts) != ar.Totals.Critical {
			t.Fatalf("expected %v critical alerts, got %v", ar.Totals.Critical, len(ar.Alerts))
		}
	}
}

func TestMultipartUploads(t *testing.T) {
	if testing.Short() {
		t.SkipNow()
	}

	cluster := newTestCluster(t, testClusterOptions{
		hosts:         test.RedundancySettings.TotalShards,
		uploadPacking: true,
	})
	defer cluster.Shutdown()
	defer cluster.Shutdown()
	b := cluster.Bus
	w := cluster.Worker
	tt := cluster.tt

	// Start a new multipart upload.
	objPath := "/foo"
	mpr, err := b.CreateMultipartUpload(context.Background(), testBucket, objPath, api.CreateMultipartOptions{})
	tt.OK(err)
	if mpr.UploadID == "" {
		t.Fatal("expected non-empty upload ID")
	}

	// List uploads
	lmu, err := b.MultipartUploads(context.Background(), testBucket, "/f", "", "", 0)
	tt.OK(err)
	if len(lmu.Uploads) != 1 {
		t.Fatal("expected 1 upload got", len(lmu.Uploads))
	} else if upload := lmu.Uploads[0]; upload.UploadID != mpr.UploadID || upload.Key != objPath {
		t.Fatal("unexpected upload:", upload)
	}

	// Add 3 parts out of order to make sure the object is reconstructed
	// correctly.
	putPart := func(partNum int, offset int, data []byte) string {
		t.Helper()
		res, err := w.UploadMultipartUploadPart(context.Background(), bytes.NewReader(data), testBucket, objPath, mpr.UploadID, partNum, api.UploadMultipartUploadPartOptions{EncryptionOffset: &offset})
		tt.OK(err)
		if res.ETag == "" {
			t.Fatal("expected non-empty ETag")
		}
		return res.ETag
	}

	data1 := frand.Bytes(64)
	data2 := frand.Bytes(128)
	data3 := frand.Bytes(64)
	etag2 := putPart(2, len(data1), data2)
	etag1 := putPart(1, 0, data1)
	etag3 := putPart(3, len(data1)+len(data2), data3)
	size := int64(len(data1) + len(data2) + len(data3))
	expectedData := data1
	expectedData = append(expectedData, data2...)
	expectedData = append(expectedData, data3...)

	// List parts
	mup, err := b.MultipartUploadParts(context.Background(), testBucket, objPath, mpr.UploadID, 0, 0)
	tt.OK(err)
	if len(mup.Parts) != 3 {
		t.Fatal("expected 3 parts got", len(mup.Parts))
	} else if part1 := mup.Parts[0]; part1.PartNumber != 1 || part1.Size != int64(len(data1)) || part1.ETag == "" {
		t.Fatal("unexpected part:", part1)
	} else if part2 := mup.Parts[1]; part2.PartNumber != 2 || part2.Size != int64(len(data2)) || part2.ETag == "" {
		t.Fatal("unexpected part:", part2)
	} else if part3 := mup.Parts[2]; part3.PartNumber != 3 || part3.Size != int64(len(data3)) || part3.ETag == "" {
		t.Fatal("unexpected part:", part3)
	}

	// Check objects stats.
	os, err := b.ObjectsStats(context.Background(), api.ObjectsStatsOpts{})
	tt.OK(err)
	if os.NumObjects != 0 {
		t.Fatalf("expected 0 object, got %v", os.NumObjects)
	} else if os.TotalObjectsSize != 0 {
		t.Fatalf("expected object size of 0, got %v", os.TotalObjectsSize)
	} else if os.NumUnfinishedObjects != 1 {
		t.Fatalf("expected 1 unfinished object, got %v", os.NumUnfinishedObjects)
	} else if os.TotalUnfinishedObjectsSize != uint64(size) {
		t.Fatalf("expected unfinished object size of %v, got %v", size, os.TotalUnfinishedObjectsSize)
	}

	// Complete upload
	ui, err := b.CompleteMultipartUpload(context.Background(), testBucket, objPath, mpr.UploadID, []api.MultipartCompletedPart{
		{
			PartNumber: 1,
			ETag:       etag1,
		},
		{
			PartNumber: 2,
			ETag:       etag2,
		},
		{
			PartNumber: 3,
			ETag:       etag3,
		},
	}, api.CompleteMultipartOptions{})
	tt.OK(err)
	if ui.ETag == "" {
		t.Fatal("unexpected response:", ui)
	}

	// Download object
	gor, err := w.GetObject(context.Background(), testBucket, objPath, api.DownloadObjectOptions{})
	tt.OK(err)
	if gor.Range != nil {
		t.Fatal("unexpected range:", gor.Range)
	} else if gor.Size != size {
		t.Fatal("unexpected size:", gor.Size)
	} else if data, err := io.ReadAll(gor.Content); err != nil {
		t.Fatal(err)
	} else if !bytes.Equal(data, expectedData) {
		t.Fatal("unexpected data:", cmp.Diff(data, expectedData))
	}

	// Download a range of the object
	gor, err = w.GetObject(context.Background(), testBucket, objPath, api.DownloadObjectOptions{Range: &api.DownloadRange{Offset: 0, Length: 1}})
	tt.OK(err)
	if gor.Range == nil || gor.Range.Offset != 0 || gor.Range.Length != 1 {
		t.Fatal("unexpected range:", gor.Range)
	} else if gor.Size != size {
		t.Fatal("unexpected size:", gor.Size)
	} else if data, err := io.ReadAll(gor.Content); err != nil {
		t.Fatal(err)
	} else if expectedData := data1[:1]; !bytes.Equal(data, expectedData) {
		t.Fatal("unexpected data:", cmp.Diff(data, expectedData))
	}

	// Check objects stats.
	os, err = b.ObjectsStats(context.Background(), api.ObjectsStatsOpts{})
	tt.OK(err)
	if os.NumObjects != 1 {
		t.Fatalf("expected 1 object, got %v", os.NumObjects)
	} else if os.TotalObjectsSize != uint64(size) {
		t.Fatalf("expected object size of %v, got %v", size, os.TotalObjectsSize)
	} else if os.NumUnfinishedObjects != 0 {
		t.Fatalf("expected 0 unfinished object, got %v", os.NumUnfinishedObjects)
	} else if os.TotalUnfinishedObjectsSize != 0 {
		t.Fatalf("expected unfinished object size of 0, got %v", os.TotalUnfinishedObjectsSize)
	}
}

func TestWalletSendUnconfirmed(t *testing.T) {
	cluster := newTestCluster(t, clusterOptsDefault)
	defer cluster.Shutdown()
	b := cluster.Bus
	tt := cluster.tt

	wr, err := b.Wallet(context.Background())
	tt.OK(err)

	// check balance
	if !wr.Unconfirmed.IsZero() {
		t.Fatal("wallet should not have unconfirmed balance")
	} else if wr.Confirmed.IsZero() {
		t.Fatal("wallet should have confirmed balance")
	}

	// send the full balance back to the weallet
	toSend := wr.Confirmed.Sub(types.Siacoins(1)) // leave some for the fee
	tt.OKAll(b.SendSiacoins(context.Background(), wr.Address, toSend, false))

	// the unconfirmed balance should have changed to slightly more than toSend
	// since we paid a fee
	wr, err = b.Wallet(context.Background())
	tt.OK(err)

	if wr.Unconfirmed.Cmp(toSend) < 0 || wr.Unconfirmed.Add(types.Siacoins(1)).Cmp(toSend) < 0 {
		t.Fatal("wallet should have unconfirmed balance")
	}
	fmt.Println(wr.Confirmed, wr.Unconfirmed)

	// try again - this should fail
	_, err = b.SendSiacoins(context.Background(), wr.Address, toSend, false)
	tt.AssertIs(err, wallet.ErrNotEnoughFunds)

	// try again - this time using unconfirmed transactions
	tt.OKAll(b.SendSiacoins(context.Background(), wr.Address, toSend, true))

	// the unconfirmed balance should be almost the same
	wr, err = b.Wallet(context.Background())
	tt.OK(err)

	if wr.Unconfirmed.Cmp(toSend) < 0 || wr.Unconfirmed.Add(types.Siacoins(1)).Cmp(toSend) < 0 {
		t.Fatal("wallet should have unconfirmed balance")
	}
	fmt.Println(wr.Confirmed, wr.Unconfirmed)

	// mine a block, this should confirm the transactions
	cluster.MineBlocks(1)
	tt.Retry(100, time.Millisecond, func() error {
		wr, err = b.Wallet(context.Background())
		tt.OK(err)

		if !wr.Unconfirmed.IsZero() {
			return fmt.Errorf("wallet should not have unconfirmed balance")
		} else if wr.Confirmed.Cmp(toSend) < 0 || wr.Confirmed.Add(types.Siacoins(1)).Cmp(toSend) < 0 {
			return fmt.Errorf("wallet should have almost the same confirmed balance as in the beginning")
		}
		return nil
	})
}

func TestWalletFormUnconfirmed(t *testing.T) {
	// create cluster without autopilot
	cfg := clusterOptsDefault
	cfg.skipSettingAutopilot = true
	cluster := newTestCluster(t, cfg)
	defer cluster.Shutdown()

	// convenience variables
	b := cluster.Bus
	tt := cluster.tt

	// add a host (non-blocking)
	cluster.AddHosts(1)

	// send all money to ourselves, making sure it's unconfirmed
	feeReserve := types.Siacoins(1)
	wr, err := b.Wallet(context.Background())
	tt.OK(err)
	tt.OKAll(b.SendSiacoins(context.Background(), wr.Address, wr.Confirmed.Sub(feeReserve), false)) // leave some for the fee

	// check wallet only has the reserve in the confirmed balance
	wr, err = b.Wallet(context.Background())
	tt.OK(err)
	if wr.Confirmed.Sub(wr.Unconfirmed).Cmp(feeReserve) > 0 {
		t.Fatal("wallet should have hardly any confirmed balance")
	}

	// there shouldn't be any contracts yet
	contracts, err := b.Contracts(context.Background(), api.ContractsOpts{})
	tt.OK(err)
	if len(contracts) != 0 {
		t.Fatal("expected 0 contracts", len(contracts))
	}

	// enable the autopilot by configuring it
	cluster.UpdateAutopilotConfig(context.Background(), test.AutopilotConfig)

	// wait for a contract to form
	contractsFormed := cluster.WaitForContracts()
	if len(contractsFormed) != 1 {
		t.Fatal("expected 1 contract", len(contracts))
	}
}

func TestBusRecordedMetrics(t *testing.T) {
	startTime := time.Now().UTC().Round(time.Second)

	cluster := newTestCluster(t, testClusterOptions{
		hosts: 1,
	})
	defer cluster.Shutdown()

	// fetch contract set metrics
	cluster.tt.Retry(100, 100*time.Millisecond, func() error {
		csMetrics, err := cluster.Bus.ContractSetMetrics(context.Background(), startTime, api.MetricMaxIntervals, time.Second, api.ContractSetMetricsQueryOpts{})
		cluster.tt.OK(err)

		// expect at least 1 metric with contracts
		if len(csMetrics) < 1 {
			return fmt.Errorf("expected at least 1 metric, got %v", len(csMetrics))
		} else if m := csMetrics[len(csMetrics)-1]; m.Contracts != 1 {
			return fmt.Errorf("expected 1 contract, got %v", m.Contracts)
		} else if m.Name != test.ContractSet {
			return fmt.Errorf("expected contract set %v, got %v", test.ContractSet, m.Name)
		} else if m.Timestamp.Std().Before(startTime) {
			return fmt.Errorf("expected time to be after start time %v, got %v", startTime, m.Timestamp.Std())
		}
		return nil
	})

	// get churn metrics, should have 1 for the new contract
	cscMetrics, err := cluster.Bus.ContractSetChurnMetrics(context.Background(), startTime, api.MetricMaxIntervals, time.Second, api.ContractSetChurnMetricsQueryOpts{})
	cluster.tt.OK(err)
	if len(cscMetrics) != 1 {
		t.Fatalf("expected 1 metric, got %v", len(cscMetrics))
	} else if m := cscMetrics[0]; m.Direction != api.ChurnDirAdded {
		t.Fatalf("expected added churn, got %v", m.Direction)
	} else if m.ContractID == (types.FileContractID{}) {
		t.Fatal("expected non-zero FCID")
	} else if m.Name != test.ContractSet {
		t.Fatalf("expected contract set %v, got %v", test.ContractSet, m.Name)
	} else if m.Timestamp.Std().Before(startTime) {
		t.Fatalf("expected time to be after start time %v, got %v", startTime, m.Timestamp.Std())
	}

	// get contract metrics
	var cMetrics []api.ContractMetric
	cluster.tt.Retry(100, 100*time.Millisecond, func() error {
		// Retry fetching metrics since they are buffered.
		cMetrics, err = cluster.Bus.ContractMetrics(context.Background(), startTime, api.MetricMaxIntervals, time.Second, api.ContractMetricsQueryOpts{})
		cluster.tt.OK(err)
		if len(cMetrics) != 1 {
			return fmt.Errorf("expected 1 metric, got %v", len(cMetrics))
		}
		return nil
	})

	if len(cMetrics) != 1 {
		t.Fatalf("expected 1 metric, got %v", len(cMetrics))
	} else if m := cMetrics[0]; m.Timestamp.Std().Before(startTime) {
		t.Fatalf("expected time to be after start time %v, got %v", startTime, m.Timestamp.Std())
	} else if m.ContractID != (types.FileContractID{}) {
		t.Fatal("expected zero FCID")
	} else if m.HostKey != (types.PublicKey{}) {
		t.Fatal("expected zero Host")
	} else if m.RemainingCollateral == (types.Currency{}) {
		t.Fatal("expected non-zero RemainingCollateral")
	} else if m.RemainingFunds == (types.Currency{}) {
		t.Fatal("expected non-zero RemainingFunds")
	} else if m.RevisionNumber != 0 {
		t.Fatal("expected zero RevisionNumber")
	} else if !m.UploadSpending.IsZero() {
		t.Fatal("expected zero UploadSpending")
	} else if m.FundAccountSpending == (types.Currency{}) {
		t.Fatal("expected non-zero FundAccountSpending")
	} else if !m.DeleteSpending.IsZero() {
		t.Fatal("expected zero DeleteSpending")
	} else if !m.SectorRootsSpending.IsZero() {
		t.Fatal("expected zero SectorRootsSpending")
	}

	// prune one of the metrics
	if err := cluster.Bus.PruneMetrics(context.Background(), api.MetricContract, time.Now()); err != nil {
		t.Fatal(err)
	} else if cMetrics, err = cluster.Bus.ContractMetrics(context.Background(), startTime, api.MetricMaxIntervals, time.Second, api.ContractMetricsQueryOpts{}); err != nil {
		t.Fatal(err)
	} else if len(cMetrics) > 0 {
		t.Fatalf("expected 0 metrics, got %v", len(cscMetrics))
	}
}

func TestMultipartUploadWrappedByPartialSlabs(t *testing.T) {
	if testing.Short() {
		t.SkipNow()
	}

	cluster := newTestCluster(t, testClusterOptions{
		hosts:         test.RedundancySettings.TotalShards,
		uploadPacking: true,
	})
	defer cluster.Shutdown()

	b := cluster.Bus
	w := cluster.Worker
	slabSize := test.RedundancySettings.SlabSizeNoRedundancy()
	tt := cluster.tt

	// start a new multipart upload. We upload the parts in reverse order
	objPath := "/foo"
	mpr, err := b.CreateMultipartUpload(context.Background(), testBucket, objPath, api.CreateMultipartOptions{})
	tt.OK(err)
	if mpr.UploadID == "" {
		t.Fatal("expected non-empty upload ID")
	}

	// upload a part that is a partial slab
	part3Data := bytes.Repeat([]byte{3}, int(slabSize)/4)
	offset := int(slabSize + slabSize/4)
	resp3, err := w.UploadMultipartUploadPart(context.Background(), bytes.NewReader(part3Data), testBucket, objPath, mpr.UploadID, 3, api.UploadMultipartUploadPartOptions{
		EncryptionOffset: &offset,
	})
	tt.OK(err)

	// upload a part that is exactly a full slab
	part2Data := bytes.Repeat([]byte{2}, int(slabSize))
	offset = int(slabSize / 4)
	resp2, err := w.UploadMultipartUploadPart(context.Background(), bytes.NewReader(part2Data), testBucket, objPath, mpr.UploadID, 2, api.UploadMultipartUploadPartOptions{
		EncryptionOffset: &offset,
	})
	tt.OK(err)

	// upload another part the same size as the first one
	part1Data := bytes.Repeat([]byte{1}, int(slabSize)/4)
	offset = 0
	resp1, err := w.UploadMultipartUploadPart(context.Background(), bytes.NewReader(part1Data), testBucket, objPath, mpr.UploadID, 1, api.UploadMultipartUploadPartOptions{
		EncryptionOffset: &offset,
	})
	tt.OK(err)

	// combine all parts data
	expectedData := part1Data
	expectedData = append(expectedData, part2Data...)
	expectedData = append(expectedData, part3Data...)

	// finish the upload
	tt.OKAll(b.CompleteMultipartUpload(context.Background(), testBucket, objPath, mpr.UploadID, []api.MultipartCompletedPart{
		{
			PartNumber: 1,
			ETag:       resp1.ETag,
		},
		{
			PartNumber: 2,
			ETag:       resp2.ETag,
		},
		{
			PartNumber: 3,
			ETag:       resp3.ETag,
		},
	}, api.CompleteMultipartOptions{}))

	// download the object and verify its integrity
	dst := new(bytes.Buffer)
	tt.OK(w.DownloadObject(context.Background(), dst, testBucket, objPath, api.DownloadObjectOptions{}))
	receivedData := dst.Bytes()
	if len(receivedData) != len(expectedData) {
		t.Fatalf("expected %v bytes, got %v", len(expectedData), len(receivedData))
	} else if !bytes.Equal(receivedData, expectedData) {
		t.Fatal("unexpected data")
	}
}

func TestWalletRedistribute(t *testing.T) {
	if testing.Short() {
		t.SkipNow()
	}

	cluster := newTestCluster(t, testClusterOptions{
		hosts:         test.RedundancySettings.TotalShards,
		uploadPacking: true,
	})
	defer cluster.Shutdown()

	// redistribute into 2 outputs of 500KS each
	numOutputs := 2
	outputAmt := types.Siacoins(500e3)
	txnSet, err := cluster.Bus.WalletRedistribute(context.Background(), numOutputs, outputAmt)
	if err != nil {
		t.Fatal(err)
	} else if len(txnSet) == 0 {
		t.Fatal("nothing happened")
	}
	cluster.MineBlocks(1)

	// assert we have 5 outputs with 10 SC
	txns, err := cluster.Bus.WalletEvents(context.Background())
	cluster.tt.OK(err)

	nOutputs := 0
	for _, txn := range txns {
		switch txn := txn.Data.(type) {
		case wallet.EventV1Transaction:
			for _, sco := range txn.Transaction.SiacoinOutputs {
				if sco.Value.Equals(types.Siacoins(500e3)) {
					nOutputs++
				}
			}
		case wallet.EventV2Transaction:
			for _, sco := range txn.SiacoinOutputs {
				if sco.Value.Equals(types.Siacoins(500e3)) {
					nOutputs++
				}
			}
		case wallet.EventPayout:
		default:
			t.Fatalf("unexpected transaction type %T", txn)
		}
	}
	if cnt := nOutputs; cnt != numOutputs {
		t.Fatalf("expected 5 outputs with 10 SC, got %v", cnt)
	}

	// assert redistributing into 3 outputs succeeds, used to fail because we
	// were broadcasting an empty transaction set
	txnSet, err = cluster.Bus.WalletRedistribute(context.Background(), nOutputs, outputAmt)
	cluster.tt.OK(err)
	if len(txnSet) != 0 {
		t.Fatal("txnSet should be empty")
	}
}

func TestHostScan(t *testing.T) {
	// New cluster with autopilot disabled
	cfg := clusterOptsDefault
	cfg.skipRunningAutopilot = true
	cluster := newTestCluster(t, cfg)
	defer cluster.Shutdown()

	b := cluster.Bus
	w := cluster.Worker
	tt := cluster.tt

	// add 2 hosts to the cluster, 1 to scan and 1 to make sure we always have 1
	// peer and consider ourselves connected to the internet
	hosts := cluster.AddHosts(2)
	host := hosts[0]

	settings, err := host.RHPv2Settings()
	tt.OK(err)

	hk := host.PublicKey()
	hostIP := settings.NetAddress

	assertHost := func(ls time.Time, lss, slss bool, ts uint64) {
		t.Helper()

		hi, err := b.Host(context.Background(), host.PublicKey())
		tt.OK(err)

		if ls.IsZero() && !hi.Interactions.LastScan.IsZero() {
			t.Fatal("expected last scan to be zero")
		} else if !ls.IsZero() && !hi.Interactions.LastScan.After(ls) {
			t.Fatal("expected last scan to be after", ls)
		} else if hi.Interactions.LastScanSuccess != lss {
			t.Fatalf("expected last scan success to be %v, got %v", lss, hi.Interactions.LastScanSuccess)
		} else if hi.Interactions.SecondToLastScanSuccess != slss {
			t.Fatalf("expected second to last scan success to be %v, got %v", slss, hi.Interactions.SecondToLastScanSuccess)
		} else if hi.Interactions.TotalScans != ts {
			t.Fatalf("expected total scans to be %v, got %v", ts, hi.Interactions.TotalScans)
		}
	}

	scanHost := func() error {
		// timing on the CI can be weird, wait a bit to make sure time passes
		// between scans
		time.Sleep(time.Millisecond)

		resp, err := w.RHPScan(context.Background(), hk, hostIP, 10*time.Second)
		tt.OK(err)
		if resp.ScanError != "" {
			return errors.New(resp.ScanError)
		}
		return nil
	}

	assertHost(time.Time{}, false, false, 0)

	// scan the host the first time
	ls := time.Now()
	if err := scanHost(); err != nil {
		t.Fatal(err)
	}
	assertHost(ls, true, false, 1)

	// scan the host the second time
	ls = time.Now()
	if err := scanHost(); err != nil {
		t.Fatal(err)
	}
	assertHost(ls, true, true, 2)

	// close the host to make scans fail
	tt.OK(host.Close())

	// scan the host a third time
	ls = time.Now()
	if err := scanHost(); err == nil {
		t.Fatal("expected scan error")
	}
	assertHost(ls, false, true, 3)

	// fetch hosts for scanning with maxLastScan set to now which should return
	// all hosts
	tt.Retry(100, 100*time.Millisecond, func() error {
		toScan, err := b.Hosts(context.Background(), api.HostOptions{
			MaxLastScan: api.TimeRFC3339(time.Now()),
		})
		tt.OK(err)
		if len(toScan) != 2 {
			return fmt.Errorf("expected 2 hosts, got %v", len(toScan))
		}
		return nil
	})

	// fetch hosts again with the unix epoch timestamp which should only return
	// 1 host since that one hasn't been scanned yet
	toScan, err := b.Hosts(context.Background(), api.HostOptions{
		MaxLastScan: api.TimeRFC3339(time.UnixMilli(1)),
	})
	tt.OK(err)
	if len(toScan) != 1 {
		t.Fatalf("expected 1 hosts, got %v", len(toScan))
	}
}

<<<<<<< HEAD
// TestDownloadAllHosts makes sure we try to download sectors, from all hosts
// that a sector is stored on.
func TestDownloadAllHosts(t *testing.T) {
	if testing.Short() {
		t.SkipNow()
	}

	// get rid of redundancy
	rs := test.RedundancySettings
	rs.MinShards = rs.TotalShards

	// create a test cluster
	cluster := newTestCluster(t, testClusterOptions{
		logger:        newTestLoggerCustom(zapcore.ErrorLevel),
		hosts:         rs.TotalShards,
		uploadPacking: false, // make sure data is uploaded
	})
	defer cluster.Shutdown()

	b := cluster.Bus
	w := cluster.Worker
	tt := cluster.tt

	// update redundancy settings
	tt.OK(b.UpdateSetting(context.Background(), api.SettingRedundancy, rs))

	// prepare a file
	data := make([]byte, 128)
	tt.OKAll(frand.Read(data))

	// upload the data
	path := fmt.Sprintf("data_%v", len(data))
	tt.OKAll(w.UploadObject(context.Background(), bytes.NewReader(data), api.DefaultBucketName, path, api.UploadObjectOptions{}))

	// fetch object
	obj, err := cluster.Bus.Object(context.Background(), api.DefaultBucketName, path, api.GetObjectOptions{})
	tt.OK(err)

	// build used hosts
	usedHosts := make(map[types.PublicKey]struct{})
	for _, s := range obj.Object.Slabs {
		for _, ss := range s.Shards {
			for hk := range ss.Contracts {
				usedHosts[hk] = struct{}{}
			}
		}
	}
	if len(usedHosts) != rs.TotalShards {
		t.Fatalf("unexpected number of used hosts %d", len(usedHosts))
	}

	// add a host
	cluster.AddHosts(1)

	// grab random used host
	var randomHost string
	for _, host := range cluster.hosts {
		if _, used := usedHosts[host.PublicKey()]; used {
			randomHost = host.settings.Settings().NetAddress
			break
		}
	}

	// add it to the blocklist
	tt.OK(b.UpdateHostBlocklist(context.Background(), []string{randomHost}, nil, false))

	// wait until we migrated away from that host
	var newHost types.PublicKey
	tt.Retry(100, 100*time.Millisecond, func() error {
		obj, err := cluster.Bus.Object(context.Background(), api.DefaultBucketName, path, api.GetObjectOptions{})
		tt.OK(err)
		for _, s := range obj.Object.Slabs {
			for _, ss := range s.Shards {
				for hk := range ss.Contracts {
					if _, used := usedHosts[hk]; !used {
						newHost = hk
						return nil
					}
				}
			}
		}
		return errors.New("no migration took place")
	})

	// download the object
	dst := new(bytes.Buffer)
	tt.OK(cluster.Worker.DownloadObject(context.Background(), dst, api.DefaultBucketName, path, api.DownloadObjectOptions{}))
	if !bytes.Equal(dst.Bytes(), data) {
		t.Fatal("data mismatch")
	}

	// block the new host but unblock the old one
	for _, host := range cluster.hosts {
		if host.PublicKey() == newHost {
			tt.OK(b.UpdateHostBlocklist(context.Background(), []string{host.settings.Settings().NetAddress}, []string{randomHost}, false))
		}
	}

	// gouge prices on the new host
	for _, host := range cluster.hosts {
		if host.PublicKey() == newHost {
			settings := host.settings.Settings()
			settings.StoragePrice = types.Siacoins(1e3)
			tt.OK(host.UpdateSettings(settings))
		}
	}

	// download the object
	dst = new(bytes.Buffer)
	tt.OK(cluster.Worker.DownloadObject(context.Background(), dst, api.DefaultBucketName, path, api.DownloadObjectOptions{}))
	if !bytes.Equal(dst.Bytes(), data) {
		t.Fatal("data mismatch")
	}
=======
func TestBackup(t *testing.T) {
	cluster := newTestCluster(t, clusterOptsDefault)
	defer cluster.Shutdown()
	bus := cluster.Bus

	// test that backup fails for MySQL
	isSqlite := config.MySQLConfigFromEnv().URI == ""
	if !isSqlite {
		err := bus.Backup(context.Background(), "main", "backup.sql")
		cluster.tt.AssertIs(err, api.ErrBackupNotSupported)
		return
	}

	// test creating a backup
	tmpDir := t.TempDir()
	mainDst := filepath.Join(tmpDir, "main.sqlite")
	metricsDst := filepath.Join(tmpDir, "metrics.sqlite")
	cluster.tt.OK(bus.Backup(context.Background(), "main", mainDst))
	cluster.tt.OK(bus.Backup(context.Background(), "metrics", metricsDst))
	cluster.tt.OKAll(os.Stat(mainDst))
	cluster.tt.OKAll(os.Stat(metricsDst))

	// test creating backing up an invalid db
	invalidDst := filepath.Join(tmpDir, "invalid.sqlite")
	err := bus.Backup(context.Background(), "invalid", invalidDst)
	cluster.tt.AssertIs(err, api.ErrInvalidDatabase)
	_, err = os.Stat(invalidDst)
	if !os.IsNotExist(err) {
		t.Fatal("expected file to not exist")
	}

	// ping backups
	dbMain, err := sqlite.Open(mainDst)
	cluster.tt.OK(err)
	defer dbMain.Close()
	cluster.tt.OK(dbMain.Ping())

	dbMetrics, err := sqlite.Open(metricsDst)
	cluster.tt.OK(err)
	defer dbMetrics.Close()
	cluster.tt.OK(dbMetrics.Ping())
>>>>>>> 609d9c36
}<|MERGE_RESOLUTION|>--- conflicted
+++ resolved
@@ -2687,7 +2687,6 @@
 	}
 }
 
-<<<<<<< HEAD
 // TestDownloadAllHosts makes sure we try to download sectors, from all hosts
 // that a sector is stored on.
 func TestDownloadAllHosts(t *testing.T) {
@@ -2712,7 +2711,10 @@
 	tt := cluster.tt
 
 	// update redundancy settings
-	tt.OK(b.UpdateSetting(context.Background(), api.SettingRedundancy, rs))
+	us, err := b.UploadSettings(context.Background())
+	us.Redundancy = rs
+	tt.OK(err)
+	tt.OK(b.UpdateUploadSettings(context.Background(), us))
 
 	// prepare a file
 	data := make([]byte, 128)
@@ -2720,10 +2722,10 @@
 
 	// upload the data
 	path := fmt.Sprintf("data_%v", len(data))
-	tt.OKAll(w.UploadObject(context.Background(), bytes.NewReader(data), api.DefaultBucketName, path, api.UploadObjectOptions{}))
+	tt.OKAll(w.UploadObject(context.Background(), bytes.NewReader(data), testBucket, path, api.UploadObjectOptions{}))
 
 	// fetch object
-	obj, err := cluster.Bus.Object(context.Background(), api.DefaultBucketName, path, api.GetObjectOptions{})
+	obj, err := cluster.Bus.Object(context.Background(), testBucket, path, api.GetObjectOptions{})
 	tt.OK(err)
 
 	// build used hosts
@@ -2757,7 +2759,7 @@
 	// wait until we migrated away from that host
 	var newHost types.PublicKey
 	tt.Retry(100, 100*time.Millisecond, func() error {
-		obj, err := cluster.Bus.Object(context.Background(), api.DefaultBucketName, path, api.GetObjectOptions{})
+		obj, err := cluster.Bus.Object(context.Background(), testBucket, path, api.GetObjectOptions{})
 		tt.OK(err)
 		for _, s := range obj.Object.Slabs {
 			for _, ss := range s.Shards {
@@ -2774,7 +2776,7 @@
 
 	// download the object
 	dst := new(bytes.Buffer)
-	tt.OK(cluster.Worker.DownloadObject(context.Background(), dst, api.DefaultBucketName, path, api.DownloadObjectOptions{}))
+	tt.OK(cluster.Worker.DownloadObject(context.Background(), dst, testBucket, path, api.DownloadObjectOptions{}))
 	if !bytes.Equal(dst.Bytes(), data) {
 		t.Fatal("data mismatch")
 	}
@@ -2797,11 +2799,12 @@
 
 	// download the object
 	dst = new(bytes.Buffer)
-	tt.OK(cluster.Worker.DownloadObject(context.Background(), dst, api.DefaultBucketName, path, api.DownloadObjectOptions{}))
+	tt.OK(cluster.Worker.DownloadObject(context.Background(), dst, testBucket, path, api.DownloadObjectOptions{}))
 	if !bytes.Equal(dst.Bytes(), data) {
 		t.Fatal("data mismatch")
 	}
-=======
+}
+
 func TestBackup(t *testing.T) {
 	cluster := newTestCluster(t, clusterOptsDefault)
 	defer cluster.Shutdown()
@@ -2843,5 +2846,4 @@
 	cluster.tt.OK(err)
 	defer dbMetrics.Close()
 	cluster.tt.OK(dbMetrics.Ping())
->>>>>>> 609d9c36
 }