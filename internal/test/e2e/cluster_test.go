--- conflicted
+++ resolved
@@ -1140,40 +1140,6 @@
 	// convenience variables
 	tt := cluster.tt
 
-<<<<<<< HEAD
-	us := test.UploadSettings
-	us.Redundancy = api.RedundancySettings{
-		MinShards:   1,
-		TotalShards: 1,
-	}
-	tt.OK(b.UpdateUploadSettings(context.Background(), us))
-
-	// add a host
-	hosts := cluster.AddHosts(1)
-	h, err := b.Host(context.Background(), hosts[0].PublicKey())
-	tt.OK(err)
-
-	// scan the host
-	tt.OKAll(w.RHPScan(context.Background(), h.PublicKey, h.NetAddress, 10*time.Second))
-
-	// manually form a contract with the host
-	cs, _ := b.ConsensusState(context.Background())
-	wallet, _ := b.Wallet(context.Background())
-	c, err := b.FormContract(context.Background(), wallet.Address, types.Siacoins(2), h.PublicKey, h.NetAddress, types.Siacoins(1), cs.BlockHeight+10)
-	tt.OK(err)
-
-	tt.OK(b.SetContractSet(context.Background(), test.ContractSet, []types.FileContractID{c.ID}))
-
-	// fund the account
-	fundAmt := types.Siacoins(1)
-	tt.OK(w.RHPFund(context.Background(), c.ID, c.HostKey, c.HostIP, c.SiamuxAddr, fundAmt))
-
-	// fetch accounts
-	accounts, err := cluster.Bus.Accounts(context.Background())
-	tt.OK(err)
-
-=======
->>>>>>> fc6e7860
 	// assert account state
 	acc := cluster.Accounts()[0]
 	host := cluster.hosts[0]
