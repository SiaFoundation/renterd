--- conflicted
+++ resolved
@@ -43,18 +43,10 @@
 	config.Bus
 	Database    config.Database
 	DatabaseLog config.DatabaseLog
-<<<<<<< HEAD
 	Explorer    config.Explorer
 	Network     *consensus.Network
 	Logger      *zap.Logger
 	Miner       *Miner
-
-	SlabPruningInterval time.Duration
-=======
-	Network     *consensus.Network
-	Logger      *zap.Logger
-	Miner       *Miner
->>>>>>> 4ff9d5a0
 }
 
 type AutopilotConfig struct {
