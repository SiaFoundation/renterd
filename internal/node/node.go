package node

import (
	"context"
	"errors"
	"fmt"
	"log"
	"net/http"
	"os"
	"path/filepath"
	"strings"
	"time"

	"go.sia.tech/core/consensus"
	"go.sia.tech/core/types"
	"go.sia.tech/coreutils"
	"go.sia.tech/coreutils/wallet"
	"go.sia.tech/renterd/alerts"
	"go.sia.tech/renterd/autopilot"
	"go.sia.tech/renterd/bus"
	"go.sia.tech/renterd/config"
	ibus "go.sia.tech/renterd/internal/bus"
	"go.sia.tech/renterd/internal/chain"
	"go.sia.tech/renterd/internal/utils"
	"go.sia.tech/renterd/stores"
	"go.sia.tech/renterd/webhooks"
	"go.sia.tech/renterd/worker"
	"go.sia.tech/renterd/worker/s3"
	"go.uber.org/zap"
	"golang.org/x/crypto/blake2b"
	"gorm.io/gorm"
	"gorm.io/gorm/logger"
	"moul.io/zapgorm2"
)

// TODOs:
// - add wallet metrics
// - add UPNP support

type Bus interface {
	worker.Bus
	s3.Bus
}

type BusConfig struct {
	config.Bus
<<<<<<< HEAD
	Database                    config.Database
	DatabaseLog                 config.DatabaseLog
	Genesis                     types.Block
	Logger                      *zap.Logger
	Network                     *consensus.Network
	RetryTxIntervals            []time.Duration
	SlabPruningInterval         time.Duration
	SyncerSyncInterval          time.Duration
	SyncerPeerDiscoveryInterval time.Duration
=======
	Database    config.Database
	DatabaseLog config.DatabaseLog
	Network     *consensus.Network
	Logger      *zap.Logger
	Miner       *Miner
>>>>>>> d870f60f
}

type AutopilotConfig struct {
	config.Autopilot
	ID string
}

type (
	RunFn      = func() error
	ShutdownFn = func(context.Context) error
)

func NewBus(cfg BusConfig, dir string, seed types.PrivateKey, logger *zap.Logger) (http.Handler, ShutdownFn, *chain.Manager, *chain.ChainSubscriber, error) {
	// create database connections
	var dbConn, dbMetricsConn gorm.Dialector
	if cfg.Database.MySQL.URI != "" {
		// create MySQL connections
		dbConn = stores.NewMySQLConnection(
			cfg.Database.MySQL.User,
			cfg.Database.MySQL.Password,
			cfg.Database.MySQL.URI,
			cfg.Database.MySQL.Database,
		)
		dbMetricsConn = stores.NewMySQLConnection(
			cfg.Database.MySQL.User,
			cfg.Database.MySQL.Password,
			cfg.Database.MySQL.URI,
			cfg.Database.MySQL.MetricsDatabase,
		)
	} else {
		// create database directory
		dbDir := filepath.Join(dir, "db")
		if err := os.MkdirAll(dbDir, 0700); err != nil {
			return nil, nil, nil, nil, err
		}

		// create SQLite connections
		dbConn = stores.NewSQLiteConnection(filepath.Join(dbDir, "db.sqlite"))
		dbMetricsConn = stores.NewSQLiteConnection(filepath.Join(dbDir, "metrics.sqlite"))
	}

	// create database logger
	dbLogger := zapgorm2.Logger{
		ZapLogger:                 cfg.Logger.Named("SQL"),
		LogLevel:                  gormLogLevel(cfg.DatabaseLog),
		SlowThreshold:             cfg.DatabaseLog.SlowThreshold,
		SkipCallerLookup:          false,
		IgnoreRecordNotFoundError: cfg.DatabaseLog.IgnoreRecordNotFoundError,
		Context:                   nil,
	}

	alertsMgr := alerts.NewManager()
	sqlStoreDir := filepath.Join(dir, "partial_slabs")
	sqlStore, err := stores.NewSQLStore(stores.Config{
		Conn:                          dbConn,
		ConnMetrics:                   dbMetricsConn,
		Alerts:                        alerts.WithOrigin(alertsMgr, "bus"),
		PartialSlabDir:                sqlStoreDir,
		Migrate:                       true,
		SlabBufferCompletionThreshold: cfg.SlabBufferCompletionThreshold,
		Logger:                        logger.Sugar(),
		GormLogger:                    dbLogger,
		RetryTransactionIntervals:     cfg.RetryTxIntervals,
		WalletAddress:                 types.StandardUnlockHash(seed.PublicKey()),
		LongQueryDuration:             cfg.DatabaseLog.SlowThreshold,
		LongTxDuration:                cfg.DatabaseLog.SlowThreshold,
	})
	if err != nil {
		return nil, nil, nil, nil, err
	}

	// create webhooks manager
	wh, err := webhooks.NewManager(sqlStore, logger)
	if err != nil {
		return nil, nil, nil, nil, err
	}

	// hookup webhooks <-> alerts
	alertsMgr.RegisterWebhookBroadcaster(wh)

	// create event broadcaster
	events := ibus.NewEventBroadcaster(wh, logger)

	// create consensus directory
	consensusDir := filepath.Join(dir, "consensus")
	if err := os.MkdirAll(consensusDir, 0700); err != nil {
		return nil, nil, nil, nil, err
	}

	// migrate consensus database
	oldConsensus, err := os.Stat(filepath.Join(consensusDir, "consensus.db"))
	if err != nil && !os.IsNotExist(err) {
		return nil, nil, nil, nil, err
	} else if err == nil {
		logger.Warn("found old consensus.db, indicating a migration is necessary")

		// reset chain state
		logger.Warn("Resetting chain state...")
		ctx, cancel := context.WithTimeout(context.Background(), 5*time.Minute)
		defer cancel()
		if err := sqlStore.ResetChainState(ctx); err != nil {
			return nil, nil, nil, nil, err
		}
		logger.Warn("Chain state was successfully reset.")

		// remove consensus.db and consensus.log file
		logger.Warn("Removing consensus database...")
		_ = os.RemoveAll(filepath.Join(consensusDir, "consensus.log")) // ignore error
		if err := os.Remove(filepath.Join(consensusDir, "consensus.db")); err != nil {
			return nil, nil, nil, nil, err
		}
		logger.Warn(fmt.Sprintf("Old 'consensus.db' was successfully removed, reclaimed %v of disk space.", utils.HumanReadableSize(int(oldConsensus.Size()))))
		logger.Warn("ATTENTION: consensus will now resync from scratch, this process may take several hours to complete")
	}

	// create chain database
	bdb, err := coreutils.OpenBoltChainDB(filepath.Join(consensusDir, "blockchain.db"))
	if err != nil {
		return nil, nil, nil, nil, fmt.Errorf("failed to open chain database: %w", err)
	}

	// create chain manager
	store, state, err := chain.NewDBStore(bdb, cfg.Network, cfg.Genesis)
	if err != nil {
		return nil, nil, nil, nil, err
	}
	cm := chain.NewManager(store, state)

	// create chain subscriber
	cs, err := chain.NewChainSubscriber(cm, sqlStore, events, types.StandardUnlockHash(seed.PublicKey()), time.Duration(cfg.AnnouncementMaxAgeHours)*time.Hour, logger.Named("chainsubscriber"))
	if err != nil {
		return nil, nil, nil, nil, err
	}

	// create wallet
	w, err := wallet.NewSingleAddressWallet(seed, cm, sqlStore, wallet.WithReservationDuration(cfg.UsedUTXOExpiry))
	if err != nil {
		return nil, nil, nil, nil, err
	}

	// create syncer
	s, err := NewSyncer(cfg, cm, sqlStore, logger)
	if err != nil {
		return nil, nil, nil, nil, err
	}

	b, err := bus.New(alertsMgr, wh, events, cm, sqlStore, s, w, sqlStore, sqlStore, sqlStore, sqlStore, sqlStore, sqlStore, logger)
	if err != nil {
		return nil, nil, nil, nil, err
	}

	shutdownFn := func(ctx context.Context) error {
		return errors.Join(
			cs.Close(),
			s.Close(),
			w.Close(),
			b.Shutdown(ctx),
			sqlStore.Close(),
			bdb.Close(),
		)
	}
	return b.Handler(), shutdownFn, cm, cs, nil
}

func NewWorker(cfg config.Worker, s3Opts s3.Opts, b Bus, seed types.PrivateKey, l *zap.Logger) (http.Handler, http.Handler, ShutdownFn, error) {
	workerKey := blake2b.Sum256(append([]byte("worker"), seed...))
	w, err := worker.New(workerKey, cfg.ID, b, cfg.ContractLockTimeout, cfg.BusFlushInterval, cfg.DownloadOverdriveTimeout, cfg.UploadOverdriveTimeout, cfg.DownloadMaxOverdrive, cfg.UploadMaxOverdrive, cfg.DownloadMaxMemory, cfg.UploadMaxMemory, cfg.AllowPrivateIPs, l)
	if err != nil {
		return nil, nil, nil, err
	}
	s3Handler, err := s3.New(b, w, l.Named("s3").Sugar(), s3Opts)
	if err != nil {
		err = errors.Join(err, w.Shutdown(context.Background()))
		return nil, nil, nil, fmt.Errorf("failed to create s3 handler: %w", err)
	}
	return w.Handler(), s3Handler, w.Shutdown, nil
}

func NewAutopilot(cfg AutopilotConfig, b autopilot.Bus, workers []autopilot.Worker, l *zap.Logger) (http.Handler, RunFn, ShutdownFn, error) {
	ap, err := autopilot.New(cfg.ID, b, workers, l, cfg.Heartbeat, cfg.ScannerInterval, cfg.ScannerBatchSize, cfg.ScannerNumThreads, cfg.MigrationHealthCutoff, cfg.AccountsRefillInterval, cfg.RevisionSubmissionBuffer, cfg.MigratorParallelSlabsPerWorker, cfg.RevisionBroadcastInterval)
	if err != nil {
		return nil, nil, nil, err
	}
	return ap.Handler(), ap.Run, ap.Shutdown, nil
}

func gormLogLevel(cfg config.DatabaseLog) logger.LogLevel {
	level := logger.Silent
	if cfg.Enabled {
		switch strings.ToLower(cfg.Level) {
		case "":
			level = logger.Warn // default to 'warn' if not set
		case "error":
			level = logger.Error
		case "warn":
			level = logger.Warn
		case "info":
			level = logger.Info
		case "debug":
			level = logger.Info
		default:
			log.Fatalf("invalid log level %q, options are: silent, error, warn, info", cfg.Level)
		}
	}
	return level
}<|MERGE_RESOLUTION|>--- conflicted
+++ resolved
@@ -44,23 +44,14 @@
 
 type BusConfig struct {
 	config.Bus
-<<<<<<< HEAD
 	Database                    config.Database
 	DatabaseLog                 config.DatabaseLog
 	Genesis                     types.Block
 	Logger                      *zap.Logger
 	Network                     *consensus.Network
 	RetryTxIntervals            []time.Duration
-	SlabPruningInterval         time.Duration
 	SyncerSyncInterval          time.Duration
 	SyncerPeerDiscoveryInterval time.Duration
-=======
-	Database    config.Database
-	DatabaseLog config.DatabaseLog
-	Network     *consensus.Network
-	Logger      *zap.Logger
-	Miner       *Miner
->>>>>>> d870f60f
 }
 
 type AutopilotConfig struct {
