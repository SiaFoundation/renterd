--- conflicted
+++ resolved
@@ -54,16 +54,11 @@
 		NetAddress       string
 	}
 
-	// dbInteraction defines a hostdb.Interaction as persisted in the DB.
 	// dbConsensusInfo defines table which stores the latest consensus info
 	// known to the hostdb. It should only ever contain a single entry with
 	// the consensusInfoID primary key.
 	dbInteraction struct {
 		Model
-<<<<<<< HEAD
-=======
-		DBHostID uint `gorm:"index;NOT NULL"`
->>>>>>> ce8b1103
 
 		Result    json.RawMessage
 		Success   bool
@@ -263,9 +258,8 @@
 	return h, err
 }
 
-// RecordInteraction records an interaction with a host. If the host is not in
+// RecordHostInteraction records an interaction with a host. If the host is not in
 // the store, a new entry is created for it.
-<<<<<<< HEAD
 func (db *SQLStore) RecordHostInteractions(hostKey consensus.PublicKey, interactions []hostdb.Interaction) error {
 	dbInteractions := make([]dbInteraction, len(interactions))
 	var successful, failed float64
@@ -324,15 +318,6 @@
 		queryArgs = append(queryArgs, scanArgs...)
 		return tx.Exec(query, queryArgs...).Error
 	})
-=======
-func (db *SQLStore) RecordInteraction(hostKey consensus.PublicKey, hi hostdb.Interaction) error {
-	// Try creating the interaction first. This is in 99.99% of cases
-	// sufficient since the host should have been created as we picked up
-	// its announcement from the chain already. If that fails, we try
-	// creating the unannounced host with an associated interaction instead.
-	return db.db.Exec("INSERT INTO host_interactions (db_host_id, timestamp, type, result) VALUES ((SELECT id FROM hosts WHERE public_key = ?), ?, ?, ?)",
-		gobEncode(hostKey), hi.Timestamp.UTC(), hi.Type, hi.Result).Error
->>>>>>> ce8b1103
 }
 
 // ProcessConsensusChange implements consensus.Subscriber.
