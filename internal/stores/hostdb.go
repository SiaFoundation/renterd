--- conflicted
+++ resolved
@@ -59,8 +59,6 @@
 		CCID []byte
 	}
 
-<<<<<<< HEAD
-=======
 	// dbAnnouncement is a table used for storing all announcements. It
 	// doesn't have any relations to dbHost which means it won't
 	// automatically prune when a host is deleted.
@@ -73,7 +71,6 @@
 		NetAddress  string
 	}
 
->>>>>>> 8342ee12
 	// announcement describes an announcement for a single host.
 	announcement struct {
 		hostKey      consensus.PublicKey
