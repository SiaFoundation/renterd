package testing

import (
	"context"
	"errors"
	"testing"
	"time"

	"go.sia.tech/core/types"
	"go.sia.tech/renterd/hostdb"
)

func TestHostPruning(t *testing.T) {
	if testing.Short() {
		t.SkipNow()
	}

	ctx := context.Background()

	// create a new test cluster
	cluster, err := newTestCluster(t.TempDir(), newTestLogger())
	if err != nil {
		t.Fatal(err)
	}
	defer func() {
		if err := cluster.Shutdown(ctx); err != nil {
			t.Fatal(err)
		}
	}()
	b := cluster.Bus
	w := cluster.Worker
	a := cluster.Autopilot

	// create a helper function that records n failed interactions
	now := time.Now()
	recordFailedInteractions := func(n int, hk types.PublicKey) {
		his := make([]hostdb.Interaction, n)
		for i := 0; i < n; i++ {
			now = now.Add(time.Hour).Add(time.Minute) // 1m leeway
			his[i] = hostdb.Interaction{
				Host:      hk,
				Timestamp: now,
				Success:   false,
				Type:      hostdb.InteractionTypeScan,
			}
		}
		if err = b.RecordInteractions(context.Background(), his); err != nil {
			t.Fatal(err)
		}
	}

	// create a helper function that waits for an autopilot loop to finish
	waitForAutopilotLoop := func() {
		var nTriggered int
		err := Retry(50, 100*time.Millisecond, func() error {
			triggered, err := a.Trigger()
			if err != nil {
				t.Fatal(err)
			} else if triggered {
				nTriggered++
				if nTriggered > 1 {
					return nil
				}
			}
			return errors.New("autopilot loop has not finished")
		})
		if err != nil {
			t.Fatal(err)
		}
	}

	// add a host
	hosts, err := cluster.AddHosts(1)
	if err != nil {
		t.Fatal(err)
	}
	h1 := hosts[0]

	// fetch the host
	h, err := b.Host(context.Background(), h1.PublicKey())
	if err != nil {
		t.Fatal(err)
	}

	// scan the host (lastScan needs to be > 0 for downtime to start counting)
	_, err = w.RHPScan(context.Background(), h1.PublicKey(), h.NetAddress, 0)
	if err != nil {
		t.Fatal(err)
	}

	// block the host
	err = b.UpdateHostBlocklist(ctx, []string{h1.PublicKey().String()}, nil, false)
	if err != nil {
		t.Fatal(err)
	}

	// remove it from the cluster manually
	cluster.hosts = cluster.hosts[1:]
	err = hosts[0].Close()
	if err != nil {
		t.Fatal(err)
	}

	// shut down the worker manually, this will flush any interactions
	err = cluster.cleanups[2](context.Background())
	if err != nil {
		t.Fatal(err)
	}
	cluster.cleanups = append(cluster.cleanups[:2], cluster.cleanups[3:]...)

<<<<<<< HEAD
	// record a number of failed interaction for h1 that push his downtime well
	// over the default 'MaxDowntimeHours' setting of 10 hours and ensures we
	// push it over the 'MinRecentScanFailures' limit
	//
	// NOTE: we do this manually to avoid bypassing the condition by adding
	// flags or extending the config with properties only used in testing
	recordFailedInteractions()

	// wait until we have 2 hosts in the set - we expect one host to be removed
	// by the host pruning
	if err := Retry(100, 100*time.Millisecond, func() error {
		// check if the host got pruned
		hosts, err := b.Hosts(context.Background(), 0, -1)
		if err != nil {
			t.Fatal(err)
		} else if len(hosts) != 2 {
			recordFailedInteractions()
			return fmt.Errorf("unexpected number of hosts, %v != 2", len(hosts))
		}
		return nil
	}); err != nil {
=======
	// record 9 failed interactions, right before the pruning threshold, and
	// wait for the autopilot loop to finish at least once
	recordFailedInteractions(9, h1.PublicKey())
	waitForAutopilotLoop()

	// assert the host was not pruned
	hostss, err := b.Hosts(context.Background(), 0, -1)
	if err != nil {
		t.Fatal(err)
	} else if len(hostss) != 1 {
		t.Fatal("host was pruned")
	}

	// record one more failed interaction, this should push the host over the
	// pruning threshold
	recordFailedInteractions(1, h1.PublicKey())
	waitForAutopilotLoop()

	// assert the host was not pruned
	hostss, err = b.Hosts(context.Background(), 0, -1)
	if err != nil {
>>>>>>> 4090b8d2
		t.Fatal(err)
	} else if len(hostss) != 0 {
		t.Fatal("host was not pruned")
	}
}<|MERGE_RESOLUTION|>--- conflicted
+++ resolved
@@ -108,29 +108,6 @@
 	}
 	cluster.cleanups = append(cluster.cleanups[:2], cluster.cleanups[3:]...)
 
-<<<<<<< HEAD
-	// record a number of failed interaction for h1 that push his downtime well
-	// over the default 'MaxDowntimeHours' setting of 10 hours and ensures we
-	// push it over the 'MinRecentScanFailures' limit
-	//
-	// NOTE: we do this manually to avoid bypassing the condition by adding
-	// flags or extending the config with properties only used in testing
-	recordFailedInteractions()
-
-	// wait until we have 2 hosts in the set - we expect one host to be removed
-	// by the host pruning
-	if err := Retry(100, 100*time.Millisecond, func() error {
-		// check if the host got pruned
-		hosts, err := b.Hosts(context.Background(), 0, -1)
-		if err != nil {
-			t.Fatal(err)
-		} else if len(hosts) != 2 {
-			recordFailedInteractions()
-			return fmt.Errorf("unexpected number of hosts, %v != 2", len(hosts))
-		}
-		return nil
-	}); err != nil {
-=======
 	// record 9 failed interactions, right before the pruning threshold, and
 	// wait for the autopilot loop to finish at least once
 	recordFailedInteractions(9, h1.PublicKey())
@@ -152,7 +129,6 @@
 	// assert the host was not pruned
 	hostss, err = b.Hosts(context.Background(), 0, -1)
 	if err != nil {
->>>>>>> 4090b8d2
 		t.Fatal(err)
 	} else if len(hostss) != 0 {
 		t.Fatal("host was not pruned")
