--- conflicted
+++ resolved
@@ -13,7 +13,6 @@
 	"go.sia.tech/core/types"
 	"go.sia.tech/renterd/api"
 	"go.sia.tech/renterd/hostdb"
-	"lukechampine.com/frand"
 )
 
 func TestHostPruning(t *testing.T) {
@@ -265,12 +264,7 @@
 	}
 
 	// delete a random number of objects
-<<<<<<< HEAD
-	toDelete := frand.Uint64n(10)
-	for i := 0; i < int(toDelete); i++ {
-=======
 	for i := 0; i < 10; i += 2 {
->>>>>>> 319d3969
 		filename := fmt.Sprintf("obj_%d", i)
 		if err := b.DeleteObject(context.Background(), filename, false); err != nil {
 			t.Fatal(err)
@@ -280,11 +274,7 @@
 	// assert amount of prunable data
 	if n, err := b.PrunableData(context.Background()); err != nil {
 		t.Fatal(err)
-<<<<<<< HEAD
-	} else if n != int64(toDelete)*int64(rs.TotalShards)*rhpv2.SectorSize {
-=======
 	} else if n != int64(5)*int64(rs.TotalShards)*rhpv2.SectorSize {
->>>>>>> 319d3969
 		t.Fatal("unexpected prunable data", n)
 	}
 }