package testing

import (
	"bytes"
	"context"
	"errors"
	"fmt"
	"math"
	"strings"
	"testing"
	"time"

	rhpv2 "go.sia.tech/core/rhp/v2"
	"go.sia.tech/core/types"
	"go.sia.tech/renterd/api"
	"go.sia.tech/renterd/hostdb"
)

func TestHostPruning(t *testing.T) {
	if testing.Short() {
		t.SkipNow()
	}

	ctx := context.Background()

	// update the min scan interval to ensure the scanner scans all hosts on
	// every iteration of the autopilot loop, this ensures we try and remove
	// offline hosts in every autopilot loop
	apCfg := testApCfg()
	apCfg.ScannerInterval = 0

	// create a new test cluster
	cluster := newTestCluster(t, testClusterOptions{
		autopilotCfg: &apCfg,
	})
	defer cluster.Shutdown()
	b := cluster.Bus
	w := cluster.Worker
	a := cluster.Autopilot
	tt := cluster.tt

	// create a helper function that records n failed interactions
	now := time.Now()
	recordFailedInteractions := func(n int, hk types.PublicKey) {
		t.Helper()
		his := make([]hostdb.HostScan, n)
		for i := 0; i < n; i++ {
			now = now.Add(time.Hour).Add(time.Minute) // 1m leeway
			his[i] = hostdb.HostScan{
				HostKey:   hk,
				Timestamp: now,
				Success:   false,
			}
		}
		tt.OK(b.RecordHostScans(context.Background(), his))
	}

	// create a helper function that waits for an autopilot loop to finish
	waitForAutopilotLoop := func() {
		t.Helper()
		var nTriggered int
		tt.Retry(10, 500*time.Millisecond, func() error {
			triggered, err := a.Trigger(true)
			tt.OK(err)
			if triggered {
				nTriggered++
				if nTriggered > 1 {
					return nil
				}
			}
			return errors.New("autopilot loop has not finished")
		})
	}

	// add a host
	hosts := cluster.AddHosts(1)
	h1 := hosts[0]

	// fetch the host
	h, err := b.Host(context.Background(), h1.PublicKey())
	tt.OK(err)

	// scan the host (lastScan needs to be > 0 for downtime to start counting)
	tt.OKAll(w.RHPScan(context.Background(), h1.PublicKey(), h.NetAddress, 0))

	// block the host
	tt.OK(b.UpdateHostBlocklist(ctx, []string{h1.PublicKey().String()}, nil, false))

	// remove it from the cluster manually
	cluster.hosts = cluster.hosts[1:]
	tt.OK(hosts[0].Close())

	// shut down the worker manually, this will flush any interactions
	tt.OK(cluster.workerShutdownFns[1](context.Background()))
	cluster.workerShutdownFns = cluster.workerShutdownFns[:1]

	// record 9 failed interactions, right before the pruning threshold, and
	// wait for the autopilot loop to finish at least once
	recordFailedInteractions(9, h1.PublicKey())
	waitForAutopilotLoop()

	// assert the host was not pruned
<<<<<<< HEAD
	hostss, err := b.Hosts(context.Background(), api.GetHostsOptions{})
	if err != nil {
		t.Fatal(err)
	} else if len(hostss) != 1 {
=======
	hostss, err := b.Hosts(context.Background(), 0, -1)
	tt.OK(err)
	if len(hostss) != 1 {
>>>>>>> 34d6f511
		t.Fatal("host was pruned")
	}

	// record one more failed interaction, this should push the host over the
	// pruning threshold
	recordFailedInteractions(1, h1.PublicKey())
	waitForAutopilotLoop()

	// assert the host was not pruned
<<<<<<< HEAD
	hostss, err = b.Hosts(context.Background(), api.GetHostsOptions{})
	if err != nil {
		t.Fatal(err)
	} else if len(hostss) != 0 {
=======
	hostss, err = b.Hosts(context.Background(), 0, -1)
	tt.OK(err)
	if len(hostss) != 0 {
>>>>>>> 34d6f511
		t.Fatalf("host was not pruned, %+v", hostss[0].Interactions)
	}

	// assert validation on MaxDowntimeHours
	ap, err := b.Autopilot(context.Background(), api.DefaultAutopilotID)
	tt.OK(err)

	ap.Config.Hosts.MaxDowntimeHours = 99*365*24 + 1 // exceed by one
	if err = b.UpdateAutopilot(context.Background(), api.Autopilot{ID: t.Name(), Config: ap.Config}); !strings.Contains(err.Error(), api.ErrMaxDowntimeHoursTooHigh.Error()) {
		t.Fatal(err)
	}
	ap.Config.Hosts.MaxDowntimeHours = 99 * 365 * 24 // allowed max
	tt.OK(b.UpdateAutopilot(context.Background(), api.Autopilot{ID: t.Name(), Config: ap.Config}))
}

func TestSectorPruning(t *testing.T) {
	if testing.Short() {
		t.SkipNow()
	}

	// create a cluster
	cluster := newTestCluster(t, clusterOptsDefault)
	defer cluster.Shutdown()

	// add a helper to check whether a root is in a given slice
	hasRoot := func(roots []types.Hash256, root types.Hash256) bool {
		for _, r := range roots {
			if r == root {
				return true
			}
		}
		return false
	}

	// convenience variables
	cfg := testAutopilotConfig
	rs := testRedundancySettings
	w := cluster.Worker
	b := cluster.Bus
	tt := cluster.tt

	numObjects := 10

	// add hosts
	cluster.AddHostsBlocking(int(cfg.Contracts.Amount))

	// wait until we have accounts
	cluster.WaitForAccounts()

	// create a contracts dict
	contracts, err := b.Contracts(context.Background())
	tt.OK(err)

	// add several objects
	for i := 0; i < numObjects; i++ {
		filename := fmt.Sprintf("obj_%d", i)
		tt.OKAll(w.UploadObject(context.Background(), bytes.NewReader([]byte(filename)), filename))
	}

	// compare database against roots returned by the host
	var n int
	for _, c := range contracts {
		dbRoots, _, err := b.ContractRoots(context.Background(), c.ID)
		tt.OK(err)
		cRoots, err := w.RHPContractRoots(context.Background(), c.ID)
		tt.OK(err)
		if len(dbRoots) != len(cRoots) {
			t.Fatal("unexpected number of roots", dbRoots, cRoots)
		}
		for _, root := range dbRoots {
			if !hasRoot(cRoots, root) {
				t.Fatal("missing root", dbRoots, cRoots)
			}
		}
		n += len(cRoots)
	}
	if n != rs.TotalShards*numObjects {
		t.Fatal("unexpected number of roots", n)
	}

	// reboot the cluster to ensure spending records get flushed
	// Restart cluster to have worker fetch the account from the bus again.
	cluster2 := cluster.Reboot(context.Background())
	defer cluster2.Shutdown()
	b = cluster2.Bus
	w = cluster2.Worker

	// assert prunable data is 0
	res, err := b.PrunableData(context.Background())
	tt.OK(err)
	if res.TotalPrunable != 0 {
		t.Fatal("expected 0 prunable data", n)
	}

	// delete every other object
	for i := 0; i < numObjects; i += 2 {
		filename := fmt.Sprintf("obj_%d", i)
<<<<<<< HEAD
		if err := b.DeleteObject(context.Background(), api.DefaultBucketName, filename, api.DeleteObjectOptions{}); err != nil {
			t.Fatal(err)
		}
=======
		tt.OK(b.DeleteObject(context.Background(), api.DefaultBucketName, filename, false))
>>>>>>> 34d6f511
	}

	// assert amount of prunable data
	res, err = b.PrunableData(context.Background())
	tt.OK(err)
	if res.TotalPrunable != uint64(math.Ceil(float64(numObjects)/2))*uint64(rs.TotalShards)*rhpv2.SectorSize {
		t.Fatal("unexpected prunable data", n)
	}

	// prune all contracts
	for _, c := range contracts {
		tt.OKAll(w.RHPPruneContract(context.Background(), c.ID, 0))
	}

	// assert spending records were updated and prunable data is 0
	tt.Retry(10, testBusFlushInterval, func() error {
		res, err := b.PrunableData(context.Background())
		tt.OK(err)
		if res.TotalPrunable != 0 {
			return fmt.Errorf("unexpected prunable data: %d", n)
		}
		return nil
	})

	// assert spending was updated
	for _, c := range contracts {
		c, err := b.Contract(context.Background(), c.ID)
		tt.OK(err)
		if c.Spending.SectorRoots.IsZero() {
			t.Fatal("spending record not updated")
		}
		if c.Spending.Deletions.IsZero() {
			t.Fatal("spending record not updated")
		}
	}
}<|MERGE_RESOLUTION|>--- conflicted
+++ resolved
@@ -100,16 +100,9 @@
 	waitForAutopilotLoop()
 
 	// assert the host was not pruned
-<<<<<<< HEAD
 	hostss, err := b.Hosts(context.Background(), api.GetHostsOptions{})
-	if err != nil {
-		t.Fatal(err)
-	} else if len(hostss) != 1 {
-=======
-	hostss, err := b.Hosts(context.Background(), 0, -1)
 	tt.OK(err)
 	if len(hostss) != 1 {
->>>>>>> 34d6f511
 		t.Fatal("host was pruned")
 	}
 
@@ -119,16 +112,9 @@
 	waitForAutopilotLoop()
 
 	// assert the host was not pruned
-<<<<<<< HEAD
 	hostss, err = b.Hosts(context.Background(), api.GetHostsOptions{})
-	if err != nil {
-		t.Fatal(err)
-	} else if len(hostss) != 0 {
-=======
-	hostss, err = b.Hosts(context.Background(), 0, -1)
 	tt.OK(err)
 	if len(hostss) != 0 {
->>>>>>> 34d6f511
 		t.Fatalf("host was not pruned, %+v", hostss[0].Interactions)
 	}
 
@@ -226,13 +212,7 @@
 	// delete every other object
 	for i := 0; i < numObjects; i += 2 {
 		filename := fmt.Sprintf("obj_%d", i)
-<<<<<<< HEAD
-		if err := b.DeleteObject(context.Background(), api.DefaultBucketName, filename, api.DeleteObjectOptions{}); err != nil {
-			t.Fatal(err)
-		}
-=======
-		tt.OK(b.DeleteObject(context.Background(), api.DefaultBucketName, filename, false))
->>>>>>> 34d6f511
+		tt.OK(b.DeleteObject(context.Background(), api.DefaultBucketName, filename, api.DeleteObjectOptions{}))
 	}
 
 	// assert amount of prunable data
