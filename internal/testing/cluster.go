package testing

import (
	"context"
	"encoding/hex"
	"errors"
	"fmt"
	"net"
	"net/http"
	"os"
	"path/filepath"
	"sync"
	"time"

	"go.sia.tech/core/consensus"
	rhpv2 "go.sia.tech/core/rhp/v2"
	"go.sia.tech/core/types"
	"go.sia.tech/jape"
	"go.sia.tech/renterd/api"
	"go.sia.tech/renterd/autopilot"
	"go.sia.tech/renterd/bus"
	"go.sia.tech/renterd/internal/node"
	"go.sia.tech/renterd/internal/stores"
	"go.sia.tech/siad/build"
	"go.uber.org/zap"
	"gorm.io/gorm"
	"lukechampine.com/frand"

	"go.sia.tech/renterd/worker"
)

const (
	testBusFlushInterval = 100 * time.Millisecond
	testPersistInterval  = 2 * time.Second
	latestHardforkHeight = 50 // foundation hardfork height in testing
)

var (
	// testAutopilotConfig is the autopilot used for testing unless a different
	// one is explicitly set.
	testAutopilotConfig = api.AutopilotConfig{
		Contracts: api.ContractsConfig{
			Allowance:   types.Siacoins(1).Mul64(1e3),
			Amount:      3,
			Period:      50,
			RenewWindow: 24,

			Download: rhpv2.SectorSize * 500,
			Upload:   rhpv2.SectorSize * 500,
			Storage:  rhpv2.SectorSize * 5e3,

			Set: "autopilot",
		},
		Hosts: api.HostsConfig{
			IgnoreRedundantIPs: true, // ignore for integration tests by default
		},
	}

	testRedundancySettings = api.RedundancySettings{
		MinShards:   2,
		TotalShards: 3,
	}

	testGougingSettings = api.GougingSettings{
		MinMaxCollateral: types.Siacoins(10),                   // at least up to 10 SC per contract
		MaxRPCPrice:      types.Siacoins(1).Div64(1000),        // 1mS per RPC
		MaxContractPrice: types.Siacoins(10),                   // 10 SC per contract
		MaxDownloadPrice: types.Siacoins(1).Mul64(1000),        // 1000 SC per 1 TiB
		MaxUploadPrice:   types.Siacoins(1).Mul64(1000),        // 1000 SC per 1 TiB
		MaxStoragePrice:  types.Siacoins(1000).Div64(144 * 30), // 1000 SC per month

		HostBlockHeightLeeway: 120, // amount of leeway given to host block height
	}
)

// TestCluster is a helper type that allows for easily creating a number of
// nodes connected to each other and ready for testing.
type TestCluster struct {
	hosts []*Host

	Autopilot *autopilot.Client
	Bus       *bus.Client
	Worker    *worker.Client

	cleanups []func(context.Context) error

	miner  *node.Miner
	dbName string
	dir    string
	logger *zap.Logger
	wk     types.PrivateKey
	wg     sync.WaitGroup
}

// randomPassword creates a random 32 byte password encoded as a string.
func randomPassword() string {
	return hex.EncodeToString(frand.Bytes(32))
}

// Retry will call 'fn' 'tries' times, waiting 'durationBetweenAttempts'
// between each attempt, returning 'nil' the first time that 'fn' returns nil.
// If 'nil' is never returned, then the final error returned by 'fn' is
// returned.
func Retry(tries int, durationBetweenAttempts time.Duration, fn func() error) (err error) {
	for i := 1; i < tries; i++ {
		err = fn()
		if err == nil {
			return nil
		}
		time.Sleep(durationBetweenAttempts)
	}
	return fn()
}

// Reboot simulates a reboot of the cluster by calling Shutdown and creating a
// new cluster using the same settings as the previous one.
// NOTE: Simulating a reboot means that the hosts stay active and are not
// restarted.
func (c *TestCluster) Reboot(ctx context.Context) (*TestCluster, error) {
	hosts := c.hosts
	c.hosts = nil
	if err := c.Shutdown(ctx); err != nil {
		return nil, err
	}

	newCluster, err := newTestClusterWithFunding(c.dir, c.dbName, false, c.wk, c.logger)
	if err != nil {
		return nil, err
	}
	newCluster.hosts = hosts
	return newCluster, nil
}

// newTestCluster creates a new cluster without hosts with a funded bus.
func newTestCluster(dir string, logger *zap.Logger) (*TestCluster, error) {
	wk := types.GeneratePrivateKey()
	return newTestClusterWithFunding(dir, "", true, wk, logger)
}

// newTestClusterWithFunding creates a new cluster without hosts that is funded
// by mining multiple blocks if 'funding' is set.
func newTestClusterWithFunding(dir, dbName string, funding bool, wk types.PrivateKey, logger *zap.Logger) (*TestCluster, error) {
	// Check if we are testing against an external database. If so, we create a
	// database with a random name first.
	var dialector gorm.Dialector
	uri, user, password, _ := stores.DBConfigFromEnv()
	if uri != "" {
		tmpDB, err := gorm.Open(stores.NewMySQLConnection(user, password, uri, ""))
		if err != nil {
			return nil, err
		}
		if dbName == "" {
			dbName = "db" + hex.EncodeToString(frand.Bytes(16))
		}
		if err := tmpDB.Exec(fmt.Sprintf("CREATE DATABASE IF NOT EXISTS %s;", dbName)).Error; err != nil {
			return nil, err
		}
		dialector = stores.NewMySQLConnection(user, password, uri, dbName)
	}

	// Prepare individual dirs.
	busDir := filepath.Join(dir, "bus")
	autopilotDir := filepath.Join(dir, "autopilot")

	// Generate API passwords.
	busPassword := randomPassword()
	workerPassword := randomPassword()
	autopilotPassword := randomPassword()

	busListener, err := net.Listen("tcp", "127.0.0.1:0")
	if err != nil {
		return nil, err
	}
	workerListener, err := net.Listen("tcp", "127.0.0.1:0")
	if err != nil {
		return nil, err
	}
	autopilotListener, err := net.Listen("tcp", "127.0.0.1:0")
	if err != nil {
		return nil, err
	}
	busAddr := "http://" + busListener.Addr().String()
	workerAddr := "http://" + workerListener.Addr().String()
	autopilotAddr := "http://" + autopilotListener.Addr().String()

	// Create clients.
	autopilotClient := autopilot.NewClient(autopilotAddr, autopilotPassword)
	busClient := bus.NewClient(busAddr, busPassword)
	workerClient := worker.NewClient(workerAddr, workerPassword)

	// Create miner.
	miner := node.NewMiner(busClient)

	// Create bus.
	var shutdownFns []func(context.Context) error
	b, bStopFn, err := node.NewBus(node.BusConfig{
		DBDialector:     dialector,
		Bootstrap:       false,
		GatewayAddr:     "127.0.0.1:0",
		Miner:           miner,
		Network:         testNetwork(),
		PersistInterval: testPersistInterval,
	}, busDir, wk, logger)
	if err != nil {
		return nil, err
	}
	busAuth := jape.BasicAuth(busPassword)
	busServer := http.Server{
		Handler: busAuth(b),
	}
	shutdownFns = append(shutdownFns, bStopFn)
	shutdownFns = append(shutdownFns, busServer.Shutdown)

	// Create worker.
	w, wStopFn, err := node.NewWorker(node.WorkerConfig{
		ID:                      "worker",
		BusFlushInterval:        testBusFlushInterval,
		SessionReconnectTimeout: 10 * time.Second,
		SessionTTL:              2 * time.Minute,
	}, busClient, wk, logger)
	if err != nil {
		return nil, err
	}
	workerAuth := jape.BasicAuth(workerPassword)
	workerServer := http.Server{
		Handler: workerAuth(w),
	}
	shutdownFns = append(shutdownFns, wStopFn)
	shutdownFns = append(shutdownFns, workerServer.Shutdown)

	// Create autopilot store.
	autopilotStore, err := stores.NewJSONAutopilotStore(autopilotDir)
	if err != nil {
		return nil, err
	}

	// Set autopilot config.
	err = autopilotStore.SetConfig(testAutopilotConfig)
	if err != nil {
		return nil, err
	}

	// Create autopilot.
	ap, aStartFn, aStopFn, err := node.NewAutopilot(node.AutopilotConfig{
		AccountsRefillInterval: time.Second,
		Heartbeat:              time.Second,
		MigrationHealthCutoff:  0.99,
		ScannerInterval:        time.Second,
		ScannerBatchSize:       10,
		ScannerNumThreads:      1,
	}, autopilotStore, busClient, []autopilot.Worker{workerClient}, logger)
	if err != nil {
		return nil, err
	}
	autopilotAuth := jape.BasicAuth(autopilotPassword)
	autopilotServer := http.Server{
		Handler: autopilotAuth(ap),
	}
	shutdownFns = append(shutdownFns, aStopFn)
	shutdownFns = append(shutdownFns, autopilotServer.Shutdown)

	cluster := &TestCluster{
		dir:    dir,
		dbName: dbName,
		logger: logger,
		miner:  miner,
		wk:     wk,

		Autopilot: autopilotClient,
		Bus:       busClient,
		Worker:    workerClient,

		cleanups: shutdownFns,
	}

	// Spin up the servers.
	cluster.wg.Add(1)
	go func() {
		_ = busServer.Serve(busListener)
		cluster.wg.Done()
	}()
	cluster.wg.Add(1)
	go func() {
		_ = workerServer.Serve(workerListener)
		cluster.wg.Done()
	}()
	cluster.wg.Add(1)
	go func() {
		_ = autopilotServer.Serve(autopilotListener)
		cluster.wg.Done()
	}()
	cluster.wg.Add(1)
	go func() {
		_ = aStartFn()
		cluster.wg.Done()
	}()

	// Fund the bus.
	if funding {
		if err := cluster.MineBlocks(latestHardforkHeight); err != nil {
			return nil, err
		}
		err = Retry(1000, 100*time.Millisecond, func() error {
			resp, err := busClient.ConsensusState(context.Background())
			if err != nil {
				return err
			}
			if !resp.Synced || resp.BlockHeight < latestHardforkHeight {
				return fmt.Errorf("chain not synced: %v %v", resp.Synced, resp.BlockHeight < latestHardforkHeight)
			}
			return nil
		})
		if err != nil {
			return nil, err
		}
	}

	// Update the bus settings.
	err = busClient.UpdateGougingSettings(context.Background(), testGougingSettings)
	if err != nil {
		return nil, err
	}
	err = busClient.UpdateRedundancySettings(context.Background(), testRedundancySettings)
	if err != nil {
		return nil, err
	}

	return cluster, nil
}

// addStorageFolderToHosts adds a single storage folder to each host.
func addStorageFolderToHost(hosts []*Host) error {
	for _, host := range hosts {
		sectors := uint64(10)
		volumeDir := filepath.Join(host.dir, "volumes")
		if err := os.MkdirAll(volumeDir, 0777); err != nil {
			return err
		}
		if err := host.AddVolume(filepath.Join(volumeDir, "volume.dat"), sectors); err != nil {
			return err
		}
	}
	return nil
}

// announceHosts adds storage and a registry to each host and announces them to
// the group
func announceHosts(hosts []*Host) error {
	for _, host := range hosts {
		settings := defaultHostSettings
		settings.NetAddress = host.RHPv2Addr()
		settings.MaxRegistryEntries = 1 << 18
		if err := host.settings.UpdateSettings(settings); err != nil {
			return err
		}
<<<<<<< HEAD
		if err := host.HostModifySettingPost(client.HostParamRegistrySize, 1<<18); err != nil {
			return err
		}
		if err := host.HostModifySettingPost(client.HostParamMaxCollateral, types.Siacoins(100).ExactString()); err != nil {
			return err
		}
		if err := host.HostModifySettingPost(client.HostParamCollateral, types.Siacoins(1).Div64(4096).Div64(testAutopilotConfig.Contracts.Period).ExactString()); err != nil {
			return err
		}
		if err := host.HostAnnouncePost(); err != nil {
=======
		if err := host.settings.Announce(); err != nil {
>>>>>>> 1db7bb84
			return err
		}
	}
	return nil
}

// MineToRenewWindow is a helper which mines enough blocks for the autopilot to
// reach its renew window.
func (c *TestCluster) MineToRenewWindow() error {
	cs, err := c.Bus.ConsensusState(context.Background())
	if err != nil {
		return err
	}
	cfg, err := c.Autopilot.Config()
	if err != nil {
		return err
	}
	currentPeriod, err := c.Autopilot.Status()
	if err != nil {
		return err
	}
	renewWindowStart := currentPeriod + cfg.Contracts.Period
	if cs.BlockHeight >= renewWindowStart {
		return fmt.Errorf("already in renew window: bh: %v, currentPeriod: %v, periodLength: %v, renewWindow: %v", cs.BlockHeight, currentPeriod, cfg.Contracts.Period, renewWindowStart)
	}
	err = c.MineBlocks(int(renewWindowStart - cs.BlockHeight))
	if err != nil {
		return err
	}
	return c.Sync()
}

// sync blocks until the cluster is synced.
func (c *TestCluster) sync(hosts []*Host) error {
	return Retry(100, 100*time.Millisecond, func() error {
		synced, err := c.synced(hosts)
		if err != nil {
			return err
		}
		if !synced {
			return errors.New("cluster was unable to sync in time")
		}
		return nil
	})
}

// synced returns true if bus and hosts are at the same blockheight.
func (c *TestCluster) synced(hosts []*Host) (bool, error) {
	cs, err := c.Bus.ConsensusState(context.Background())
	if err != nil {
		return false, err
	}
	if !cs.Synced {
		return false, nil // can't be synced if bus itself isn't synced
	}
	for _, h := range hosts {
		bh := h.cs.Height()
		if cs.BlockHeight != uint64(bh) {
			return false, nil
		}
	}
	return true, nil
}

// MineBlocks uses the bus' miner to mine n blocks.
func (c *TestCluster) MineBlocks(n int) error {
	addr, err := c.Bus.WalletAddress(context.Background())
	if err != nil {
		return err
	}
	// If we don't have any hosts in the cluster mine all blocks right away.
	if len(c.hosts) == 0 {
		if err := c.miner.Mine(addr, n); err != nil {
			return err
		}
		return c.Sync()
	}
	// Otherwise mine blocks in batches of 3 to avoid going out of sync with
	// hosts by too many blocks.
	for mined := 0; mined < n; {
		toMine := n - mined
		if toMine > 3 {
			toMine = 3
		}
		if err := c.miner.Mine(addr, toMine); err != nil {
			return err
		}
		if err := c.Sync(); err != nil {
			return err
		}
		mined += toMine
	}
	return nil
}

func (c *TestCluster) WaitForAccounts() ([]api.Account, error) {
	// build hosts map
	hostsMap := make(map[types.PublicKey]struct{})
	for _, host := range c.hosts {
		hostsMap[host.PublicKey()] = struct{}{}
	}

	//  wait for accounts to be filled
	if err := c.waitForHostAccounts(hostsMap); err != nil {
		return nil, err
	}

	// fetch all accounts
	return c.Bus.Accounts(context.Background())
}

func (c *TestCluster) WaitForContracts() ([]api.Contract, error) {
	// build hosts map
	hostsMap := make(map[types.PublicKey]struct{})
	for _, host := range c.hosts {
		hostsMap[host.PublicKey()] = struct{}{}
	}

	//  wait for the contracts to form
	if err := c.waitForHostContracts(hostsMap); err != nil {
		return nil, err
	}

	// fetch active contracts
	resp, err := c.Worker.ActiveContracts(context.Background(), time.Minute)
	if err != nil {
		return nil, err
	}
	if resp.Error != "" {
		return nil, errors.New(resp.Error)
	}
	return resp.Contracts, nil
}

func (c *TestCluster) RemoveHost(host *Host) error {
	if err := host.Close(); err != nil {
		return err
	}

	for i, h := range c.hosts {
		if h.PublicKey().String() == host.PublicKey().String() {
			c.hosts = append(c.hosts[:i], c.hosts[i+1:]...)
			break
		}
	}
	return nil
}

// AddHosts adds n hosts to the cluster. These hosts will be funded and announce
// themselves on the network, ready to form contracts.
func (c *TestCluster) AddHosts(n int) ([]*Host, error) {
	// Create hosts.
	var newHosts []*Host
	for i := 0; i < n; i++ {
		hostDir := filepath.Join(c.dir, "hosts", fmt.Sprint(len(c.hosts)+1))
		h, err := NewHost(types.GeneratePrivateKey(), hostDir, false)
		if err != nil {
			return nil, err
		}
		c.hosts = append(c.hosts, h)
		newHosts = append(newHosts, h)

		// Connect gateways.
		if err := c.Bus.SyncerConnect(context.Background(), h.GatewayAddr()); err != nil {
			return nil, err
		}
	}

	// Fund host from bus.
	balance, err := c.Bus.WalletBalance(context.Background())
	if err != nil {
		return nil, err
	}
	fundAmt := balance.Div64(2).Div64(uint64(len(newHosts))) // 50% of bus balance
	var scos []types.SiacoinOutput
	for _, h := range newHosts {
		for i := 0; i < 10; i++ {
			scos = append(scos, types.SiacoinOutput{
				Value:   fundAmt.Div64(10),
				Address: h.WalletAddress(),
			})
		}
	}
	if err := c.Bus.SendSiacoins(context.Background(), scos); err != nil {
		return nil, err
	}

	// Mine transaction.
	if err := c.MineBlocks(1); err != nil {
		return nil, err
	}

	// Wait for hosts to sync up with consensus.
	if err := c.sync(newHosts); err != nil {
		return nil, err
	}

	// Announce hosts.
	if err := addStorageFolderToHost(newHosts); err != nil {
		return nil, err
	}
	if err := announceHosts(newHosts); err != nil {
		return nil, err
	}

	// Mine a few blocks. The host should show up eventually.
	err = build.Retry(10, time.Second, func() error {
		if err := c.MineBlocks(1); err != nil {
			return err
		}

		for _, h := range newHosts {
			_, err = c.Bus.Host(context.Background(), h.PublicKey())
			if err != nil {
				return err
			}
		}
		return nil
	})
	if err != nil {
		return nil, err
	}

	// Wait for all hosts to be synced.
	if err := c.Sync(); err != nil {
		return nil, err
	}
	return newHosts, nil
}

func (c *TestCluster) AddHostsBlocking(n int) ([]*Host, error) {
	// add hosts
	hosts, err := c.AddHosts(n)
	if err != nil {
		return nil, err
	}

	// build hosts map
	hostsmap := make(map[types.PublicKey]struct{})
	for _, host := range hosts {
		hostsmap[host.PublicKey()] = struct{}{}
	}

	// wait for contracts to form
	if err := c.waitForHostContracts(hostsmap); err != nil {
		return nil, err
	}

	return hosts, nil
}

// Shutdown shuts down a TestCluster. Cleanups are performed in reverse order.
func (c *TestCluster) Shutdown(ctx context.Context) error {
	for i := len(c.cleanups) - 1; i >= 0; i-- {
		if err := c.cleanups[i](ctx); err != nil {
			return err
		}
	}
	for _, h := range c.hosts {
		if err := h.Close(); err != nil {
			return err
		}
	}
	c.wg.Wait()
	return nil
}

// Sync blocks until the whole cluster has reached the same block height.
func (c *TestCluster) Sync() error {
	return c.sync(c.hosts)
}

// waitForHostAccounts will fetch the accounts from the worker and wait until
// they have money in them
func (c *TestCluster) waitForHostAccounts(hosts map[types.PublicKey]struct{}) error {
	return Retry(30, time.Second, func() error {
		accounts, err := c.Bus.Accounts(context.Background())
		if err != nil {
			return err
		}

		funded := make(map[types.PublicKey]struct{})
		for _, a := range accounts {
			if a.Balance.Uint64() > 0 {
				funded[a.Host] = struct{}{}
			}
		}

		for hpk := range hosts {
			if _, exists := funded[hpk]; !exists {
				return fmt.Errorf("missing funded account for host %v", hpk)
			}
		}
		return nil
	})
}

// waitForHostContracts will fetch the active contracts from the bus and wait
// until we have a contract with every host in the given hosts map
func (c *TestCluster) waitForHostContracts(hosts map[types.PublicKey]struct{}) error {
	return Retry(30, time.Second, func() error {
		contracts, err := c.Bus.ActiveContracts(context.Background())
		if err != nil {
			return err
		}

		existing := make(map[types.PublicKey]struct{})
		for _, c := range contracts {
			existing[c.HostKey] = struct{}{}
		}

		for hpk := range hosts {
			if _, exists := existing[hpk]; !exists {
				return fmt.Errorf("missing contract for host %v", hpk)
			}
		}
		return nil
	})
}

// testNetwork returns a custom network for testing which matches the
// configuration of siad consensus in testing.
func testNetwork() *consensus.Network {
	n := &consensus.Network{
		InitialCoinbase: types.Siacoins(300000),
		MinimumCoinbase: types.Siacoins(299990),
		InitialTarget:   types.BlockID{4: 32},
	}

	n.HardforkDevAddr.Height = 3
	n.HardforkDevAddr.OldAddress = types.Address{}
	n.HardforkDevAddr.NewAddress = types.Address{}

	n.HardforkTax.Height = 10

	n.HardforkStorageProof.Height = 10

	n.HardforkOak.Height = 20
	n.HardforkOak.FixHeight = 23
	n.HardforkOak.GenesisTimestamp = time.Now().Add(-1e6 * time.Second)

	n.HardforkASIC.Height = 5
	n.HardforkASIC.OakTime = 10000 * time.Second
	n.HardforkASIC.OakTarget = types.BlockID{255, 255}

	n.HardforkFoundation.Height = 50
	n.HardforkFoundation.PrimaryAddress = types.GeneratePrivateKey().PublicKey().StandardAddress()
	n.HardforkFoundation.FailsafeAddress = types.GeneratePrivateKey().PublicKey().StandardAddress()

	return n
}<|MERGE_RESOLUTION|>--- conflicted
+++ resolved
@@ -353,20 +353,7 @@
 		if err := host.settings.UpdateSettings(settings); err != nil {
 			return err
 		}
-<<<<<<< HEAD
-		if err := host.HostModifySettingPost(client.HostParamRegistrySize, 1<<18); err != nil {
-			return err
-		}
-		if err := host.HostModifySettingPost(client.HostParamMaxCollateral, types.Siacoins(100).ExactString()); err != nil {
-			return err
-		}
-		if err := host.HostModifySettingPost(client.HostParamCollateral, types.Siacoins(1).Div64(4096).Div64(testAutopilotConfig.Contracts.Period).ExactString()); err != nil {
-			return err
-		}
-		if err := host.HostAnnouncePost(); err != nil {
-=======
 		if err := host.settings.Announce(); err != nil {
->>>>>>> 1db7bb84
 			return err
 		}
 	}
