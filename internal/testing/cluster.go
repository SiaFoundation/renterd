package testing

import (
	"context"
	"encoding/hex"
	"errors"
	"fmt"
	"net"
	"net/http"
	"os"
	"path/filepath"
	"strings"
	"sync"
	"testing"
	"time"

	"github.com/minio/minio-go/v7"
	"github.com/minio/minio-go/v7/pkg/credentials"
	"go.sia.tech/core/consensus"
	rhpv2 "go.sia.tech/core/rhp/v2"
	"go.sia.tech/core/types"
	"go.sia.tech/jape"
	"go.sia.tech/renterd/api"
	"go.sia.tech/renterd/autopilot"
	"go.sia.tech/renterd/bus"
	"go.sia.tech/renterd/config"
	"go.sia.tech/renterd/internal/node"
	"go.sia.tech/renterd/s3"
	"go.sia.tech/renterd/stores"
	"go.uber.org/zap"
	"go.uber.org/zap/zapcore"
	"gorm.io/gorm"
	"lukechampine.com/frand"

	"go.sia.tech/renterd/worker"
)

const (
	testBusFlushInterval = 100 * time.Millisecond
	testContractSet      = "testset"
	testPersistInterval  = 2 * time.Second
	latestHardforkHeight = 50 // foundation hardfork height in testing
)

var (
	clusterOptsDefault  = testClusterOptions{}
	clusterOptNoFunding = false

	// testAutopilotConfig is the autopilot used for testing unless a different
	// one is explicitly set.
	testAutopilotConfig = api.AutopilotConfig{
		Contracts: api.ContractsConfig{
			Allowance:   types.Siacoins(1).Mul64(1e3),
			Amount:      3,
			Period:      144,
			RenewWindow: 72,

			Download: rhpv2.SectorSize * 500,
			Upload:   rhpv2.SectorSize * 500,
			Storage:  rhpv2.SectorSize * 5e3,

			Set: testContractSet,
		},
		Hosts: api.HostsConfig{
			MaxDowntimeHours:  10,
			AllowRedundantIPs: true, // allow for integration tests by default
		},
	}

	testContractSetSettings = api.ContractSetSetting{
		Default: testContractSet,
	}

	testGougingSettings = api.GougingSettings{
		MinMaxCollateral: types.Siacoins(10),                   // at least up to 10 SC per contract
		MaxRPCPrice:      types.Siacoins(1).Div64(1000),        // 1mS per RPC
		MaxContractPrice: types.Siacoins(10),                   // 10 SC per contract
		MaxDownloadPrice: types.Siacoins(1).Mul64(1000),        // 1000 SC per 1 TiB
		MaxUploadPrice:   types.Siacoins(1).Mul64(1000),        // 1000 SC per 1 TiB
		MaxStoragePrice:  types.Siacoins(1000).Div64(144 * 30), // 1000 SC per month

		HostBlockHeightLeeway: 240, // amount of leeway given to host block height

		MinPriceTableValidity:         10 * time.Second,  // minimum value for price table validity
		MinAccountExpiry:              time.Hour,         // minimum value for account expiry
		MinMaxEphemeralAccountBalance: types.Siacoins(1), // 1SC
	}

	testRedundancySettings = api.RedundancySettings{
		MinShards:   2,
		TotalShards: 3,
	}

	testS3Credentials = credentials.NewStaticV4("myaccesskeyidentifier", "mysecret", "")
	testS3AuthPairs   = map[string]string{"myaccesskeyidentifier": "mysecret"}
)

type TT struct {
	*testing.T
}

func (t TT) AssertContains(err error, target string) {
	t.Helper()
	if err == nil || !strings.Contains(err.Error(), target) {
		t.Fatalf("err: %v != target: %v", err, target)
	}
}

func (t TT) AssertIs(err, target error) {
	t.Helper()
	t.AssertContains(err, target.Error())
}

func (t TT) OK(err error) {
	t.Helper()
	if err != nil {
		t.Fatal(err)
	}
}

func (t TT) OKAll(vs ...interface{}) {
	t.Helper()
	for _, v := range vs {
		if err, ok := v.(error); ok && err != nil {
			t.Fatal(err)
		}
	}
}

func (t TT) FailAll(vs ...interface{}) {
	t.Helper()
	for _, v := range vs {
		if err, ok := v.(error); ok && err == nil {
			t.Fatal("should've failed")
		}
	}
}

// TestCluster is a helper type that allows for easily creating a number of
// nodes connected to each other and ready for testing.
type TestCluster struct {
	hosts []*Host

	Autopilot *autopilot.Client
	Bus       *bus.Client
	Worker    *worker.Client
	S3        *minio.Client
	S3Core    *minio.Core

	workerShutdownFns    []func(context.Context) error
	busShutdownFns       []func(context.Context) error
	autopilotShutdownFns []func(context.Context) error
	s3ShutdownFns        []func(context.Context) error

	miner  *node.Miner
	apID   string
	dbName string
	dir    string
	logger *zap.Logger
	tt     *TT
	wk     types.PrivateKey
	wg     sync.WaitGroup
}

func (tc *TestCluster) ShutdownAutopilot(ctx context.Context) {
	tc.tt.Helper()
	for _, fn := range tc.autopilotShutdownFns {
		tc.tt.OK(fn(ctx))
	}
	tc.autopilotShutdownFns = nil
}

func (tc *TestCluster) ShutdownWorker(ctx context.Context) {
	tc.tt.Helper()
	for _, fn := range tc.workerShutdownFns {
		tc.tt.OK(fn(ctx))
	}
	tc.workerShutdownFns = nil
}

func (tc *TestCluster) ShutdownBus(ctx context.Context) {
	tc.tt.Helper()
	for _, fn := range tc.busShutdownFns {
		tc.tt.OK(fn(ctx))
	}
	tc.busShutdownFns = nil
}

func (tc *TestCluster) ShutdownS3(ctx context.Context) {
	tc.tt.Helper()
	for _, fn := range tc.s3ShutdownFns {
		tc.tt.OK(fn(ctx))
	}
	tc.s3ShutdownFns = nil
}

// randomPassword creates a random 32 byte password encoded as a string.
func randomPassword() string {
	return hex.EncodeToString(frand.Bytes(32))
}

// Retry will call 'fn' 'tries' times, waiting 'durationBetweenAttempts'
// between each attempt, returning 'nil' the first time that 'fn' returns nil.
// If 'nil' is never returned, then the final error returned by 'fn' is
// returned.
func (tt *TT) Retry(tries int, durationBetweenAttempts time.Duration, fn func() error) {
	tt.Helper()
	for i := 1; i < tries; i++ {
		err := fn()
		if err == nil {
			return
		}
		time.Sleep(durationBetweenAttempts)
	}
	tt.OK(fn())
}

// Reboot simulates a reboot of the cluster by calling Shutdown and creating a
// new cluster using the same settings as the previous one.
// NOTE: Simulating a reboot means that the hosts stay active and are not
// restarted.
func (c *TestCluster) Reboot(ctx context.Context) *TestCluster {
	c.tt.Helper()
	hosts := c.hosts
	c.hosts = nil
	c.Shutdown()

	newCluster := newTestCluster(c.tt.T, testClusterOptions{
		dir:       c.dir,
		dbName:    c.dbName,
		logger:    c.logger,
		funding:   &clusterOptNoFunding,
		walletKey: &c.wk,
	})
	newCluster.hosts = hosts
	return newCluster
}

// AutopilotConfig returns the autopilot's config and current period.
func (c *TestCluster) AutopilotConfig(ctx context.Context) (api.AutopilotConfig, uint64) {
	c.tt.Helper()
	ap, err := c.Bus.Autopilot(context.Background(), c.apID)
	c.tt.OK(err)
	return ap.Config, ap.CurrentPeriod
}

// UpdateAutopilotConfig updates the cluster's autopilot with given config.
func (c *TestCluster) UpdateAutopilotConfig(ctx context.Context, cfg api.AutopilotConfig) {
	c.tt.Helper()
	c.tt.OK(c.Bus.UpdateAutopilot(context.Background(), api.Autopilot{
		ID:     c.apID,
		Config: cfg,
	}))
}

type testClusterOptions struct {
	dbName        string
	dir           string
	funding       *bool
	hosts         int
	logger        *zap.Logger
	uploadPacking bool
	walletKey     *types.PrivateKey

	autopilotCfg      *node.AutopilotConfig
	autopilotSettings *api.AutopilotConfig
	busCfg            *node.BusConfig
	workerCfg         *config.Worker
}

// newTestLogger creates a console logger used for testing.
func newTestLogger() *zap.Logger {
	return newTestLoggerCustom(zapcore.ErrorLevel)
}

// newTestLoggerCustom creates a console logger used for testing and allows
// passing in the desired log level.
func newTestLoggerCustom(level zapcore.Level) *zap.Logger {
	config := zap.NewProductionEncoderConfig()
	config.EncodeTime = zapcore.RFC3339TimeEncoder
	config.EncodeLevel = zapcore.CapitalColorLevelEncoder
	config.StacktraceKey = ""
	consoleEncoder := zapcore.NewConsoleEncoder(config)

	return zap.New(
		zapcore.NewCore(consoleEncoder, zapcore.AddSync(os.Stdout), level),
		zap.AddCaller(),
		zap.AddStacktrace(level),
	)
}

// newTestCluster creates a new cluster without hosts with a funded bus.
func newTestCluster(t *testing.T, opts testClusterOptions) *TestCluster {
	t.Helper()

	// Skip any test that requires a cluster when running short tests.
	if testing.Short() {
		t.SkipNow()
	}
	tt := &TT{t}

	// Apply options.
	dbName := opts.dbName
	dir := t.TempDir()
	if opts.dir != "" {
		dir = opts.dir
	}
	logger := newTestLogger()
	if opts.logger != nil {
		logger = opts.logger
	}
	wk := types.GeneratePrivateKey()
	if opts.walletKey != nil {
		wk = *opts.walletKey
	}
	busCfg, workerCfg, apCfg := testBusCfg(), testWorkerCfg(), testApCfg()
	if opts.busCfg != nil {
		busCfg = *opts.busCfg
	}
	if opts.workerCfg != nil {
		workerCfg = *opts.workerCfg
	}
	if opts.autopilotCfg != nil {
		apCfg = *opts.autopilotCfg
	}
	funding := true
	if opts.funding != nil {
		funding = *opts.funding
	}
	nHosts := 0
	if opts.hosts != 0 {
		nHosts = opts.hosts
	}
	enableUploadPacking := false
	if opts.uploadPacking {
		enableUploadPacking = opts.uploadPacking
	}
	apSettings := testAutopilotConfig
	if opts.autopilotSettings != nil {
		apSettings = *opts.autopilotSettings
	}

	// Check if we are testing against an external database. If so, we create a
	// database with a random name first.
	uri, user, password, _ := stores.DBConfigFromEnv()
	if uri != "" {
		tmpDB, err := gorm.Open(stores.NewMySQLConnection(user, password, uri, ""))
		tt.OK(err)

		if dbName == "" {
			dbName = "db" + hex.EncodeToString(frand.Bytes(16))
		}
		tt.OK(tmpDB.Exec(fmt.Sprintf("CREATE DATABASE IF NOT EXISTS %s;", dbName)).Error)

		busCfg.DBDialector = stores.NewMySQLConnection(user, password, uri, dbName)
	}

	// Prepare individual dirs.
	busDir := filepath.Join(dir, "bus")

	// Generate API passwords.
	busPassword := randomPassword()
	workerPassword := randomPassword()
	autopilotPassword := randomPassword()

	busListener, err := net.Listen("tcp", "127.0.0.1:0")
	tt.OK(err)

	workerListener, err := net.Listen("tcp", "127.0.0.1:0")
	tt.OK(err)

	s3Listener, err := net.Listen("tcp", "127.0.0.1:0")
	tt.OK(err)

	autopilotListener, err := net.Listen("tcp", "127.0.0.1:0")
	tt.OK(err)

	busAddr := "http://" + busListener.Addr().String()
	workerAddr := "http://" + workerListener.Addr().String()
	s3Addr := s3Listener.Addr().String() // not fully qualified path
	autopilotAddr := "http://" + autopilotListener.Addr().String()

	// Create clients.
	autopilotClient := autopilot.NewClient(autopilotAddr, autopilotPassword)
	busClient := bus.NewClient(busAddr, busPassword)
	workerClient := worker.NewClient(workerAddr, workerPassword)
	s3Client, err := minio.New(s3Addr, &minio.Options{
		Creds:  testS3Credentials,
		Secure: false,
	})
	tt.OK(err)

	url := s3Client.EndpointURL()
	s3Core, err := minio.NewCore(url.Host+url.Path, &minio.Options{
		Creds: testS3Credentials,
	})
	tt.OK(err)

	// Create miner.
	busCfg.Miner = node.NewMiner(busClient)

	// Create bus.
	b, bStopFn, err := node.NewBus(busCfg, busDir, wk, logger)
	tt.OK(err)

	busAuth := jape.BasicAuth(busPassword)
	busServer := http.Server{
		Handler: busAuth(b),
	}

	var busShutdownFns []func(context.Context) error
	busShutdownFns = append(busShutdownFns, busServer.Shutdown)
	busShutdownFns = append(busShutdownFns, bStopFn)

	// Create worker.
	w, wShutdownFn, err := node.NewWorker(workerCfg, busClient, wk, logger)
	tt.OK(err)

	workerAuth := jape.BasicAuth(workerPassword)
	workerServer := http.Server{
		Handler: workerAuth(w),
	}

	var workerShutdownFns []func(context.Context) error
	workerShutdownFns = append(workerShutdownFns, workerServer.Shutdown)
	workerShutdownFns = append(workerShutdownFns, wShutdownFn)

	// Create S3 API.
	s3Handler, err := s3.New(busClient, workerClient, logger.Sugar(), s3.Opts{})
	tt.OK(err)

	s3Server := http.Server{
		Handler: s3Handler,
	}

	var s3ShutdownFns []func(context.Context) error
	s3ShutdownFns = append(s3ShutdownFns, s3Server.Shutdown)

	// Create autopilot.
	ap, aStartFn, aStopFn, err := node.NewAutopilot(apCfg, busClient, []autopilot.Worker{workerClient}, logger)
	tt.OK(err)

	autopilotAuth := jape.BasicAuth(autopilotPassword)
	autopilotServer := http.Server{
		Handler: autopilotAuth(ap),
	}

	var autopilotShutdownFns []func(context.Context) error
	autopilotShutdownFns = append(autopilotShutdownFns, autopilotServer.Shutdown)
	autopilotShutdownFns = append(autopilotShutdownFns, aStopFn)

	cluster := &TestCluster{
		apID:   apCfg.ID,
		dir:    dir,
		dbName: dbName,
		logger: logger,
		miner:  busCfg.Miner,
		tt:     tt,
		wk:     wk,

		Autopilot: autopilotClient,
		Bus:       busClient,
		Worker:    workerClient,
		S3:        s3Client,
		S3Core:    s3Core,

		workerShutdownFns:    workerShutdownFns,
		busShutdownFns:       busShutdownFns,
		autopilotShutdownFns: autopilotShutdownFns,
		s3ShutdownFns:        s3ShutdownFns,
	}

	// Spin up the servers.
	cluster.wg.Add(1)
	go func() {
		_ = busServer.Serve(busListener)
		cluster.wg.Done()
	}()
	cluster.wg.Add(1)
	go func() {
		_ = workerServer.Serve(workerListener)
		cluster.wg.Done()
	}()
	cluster.wg.Add(1)
	go func() {
		_ = s3Server.Serve(s3Listener)
		cluster.wg.Done()
	}()
	cluster.wg.Add(1)
	go func() {
		_ = autopilotServer.Serve(autopilotListener)
		cluster.wg.Done()
	}()
	cluster.wg.Add(1)
	go func() {
		_ = aStartFn()
		cluster.wg.Done()
	}()

	// Set the test contract set to make sure we can add objects at the
	// beginning of a test right away.
	tt.OK(busClient.SetContractSet(context.Background(), testContractSet, []types.FileContractID{}))

	// Update the autopilot to use test settings
	tt.OK(busClient.UpdateAutopilot(context.Background(), api.Autopilot{
		ID:     apCfg.ID,
		Config: apSettings,
	}))

	// Update the bus settings.
	tt.OK(busClient.UpdateSetting(context.Background(), api.SettingGouging, testGougingSettings))
	tt.OK(busClient.UpdateSetting(context.Background(), api.SettingRedundancy, testRedundancySettings))
	tt.OK(busClient.UpdateSetting(context.Background(), api.SettingContractSet, testContractSetSettings))
	tt.OK(busClient.UpdateSetting(context.Background(), api.SettingS3Authentication, api.S3AuthenticationSettings{
		V4Keypairs: testS3AuthPairs,
	}))
	tt.OK(busClient.UpdateSetting(context.Background(), api.SettingUploadPacking, api.UploadPackingSettings{Enabled: enableUploadPacking}))

	// Fund the bus.
	if funding {
		cluster.MineBlocks(latestHardforkHeight)
		tt.Retry(1000, 100*time.Millisecond, func() error {
			resp, err := busClient.ConsensusState(context.Background())
			if err != nil {
				return err
			}

			if !resp.Synced || resp.BlockHeight < latestHardforkHeight {
				return fmt.Errorf("chain not synced: %v %v", resp.Synced, resp.BlockHeight < latestHardforkHeight)
			}
			res, err := cluster.Bus.Wallet(context.Background())
			if err != nil {
				return err
			}
<<<<<<< HEAD
			if res.Confirmed.IsZero() {
				return errors.New("wallet not funded")
=======

			if balance.IsZero() {
				tt.Fatal("wallet not funded")
>>>>>>> 34d6f511
			}
			return nil
		})
	}

	if nHosts > 0 {
		cluster.AddHostsBlocking(nHosts)
		cluster.WaitForContracts()
		cluster.WaitForContractSet(testContractSet, nHosts)
		_ = cluster.WaitForAccounts()
	}

	return cluster
}

// addStorageFolderToHosts adds a single storage folder to each host.
func addStorageFolderToHost(hosts []*Host) error {
	for _, host := range hosts {
		sectors := uint64(10)
		volumeDir := filepath.Join(host.dir, "volumes")
		if err := os.MkdirAll(volumeDir, 0777); err != nil {
			return err
		}
		if err := host.AddVolume(filepath.Join(volumeDir, "volume.dat"), sectors); err != nil {
			return err
		}
	}
	return nil
}

// announceHosts adds storage and a registry to each host and announces them to
// the group
func announceHosts(hosts []*Host) error {
	for _, host := range hosts {
		settings := defaultHostSettings
		settings.NetAddress = host.RHPv2Addr()
		settings.MaxRegistryEntries = 1 << 18
		if err := host.settings.UpdateSettings(settings); err != nil {
			return err
		}
		if err := host.settings.Announce(); err != nil {
			return err
		}
	}
	return nil
}

// MineToRenewWindow is a helper which mines enough blocks for the autopilot to
// reach its renew window.
func (c *TestCluster) MineToRenewWindow() {
	c.tt.Helper()
	cs, err := c.Bus.ConsensusState(context.Background())
	c.tt.OK(err)

	ap, err := c.Bus.Autopilot(context.Background(), c.apID)
	c.tt.OK(err)

	renewWindowStart := ap.CurrentPeriod + ap.Config.Contracts.Period
	if cs.BlockHeight >= renewWindowStart {
		c.tt.Fatalf("already in renew window: bh: %v, currentPeriod: %v, periodLength: %v, renewWindow: %v", cs.BlockHeight, ap.CurrentPeriod, ap.Config.Contracts.Period, renewWindowStart)
	}
	c.MineBlocks(int(renewWindowStart - cs.BlockHeight))
	c.Sync()
}

// sync blocks until the cluster is synced.
func (c *TestCluster) sync(hosts []*Host) {
	c.tt.Helper()
	c.tt.Retry(100, 100*time.Millisecond, func() error {
		synced, err := c.synced(hosts)
		if err != nil {
			return err
		}
		if !synced {
			return errors.New("cluster was unable to sync in time")
		}
		return nil
	})
}

// synced returns true if bus and hosts are at the same blockheight.
func (c *TestCluster) synced(hosts []*Host) (bool, error) {
	c.tt.Helper()
	cs, err := c.Bus.ConsensusState(context.Background())
	if err != nil {
		return false, err
	}
	if !cs.Synced {
		return false, nil // can't be synced if bus itself isn't synced
	}
	for _, h := range hosts {
		bh := h.cs.Height()
		if cs.BlockHeight != uint64(bh) {
			return false, nil
		}
	}
	return true, nil
}

// MineBlocks uses the bus' miner to mine n blocks.
<<<<<<< HEAD
func (c *TestCluster) MineBlocks(n int) error {
	wallet, err := c.Bus.Wallet(context.Background())
	if err != nil {
		return err
	}

	// If we don't have any hosts in the cluster mine all blocks right away.
	if len(c.hosts) == 0 {
		if err := c.miner.Mine(wallet.Address, n); err != nil {
			return err
		}
		return c.Sync()
=======
func (c *TestCluster) MineBlocks(n int) {
	c.tt.Helper()
	addr, err := c.Bus.WalletAddress(context.Background())
	c.tt.OK(err)

	// If we don't have any hosts in the cluster mine all blocks right away.
	if len(c.hosts) == 0 {
		c.tt.OK(c.miner.Mine(addr, n))
		c.Sync()
>>>>>>> 34d6f511
	}
	// Otherwise mine blocks in batches of 3 to avoid going out of sync with
	// hosts by too many blocks.
	for mined := 0; mined < n; {
		toMine := n - mined
		if toMine > 10 {
			toMine = 10
		}
<<<<<<< HEAD
		if err := c.miner.Mine(wallet.Address, toMine); err != nil {
			return err
		}
		if err := c.Sync(); err != nil {
			return err
		}
=======
		c.tt.OK(c.miner.Mine(addr, toMine))
		c.Sync()
>>>>>>> 34d6f511
		mined += toMine
	}
}

func (c *TestCluster) WaitForAccounts() []api.Account {
	c.tt.Helper()

	// build hosts map
	hostsMap := make(map[types.PublicKey]struct{})
	for _, host := range c.hosts {
		hostsMap[host.PublicKey()] = struct{}{}
	}

	//  wait for accounts to be filled
	c.waitForHostAccounts(hostsMap)

	// fetch all accounts
	accounts, err := c.Bus.Accounts(context.Background())
	c.tt.OK(err)
	return accounts
}

func (c *TestCluster) WaitForContracts() []api.Contract {
	c.tt.Helper()
	// build hosts map
	hostsMap := make(map[types.PublicKey]struct{})
	for _, host := range c.hosts {
		hostsMap[host.PublicKey()] = struct{}{}
	}

	//  wait for the contracts to form
	c.waitForHostContracts(hostsMap)

	// fetch all contracts
	resp, err := c.Worker.Contracts(context.Background(), time.Minute)
	c.tt.OK(err)
	if resp.Error != "" {
		c.tt.Fatal(resp.Error)
	}
	return resp.Contracts
}

func (c *TestCluster) RemoveHost(host *Host) {
	c.tt.Helper()
	c.tt.OK(host.Close())

	for i, h := range c.hosts {
		if h.PublicKey().String() == host.PublicKey().String() {
			c.hosts = append(c.hosts[:i], c.hosts[i+1:]...)
			break
		}
	}
}

func (c *TestCluster) NewHost() *Host {
	c.tt.Helper()
	// Create host.
	hostDir := filepath.Join(c.dir, "hosts", fmt.Sprint(len(c.hosts)+1))
	h, err := NewHost(types.GeneratePrivateKey(), hostDir, false)
	c.tt.OK(err)

	// Connect gateways.
	c.tt.OK(c.Bus.SyncerConnect(context.Background(), h.GatewayAddr()))
	return h
}

func (c *TestCluster) AddHost(h *Host) {
	c.tt.Helper()
	// Add the host
	c.hosts = append(c.hosts, h)

	// Fund host from bus.
<<<<<<< HEAD
	res, err := c.Bus.Wallet(context.Background())
	if err != nil {
		return err
	}
	fundAmt := res.Confirmed.Div64(2).Div64(uint64(len(c.hosts))) // 50% of bus balance
=======
	balance, err := c.Bus.WalletBalance(context.Background())
	c.tt.OK(err)

	fundAmt := balance.Div64(2).Div64(uint64(len(c.hosts))) // 50% of bus balance
>>>>>>> 34d6f511
	var scos []types.SiacoinOutput
	for i := 0; i < 10; i++ {
		scos = append(scos, types.SiacoinOutput{
			Value:   fundAmt.Div64(10),
			Address: h.WalletAddress(),
		})
	}
	c.tt.OK(c.Bus.SendSiacoins(context.Background(), scos))

	// Mine transaction.
	c.MineBlocks(1)

	// Wait for hosts to sync up with consensus.
	hosts := []*Host{h}
	c.sync(hosts)

	// Announce hosts.
	c.tt.OK(addStorageFolderToHost(hosts))
	c.tt.OK(announceHosts(hosts))

	// Mine a few blocks. The host should show up eventually.
	c.tt.Retry(10, time.Second, func() error {
		c.tt.Helper()

		c.MineBlocks(1)
		_, err = c.Bus.Host(context.Background(), h.PublicKey())
		if err != nil {
			return err
		}
		return nil
	})

	// Wait for host to be synced.
	c.Sync()
}

// AddHosts adds n hosts to the cluster. These hosts will be funded and announce
// themselves on the network, ready to form contracts.
func (c *TestCluster) AddHosts(n int) []*Host {
	c.tt.Helper()
	var newHosts []*Host
	for i := 0; i < n; i++ {
		h := c.NewHost()
		c.AddHost(h)
		newHosts = append(newHosts, h)
	}
	return newHosts
}

func (c *TestCluster) AddHostsBlocking(n int) []*Host {
	c.tt.Helper()

	// add hosts
	hosts := c.AddHosts(n)

	// build hosts map
	hostsmap := make(map[types.PublicKey]struct{})
	for _, host := range hosts {
		hostsmap[host.PublicKey()] = struct{}{}
	}

	// wait for contracts to form
	c.waitForHostContracts(hostsmap)
	return hosts
}

// Shutdown shuts down a TestCluster.
func (c *TestCluster) Shutdown() {
	c.tt.Helper()
	ctx := context.Background()
	c.ShutdownAutopilot(ctx)
	c.ShutdownS3(ctx)
	c.ShutdownWorker(ctx)
	c.ShutdownBus(ctx)
	for _, h := range c.hosts {
		c.tt.OK(h.Close())
	}
	c.wg.Wait()
}

// Sync blocks until the whole cluster has reached the same block height.
func (c *TestCluster) Sync() {
	c.tt.Helper()
	c.sync(c.hosts)
}

// waitForHostAccounts will fetch the accounts from the worker and wait until
// they have money in them
func (c *TestCluster) waitForHostAccounts(hosts map[types.PublicKey]struct{}) {
	c.tt.Helper()
	c.tt.Retry(30, time.Second, func() error {
		accounts, err := c.Bus.Accounts(context.Background())
		if err != nil {
			return err
		}

		funded := make(map[types.PublicKey]struct{})
		for _, a := range accounts {
			if a.Balance.Uint64() > 0 {
				funded[a.HostKey] = struct{}{}
			}
		}

		for hpk := range hosts {
			if _, exists := funded[hpk]; !exists {
				return fmt.Errorf("missing funded account for host %v", hpk)
			}
		}
		return nil
	})
}

func (c *TestCluster) WaitForContractSet(set string, n int) {
	c.tt.Helper()
	c.tt.Retry(30, time.Second, func() error {
		ctx, cancel := context.WithTimeout(context.Background(), time.Second)
		defer cancel()

		contracts, err := c.Bus.ContractSetContracts(ctx, set)
		if err != nil {
			return err
		}
		if len(contracts) != n {
			return fmt.Errorf("contract set not ready yet, %v!=%v", len(contracts), n)
		}
		return nil
	})
}

// waitForHostContracts will fetch the contracts from the bus and wait until we
// have a contract with every host in the given hosts map
func (c *TestCluster) waitForHostContracts(hosts map[types.PublicKey]struct{}) {
	c.tt.Helper()
	c.tt.Retry(30, time.Second, func() error {
		contracts, err := c.Bus.Contracts(context.Background())
		if err != nil {
			return err
		}

		existing := make(map[types.PublicKey]struct{})
		for _, c := range contracts {
			existing[c.HostKey] = struct{}{}
		}

		for hpk := range hosts {
			if _, exists := existing[hpk]; !exists {
				return fmt.Errorf("missing contract for host %v", hpk)
			}
		}
		return nil
	})
}

// testNetwork returns a custom network for testing which matches the
// configuration of siad consensus in testing.
func testNetwork() *consensus.Network {
	n := &consensus.Network{
		InitialCoinbase: types.Siacoins(300000),
		MinimumCoinbase: types.Siacoins(299990),
		InitialTarget:   types.BlockID{4: 32},
	}

	n.HardforkDevAddr.Height = 3
	n.HardforkDevAddr.OldAddress = types.Address{}
	n.HardforkDevAddr.NewAddress = types.Address{}

	n.HardforkTax.Height = 10

	n.HardforkStorageProof.Height = 10

	n.HardforkOak.Height = 20
	n.HardforkOak.FixHeight = 23
	n.HardforkOak.GenesisTimestamp = time.Now().Add(-1e6 * time.Second)

	n.HardforkASIC.Height = 5
	n.HardforkASIC.OakTime = 10000 * time.Second
	n.HardforkASIC.OakTarget = types.BlockID{255, 255}

	n.HardforkFoundation.Height = 50
	n.HardforkFoundation.PrimaryAddress = types.GeneratePrivateKey().PublicKey().StandardAddress()
	n.HardforkFoundation.FailsafeAddress = types.GeneratePrivateKey().PublicKey().StandardAddress()

	return n
}

func testBusCfg() node.BusConfig {
	return node.BusConfig{
		Bus: config.Bus{
			Bootstrap:       false,
			GatewayAddr:     "127.0.0.1:0",
			PersistInterval: testPersistInterval,
			UsedUTXOExpiry:  time.Minute,
		},
		Network: testNetwork(),
	}
}

func testWorkerCfg() config.Worker {
	return config.Worker{
		AllowPrivateIPs:          true,
		ContractLockTimeout:      5 * time.Second,
		ID:                       "worker",
		BusFlushInterval:         testBusFlushInterval,
		DownloadOverdriveTimeout: 500 * time.Millisecond,
		UploadOverdriveTimeout:   500 * time.Millisecond,
		UploadMaxOverdrive:       5,
	}
}

func testApCfg() node.AutopilotConfig {
	return node.AutopilotConfig{
		ID: api.DefaultAutopilotID,
		Autopilot: config.Autopilot{
			AccountsRefillInterval:         time.Second,
			Heartbeat:                      time.Second,
			MigrationHealthCutoff:          0.99,
			MigratorParallelSlabsPerWorker: 1,
			RevisionSubmissionBuffer:       0,
			ScannerInterval:                time.Second,
			ScannerBatchSize:               10,
			ScannerNumThreads:              1,
			ScannerMinRecentFailures:       5,
		},
	}
}<|MERGE_RESOLUTION|>--- conflicted
+++ resolved
@@ -532,14 +532,9 @@
 			if err != nil {
 				return err
 			}
-<<<<<<< HEAD
+
 			if res.Confirmed.IsZero() {
-				return errors.New("wallet not funded")
-=======
-
-			if balance.IsZero() {
 				tt.Fatal("wallet not funded")
->>>>>>> 34d6f511
 			}
 			return nil
 		})
@@ -640,30 +635,15 @@
 }
 
 // MineBlocks uses the bus' miner to mine n blocks.
-<<<<<<< HEAD
-func (c *TestCluster) MineBlocks(n int) error {
+func (c *TestCluster) MineBlocks(n int) {
+	c.tt.Helper()
 	wallet, err := c.Bus.Wallet(context.Background())
-	if err != nil {
-		return err
-	}
+	c.tt.OK(err)
 
 	// If we don't have any hosts in the cluster mine all blocks right away.
 	if len(c.hosts) == 0 {
-		if err := c.miner.Mine(wallet.Address, n); err != nil {
-			return err
-		}
-		return c.Sync()
-=======
-func (c *TestCluster) MineBlocks(n int) {
-	c.tt.Helper()
-	addr, err := c.Bus.WalletAddress(context.Background())
-	c.tt.OK(err)
-
-	// If we don't have any hosts in the cluster mine all blocks right away.
-	if len(c.hosts) == 0 {
-		c.tt.OK(c.miner.Mine(addr, n))
+		c.tt.OK(c.miner.Mine(wallet.Address, n))
 		c.Sync()
->>>>>>> 34d6f511
 	}
 	// Otherwise mine blocks in batches of 3 to avoid going out of sync with
 	// hosts by too many blocks.
@@ -672,17 +652,8 @@
 		if toMine > 10 {
 			toMine = 10
 		}
-<<<<<<< HEAD
-		if err := c.miner.Mine(wallet.Address, toMine); err != nil {
-			return err
-		}
-		if err := c.Sync(); err != nil {
-			return err
-		}
-=======
-		c.tt.OK(c.miner.Mine(addr, toMine))
+		c.tt.OK(c.miner.Mine(wallet.Address, toMine))
 		c.Sync()
->>>>>>> 34d6f511
 		mined += toMine
 	}
 }
@@ -755,18 +726,10 @@
 	c.hosts = append(c.hosts, h)
 
 	// Fund host from bus.
-<<<<<<< HEAD
 	res, err := c.Bus.Wallet(context.Background())
-	if err != nil {
-		return err
-	}
+	c.tt.OK(err)
+
 	fundAmt := res.Confirmed.Div64(2).Div64(uint64(len(c.hosts))) // 50% of bus balance
-=======
-	balance, err := c.Bus.WalletBalance(context.Background())
-	c.tt.OK(err)
-
-	fundAmt := balance.Div64(2).Div64(uint64(len(c.hosts))) // 50% of bus balance
->>>>>>> 34d6f511
 	var scos []types.SiacoinOutput
 	for i := 0; i < 10; i++ {
 		scos = append(scos, types.SiacoinOutput{
