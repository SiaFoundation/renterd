package testing

import (
	"context"
	"encoding/hex"
	"errors"
	"fmt"
	"net"
	"net/http"
	"os"
	"path/filepath"
	"sync"
	"time"

	"go.sia.tech/core/consensus"
	rhpv2 "go.sia.tech/core/rhp/v2"
	"go.sia.tech/core/types"
	"go.sia.tech/jape"
	"go.sia.tech/renterd/api"
	"go.sia.tech/renterd/autopilot"
	"go.sia.tech/renterd/bus"
	"go.sia.tech/renterd/internal/node"
	"go.sia.tech/renterd/internal/stores"
	"go.sia.tech/siad/build"
	"go.uber.org/zap"
	"gorm.io/gorm"
	"lukechampine.com/frand"

	"go.sia.tech/renterd/worker"
)

const (
	testBusFlushInterval = 100 * time.Millisecond
	testPersistInterval  = 2 * time.Second
	latestHardforkHeight = 50 // foundation hardfork height in testing
)

var (
	// defaultAutopilotConfig is the autopilot used for testing unless a
	// different one is explicitly set.
	defaultAutopilotConfig = api.AutopilotConfig{
		Contracts: api.ContractsConfig{
			Allowance:   types.Siacoins(1).Mul64(1e3),
			Amount:      3,
			Period:      50,
			RenewWindow: 24,

			Download: rhpv2.SectorSize * 500,
			Upload:   rhpv2.SectorSize * 500,
			Storage:  rhpv2.SectorSize * 5e3,

			Set: "autopilot",
		},
		Hosts: api.HostsConfig{
			IgnoreRedundantIPs: true, // ignore for integration tests by default // TODO: add test for IP filter.
		},
	}

	testRedundancySettings = api.RedundancySettings{
		MinShards:   2,
		TotalShards: 3,
	}

	testGougingSettings = api.GougingSettings{
		MinMaxCollateral: types.Siacoins(10),                   // at least up to 10 SC per contract
		MaxRPCPrice:      types.Siacoins(1).Div64(1000),        // 1mS per RPC
		MaxContractPrice: types.Siacoins(10),                   // 10 SC per contract
		MaxDownloadPrice: types.Siacoins(1).Mul64(1000),        // 1000 SC per 1 TiB
		MaxUploadPrice:   types.Siacoins(1).Mul64(1000),        // 1000 SC per 1 TiB
		MaxStoragePrice:  types.Siacoins(1000).Div64(144 * 30), // 1000 SC per month

		HostBlockHeightLeeway: 120, // amount of leeway given to host block height
	}
)

// TestCluster is a helper type that allows for easily creating a number of
// nodes connected to each other and ready for testing.
type TestCluster struct {
	hosts []*Host

	Autopilot *autopilot.Client
	Bus       *bus.Client
	Worker    *worker.Client

	cleanups []func(context.Context) error

	miner  *node.Miner
	dbName string
	dir    string
	logger *zap.Logger
	wk     types.PrivateKey
	wg     sync.WaitGroup
}

// randomPassword creates a random 32 byte password encoded as a string.
func randomPassword() string {
	return hex.EncodeToString(frand.Bytes(32))
}

// Retry will call 'fn' 'tries' times, waiting 'durationBetweenAttempts'
// between each attempt, returning 'nil' the first time that 'fn' returns nil.
// If 'nil' is never returned, then the final error returned by 'fn' is
// returned.
func Retry(tries int, durationBetweenAttempts time.Duration, fn func() error) (err error) {
	for i := 1; i < tries; i++ {
		err = fn()
		if err == nil {
			return nil
		}
		time.Sleep(durationBetweenAttempts)
	}
	return fn()
}

// Reboot simulates a reboot of the cluster by calling Shutdown and creating a
// new cluster using the same settings as the previous one.
// NOTE: Simulating a reboot means that the hosts stay active and are not
// restarted.
func (c *TestCluster) Reboot(ctx context.Context) (*TestCluster, error) {
	hosts := c.hosts
	c.hosts = nil
	if err := c.Shutdown(ctx); err != nil {
		return nil, err
	}

	newCluster, err := newTestClusterWithFunding(c.dir, c.dbName, false, c.wk, c.logger)
	if err != nil {
		return nil, err
	}
	newCluster.hosts = hosts
	return newCluster, nil
}

// newTestCluster creates a new cluster without hosts with a funded bus.
func newTestCluster(dir string, logger *zap.Logger) (*TestCluster, error) {
	wk := types.GeneratePrivateKey()
	return newTestClusterWithFunding(dir, "", true, wk, logger)
}

// newTestClusterWithFunding creates a new cluster without hosts that is funded
// by mining multiple blocks if 'funding' is set.
func newTestClusterWithFunding(dir, dbName string, funding bool, wk types.PrivateKey, logger *zap.Logger) (*TestCluster, error) {
	// Check if we are testing against an external database. If so, we create a
	// database with a random name first.
	var dialector gorm.Dialector
	uri, user, password, _ := stores.DBConfigFromEnv()
	if uri != "" {
		tmpDB, err := gorm.Open(stores.NewMySQLConnection(user, password, uri, ""))
		if err != nil {
			return nil, err
		}
		if dbName == "" {
			dbName = "db" + hex.EncodeToString(frand.Bytes(16))
		}
		if err := tmpDB.Exec(fmt.Sprintf("CREATE DATABASE IF NOT EXISTS %s;", dbName)).Error; err != nil {
			return nil, err
		}
		dialector = stores.NewMySQLConnection(user, password, uri, dbName)
	}

	// Prepare individual dirs.
	busDir := filepath.Join(dir, "bus")
	autopilotDir := filepath.Join(dir, "autopilot")

	// Generate API passwords.
	busPassword := randomPassword()
	workerPassword := randomPassword()
	autopilotPassword := randomPassword()

	busListener, err := net.Listen("tcp", "127.0.0.1:0")
	if err != nil {
		return nil, err
	}
	workerListener, err := net.Listen("tcp", "127.0.0.1:0")
	if err != nil {
		return nil, err
	}
	autopilotListener, err := net.Listen("tcp", "127.0.0.1:0")
	if err != nil {
		return nil, err
	}
	busAddr := "http://" + busListener.Addr().String()
	workerAddr := "http://" + workerListener.Addr().String()
	autopilotAddr := "http://" + autopilotListener.Addr().String()

	// Create clients.
	autopilotClient := autopilot.NewClient(autopilotAddr, autopilotPassword)
	busClient := bus.NewClient(busAddr, busPassword)
	workerClient := worker.NewClient(workerAddr, workerPassword)

	// Create miner.
	miner := node.NewMiner(busClient)

	// Create bus.
	var shutdownFns []func(context.Context) error
	b, bStopFn, err := node.NewBus(node.BusConfig{
		DBDialector:     dialector,
		Bootstrap:       false,
		GatewayAddr:     "127.0.0.1:0",
		Miner:           miner,
		Network:         testNetwork(),
		PersistInterval: testPersistInterval,
	}, busDir, wk, logger)
	if err != nil {
		return nil, err
	}
	busAuth := jape.BasicAuth(busPassword)
	busServer := http.Server{
		Handler: busAuth(b),
	}
	shutdownFns = append(shutdownFns, bStopFn)
	shutdownFns = append(shutdownFns, busServer.Shutdown)

	// Create worker.
	w, wStopFn, err := node.NewWorker(node.WorkerConfig{
		ID:                      "worker",
		BusFlushInterval:        testBusFlushInterval,
		SessionReconnectTimeout: 10 * time.Second,
		SessionTTL:              2 * time.Minute,
	}, busClient, wk, logger)
	if err != nil {
		return nil, err
	}
	workerAuth := jape.BasicAuth(workerPassword)
	workerServer := http.Server{
		Handler: workerAuth(w),
	}
	shutdownFns = append(shutdownFns, wStopFn)
	shutdownFns = append(shutdownFns, workerServer.Shutdown)

	// Create autopilot store.
	autopilotStore, err := stores.NewJSONAutopilotStore(autopilotDir)
	if err != nil {
		return nil, err
	}

	// Create autopilot.
	ap, aStartFn, aStopFn, err := node.NewAutopilot(node.AutopilotConfig{
		AccountsRefillInterval: time.Second,
		Heartbeat:              time.Second,
		MigrationHealthCutoff:  0.99,
		ScannerInterval:        time.Second,
		ScannerBatchSize:       10,
		ScannerNumThreads:      1,
	}, autopilotStore, busClient, []autopilot.Worker{workerClient}, logger)
	if err != nil {
		return nil, err
	}
	autopilotAuth := jape.BasicAuth(autopilotPassword)
	autopilotServer := http.Server{
		Handler: autopilotAuth(ap),
	}
	shutdownFns = append(shutdownFns, aStopFn)
	shutdownFns = append(shutdownFns, autopilotServer.Shutdown)

	cluster := &TestCluster{
		dir:    dir,
		dbName: dbName,
		logger: logger,
		miner:  miner,
		wk:     wk,

		Autopilot: autopilotClient,
		Bus:       busClient,
		Worker:    workerClient,

		cleanups: shutdownFns,
	}

	// Spin up the servers.
	cluster.wg.Add(1)
	go func() {
		_ = busServer.Serve(busListener)
		cluster.wg.Done()
	}()
	cluster.wg.Add(1)
	go func() {
		_ = workerServer.Serve(workerListener)
		cluster.wg.Done()
	}()
	cluster.wg.Add(1)
	go func() {
		_ = autopilotServer.Serve(autopilotListener)
		cluster.wg.Done()
	}()
	cluster.wg.Add(1)
	go func() {
		_ = aStartFn()
		cluster.wg.Done()
	}()

	// Fund the bus.
	if funding {
		if err := cluster.MineBlocks(latestHardforkHeight); err != nil {
			return nil, err
		}
		err = Retry(1000, 100*time.Millisecond, func() error {
			resp, err := busClient.ConsensusState(context.Background())
			if err != nil {
				return err
			}
			if !resp.Synced || resp.BlockHeight < latestHardforkHeight {
				return fmt.Errorf("chain not synced: %v %v", resp.Synced, resp.BlockHeight < latestHardforkHeight)
			}
			return nil
		})
		if err != nil {
			return nil, err
		}
	}

	// Update the bus settings.
	err = busClient.UpdateGougingSettings(context.Background(), testGougingSettings)
	if err != nil {
		return nil, err
	}
	err = busClient.UpdateRedundancySettings(context.Background(), testRedundancySettings)
	if err != nil {
		return nil, err
	}

	// Set autopilot config.
	err = autopilotClient.SetConfig(defaultAutopilotConfig)
	if err != nil {
		return nil, err
	}
	return cluster, nil
}

// addStorageFolderToHosts adds a single storage folder to each host.
func addStorageFolderToHost(hosts []*Host) error {
	for _, host := range hosts {
		sectors := uint64(10)
		volumeDir := filepath.Join(host.dir, "volumes")
		if err := os.MkdirAll(volumeDir, 0777); err != nil {
			return err
		}
		if err := host.AddVolume(filepath.Join(volumeDir, "volume.dat"), sectors); err != nil {
			return err
		}
	}
	return nil
}

// announceHosts adds storage and a registry to each host and announces them to
// the group
func announceHosts(hosts []*Host) error {
	for _, host := range hosts {
		settings := defaultHostSettings
		settings.NetAddress = host.RHPv2Addr()
		if err := host.settings.UpdateSettings(settings); err != nil {
			return err
		}
<<<<<<< HEAD
		if err := host.settings.Announce(); err != nil {
=======
		if err := host.HostModifySettingPost(client.HostParamRegistrySize, 1<<18); err != nil {
			return err
		}
		if err := host.HostModifySettingPost(client.HostParamMaxCollateral, types.Siacoins(100).ExactString()); err != nil {
			return err
		}
		if err := host.HostModifySettingPost(client.HostParamCollateral, types.Siacoins(1).Div64(4096).Div64(defaultAutopilotConfig.Contracts.Period).ExactString()); err != nil {
			return err
		}
		if err := host.HostAnnouncePost(); err != nil {
>>>>>>> 0897ba3e
			return err
		}
	}
	return nil
}

// MineToRenewWindow is a helper which mines enough blocks for the autopilot to
// reach its renew window.
func (c *TestCluster) MineToRenewWindow() error {
	cs, err := c.Bus.ConsensusState(context.Background())
	if err != nil {
		return err
	}
	cfg, err := c.Autopilot.Config()
	if err != nil {
		return err
	}
	currentPeriod, err := c.Autopilot.Status()
	if err != nil {
		return err
	}
	renewWindowStart := currentPeriod + cfg.Contracts.Period
	if cs.BlockHeight >= renewWindowStart {
		return fmt.Errorf("already in renew window: bh: %v, currentPeriod: %v, periodLength: %v, renewWindow: %v", cs.BlockHeight, currentPeriod, cfg.Contracts.Period, renewWindowStart)
	}
	err = c.MineBlocks(int(renewWindowStart - cs.BlockHeight))
	if err != nil {
		return err
	}
	return c.Sync()
}

// sync blocks until the cluster is synced.
func (c *TestCluster) sync(hosts []*Host) error {
	return Retry(100, 100*time.Millisecond, func() error {
		synced, err := c.synced(hosts)
		if err != nil {
			return err
		}
		if !synced {
			return errors.New("cluster was unable to sync in time")
		}
		return nil
	})
}

// synced returns true if bus and hosts are at the same blockheight.
func (c *TestCluster) synced(hosts []*Host) (bool, error) {
	cs, err := c.Bus.ConsensusState(context.Background())
	if err != nil {
		return false, err
	}
	if !cs.Synced {
		return false, nil // can't be synced if bus itself isn't synced
	}
	for _, h := range hosts {
		bh := h.cs.Height()
		if cs.BlockHeight != uint64(bh) {
			return false, nil
		}
	}
	return true, nil
}

// MineBlocks uses the bus' miner to mine n blocks.
func (c *TestCluster) MineBlocks(n int) error {
	addr, err := c.Bus.WalletAddress(context.Background())
	if err != nil {
		return err
	}
	return c.miner.Mine(addr, n)
}

func (c *TestCluster) WaitForAccounts() ([]api.Account, error) {
	// build hosts map
	hostsMap := make(map[types.PublicKey]struct{})
	for _, host := range c.hosts {
		hostsMap[host.PublicKey()] = struct{}{}
	}

	//  wait for accounts to be filled
	if err := c.waitForHostAccounts(hostsMap); err != nil {
		return nil, err
	}

	// fetch all accounts
	return c.Bus.Accounts(context.Background())
}

func (c *TestCluster) WaitForContracts() ([]api.Contract, error) {
	// build hosts map
	hostsMap := make(map[types.PublicKey]struct{})
	for _, host := range c.hosts {
		hostsMap[host.PublicKey()] = struct{}{}
	}

	//  wait for the contracts to form
	if err := c.waitForHostContracts(hostsMap); err != nil {
		return nil, err
	}

	// fetch active contracts
	resp, err := c.Worker.ActiveContracts(context.Background(), time.Minute)
	if err != nil {
		return nil, err
	}
	if resp.Error != "" {
		return nil, errors.New(resp.Error)
	}
	return resp.Contracts, nil
}

func (c *TestCluster) RemoveHost(host *Host) error {
	if err := host.Close(); err != nil {
		return err
	}

	for i, h := range c.hosts {
		if h.PublicKey().String() == host.PublicKey().String() {
			c.hosts = append(c.hosts[:i], c.hosts[i+1:]...)
			break
		}
	}
	return nil
}

// AddHosts adds n hosts to the cluster. These hosts will be funded and announce
// themselves on the network, ready to form contracts.
func (c *TestCluster) AddHosts(n int) ([]*Host, error) {
	// Create hosts.
	var newHosts []*Host
	for i := 0; i < n; i++ {
		hostDir := filepath.Join(c.dir, "hosts", fmt.Sprint(len(c.hosts)+1))
		h, err := NewHost(types.GeneratePrivateKey(), hostDir, false)
		if err != nil {
			return nil, err
		}
		c.hosts = append(c.hosts, h)
		newHosts = append(newHosts, h)

		// Connect gateways.
		if err := c.Bus.SyncerConnect(context.Background(), h.GatewayAddr()); err != nil {
			return nil, err
		}
	}

	// Fund host from bus.
	balance, err := c.Bus.WalletBalance(context.Background())
	if err != nil {
		return nil, err
	}
	fundAmt := balance.Div64(2).Div64(uint64(len(newHosts))) // 50% of bus balance
	var scos []types.SiacoinOutput
	for _, h := range newHosts {
		for i := 0; i < 10; i++ {
			scos = append(scos, types.SiacoinOutput{
				Value:   fundAmt.Div64(10),
				Address: h.WalletAddress(),
			})
		}
	}
	if err := c.Bus.SendSiacoins(context.Background(), scos); err != nil {
		return nil, err
	}

	// Mine transaction.
	if err := c.MineBlocks(1); err != nil {
		return nil, err
	}

	// Wait for hosts to sync up with consensus.
	if err := c.sync(newHosts); err != nil {
		return nil, err
	}

	// Announce hosts.
	if err := addStorageFolderToHost(newHosts); err != nil {
		return nil, err
	}
	if err := announceHosts(newHosts); err != nil {
		return nil, err
	}

	// Mine a few blocks. The host should show up eventually.
	err = build.Retry(10, time.Second, func() error {
		if err := c.MineBlocks(1); err != nil {
			return err
		}

		for _, h := range newHosts {
			_, err = c.Bus.Host(context.Background(), h.PublicKey())
			if err != nil {
				return err
			}
		}
		return nil
	})
	if err != nil {
		return nil, err
	}

	// Wait for all hosts to be synced.
	if err := c.Sync(); err != nil {
		return nil, err
	}
	return newHosts, nil
}

func (c *TestCluster) AddHostsBlocking(n int) ([]*Host, error) {
	// add hosts
	hosts, err := c.AddHosts(n)
	if err != nil {
		return nil, err
	}

	// build hosts map
	hostsmap := make(map[types.PublicKey]struct{})
	for _, host := range hosts {
		hostsmap[host.PublicKey()] = struct{}{}
	}

	// wait for contracts to form
	if err := c.waitForHostContracts(hostsmap); err != nil {
		return nil, err
	}

	return hosts, nil
}

// Shutdown shuts down a TestCluster. Cleanups are performed in reverse order.
func (c *TestCluster) Shutdown(ctx context.Context) error {
	for i := len(c.cleanups) - 1; i >= 0; i-- {
		if err := c.cleanups[i](ctx); err != nil {
			return err
		}
	}
	for _, h := range c.hosts {
		if err := h.Close(); err != nil {
			return err
		}
	}
	c.wg.Wait()
	return nil
}

// Sync blocks until the whole cluster has reached the same block height.
func (c *TestCluster) Sync() error {
	return c.sync(c.hosts)
}

// waitForHostAccounts will fetch the accounts from the worker and wait until
// they have money in them
func (c *TestCluster) waitForHostAccounts(hosts map[types.PublicKey]struct{}) error {
	return Retry(30, time.Second, func() error {
		accounts, err := c.Bus.Accounts(context.Background())
		if err != nil {
			return err
		}

		funded := make(map[types.PublicKey]struct{})
		for _, a := range accounts {
			if a.Balance.Uint64() > 0 {
				funded[a.Host] = struct{}{}
			}
		}

		for hpk := range hosts {
			if _, exists := funded[hpk]; !exists {
				return fmt.Errorf("missing funded account for host %v", hpk)
			}
		}
		return nil
	})
}

// waitForHostContracts will fetch the active contracts from the bus and wait
// until we have a contract with every host in the given hosts map
func (c *TestCluster) waitForHostContracts(hosts map[types.PublicKey]struct{}) error {
	return Retry(30, time.Second, func() error {
		contracts, err := c.Bus.ActiveContracts(context.Background())
		if err != nil {
			return err
		}

		existing := make(map[types.PublicKey]struct{})
		for _, c := range contracts {
			existing[c.HostKey] = struct{}{}
		}

		for hpk := range hosts {
			if _, exists := existing[hpk]; !exists {
				return fmt.Errorf("missing contract for host %v", hpk)
			}
		}
		return nil
	})
}

// testNetwork returns a custom network for testing which matches the
// configuration of siad consensus in testing.
func testNetwork() *consensus.Network {
	n := &consensus.Network{
		InitialCoinbase: types.Siacoins(300000),
		MinimumCoinbase: types.Siacoins(299990),
		InitialTarget:   types.BlockID{4: 32},
	}

	n.HardforkDevAddr.Height = 3
	n.HardforkDevAddr.OldAddress = types.Address{}
	n.HardforkDevAddr.NewAddress = types.Address{}

	n.HardforkTax.Height = 10

	n.HardforkStorageProof.Height = 10

	n.HardforkOak.Height = 20
	n.HardforkOak.FixHeight = 23
	n.HardforkOak.GenesisTimestamp = time.Now().Add(-1e6 * time.Second)

	n.HardforkASIC.Height = 5
	n.HardforkASIC.OakTime = 10000 * time.Second
	n.HardforkASIC.OakTarget = types.BlockID{255, 255}

	n.HardforkFoundation.Height = 50
	n.HardforkFoundation.PrimaryAddress = types.GeneratePrivateKey().PublicKey().StandardAddress()
	n.HardforkFoundation.FailsafeAddress = types.GeneratePrivateKey().PublicKey().StandardAddress()

	return n
}<|MERGE_RESOLUTION|>--- conflicted
+++ resolved
@@ -348,23 +348,13 @@
 	for _, host := range hosts {
 		settings := defaultHostSettings
 		settings.NetAddress = host.RHPv2Addr()
+		settings.MaxRegistryEntries = 1 << 18
+		settings.MaxCollateral = types.Siacoins(100)
+		settings.Collateral = types.Siacoins(1).Div64(4096).Div64(defaultAutopilotConfig.Contracts.Period)
 		if err := host.settings.UpdateSettings(settings); err != nil {
 			return err
 		}
-<<<<<<< HEAD
 		if err := host.settings.Announce(); err != nil {
-=======
-		if err := host.HostModifySettingPost(client.HostParamRegistrySize, 1<<18); err != nil {
-			return err
-		}
-		if err := host.HostModifySettingPost(client.HostParamMaxCollateral, types.Siacoins(100).ExactString()); err != nil {
-			return err
-		}
-		if err := host.HostModifySettingPost(client.HostParamCollateral, types.Siacoins(1).Div64(4096).Div64(defaultAutopilotConfig.Contracts.Period).ExactString()); err != nil {
-			return err
-		}
-		if err := host.HostAnnouncePost(); err != nil {
->>>>>>> 0897ba3e
 			return err
 		}
 	}
