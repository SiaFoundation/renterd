--- conflicted
+++ resolved
@@ -122,13 +122,11 @@
 		if contracts[0].ProofHeight != 0 {
 			return errors.New("proof height should be 0 since the contract was renewed and therefore doesn't require a proof")
 		}
-<<<<<<< HEAD
 		if contracts[0].ContractPrice.IsZero() {
 			return errors.New("contract price shouldn't be zero")
-=======
+		}
 		if contracts[0].State != api.ContractStatePending {
 			return fmt.Errorf("contract should be pending but was %v", contracts[0].State)
->>>>>>> 00739fbd
 		}
 		return nil
 	})
@@ -1265,19 +1263,11 @@
 	// form 2 more contracts with the same host
 	rev2, _, err := cluster.Worker.RHPForm(context.Background(), c.WindowStart, c.HostKey, c.HostIP, wallet.Address, c.RenterFunds(), c.Revision.ValidHostPayout())
 	tt.OK(err)
-<<<<<<< HEAD
-	c2, err := cluster.Bus.AddContract(context.Background(), rev2, types.ZeroCurrency, c.TotalCost, c.StartHeight)
+	c2, err := cluster.Bus.AddContract(context.Background(), rev2, types.ZeroCurrency, c.TotalCost, c.StartHeight, api.ContractStatePending)
 	tt.OK(err)
 	rev3, _, err := cluster.Worker.RHPForm(context.Background(), c.WindowStart, c.HostKey, c.HostIP, wallet.Address, c.RenterFunds(), c.Revision.ValidHostPayout())
 	tt.OK(err)
-	c3, err := cluster.Bus.AddContract(context.Background(), rev3, types.ZeroCurrency, c.TotalCost, c.StartHeight)
-=======
-	c2, err := cluster.Bus.AddContract(context.Background(), rev2, c.TotalCost, c.StartHeight, api.ContractStatePending)
-	tt.OK(err)
-	rev3, _, err := cluster.Worker.RHPForm(context.Background(), c.WindowStart, c.HostKey, c.HostIP, wallet.Address, c.RenterFunds(), c.Revision.ValidHostPayout())
-	tt.OK(err)
-	c3, err := cluster.Bus.AddContract(context.Background(), rev3, c.TotalCost, c.StartHeight, api.ContractStatePending)
->>>>>>> 00739fbd
+	c3, err := cluster.Bus.AddContract(context.Background(), rev3, types.ZeroCurrency, c.TotalCost, c.StartHeight, api.ContractStatePending)
 	tt.OK(err)
 
 	// create a contract set with all 3 contracts
@@ -1405,7 +1395,7 @@
 				RevisionNumber: 0,
 			},
 		},
-	}, types.Siacoins(1), cs.BlockHeight, api.ContractStatePending)
+	}, types.NewCurrency64(1), types.Siacoins(1), cs.BlockHeight, api.ContractStatePending)
 	tt.OK(err)
 
 	// should have 2 contracts now
@@ -2048,7 +2038,129 @@
 	}
 }
 
-<<<<<<< HEAD
+func TestWalletSendUnconfirmed(t *testing.T) {
+	cluster := newTestCluster(t, clusterOptsDefault)
+	defer cluster.Shutdown()
+	b := cluster.Bus
+	tt := cluster.tt
+
+	wr, err := b.Wallet(context.Background())
+	tt.OK(err)
+
+	// check balance
+	if !wr.Unconfirmed.IsZero() {
+		t.Fatal("wallet should not have unconfirmed balance")
+	} else if wr.Confirmed.IsZero() {
+		t.Fatal("wallet should have confirmed balance")
+	}
+
+	// send the full balance back to the weallet
+	toSend := wr.Confirmed.Sub(types.Siacoins(1).Div64(100)) // leave some for the fee
+	tt.OK(b.SendSiacoins(context.Background(), []types.SiacoinOutput{
+		{
+			Address: wr.Address,
+			Value:   toSend,
+		},
+	}, false))
+
+	// the unconfirmed balance should have changed to slightly more than toSend
+	// since we paid a fee
+	wr, err = b.Wallet(context.Background())
+	tt.OK(err)
+
+	if wr.Unconfirmed.Cmp(toSend) < 0 || wr.Unconfirmed.Add(types.Siacoins(1)).Cmp(toSend) < 0 {
+		t.Fatal("wallet should have unconfirmed balance")
+	}
+	fmt.Println(wr.Confirmed, wr.Unconfirmed)
+
+	// try again - this should fail
+	err = b.SendSiacoins(context.Background(), []types.SiacoinOutput{
+		{
+			Address: wr.Address,
+			Value:   toSend,
+		},
+	}, false)
+	tt.AssertIs(err, wallet.ErrInsufficientBalance)
+
+	// try again - this time using unconfirmed transactions
+	tt.OK(b.SendSiacoins(context.Background(), []types.SiacoinOutput{
+		{
+			Address: wr.Address,
+			Value:   toSend,
+		},
+	}, true))
+
+	// the unconfirmed balance should be almost the same
+	wr, err = b.Wallet(context.Background())
+	tt.OK(err)
+
+	if wr.Unconfirmed.Cmp(toSend) < 0 || wr.Unconfirmed.Add(types.Siacoins(1)).Cmp(toSend) < 0 {
+		t.Fatal("wallet should have unconfirmed balance")
+	}
+	fmt.Println(wr.Confirmed, wr.Unconfirmed)
+
+	// mine a block, this should confirm the transactions
+	cluster.MineBlocks(1)
+	tt.Retry(100, time.Millisecond, func() error {
+		wr, err = b.Wallet(context.Background())
+		tt.OK(err)
+
+		if !wr.Unconfirmed.IsZero() {
+			return fmt.Errorf("wallet should not have unconfirmed balance")
+		} else if wr.Confirmed.Cmp(toSend) < 0 || wr.Confirmed.Add(types.Siacoins(1)).Cmp(toSend) < 0 {
+			return fmt.Errorf("wallet should have almost the same confirmed balance as in the beginning")
+		}
+		return nil
+	})
+}
+
+func TestWalletFormUnconfirmed(t *testing.T) {
+	// New cluster with autopilot disabled
+	cfg := clusterOptsDefault
+	cfg.skipSettingAutopilot = true
+	cluster := newTestCluster(t, cfg)
+	defer cluster.Shutdown()
+	b := cluster.Bus
+	tt := cluster.tt
+
+	// Add a host.
+	cluster.AddHosts(1)
+
+	// Send the full balance back to the wallet to make sure it's all
+	// unconfirmed.
+	wr, err := b.Wallet(context.Background())
+	tt.OK(err)
+	tt.OK(b.SendSiacoins(context.Background(), []types.SiacoinOutput{
+		{
+			Address: wr.Address,
+			Value:   wr.Confirmed.Sub(types.Siacoins(1).Div64(100)), // leave some for the fee
+		},
+	}, false))
+
+	// There should be hardly any money in the wallet.
+	wr, err = b.Wallet(context.Background())
+	tt.OK(err)
+	if wr.Confirmed.Sub(wr.Unconfirmed).Cmp(types.Siacoins(1).Div64(100)) > 0 {
+		t.Fatal("wallet should have hardly any confirmed balance")
+	}
+
+	// There shouldn't be any contracts at this point.
+	contracts, err := b.Contracts(context.Background())
+	tt.OK(err)
+	if len(contracts) != 0 {
+		t.Fatal("expected 0 contracts", len(contracts))
+	}
+
+	// Enable autopilot by setting it.
+	cluster.UpdateAutopilotConfig(context.Background(), testAutopilotConfig)
+
+	// Wait for a contract to form.
+	contractsFormed := cluster.WaitForContracts()
+	if len(contractsFormed) != 1 {
+		t.Fatal("expected 1 contract", len(contracts))
+	}
+}
+
 func TestBusRecordedMetrics(t *testing.T) {
 	startTime := time.Now()
 
@@ -2133,127 +2245,5 @@
 		t.Fatal("expected zero DeleteSpending")
 	} else if !m.ListSpending.IsZero() {
 		t.Fatal("expected zero ListSpending")
-=======
-func TestWalletSendUnconfirmed(t *testing.T) {
-	cluster := newTestCluster(t, clusterOptsDefault)
-	defer cluster.Shutdown()
-	b := cluster.Bus
-	tt := cluster.tt
-
-	wr, err := b.Wallet(context.Background())
-	tt.OK(err)
-
-	// check balance
-	if !wr.Unconfirmed.IsZero() {
-		t.Fatal("wallet should not have unconfirmed balance")
-	} else if wr.Confirmed.IsZero() {
-		t.Fatal("wallet should have confirmed balance")
-	}
-
-	// send the full balance back to the weallet
-	toSend := wr.Confirmed.Sub(types.Siacoins(1).Div64(100)) // leave some for the fee
-	tt.OK(b.SendSiacoins(context.Background(), []types.SiacoinOutput{
-		{
-			Address: wr.Address,
-			Value:   toSend,
-		},
-	}, false))
-
-	// the unconfirmed balance should have changed to slightly more than toSend
-	// since we paid a fee
-	wr, err = b.Wallet(context.Background())
-	tt.OK(err)
-
-	if wr.Unconfirmed.Cmp(toSend) < 0 || wr.Unconfirmed.Add(types.Siacoins(1)).Cmp(toSend) < 0 {
-		t.Fatal("wallet should have unconfirmed balance")
-	}
-	fmt.Println(wr.Confirmed, wr.Unconfirmed)
-
-	// try again - this should fail
-	err = b.SendSiacoins(context.Background(), []types.SiacoinOutput{
-		{
-			Address: wr.Address,
-			Value:   toSend,
-		},
-	}, false)
-	tt.AssertIs(err, wallet.ErrInsufficientBalance)
-
-	// try again - this time using unconfirmed transactions
-	tt.OK(b.SendSiacoins(context.Background(), []types.SiacoinOutput{
-		{
-			Address: wr.Address,
-			Value:   toSend,
-		},
-	}, true))
-
-	// the unconfirmed balance should be almost the same
-	wr, err = b.Wallet(context.Background())
-	tt.OK(err)
-
-	if wr.Unconfirmed.Cmp(toSend) < 0 || wr.Unconfirmed.Add(types.Siacoins(1)).Cmp(toSend) < 0 {
-		t.Fatal("wallet should have unconfirmed balance")
-	}
-	fmt.Println(wr.Confirmed, wr.Unconfirmed)
-
-	// mine a block, this should confirm the transactions
-	cluster.MineBlocks(1)
-	tt.Retry(100, time.Millisecond, func() error {
-		wr, err = b.Wallet(context.Background())
-		tt.OK(err)
-
-		if !wr.Unconfirmed.IsZero() {
-			return fmt.Errorf("wallet should not have unconfirmed balance")
-		} else if wr.Confirmed.Cmp(toSend) < 0 || wr.Confirmed.Add(types.Siacoins(1)).Cmp(toSend) < 0 {
-			return fmt.Errorf("wallet should have almost the same confirmed balance as in the beginning")
-		}
-		return nil
-	})
-}
-
-func TestWalletFormUnconfirmed(t *testing.T) {
-	// New cluster with autopilot disabled
-	cfg := clusterOptsDefault
-	cfg.skipSettingAutopilot = true
-	cluster := newTestCluster(t, cfg)
-	defer cluster.Shutdown()
-	b := cluster.Bus
-	tt := cluster.tt
-
-	// Add a host.
-	cluster.AddHosts(1)
-
-	// Send the full balance back to the wallet to make sure it's all
-	// unconfirmed.
-	wr, err := b.Wallet(context.Background())
-	tt.OK(err)
-	tt.OK(b.SendSiacoins(context.Background(), []types.SiacoinOutput{
-		{
-			Address: wr.Address,
-			Value:   wr.Confirmed.Sub(types.Siacoins(1).Div64(100)), // leave some for the fee
-		},
-	}, false))
-
-	// There should be hardly any money in the wallet.
-	wr, err = b.Wallet(context.Background())
-	tt.OK(err)
-	if wr.Confirmed.Sub(wr.Unconfirmed).Cmp(types.Siacoins(1).Div64(100)) > 0 {
-		t.Fatal("wallet should have hardly any confirmed balance")
-	}
-
-	// There shouldn't be any contracts at this point.
-	contracts, err := b.Contracts(context.Background())
-	tt.OK(err)
-	if len(contracts) != 0 {
-		t.Fatal("expected 0 contracts", len(contracts))
-	}
-
-	// Enable autopilot by setting it.
-	cluster.UpdateAutopilotConfig(context.Background(), testAutopilotConfig)
-
-	// Wait for a contract to form.
-	contractsFormed := cluster.WaitForContracts()
-	if len(contractsFormed) != 1 {
-		t.Fatal("expected 1 contract", len(contracts))
->>>>>>> 00739fbd
 	}
 }