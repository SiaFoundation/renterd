--- conflicted
+++ resolved
@@ -1223,16 +1223,9 @@
 	cluster.ShutdownAutopilot(context.Background())
 
 	// get wallet address
-<<<<<<< HEAD
 	wallet, err := cluster.Bus.Wallet(context.Background())
-	if err != nil {
-		t.Fatal(err)
-	}
-=======
-	renterAddress, err := cluster.Bus.WalletAddress(context.Background())
-	tt.OK(err)
-
->>>>>>> 34d6f511
+	tt.OK(err)
+
 	ac, err := cluster.Worker.Contracts(context.Background(), time.Minute)
 	tt.OK(err)
 
@@ -1243,27 +1236,12 @@
 	c := contracts[0]
 
 	// form 2 more contracts with the same host
-<<<<<<< HEAD
 	rev2, _, err := cluster.Worker.RHPForm(context.Background(), c.WindowStart, c.HostKey, c.HostIP, wallet.Address, c.RenterFunds(), c.Revision.ValidHostPayout())
-	if err != nil {
-		t.Fatal(err)
-	}
+	tt.OK(err)
 	c2, err := cluster.Bus.AddContract(context.Background(), rev2, c.TotalCost, c.StartHeight)
-	if err != nil {
-		t.Fatal(err)
-	}
+	tt.OK(err)
 	rev3, _, err := cluster.Worker.RHPForm(context.Background(), c.WindowStart, c.HostKey, c.HostIP, wallet.Address, c.RenterFunds(), c.Revision.ValidHostPayout())
-	if err != nil {
-		t.Fatal(err)
-	}
-=======
-	rev2, _, err := cluster.Worker.RHPForm(context.Background(), c.WindowStart, c.HostKey, c.HostIP, renterAddress, c.RenterFunds(), c.Revision.ValidHostPayout())
-	tt.OK(err)
-	c2, err := cluster.Bus.AddContract(context.Background(), rev2, c.TotalCost, c.StartHeight)
-	tt.OK(err)
-	rev3, _, err := cluster.Worker.RHPForm(context.Background(), c.WindowStart, c.HostKey, c.HostIP, renterAddress, c.RenterFunds(), c.Revision.ValidHostPayout())
-	tt.OK(err)
->>>>>>> 34d6f511
+	tt.OK(err)
 	c3, err := cluster.Bus.AddContract(context.Background(), rev3, c.TotalCost, c.StartHeight)
 	tt.OK(err)
 
