package testing

import (
	"bytes"
	"context"
	"encoding/hex"
	"encoding/json"
	"errors"
	"fmt"
	"io"
	"math"
	"math/big"
	"os"
	"reflect"
	"sort"
	"strings"
	"sync"
	"testing"
	"time"

	rhpv2 "go.sia.tech/core/rhp/v2"
	rhpv3 "go.sia.tech/core/rhp/v3"
	"go.sia.tech/core/types"
	"go.sia.tech/renterd/api"
	"go.sia.tech/renterd/hostdb"
	"go.sia.tech/renterd/object"
	"go.uber.org/zap"
	"go.uber.org/zap/zapcore"
	"lukechampine.com/frand"
)

// TestNewTestCluster is a test for creating a cluster of Nodes for testing,
// making sure that it forms contracts, renews contracts and shuts down.
func TestNewTestCluster(t *testing.T) {
	if testing.Short() {
		t.SkipNow()
	}

	cluster, err := newTestCluster(t.TempDir(), newTestLoggerCustom(zapcore.DebugLevel))
	if err != nil {
		t.Fatal(err)
	}
	defer func() {
		if err := cluster.Shutdown(context.Background()); err != nil {
			t.Fatal(err)
		}
	}()
	b := cluster.Bus
	w := cluster.Worker

<<<<<<< HEAD
	// Upload packing should be disabled by default.
	ups, err := b.UploadPackingSettings(context.Background())
	if err != nil {
		t.Fatal(err)
	}
	if ups.Enabled {
		t.Fatalf("expected upload packing to be disabled by default, got %v", ups.Enabled)
=======
	// Check wallet info is sane after startup.
	wi, err := b.Wallet(context.Background())
	if err != nil {
		t.Fatal(err)
	}
	if wi.ScanHeight == 0 {
		t.Fatal("wallet scan height should not be 0")
	}
	if wi.Confirmed.IsZero() {
		t.Fatal("wallet confirmed balance should not be zero")
	}
	if !wi.Spendable.Equals(wi.Confirmed) {
		t.Fatal("wallet spendable balance should match confirmed")
	}
	if wi.Address == (types.Address{}) {
		t.Fatal("wallet address should be set")
>>>>>>> 97a784f0
	}

	// Try talking to the bus API by adding an object.
	err = b.AddObject(context.Background(), "foo", testAutopilotConfig.Contracts.Set, object.Object{
		Key: object.GenerateEncryptionKey(),
		Slabs: []object.SlabSlice{
			{
				Slab: object.Slab{
					Key:       object.GenerateEncryptionKey(),
					MinShards: 1,
					Shards:    []object.Sector{}, // slab without sectors
				},
				Offset: 0,
				Length: 0,
			},
		},
	}, map[types.PublicKey]types.FileContractID{})
	if err != nil {
		t.Fatal(err)
	}

	// Try talking to the worker and request the object.
	err = w.DeleteObject(context.Background(), "foo", false)
	if err != nil {
		t.Fatal(err)
	}

	// See if autopilot is running by triggering the loop.
	_, err = cluster.Autopilot.Trigger(false)
	if err != nil {
		t.Fatal(err)
	}

	// Add a host.
	if _, err := cluster.AddHosts(1); err != nil {
		t.Fatal(err)
	}

	// Wait for contracts to form.
	var contract api.Contract
	if contracts, err := cluster.WaitForContracts(); err != nil {
		t.Fatal(err)
	} else {
		contract = contracts[0]
	}

	// Make sure the contract set exists.
	sets, err := cluster.Bus.ContractSets(context.Background())
	if err != nil {
		t.Fatal(err)
	}
	if len(sets) != 1 {
		t.Fatal("invalid number of setse", len(sets))
	}
	if sets[0] != testAutopilotConfig.Contracts.Set {
		t.Fatal("set name should be 'autopilot' but was", sets[0])
	}

	// Verify startHeight and endHeight of the contract.
	cfg, currentPeriod, err := cluster.AutopilotConfig(context.Background())
	if err != nil {
		t.Fatal(err)
	}
	expectedEndHeight := currentPeriod + cfg.Contracts.Period + cfg.Contracts.RenewWindow
	if contract.EndHeight() != expectedEndHeight || contract.Revision.EndHeight() != expectedEndHeight {
		t.Fatal("wrong endHeight", contract.EndHeight(), contract.Revision.EndHeight())
	}

	// Mine blocks until contracts start renewing.
	if err := cluster.MineToRenewWindow(); err != nil {
		t.Fatal(err)
	}

	// Wait for the contract to be renewed.
	err = Retry(100, 100*time.Millisecond, func() error {
		contracts, err := cluster.Bus.Contracts(context.Background())
		if err != nil {
			return err
		}
		if len(contracts) != 1 {
			return errors.New("no renewed contract")
		}
		if contracts[0].RenewedFrom != contract.ID {
			return fmt.Errorf("contract wasn't renewed %v != %v", contracts[0].RenewedFrom, contract.ID)
		}
		if contracts[0].ProofHeight != 0 {
			return errors.New("proof height should be 0 since the contract was renewed and therefore doesn't require a proof")
		}
		return nil
	})
	if err != nil {
		t.Fatal(err)
	}

	// Mine until before the window start to give the host time to submit the
	// revision first.
	cs, err := cluster.Bus.ConsensusState(context.Background())
	if err != nil {
		t.Fatal(err)
	}
	if err := cluster.MineBlocks(int(contract.WindowStart - cs.BlockHeight - 4)); err != nil {
		t.Fatal(err)
	}
	if err := cluster.Sync(); err != nil {
		t.Fatal(err)
	}
	if cs.LastBlockTime.IsZero() {
		t.Fatal("last block time not set")
	}

	// Now wait for the revision and proof to be caught by the hostdb.
	err = Retry(20, time.Second, func() error {
		if err := cluster.MineBlocks(1); err != nil {
			t.Fatal(err)
		}
		// Fetch renewed contract and make sure we caught the proof and revision.
		contracts, err := cluster.Bus.Contracts(context.Background())
		if err != nil {
			t.Fatal(err)
		}
		archivedContracts, err := cluster.Bus.AncestorContracts(context.Background(), contracts[0].ID, 0)
		if err != nil {
			t.Fatal(err)
		}
		if len(archivedContracts) != 1 {
			return fmt.Errorf("should have 1 archived contract but got %v", len(archivedContracts))
		}
		ac := archivedContracts[0]
		if ac.RevisionHeight == 0 || ac.RevisionNumber != math.MaxUint64 {
			return fmt.Errorf("revision information is wrong: %v %v", ac.RevisionHeight, ac.RevisionNumber)
		}
		if ac.ProofHeight != 0 {
			t.Fatal("proof height should be 0 since the contract was renewed and therefore doesn't require a proof")
		}
		return nil
	})
	if err != nil {
		t.Fatal(err)
	}

	// Get host info for every host.
	hosts, err := cluster.Bus.Hosts(context.Background(), 0, math.MaxInt)
	if err != nil {
		t.Fatal(err)
	}
	for _, host := range hosts {
		hi, err := cluster.Autopilot.HostInfo(host.PublicKey)
		if err != nil {
			t.Fatal(err)
		}
		if hi.Checks.ScoreBreakdown.Score() == 0 {
			js, _ := json.MarshalIndent(hi.Checks.ScoreBreakdown, "", "  ")
			t.Fatalf("score shouldn't be 0 because that means one of the fields was 0: %s", string(js))
		}
		if hi.Checks.Score == 0 {
			t.Fatal("score shouldn't be 0")
		}
		if !hi.Checks.Usable {
			t.Fatal("host should be usable")
		}
		if len(hi.Checks.UnusableReasons) != 0 {
			t.Fatal("usable hosts don't have any reasons set")
		}
		if reflect.DeepEqual(hi.Host, hostdb.HostInfo{}) {
			t.Fatal("host wasn't set")
		}
	}
	hostInfos, err := cluster.Autopilot.HostInfos(context.Background(), api.HostFilterModeAll, api.UsabilityFilterModeAll, "", nil, 0, -1)
	if err != nil {
		t.Fatal(err)
	}
	for _, hi := range hostInfos {
		if hi.Checks.ScoreBreakdown.Score() == 0 {
			js, _ := json.MarshalIndent(hi.Checks.ScoreBreakdown, "", "  ")
			t.Fatalf("score shouldn't be 0 because that means one of the fields was 0: %s", string(js))
		}
		if hi.Checks.Score == 0 {
			t.Fatal("score shouldn't be 0")
		}
		if !hi.Checks.Usable {
			t.Fatal("host should be usable")
		}
		if len(hi.Checks.UnusableReasons) != 0 {
			t.Fatal("usable hosts don't have any reasons set")
		}
		if reflect.DeepEqual(hi.Host, hostdb.HostInfo{}) {
			t.Fatal("host wasn't set")
		}
	}
	hostInfosUsable, err := cluster.Autopilot.HostInfos(context.Background(), api.HostFilterModeAll, api.UsabilityFilterModeUsable, "", nil, 0, -1)
	if err != nil {
		t.Fatal(err)
	}
	if !reflect.DeepEqual(hostInfos, hostInfosUsable) {
		t.Fatal("result for 'usable' should match the result for ''")
	}
	hostInfosUnusable, err := cluster.Autopilot.HostInfos(context.Background(), api.HostFilterModeAll, api.UsabilityFilterModeUnusable, "", nil, 0, -1)
	if err != nil {
		t.Fatal(err)
	}
	if len(hostInfosUnusable) != 0 {
		t.Fatal("there should be no unusable hosts", len(hostInfosUnusable))
	}

	// Fetch the autopilot status
	status, err := cluster.Autopilot.Status()
	if err != nil {
		t.Fatal(err)
	}
	if time.Time(status.MigratingLastStart).IsZero() {
		t.Fatal("autopilot should have completed a migration")
	}
	if time.Time(status.ScanningLastStart).IsZero() {
		t.Fatal("autopilot should have completed a scan")
	}
	if status.UptimeMS == 0 {
		t.Fatal("uptime should be set")
	}
}

// TestObjectEntries is an integration test that verifies objects are uploaded,
// download and deleted from and to the paths we would expect. It is similar to
// the TestObjectEntries unit test, but uses the worker and bus client to verify
// paths are passed correctly.
func TestObjectEntries(t *testing.T) {
	if testing.Short() {
		t.SkipNow()
	}

	// create a test cluster
	cluster, err := newTestCluster(t.TempDir(), newTestLogger())
	if err != nil {
		t.Fatal(err)
	}
	defer func() {
		if err := cluster.Shutdown(context.Background()); err != nil {
			t.Fatal(err)
		}
	}()

	b := cluster.Bus
	w := cluster.Worker
	rs := testRedundancySettings

	// add hosts
	if _, err := cluster.AddHostsBlocking(rs.TotalShards); err != nil {
		t.Fatal(err)
	}

	// wait for accounts to be funded
	if _, err := cluster.WaitForAccounts(); err != nil {
		t.Fatal(err)
	}

	// upload the following paths
	uploads := []struct {
		path string
		size int
	}{
		{"/foo/bar", 1},
		{"/foo/bat", 2},
		{"/foo/baz/quux", 3},
		{"/foo/baz/quuz", 4},
		{"/gab/guub", 5},
		{"/fileś/śpecial", 6}, // utf8
		{"//double/", 7},
		{"///triple", 8},
		{"/FOO/bar", 9}, // test case sensitivity
	}

	for _, upload := range uploads {
		if upload.size == 0 {
			if err := w.UploadObject(context.Background(), bytes.NewReader(nil), upload.path); err != nil {
				t.Fatal(err)
			}
		} else {
			data := make([]byte, upload.size)
			frand.Read(data)
			if err := w.UploadObject(context.Background(), bytes.NewReader(data), upload.path); err != nil {
				t.Fatal(err)
			}
		}
	}

	tests := []struct {
		path   string
		prefix string
		want   []api.ObjectMetadata
	}{
		{"/", "", []api.ObjectMetadata{{Name: "//", Size: 15, Health: 1}, {Name: "/FOO/", Size: 9, Health: 1}, {Name: "/fileś/", Size: 6, Health: 1}, {Name: "/foo/", Size: 10, Health: 1}, {Name: "/gab/", Size: 5, Health: 1}}},
		{"//", "", []api.ObjectMetadata{{Name: "///", Size: 8, Health: 1}, {Name: "//double/", Size: 7, Health: 1}}},
		{"///", "", []api.ObjectMetadata{{Name: "///triple", Size: 8, Health: 1}}},
		{"/foo/", "", []api.ObjectMetadata{{Name: "/foo/bar", Size: 1, Health: 1}, {Name: "/foo/bat", Size: 2, Health: 1}, {Name: "/foo/baz/", Size: 7, Health: 1}}},
		{"/FOO/", "", []api.ObjectMetadata{{Name: "/FOO/bar", Size: 9, Health: 1}}},
		{"/foo/baz/", "", []api.ObjectMetadata{{Name: "/foo/baz/quux", Size: 3, Health: 1}, {Name: "/foo/baz/quuz", Size: 4, Health: 1}}},
		{"/gab/", "", []api.ObjectMetadata{{Name: "/gab/guub", Size: 5, Health: 1}}},
		{"/fileś/", "", []api.ObjectMetadata{{Name: "/fileś/śpecial", Size: 6, Health: 1}}},

		{"/", "f", []api.ObjectMetadata{{Name: "/fileś/", Size: 6, Health: 1}, {Name: "/foo/", Size: 10, Health: 1}}},
		{"/foo/", "fo", []api.ObjectMetadata{}},
		{"/foo/baz/", "quux", []api.ObjectMetadata{{Name: "/foo/baz/quux", Size: 3, Health: 1}}},
		{"/gab/", "/guub", []api.ObjectMetadata{}},
	}
	for _, test := range tests {
		// use the bus client
		_, got, err := b.Object(context.Background(), test.path, api.ObjectsWithPrefix(test.prefix))
		if err != nil {
			t.Fatal(err, test.path)
		}
		if !(len(got) == 0 && len(test.want) == 0) && !reflect.DeepEqual(got, test.want) {
			t.Errorf("\nlist: %v\nprefix: %v\ngot: %v\nwant: %v", test.path, test.prefix, got, test.want)
		}
		for offset := 0; offset < len(test.want); offset++ {
			_, got, err := b.Object(context.Background(), test.path, api.ObjectsWithPrefix(test.prefix), api.ObjectsWithOffset(offset), api.ObjectsWithLimit(1))
			if err != nil {
				t.Fatal(err)
			}
			if len(got) != 1 || got[0] != test.want[offset] {
				t.Errorf("\nlist: %v\nprefix: %v\ngot: %v\nwant: %v", test.path, test.prefix, got, test.want[offset])
			}
		}

		// use the worker client
		got, err = w.ObjectEntries(context.Background(), test.path, test.prefix, 0, -1)
		if err != nil {
			t.Fatal(err)
		}
		if !(len(got) == 0 && len(test.want) == 0) && !reflect.DeepEqual(got, test.want) {
			t.Errorf("\nlist: %v\nprefix: %v\ngot: %v\nwant: %v", test.path, test.prefix, got, test.want)
		}
		for _, entry := range got {
			if !strings.HasSuffix(entry.Name, "/") {
				if err := w.DownloadObject(context.Background(), io.Discard, entry.Name); err != nil {
					t.Fatal(err)
				}
			}
		}
	}

	// delete all uploads
	for _, upload := range uploads {
		err = w.DeleteObject(context.Background(), upload.path, false)
		if err != nil {
			t.Fatal(err)
		}
	}

	// assert root dir is empty
	if entries, err := w.ObjectEntries(context.Background(), "/", "", 0, -1); err != nil {
		t.Fatal(err)
	} else if len(entries) != 0 {
		t.Fatal("there should be no entries left", entries)
	}
}

// TestObjectsRename tests renaming objects and downloading them afterwards.
func TestObjectsRename(t *testing.T) {
	if testing.Short() {
		t.SkipNow()
	}

	// create a test cluster
	cluster, err := newTestCluster(t.TempDir(), newTestLogger())
	if err != nil {
		t.Fatal(err)
	}
	defer func() {
		if err := cluster.Shutdown(context.Background()); err != nil {
			t.Fatal(err)
		}
	}()

	b := cluster.Bus
	w := cluster.Worker
	rs := testRedundancySettings

	// add hosts
	if _, err := cluster.AddHostsBlocking(rs.TotalShards); err != nil {
		t.Fatal(err)
	}

	// wait for accounts to be funded
	if _, err := cluster.WaitForAccounts(); err != nil {
		t.Fatal(err)
	}

	// upload the following paths
	uploads := []string{
		"/foo/bar",
		"/foo/bat",
		"/foo/baz",
		"/foo/baz/quuz",
	}
	for _, path := range uploads {
		if err := w.UploadObject(context.Background(), bytes.NewReader(nil), path); err != nil {
			t.Fatal(err)
		}
	}

	// rename
	if err := b.RenameObjects(context.Background(), "/foo/", "/"); err != nil {
		t.Fatal(err)
	}
	if err := b.RenameObject(context.Background(), "/baz/quuz", "/quuz"); err != nil {
		t.Fatal(err)
	}

	// try to download the files
	for _, path := range []string{
		"/bar",
		"/bat",
		"/baz",
		"/quuz",
	} {
		buf := bytes.NewBuffer(nil)
		if err := w.DownloadObject(context.Background(), buf, path); err != nil {
			t.Fatal(err)
		}
	}
}

// TestUploadDownloadEmpty is an integration test that verifies empty objects
// can be uploaded and download correctly.
func TestUploadDownloadEmpty(t *testing.T) {
	if testing.Short() {
		t.SkipNow()
	}

	// create a test cluster
	cluster, err := newTestCluster(t.TempDir(), newTestLogger())
	if err != nil {
		t.Fatal(err)
	}
	defer func() {
		if err := cluster.Shutdown(context.Background()); err != nil {
			t.Fatal(err)
		}
	}()

	w := cluster.Worker
	rs := testRedundancySettings

	// add hosts
	if _, err := cluster.AddHostsBlocking(rs.TotalShards); err != nil {
		t.Fatal(err)
	}

	// wait for accounts to be funded
	if _, err := cluster.WaitForAccounts(); err != nil {
		t.Fatal(err)
	}

	// upload an empty file
	if err := w.UploadObject(context.Background(), bytes.NewReader(nil), "empty"); err != nil {
		t.Fatal(err)
	}

	// download the empty file
	var buffer bytes.Buffer
	if err := w.DownloadObject(context.Background(), &buffer, "empty"); err != nil {
		t.Fatal(err)
	}

	// assert it's empty
	if len(buffer.Bytes()) != 0 {
		t.Fatal("unexpected")
	}
}

// TestUploadDownloadBasic is an integration test that verifies objects can be
// uploaded and download correctly.
func TestUploadDownloadBasic(t *testing.T) {
	if testing.Short() {
		t.SkipNow()
	}

	// sanity check the default settings
	if testAutopilotConfig.Contracts.Amount < uint64(testRedundancySettings.MinShards) {
		t.Fatal("too few hosts to support the redundancy settings")
	}

	// create a test cluster
	cluster, err := newTestCluster(t.TempDir(), newTestLogger())
	if err != nil {
		t.Fatal(err)
	}
	defer func() {
		if err := cluster.Shutdown(context.Background()); err != nil {
			t.Fatal(err)
		}
	}()

	w := cluster.Worker
	rs := testRedundancySettings

	// add hosts
	if _, err := cluster.AddHostsBlocking(rs.TotalShards); err != nil {
		t.Fatal(err)
	}

	// wait for accounts to be funded
	if _, err := cluster.WaitForAccounts(); err != nil {
		t.Fatal(err)
	}

	// prepare a file
	data := make([]byte, 128)
	if _, err := frand.Read(data); err != nil {
		t.Fatal(err)
	}

	// upload the data
	name := fmt.Sprintf("data_%v", len(data))
	if err := w.UploadObject(context.Background(), bytes.NewReader(data), name); err != nil {
		t.Fatal(err)
	}

	// download data
	var buffer bytes.Buffer
	if err := w.DownloadObject(context.Background(), &buffer, name); err != nil {
		t.Fatal(err)
	}

	// assert it matches
	if !bytes.Equal(data, buffer.Bytes()) {
		t.Fatal("unexpected", len(data), buffer.Len())
	}

	// download again, 32 bytes at a time.
	for i := uint64(0); i < 4; i++ {
		offset := i * 32
		var buffer bytes.Buffer
		if err := w.DownloadObject(context.Background(), &buffer, name, api.DownloadWithRange(offset, 32)); err != nil {
			t.Fatal(err)
		}
		if !bytes.Equal(data[offset:offset+32], buffer.Bytes()) {
			fmt.Println(data[offset : offset+32])
			fmt.Println(buffer.Bytes())
			t.Fatalf("mismatch for offset %v", offset)
		}
	}

	// fetch the contracts.
	contracts, err := cluster.Bus.Contracts(context.Background())
	if err != nil {
		t.Fatal(err)
	}

	// broadcast the revision for each contract and assert the revision height
	// is 0.
	for _, c := range contracts {
		if c.RevisionHeight != 0 {
			t.Fatal("revision height should be 0")
		}
		if err := w.RHPBroadcast(context.Background(), c.ID); err != nil {
			t.Fatal(err)
		}
	}

	// mine a block to get the revisions mined.
	if err := cluster.MineBlocks(1); err != nil {
		t.Fatal(err)
	}

	// check the revision height was updated.
	err = Retry(100, 100*time.Millisecond, func() error {
		// fetch the contracts.
		contracts, err := cluster.Bus.Contracts(context.Background())
		if err != nil {
			return err
		}
		// assert the revision height was updated.
		for _, c := range contracts {
			if c.RevisionHeight == 0 {
				return errors.New("revision height should be > 0")
			}
		}
		return nil
	})
	if err != nil {
		t.Fatal(err)
	}
}

// TestUploadDownloadBasic is an integration test that verifies objects can be
// uploaded and download correctly.
func TestUploadDownloadExtended(t *testing.T) {
	if testing.Short() {
		t.SkipNow()
	}

	// sanity check the default settings
	if testAutopilotConfig.Contracts.Amount < uint64(testRedundancySettings.MinShards) {
		t.Fatal("too few hosts to support the redundancy settings")
	}

	// create a test cluster
	cluster, err := newTestCluster(t.TempDir(), newTestLogger())
	if err != nil {
		t.Fatal(err)
	}
	defer func() {
		if err := cluster.Shutdown(context.Background()); err != nil {
			t.Fatal(err)
		}
	}()

	b := cluster.Bus
	w := cluster.Worker
	rs := testRedundancySettings

	// add hosts
	if _, err := cluster.AddHostsBlocking(rs.TotalShards); err != nil {
		t.Fatal(err)
	}

	// wait for accounts to be funded
	if _, err := cluster.WaitForAccounts(); err != nil {
		t.Fatal(err)
	}

	// upload two files under /foo
	file1 := make([]byte, rhpv2.SectorSize/12)
	file2 := make([]byte, rhpv2.SectorSize/12)
	frand.Read(file1)
	frand.Read(file2)
	if err := w.UploadObject(context.Background(), bytes.NewReader(file1), "fileś/file1"); err != nil {
		t.Fatal(err)
	}
	if err := w.UploadObject(context.Background(), bytes.NewReader(file2), "fileś/file2"); err != nil {
		t.Fatal(err)
	}

	// fetch all entries from the worker
	entries, err := cluster.Worker.ObjectEntries(context.Background(), "", "", 0, -1)
	if err != nil {
		t.Fatal(err)
	}
	if len(entries) != 1 {
		t.Fatal("expected one entry to be returned", len(entries))
	}

	// fetch entries with "file" prefix
	_, entries, err = cluster.Bus.Object(context.Background(), "fileś/", api.ObjectsWithPrefix("file"))
	if err != nil {
		t.Fatal(err)
	}
	if len(entries) != 2 {
		t.Fatal("expected two entry to be returned", len(entries))
	}

	// fetch entries with "fileś" prefix
	_, entries, err = cluster.Bus.Object(context.Background(), "fileś/", api.ObjectsWithPrefix("foo"))
	if err != nil {
		t.Fatal(err)
	}
	if len(entries) != 0 {
		t.Fatal("expected no entries to be returned", len(entries))
	}

	// fetch entries from the worker for unexisting path
	entries, err = cluster.Worker.ObjectEntries(context.Background(), "bar/", "", 0, -1)
	if err != nil {
		t.Fatal(err)
	}
	if len(entries) != 0 {
		t.Fatal("expected no entries to be returned", len(entries))
	}

	// prepare two files, a small one and a large one
	small := make([]byte, rhpv2.SectorSize/12)
	large := make([]byte, rhpv2.SectorSize*3)

	// upload the data
	for _, data := range [][]byte{small, large} {
		if _, err := frand.Read(data); err != nil {
			t.Fatal(err)
		}

		name := fmt.Sprintf("data_%v", len(data))
		if err := w.UploadObject(context.Background(), bytes.NewReader(data), name); err != nil {
			t.Fatal(err)
		}
	}

	// check objects stats.
	info, err := cluster.Bus.ObjectsStats()
	if err != nil {
		t.Fatal(err)
	}
	objectsSize := uint64(len(file1) + len(file2) + len(small) + len(large))
	if info.TotalObjectsSize != objectsSize {
		t.Error("wrong size", info.TotalObjectsSize, len(small)+len(large))
	}
	sectorsSize := 15 * rhpv2.SectorSize
	if info.TotalSectorsSize != uint64(sectorsSize) {
		t.Error("wrong size", info.TotalSectorsSize, sectorsSize)
	}
	if info.TotalUploadedSize != uint64(sectorsSize) {
		t.Error("wrong size", info.TotalUploadedSize, sectorsSize)
	}
	if info.NumObjects != 4 {
		t.Error("wrong number of objects", info.NumObjects, 4)
	}

	// download the data
	for _, data := range [][]byte{small, large} {
		name := fmt.Sprintf("data_%v", len(data))

		var buffer bytes.Buffer
		if err := w.DownloadObject(context.Background(), &buffer, name); err != nil {
			t.Fatal(err)
		}

		// assert it matches
		if !bytes.Equal(data, buffer.Bytes()) {
			t.Fatal("unexpected")
		}
	}

	// update the bus setting and specify a non-existing contract set
	cfg, _, err := cluster.AutopilotConfig(context.Background())
	if err != nil {
		t.Fatal(err)
	}
	cfg.Contracts.Set = t.Name()
	err = cluster.UpdateAutopilotConfig(context.Background(), cfg)
	if err != nil {
		t.Fatal(err)
	}
	err = b.SetContractSet(context.Background(), t.Name(), nil)
	if err != nil {
		t.Fatal(err)
	}

	// assert there are no contracts in the set
	csc, err := b.ContractSetContracts(context.Background(), t.Name())
	if err != nil {
		t.Fatal(err)
	}
	if len(csc) != 0 {
		t.Fatalf("expected no contracts, got %v", len(csc))
	}

	// download the data again
	for _, data := range [][]byte{small, large} {
		name := fmt.Sprintf("data_%v", len(data))

		var buffer bytes.Buffer
		if err := w.DownloadObject(context.Background(), &buffer, name); err != nil {
			t.Fatal(err)
		}

		// assert it matches
		if !bytes.Equal(data, buffer.Bytes()) {
			t.Fatal("unexpected")
		}

		// delete the object
		if err := w.DeleteObject(context.Background(), name, false); err != nil {
			t.Fatal(err)
		}
	}
}

// TestUploadDownloadSpending is an integration test that verifies the upload
// and download spending metrics are tracked properly.
func TestUploadDownloadSpending(t *testing.T) {
	if testing.Short() {
		t.SkipNow()
	}

	// sanity check the default settings
	if testAutopilotConfig.Contracts.Amount < uint64(testRedundancySettings.MinShards) {
		t.Fatal("too few hosts to support the redundancy settings")
	}

	// create a test cluster
	cluster, err := newTestCluster(t.TempDir(), newTestLogger())
	if err != nil {
		t.Fatal(err)
	}
	defer func() {
		if err := cluster.Shutdown(context.Background()); err != nil {
			t.Fatal(err)
		}
	}()

	w := cluster.Worker
	rs := testRedundancySettings

	// add hosts
	if _, err := cluster.AddHostsBlocking(rs.TotalShards); err != nil {
		t.Fatal(err)
	}

	// wait for accounts to be funded
	if _, err := cluster.WaitForAccounts(); err != nil {
		t.Fatal(err)
	}

	// check that the funding was recorded
	err = Retry(100, testBusFlushInterval, func() error {
		cms, err := cluster.Bus.Contracts(context.Background())
		if err != nil {
			t.Fatal(err)
		}
		if len(cms) == 0 {
			t.Fatal("no contracts found")
		}

		nFunded := 0
		for _, c := range cms {
			if !c.Spending.Uploads.IsZero() {
				t.Fatal("upload spending should be zero")
			}
			if !c.Spending.Downloads.IsZero() {
				t.Fatal("download spending should be zero")
			}
			if !c.Spending.FundAccount.IsZero() {
				nFunded++
				if c.RevisionNumber == 0 {
					t.Fatal("contract was used for funding but revision wasn't incremented")
				}
			}
		}
		if nFunded < rs.TotalShards {
			return fmt.Errorf("not enough contracts have fund account spending, %v<%v", nFunded, rs.TotalShards)
		}
		return nil
	})
	if err != nil {
		t.Fatal(err)
	}

	// prepare two files, a small one and a large one
	small := make([]byte, rhpv2.SectorSize/12)
	large := make([]byte, rhpv2.SectorSize*3)
	files := [][]byte{small, large}

	uploadDownload := func() {
		t.Helper()
		for _, data := range files {
			// prepare some data - make sure it's more than one sector
			if _, err := frand.Read(data); err != nil {
				t.Fatal(err)
			}

			// upload the data
			name := fmt.Sprintf("data_%v", len(data))
			if err := w.UploadObject(context.Background(), bytes.NewReader(data), name); err != nil {
				t.Fatal(err)
			}

			// Should be registered in bus.
			_, entries, err := cluster.Bus.Object(context.Background(), "")
			if err != nil {
				t.Fatal(err)
			}
			var found bool
			for _, entry := range entries {
				if entry.Name == fmt.Sprintf("/%s", name) {
					found = true
					break
				}
			}
			if !found {
				t.Fatal("uploaded object not found in bus")
			}

			// download the data
			var buffer bytes.Buffer
			if err := w.DownloadObject(context.Background(), &buffer, name); err != nil {
				t.Fatal(err)
			}

			// assert it matches
			if !bytes.Equal(data, buffer.Bytes()) {
				t.Fatal("unexpected")
			}
		}
	}

	// run uploads once
	uploadDownload()

	// Fuzzy search for uploaded data in various ways.
	objects, err := cluster.Bus.SearchObjects(context.Background(), "", 0, -1)
	if err != nil {
		t.Fatal(err)
	}
	if len(objects) != 2 {
		t.Fatalf("should have 2 objects but got %v", len(objects))
	}
	objects, err = cluster.Bus.SearchObjects(context.Background(), "ata", 0, -1)
	if err != nil {
		t.Fatal(err)
	}
	if len(objects) != 2 {
		t.Fatalf("should have 2 objects but got %v", len(objects))
	}
	objects, err = cluster.Bus.SearchObjects(context.Background(), "1258", 0, -1)
	if err != nil {
		t.Fatal(err)
	}
	if len(objects) != 1 {
		t.Fatalf("should have 1 objects but got %v", len(objects))
	}

	// renew contracts.
	if err := cluster.MineToRenewWindow(); err != nil {
		t.Fatal(err)
	}

	// wait for the contract to be renewed
	err = Retry(100, 100*time.Millisecond, func() error {
		// fetch contracts
		cms, err := cluster.Bus.Contracts(context.Background())
		if err != nil {
			t.Fatal(err)
		}
		if len(cms) == 0 {
			t.Fatal("no contracts found")
		}

		// fetch contract set contracts
		contracts, err := cluster.Bus.ContractSetContracts(context.Background(), testAutopilotConfig.Contracts.Set)
		if err != nil {
			t.Fatal(err)
		}
		currentSet := make(map[types.FileContractID]struct{})
		for _, c := range contracts {
			currentSet[c.ID] = struct{}{}
		}

		// assert all contracts are renewed and in the set
		for _, cm := range cms {
			if cm.RenewedFrom == (types.FileContractID{}) {
				return errors.New("found contract that wasn't renewed")
			}
			if _, inset := currentSet[cm.ID]; !inset {
				return errors.New("found renewed contract that wasn't part of the set")
			}
		}

		return nil
	})
	if err != nil {
		t.Fatal(err)
	}

	// run uploads again
	uploadDownload()

	// check that the spending was recorded
	err = Retry(100, testBusFlushInterval, func() error {
		cms, err := cluster.Bus.Contracts(context.Background())
		if err != nil {
			t.Fatal(err)
		}
		if len(cms) == 0 {
			t.Fatal("no contracts found")
		}

		for _, c := range cms {
			if c.Spending.Uploads.IsZero() {
				t.Fatal("upload spending shouldn't be zero")
			}
			if !c.Spending.Downloads.IsZero() {
				t.Fatal("download spending should be zero")
			}
			if c.RevisionNumber == 0 {
				t.Fatalf("revision number for contract wasn't recorded: %v", c.RevisionNumber)
			}
			if c.Size == 0 {
				t.Fatalf("size for contract wasn't recorded: %v", c.Size)
			}
		}
		return nil
	})
	if err != nil {
		t.Fatal(err)
	}
}

// TestEphemeralAccounts tests the use of ephemeral accounts.
func TestEphemeralAccounts(t *testing.T) {
	if testing.Short() {
		t.SkipNow()
	}

	dir := t.TempDir()
	cluster, err := newTestCluster(dir, zap.NewNop())
	if err != nil {
		t.Fatal(err)
	}

	// add host
	nodes, err := cluster.AddHosts(1)
	if err != nil {
		t.Fatal(err)
	}
	host := nodes[0]

	// make the cost of fetching a revision 0. That allows us to check for exact
	// balances when funding the account and avoid NDFs.
	settings := host.settings.Settings()
	settings.BaseRPCPrice = types.ZeroCurrency
	settings.EgressPrice = types.ZeroCurrency
	if err := host.settings.UpdateSettings(settings); err != nil {
		t.Fatal(err)
	}

	// Wait for contracts to form.
	var contract api.Contract
	if contracts, err := cluster.WaitForContracts(); err != nil {
		t.Fatal(err)
	} else {
		contract = contracts[0]
	}

	// Wait for account to appear.
	accounts, err := cluster.WaitForAccounts()
	if err != nil {
		t.Fatal(err)
	}
	acc := accounts[0]
	minExpectedBalance := types.Siacoins(1).Sub(types.NewCurrency64(1))
	if acc.Balance.Cmp(minExpectedBalance.Big()) < 0 {
		t.Fatalf("wrong balance %v", acc.Balance)
	}
	if acc.ID == (rhpv3.Account{}) {
		t.Fatal("account id not set")
	}
	if acc.HostKey != types.PublicKey(host.PublicKey()) {
		t.Fatal("wrong host")
	}

	// Fetch account from bus directly.
	busAccounts, err := cluster.Bus.Accounts(context.Background())
	if err != nil {
		t.Fatal(err)
	}
	if len(busAccounts) != 1 {
		t.Fatal("expected one account but got", len(busAccounts))
	}
	busAcc := busAccounts[0]
	if !reflect.DeepEqual(busAcc, acc) {
		t.Fatal("bus account doesn't match worker account")
	}

	// Check that the spending was recorded for the contract. The recorded
	// spending should be > the fundAmt since it consists of the fundAmt plus
	// fee.
	time.Sleep(2 * testBusFlushInterval)
	cm, err := cluster.Bus.Contract(context.Background(), contract.ID)
	if err != nil {
		t.Fatal(err)
	}
	fundAmt := types.Siacoins(1)
	if cm.Spending.FundAccount.Cmp(fundAmt) <= 0 {
		t.Fatalf("invalid spending reported: %v > %v", fundAmt.String(), cm.Spending.FundAccount.String())
	}

	// Update the balance to create some drift.
	newBalance := fundAmt.Div64(2)
	newDrift := new(big.Int).Sub(newBalance.Big(), fundAmt.Big())
	if err := cluster.Bus.SetBalance(context.Background(), busAcc.ID, acc.HostKey, newBalance.Big()); err != nil {
		t.Fatal(err)
	}
	busAccounts, err = cluster.Bus.Accounts(context.Background())
	if err != nil {
		t.Fatal(err)
	}
	busAcc = busAccounts[0]
	maxNewDrift := newDrift.Add(newDrift, types.NewCurrency64(2).Big()) // forgive 2H
	if busAcc.Drift.Cmp(maxNewDrift) > 0 {
		t.Fatalf("drift was %v but should be %v", busAcc.Drift, maxNewDrift)
	}

	// Reboot cluster.
	cluster2, err := cluster.Reboot(context.Background())
	if err != nil {
		t.Fatal(err)
	}
	defer func() {
		if err := cluster2.Shutdown(context.Background()); err != nil {
			t.Fatal(err)
		}
	}()

	// Check that accounts were loaded from the bus.
	accounts2, err := cluster2.Bus.Accounts(context.Background())
	if err != nil {
		t.Fatal(err)
	}
	for _, acc := range accounts2 {
		if acc.Balance.Cmp(big.NewInt(0)) == 0 {
			t.Fatal("account balance wasn't loaded")
		} else if acc.Drift.Cmp(big.NewInt(0)) == 0 {
			t.Fatal("account drift wasn't loaded")
		}
	}

	// Reset drift again.
	if err := cluster2.Bus.ResetDrift(context.Background(), acc.ID); err != nil {
		t.Fatal(err)
	}
	accounts2, err = cluster2.Bus.Accounts(context.Background())
	if err != nil {
		t.Fatal(err)
	}
	if accounts2[0].Drift.Cmp(new(big.Int)) != 0 {
		t.Fatal("drift wasn't reset", accounts2[0].Drift.String())
	}
	accounts2, err = cluster2.Bus.Accounts(context.Background())
	if err != nil {
		t.Fatal(err)
	}
	if accounts2[0].Drift.Cmp(new(big.Int)) != 0 {
		t.Fatal("drift wasn't reset", accounts2[0].Drift.String())
	}
}

// newTestLogger creates a console logger used for testing.
func newTestLogger() *zap.Logger {
	return newTestLoggerCustom(zapcore.ErrorLevel)
}

// newTestLoggerCustom creates a console logger used for testing and allows
// passing in the desired log level.
func newTestLoggerCustom(level zapcore.Level) *zap.Logger {
	config := zap.NewProductionEncoderConfig()
	config.EncodeTime = zapcore.RFC3339TimeEncoder
	config.EncodeLevel = zapcore.CapitalColorLevelEncoder
	config.StacktraceKey = ""
	consoleEncoder := zapcore.NewConsoleEncoder(config)

	return zap.New(
		zapcore.NewCore(consoleEncoder, zapcore.AddSync(os.Stdout), level),
		zap.AddCaller(),
		zap.AddStacktrace(level),
	)
}

// TestParallelUpload tests uploading multiple files in parallel.
func TestParallelUpload(t *testing.T) {
	if testing.Short() {
		t.SkipNow()
	}

	// create a test cluster
	cluster, err := newTestCluster(t.TempDir(), newTestLogger())
	if err != nil {
		t.Fatal(err)
	}
	defer func() {
		if err := cluster.Shutdown(context.Background()); err != nil {
			t.Fatal(err)
		}
	}()

	w := cluster.Worker
	rs := testRedundancySettings

	// add hosts
	if _, err := cluster.AddHostsBlocking(int(rs.TotalShards)); err != nil {
		t.Fatal(err)
	}

	// wait for accounts to be funded
	_, err = cluster.WaitForAccounts()
	if err != nil {
		t.Fatal(err)
	}

	upload := func() error {
		t.Helper()
		// prepare some data - make sure it's more than one sector
		data := make([]byte, rhpv2.SectorSize)
		if _, err := frand.Read(data); err != nil {
			return err
		}

		// upload the data
		name := fmt.Sprintf("/dir/data_%v", hex.EncodeToString(data[:16]))
		if err := w.UploadObject(context.Background(), bytes.NewReader(data), name); err != nil {
			return err
		}
		return nil
	}

	// Upload in parallel
	var wg sync.WaitGroup
	for i := 0; i < 3; i++ {
		wg.Add(1)
		go func() {
			defer wg.Done()
			if err := upload(); err != nil {
				t.Error(err)
				return
			}
		}()
	}
	wg.Wait()

	// Check if objects exist.
	objects, err := cluster.Bus.SearchObjects(context.Background(), "/dir/", 0, 100)
	if err != nil {
		t.Fatal(err)
	}
	if len(objects) != 3 {
		t.Fatal("wrong number of objects", len(objects))
	}

	// Upload one more object.
	if err := w.UploadObject(context.Background(), bytes.NewReader([]byte("data")), "/foo"); err != nil {
		t.Fatal(err)
	}

	objects, err = cluster.Bus.SearchObjects(context.Background(), "/", 0, 100)
	if err != nil {
		t.Fatal(err)
	}
	if len(objects) != 4 {
		t.Fatal("wrong number of objects", len(objects))
	}

	// Delete all objects under /dir/.
	if err := cluster.Bus.DeleteObject(context.Background(), "/dir/", true); err != nil {
		t.Fatal(err)
	}
	objects, err = cluster.Bus.SearchObjects(context.Background(), "/", 0, 100)
	if err != nil {
		t.Fatal(err)
	}
	if len(objects) != 1 {
		t.Fatal("objects weren't deleted")
	}

	// Delete all objects under /.
	if err := cluster.Bus.DeleteObject(context.Background(), "/", true); err != nil {
		t.Fatal(err)
	}
	objects, err = cluster.Bus.SearchObjects(context.Background(), "/", 0, 100)
	if err != nil {
		t.Fatal(err)
	}
	if len(objects) != 0 {
		t.Fatal("objects weren't deleted")
	}
}

// TestParallelDownload tests downloading a file in parallel.
func TestParallelDownload(t *testing.T) {
	if testing.Short() {
		t.SkipNow()
	}

	// create a test cluster
	cluster, err := newTestCluster(t.TempDir(), newTestLogger())
	if err != nil {
		t.Fatal(err)
	}
	defer func() {
		if err := cluster.Shutdown(context.Background()); err != nil {
			t.Fatal(err)
		}
	}()

	w := cluster.Worker
	rs := testRedundancySettings

	// add hosts
	if _, err := cluster.AddHostsBlocking(int(rs.TotalShards)); err != nil {
		t.Fatal(err)
	}

	// Wait for accounts to be funded.
	_, err = cluster.WaitForAccounts()
	if err != nil {
		t.Fatal(err)
	}

	// upload the data
	data := frand.Bytes(rhpv2.SectorSize)
	if err := w.UploadObject(context.Background(), bytes.NewReader(data), "foo"); err != nil {
		t.Fatal(err)
	}

	download := func() error {
		t.Helper()
		buf := bytes.NewBuffer(nil)
		err := w.DownloadObject(context.Background(), buf, "foo")
		if err != nil {
			return err
		}
		if !bytes.Equal(buf.Bytes(), data) {
			return errors.New("data mismatch")
		}
		return nil
	}

	// Download in parallel
	var wg sync.WaitGroup
	for i := 0; i < 10; i++ {
		wg.Add(1)
		go func() {
			defer wg.Done()
			if err := download(); err != nil {
				t.Error(err)
				return
			}
		}()
	}
	wg.Wait()
}

// TestEphemeralAccountSync verifies that setting the requiresSync flag makes
// the autopilot resync the balance between renter and host.
func TestEphemeralAccountSync(t *testing.T) {
	if testing.Short() {
		t.SkipNow()
	}

	dir := t.TempDir()
	cluster, err := newTestCluster(dir, newTestLogger())
	if err != nil {
		t.Fatal(err)
	}

	// add host
	_, err = cluster.AddHosts(1)
	if err != nil {
		t.Fatal(err)
	}

	// Wait for account to appear.
	accounts, err := cluster.WaitForAccounts()
	if err != nil {
		t.Fatal(err)
	}
	if len(accounts) != 1 || accounts[0].RequiresSync {
		t.Fatal("account shouldn't require a sync")
	}

	// Shut down the autopilot to prevent it from manipulating the account.
	if err := cluster.ShutdownAutopilot(context.Background()); err != nil {
		t.Fatal(err)
	}

	// Fetch the account balance before setting the balance
	accounts, err = cluster.Bus.Accounts(context.Background())
	if err != nil {
		t.Fatal(err)
	}
	if len(accounts) != 1 {
		t.Fatal("unexpected number of accounts")
	}
	acc := accounts[0]

	// Set requiresSync flag on bus and balance to 0.
	if err := cluster.Bus.SetBalance(context.Background(), acc.ID, acc.HostKey, new(big.Int)); err != nil {
		t.Fatal(err)
	}
	if err := cluster.Bus.ScheduleSync(context.Background(), acc.ID, acc.HostKey); err != nil {
		t.Fatal(err)
	}
	accounts, err = cluster.Bus.Accounts(context.Background())
	if err != nil {
		t.Fatal(err)
	}
	if len(accounts) != 1 || !accounts[0].RequiresSync {
		t.Fatal("account wasn't updated")
	}

	// Restart cluster to have worker fetch the account from the bus again.
	cluster2, err := cluster.Reboot(context.Background())
	if err != nil {
		t.Fatal(err)
	}
	defer func() {
		if err := cluster2.Shutdown(context.Background()); err != nil {
			t.Fatal(err)
		}
	}()

	// Account should need a sync.
	account, err := cluster2.Bus.Account(context.Background(), acc.ID, acc.HostKey)
	if err != nil {
		t.Fatal(err)
	}
	if !account.RequiresSync {
		t.Fatal("flag wasn't persisted")
	}

	// Wait for autopilot to sync and reset flag.
	err = Retry(100, 100*time.Millisecond, func() error {
		account, err := cluster2.Bus.Account(context.Background(), acc.ID, acc.HostKey)
		if err != nil {
			t.Fatal(err)
		}
		if account.RequiresSync {
			return errors.New("account wasn't synced")
		}
		return nil
	})
	if err != nil {
		t.Fatal(err)
	}

	// Flag should also be reset on bus now.
	accounts, err = cluster2.Bus.Accounts(context.Background())
	if err != nil {
		t.Fatal(err)
	}
	if len(accounts) != 1 || accounts[0].RequiresSync {
		t.Fatal("account wasn't updated")
	}
}

// TestUploadDownloadSameHost uploads a file to the same host through different
// contracts and tries downloading the file again.
func TestUploadDownloadSameHost(t *testing.T) {
	if testing.Short() {
		t.SkipNow()
	}

	// create a test cluster
	cluster, err := newTestCluster(t.TempDir(), newTestLogger())
	if err != nil {
		t.Fatal(err)
	}
	defer func() {
		if err := cluster.Shutdown(context.Background()); err != nil {
			t.Fatal(err)
		}
	}()

	// add host.
	if _, err := cluster.AddHostsBlocking(1); err != nil {
		t.Fatal(err)
	}

	// wait for accounts to be funded
	if _, err := cluster.WaitForAccounts(); err != nil {
		t.Fatal(err)
	}

	// shut down the autopilot to prevent it from doing contract maintenance if any kind
	if err := cluster.ShutdownAutopilot(context.Background()); err != nil {
		t.Fatal(err)
	}

	// get wallet address
	renterAddress, err := cluster.Bus.WalletAddress(context.Background())
	if err != nil {
		t.Fatal(err)
	}
	ac, err := cluster.Worker.Contracts(context.Background(), time.Minute)
	if err != nil {
		t.Fatal(err)
	}
	contracts := ac.Contracts
	if len(contracts) != 1 {
		t.Fatal("expected 1 contract", len(contracts))
	}
	c := contracts[0]

	// form 2 more contracts with the same host
	rev2, _, err := cluster.Worker.RHPForm(context.Background(), c.WindowStart, c.HostKey, c.HostIP, renterAddress, c.RenterFunds(), c.Revision.ValidHostPayout())
	if err != nil {
		t.Fatal(err)
	}
	c2, err := cluster.Bus.AddContract(context.Background(), rev2, c.TotalCost, c.StartHeight)
	if err != nil {
		t.Fatal(err)
	}
	rev3, _, err := cluster.Worker.RHPForm(context.Background(), c.WindowStart, c.HostKey, c.HostIP, renterAddress, c.RenterFunds(), c.Revision.ValidHostPayout())
	if err != nil {
		t.Fatal(err)
	}
	c3, err := cluster.Bus.AddContract(context.Background(), rev3, c.TotalCost, c.StartHeight)
	if err != nil {
		t.Fatal(err)
	}

	// create a contract set with all 3 contracts
	err = cluster.Bus.SetContractSet(context.Background(), testAutopilotConfig.Contracts.Set, []types.FileContractID{c.ID, c2.ID, c3.ID})
	if err != nil {
		t.Fatal(err)
	}

	// check the bus returns the desired contracts
	up, err := cluster.Bus.UploadParams(context.Background())
	if err != nil {
		t.Fatal(err)
	}
	csc, err := cluster.Bus.ContractSetContracts(context.Background(), up.ContractSet)
	if err != nil {
		t.Fatal(err)
	}
	if len(csc) != 3 {
		t.Fatal("expected 3 contracts", len(csc))
	}

	// upload a file
	data := frand.Bytes(5*rhpv2.SectorSize + 1)
	err = cluster.Worker.UploadObject(context.Background(), bytes.NewReader(data), "foo")
	if err != nil {
		t.Fatal(err)
	}

	// Download the file multiple times.
	var wg sync.WaitGroup
	for tt := 0; tt < 3; tt++ {
		wg.Add(1)
		go func() {
			defer wg.Done()
			for i := 0; i < 5; i++ {
				buf := &bytes.Buffer{}
				if err := cluster.Worker.DownloadObject(context.Background(), buf, "foo"); err != nil {
					t.Error(err)
					break
				}
				if !bytes.Equal(buf.Bytes(), data) {
					t.Error("data mismatch")
					break
				}
			}
		}()
	}
	wg.Wait()
}

func TestContractArchival(t *testing.T) {
	if testing.Short() {
		t.SkipNow()
	}

	// create a test cluster
	cluster, err := newTestCluster(t.TempDir(), zap.NewNop())
	if err != nil {
		t.Fatal(err)
	}
	defer func() {
		if err := cluster.Shutdown(context.Background()); err != nil {
			t.Fatal(err)
		}
	}()

	// add host.
	if _, err := cluster.AddHostsBlocking(1); err != nil {
		t.Fatal(err)
	}

	// check that we have 1 contract
	contracts, err := cluster.Bus.Contracts(context.Background())
	if err != nil {
		t.Fatal(err)
	}
	if len(contracts) != 1 {
		t.Fatal("expected 1 contract", len(contracts))
	}

	// remove the host
	if err := cluster.RemoveHost(cluster.hosts[0]); err != nil {
		t.Fatal(err)
	}

	// mine until the contract is archived
	endHeight := contracts[0].WindowEnd
	cs, err := cluster.Bus.ConsensusState(context.Background())
	if err != nil {
		t.Fatal(err)
	}
	if err := cluster.MineBlocks(int(endHeight - cs.BlockHeight + 1)); err != nil {
		t.Fatal(err)
	}

	// check that we have 0 contracts
	err = Retry(100, 100*time.Millisecond, func() error {
		contracts, err := cluster.Bus.Contracts(context.Background())
		if err != nil {
			return err
		}
		if len(contracts) != 0 {
			return fmt.Errorf("expected 0 contracts, got %v", len(contracts))
		}
		return nil
	})
	if err != nil {
		t.Fatal(err)
	}
}

func TestWalletTransactions(t *testing.T) {
	if testing.Short() {
		t.SkipNow()
	}

	cluster, err := newTestCluster(t.TempDir(), newTestLoggerCustom(zapcore.DebugLevel))
	if err != nil {
		t.Fatal(err)
	}
	defer func() {
		if err := cluster.Shutdown(context.Background()); err != nil {
			t.Fatal(err)
		}
	}()
	b := cluster.Bus

	// Make sure we get transactions that are spread out over multiple seconds.
	time.Sleep(time.Second)
	if err := cluster.MineBlocks(1); err != nil {
		t.Fatal(err)
	}
	time.Sleep(time.Second)
	if err := cluster.MineBlocks(1); err != nil {
		t.Fatal(err)
	}

	// Get all transactions of the wallet.
	allTxns, err := b.WalletTransactions(context.Background())
	if err != nil {
		t.Fatal(err)
	}
	if len(allTxns) < 5 {
		t.Fatalf("expected at least 5 transactions, got %v", len(allTxns))
	}
	if !sort.SliceIsSorted(allTxns, func(i, j int) bool {
		return allTxns[i].Timestamp.Unix() > allTxns[j].Timestamp.Unix()
	}) {
		t.Fatal("transactions are not sorted by timestamp")
	}

	// Get the transactions at an offset and compare.
	txns, err := b.WalletTransactions(context.Background(), api.WalletTransactionsWithOffset(2))
	if err != nil {
		t.Fatal(err)
	}
	if !reflect.DeepEqual(txns, allTxns[2:]) {
		t.Fatal("transactions don't match")
	}

	// Find the first index that has a different timestamp than the first.
	var txnIdx int
	for i := 1; i < len(allTxns); i++ {
		if allTxns[i].Timestamp.Unix() != allTxns[0].Timestamp.Unix() {
			txnIdx = i
			break
		}
	}
	medianTxnTimestamp := allTxns[txnIdx].Timestamp

	// Limit the number of transactions to 5.
	txns, err = b.WalletTransactions(context.Background(), api.WalletTransactionsWithLimit(5))
	if err != nil {
		t.Fatal(err)
	}
	if len(txns) != 5 {
		t.Fatalf("expected exactly 5 transactions, got %v", len(txns))
	}

	// Fetch txns before and since median.
	txns, err = b.WalletTransactions(context.Background(), api.WalletTransactionsWithBefore(medianTxnTimestamp))
	if err != nil {
		t.Fatal(err)
	}
	if len(txns) == 0 {
		for _, txn := range allTxns {
			fmt.Println(txn.Timestamp.Unix())
		}
		t.Fatal("expected at least 1 transaction before median timestamp", medianTxnTimestamp.Unix())
	}
	for _, txn := range txns {
		if txn.Timestamp.Unix() >= medianTxnTimestamp.Unix() {
			t.Fatal("expected only transactions before median timestamp")
		}
	}
	txns, err = b.WalletTransactions(context.Background(), api.WalletTransactionsWithSince(medianTxnTimestamp))
	if err != nil {
		t.Fatal(err)
	}
	if len(txns) == 0 {
		for _, txn := range allTxns {
			fmt.Println(txn.Timestamp.Unix())
		}
		t.Fatal("expected at least 1 transaction after median timestamp")
	}
	for _, txn := range txns {
		if txn.Timestamp.Unix() < medianTxnTimestamp.Unix() {
			t.Fatal("expected only transactions after median timestamp", medianTxnTimestamp.Unix())
		}
	}
}

func TestUploadPacking(t *testing.T) {
	if testing.Short() {
		t.SkipNow()
	}

	// sanity check the default settings
	if testAutopilotConfig.Contracts.Amount < uint64(testRedundancySettings.MinShards) {
		t.Fatal("too few hosts to support the redundancy settings")
	}

	// create a test cluster
	cluster, err := newTestCluster(t.TempDir(), newTestLogger())
	if err != nil {
		t.Fatal(err)
	}
	defer func() {
		if err := cluster.Shutdown(context.Background()); err != nil {
			t.Fatal(err)
		}
	}()

	b := cluster.Bus
	w := cluster.Worker
	rs := testRedundancySettings

	// Enable upload packing.
	err = b.UpdateSetting(context.Background(), api.SettingUploadPacking, api.UploadPackingSettings{
		Enabled: true,
	})
	if err != nil {
		t.Fatal(err)
	}

	// add hosts
	if _, err := cluster.AddHostsBlocking(rs.TotalShards); err != nil {
		t.Fatal(err)
	}

	// wait for accounts to be funded
	if _, err := cluster.WaitForAccounts(); err != nil {
		t.Fatal(err)
	}

	// prepare 3 files which are all smaller than a slab but together make up
	// for 2 full slabs.
	slabSize := rhpv2.SectorSize * rs.MinShards
	totalDataSize := 2 * slabSize
	data1 := make([]byte, (totalDataSize-(slabSize-256))/2)
	data2 := make([]byte, slabSize-256) // large partial slab
	data3 := make([]byte, (totalDataSize-(slabSize-256))/2)
	frand.Read(data1)
	frand.Read(data2)
	frand.Read(data3)

	// declare helpers
	download := func(name string, data []byte, offset, length uint64) {
		t.Helper()
		var buffer bytes.Buffer
		if err := w.DownloadObject(context.Background(), &buffer, name,
			api.DownloadWithRange(offset, length)); err != nil {
			t.Fatal(err)
		}
		if !bytes.Equal(data[offset:offset+length], buffer.Bytes()) {
			t.Fatal("unexpected", len(data), buffer.Len())
		}
	}
	uploadDownload := func(name string, data []byte) {
		t.Helper()
		if err := w.UploadObject(context.Background(), bytes.NewReader(data), name); err != nil {
			t.Fatal(err)
		}
		download(name, data, 0, uint64(len(data)))
	}

	// upload file 1 and download it.
	uploadDownload("file1", data1)

	// download it 32 bytes at a time.
	for i := uint64(0); i < 4; i++ {
		download("file1", data1, 32*i, 32)
	}

	// upload file 2 and download it.
	uploadDownload("file2", data2)

	// file 1 should still be available.
	for i := uint64(0); i < 4; i++ {
		download("file1", data1, 32*i, 32)
	}

	// upload file 3 and download it.
	uploadDownload("file3", data3)

	// file 1 should still be available.
	for i := uint64(0); i < 4; i++ {
		download("file1", data1, 32*i, 32)
	}

	// file 2 should still be available. Download each half separately.
	download("file2", data2, 0, uint64(len(data2)))
	download("file2", data2, 0, uint64(len(data2))/2)
	download("file2", data2, uint64(len(data2))/2, uint64(len(data2))/2)

	// download file 3 32 bytes at a time as well.
	for i := uint64(0); i < 4; i++ {
		download("file3", data3, 32*i, 32)
	}

	// upload 2 more files which are half a slab each to test filling up a slab
	// exactly.
	data4 := make([]byte, slabSize/2)
	data5 := make([]byte, slabSize/2)
	uploadDownload("file4", data4)
	uploadDownload("file5", data5)
	download("file4", data4, 0, uint64(len(data4)))

	// check the object stats
	os, err := b.ObjectsStats()
	if err != nil {
		t.Fatal(err)
	}
	if os.NumObjects != 5 {
		t.Fatal("expected 5 objects, got", os.NumObjects)
	}
	totalObjectSize := uint64(3 * slabSize)
	totalRedundantSize := totalObjectSize * uint64(rs.TotalShards) / uint64(rs.MinShards)
	if os.TotalObjectsSize != totalObjectSize {
		t.Fatalf("expected totalObjectSize of %v, got %v", totalObjectSize, os.TotalObjectsSize)
	}
	if os.TotalSectorsSize != uint64(totalRedundantSize) {
		t.Errorf("expected totalSectorSize of %v, got %v", totalRedundantSize, os.TotalSectorsSize)
	}
	if os.TotalUploadedSize != uint64(totalRedundantSize) {
		t.Errorf("expected totalUploadedSize of %v, got %v", totalRedundantSize, os.TotalUploadedSize)
	}
}<|MERGE_RESOLUTION|>--- conflicted
+++ resolved
@@ -48,7 +48,6 @@
 	b := cluster.Bus
 	w := cluster.Worker
 
-<<<<<<< HEAD
 	// Upload packing should be disabled by default.
 	ups, err := b.UploadPackingSettings(context.Background())
 	if err != nil {
@@ -56,7 +55,8 @@
 	}
 	if ups.Enabled {
 		t.Fatalf("expected upload packing to be disabled by default, got %v", ups.Enabled)
-=======
+	}
+
 	// Check wallet info is sane after startup.
 	wi, err := b.Wallet(context.Background())
 	if err != nil {
@@ -73,7 +73,6 @@
 	}
 	if wi.Address == (types.Address{}) {
 		t.Fatal("wallet address should be set")
->>>>>>> 97a784f0
 	}
 
 	// Try talking to the bus API by adding an object.
