package testing

import (
	"bytes"
	"context"
	"encoding/hex"
	"encoding/json"
	"errors"
	"fmt"
	"io"
	"math"
	"math/big"
	"os"
	"reflect"
	"sort"
	"strings"
	"sync"
	"testing"
	"time"

	rhpv2 "go.sia.tech/core/rhp/v2"
	rhpv3 "go.sia.tech/core/rhp/v3"
	"go.sia.tech/core/types"
	"go.sia.tech/renterd/api"
	"go.sia.tech/renterd/hostdb"
	"go.sia.tech/renterd/object"
	"go.uber.org/zap"
	"go.uber.org/zap/zapcore"
	"lukechampine.com/frand"
)

// TestNewTestCluster is a test for creating a cluster of Nodes for testing,
// making sure that it forms contracts, renews contracts and shuts down.
func TestNewTestCluster(t *testing.T) {
	if testing.Short() {
		t.SkipNow()
	}

	cluster, err := newTestCluster(t.TempDir(), newTestLoggerCustom(zapcore.DebugLevel))
	if err != nil {
		t.Fatal(err)
	}
	defer func() {
		if err := cluster.Shutdown(context.Background()); err != nil {
			t.Fatal(err)
		}
	}()
	b := cluster.Bus
	w := cluster.Worker

	// Upload packing should be disabled by default.
	ups, err := b.UploadPackingSettings(context.Background())
	if err != nil {
		t.Fatal(err)
	}
	if ups.Enabled {
		t.Fatalf("expected upload packing to be disabled by default, got %v", ups.Enabled)
	}

	// Try talking to the bus API by adding an object.
	err = b.AddObject(context.Background(), "foo", testAutopilotConfig.Contracts.Set, object.Object{
		Key: object.GenerateEncryptionKey(),
		Slabs: []object.SlabSlice{
			{
				Slab: object.Slab{
					Key:       object.GenerateEncryptionKey(),
					MinShards: 1,
					Shards:    []object.Sector{}, // slab without sectors
				},
				Offset: 0,
				Length: 0,
			},
		},
	}, map[types.PublicKey]types.FileContractID{})
	if err != nil {
		t.Fatal(err)
	}

	// Try talking to the worker and request the object.
	err = w.DeleteObject(context.Background(), "foo", false)
	if err != nil {
		t.Fatal(err)
	}

	// See if autopilot is running by triggering the loop.
	_, err = cluster.Autopilot.Trigger(false)
	if err != nil {
		t.Fatal(err)
	}

	// Add a host.
	if _, err := cluster.AddHosts(1); err != nil {
		t.Fatal(err)
	}

	// Wait for contracts to form.
	var contract api.Contract
	if contracts, err := cluster.WaitForContracts(); err != nil {
		t.Fatal(err)
	} else {
		contract = contracts[0]
	}

	// Make sure the contract set exists.
	sets, err := cluster.Bus.ContractSets(context.Background())
	if err != nil {
		t.Fatal(err)
	}
	if len(sets) != 1 {
		t.Fatal("invalid number of setse", len(sets))
	}
	if sets[0] != testAutopilotConfig.Contracts.Set {
		t.Fatal("set name should be 'autopilot' but was", sets[0])
	}

	// Verify startHeight and endHeight of the contract.
	cfg, currentPeriod, err := cluster.AutopilotConfig(context.Background())
	if err != nil {
		t.Fatal(err)
	}
	expectedEndHeight := currentPeriod + cfg.Contracts.Period + cfg.Contracts.RenewWindow
	if contract.EndHeight() != expectedEndHeight || contract.Revision.EndHeight() != expectedEndHeight {
		t.Fatal("wrong endHeight", contract.EndHeight(), contract.Revision.EndHeight())
	}

	// Mine blocks until contracts start renewing.
	if err := cluster.MineToRenewWindow(); err != nil {
		t.Fatal(err)
	}

	// Wait for the contract to be renewed.
	err = Retry(100, 100*time.Millisecond, func() error {
		contracts, err := cluster.Bus.Contracts(context.Background())
		if err != nil {
			return err
		}
		if len(contracts) != 1 {
			return errors.New("no renewed contract")
		}
		if contracts[0].RenewedFrom != contract.ID {
			return fmt.Errorf("contract wasn't renewed %v != %v", contracts[0].RenewedFrom, contract.ID)
		}
		if contracts[0].ProofHeight != 0 {
			return errors.New("proof height should be 0 since the contract was renewed and therefore doesn't require a proof")
		}
		return nil
	})
	if err != nil {
		t.Fatal(err)
	}

	// Mine until before the window start to give the host time to submit the
	// revision first.
	cs, err := cluster.Bus.ConsensusState(context.Background())
	if err != nil {
		t.Fatal(err)
	}
	if err := cluster.MineBlocks(int(contract.WindowStart - cs.BlockHeight - 4)); err != nil {
		t.Fatal(err)
	}
	if err := cluster.Sync(); err != nil {
		t.Fatal(err)
	}
	if cs.LastBlockTime.IsZero() {
		t.Fatal("last block time not set")
	}

	// Now wait for the revision and proof to be caught by the hostdb.
	err = Retry(20, time.Second, func() error {
		if err := cluster.MineBlocks(1); err != nil {
			t.Fatal(err)
		}
		// Fetch renewed contract and make sure we caught the proof and revision.
		contracts, err := cluster.Bus.Contracts(context.Background())
		if err != nil {
			t.Fatal(err)
		}
		archivedContracts, err := cluster.Bus.AncestorContracts(context.Background(), contracts[0].ID, 0)
		if err != nil {
			t.Fatal(err)
		}
		if len(archivedContracts) != 1 {
			return fmt.Errorf("should have 1 archived contract but got %v", len(archivedContracts))
		}
		ac := archivedContracts[0]
		if ac.RevisionHeight == 0 || ac.RevisionNumber != math.MaxUint64 {
			return fmt.Errorf("revision information is wrong: %v %v", ac.RevisionHeight, ac.RevisionNumber)
		}
		if ac.ProofHeight != 0 {
			t.Fatal("proof height should be 0 since the contract was renewed and therefore doesn't require a proof")
		}
		return nil
	})
	if err != nil {
		t.Fatal(err)
	}

	// Get host info for every host.
	hosts, err := cluster.Bus.Hosts(context.Background(), 0, math.MaxInt)
	if err != nil {
		t.Fatal(err)
	}
	for _, host := range hosts {
		hi, err := cluster.Autopilot.HostInfo(host.PublicKey)
		if err != nil {
			t.Fatal(err)
		}
		if hi.Checks.ScoreBreakdown.Score() == 0 {
			js, _ := json.MarshalIndent(hi.Checks.ScoreBreakdown, "", "  ")
			t.Fatalf("score shouldn't be 0 because that means one of the fields was 0: %s", string(js))
		}
		if hi.Checks.Score == 0 {
			t.Fatal("score shouldn't be 0")
		}
		if !hi.Checks.Usable {
			t.Fatal("host should be usable")
		}
		if len(hi.Checks.UnusableReasons) != 0 {
			t.Fatal("usable hosts don't have any reasons set")
		}
		if reflect.DeepEqual(hi.Host, hostdb.HostInfo{}) {
			t.Fatal("host wasn't set")
		}
	}
	hostInfos, err := cluster.Autopilot.HostInfos(context.Background(), api.HostFilterModeAll, api.UsabilityFilterModeAll, "", nil, 0, -1)
	if err != nil {
		t.Fatal(err)
	}
	for _, hi := range hostInfos {
		if hi.Checks.ScoreBreakdown.Score() == 0 {
			js, _ := json.MarshalIndent(hi.Checks.ScoreBreakdown, "", "  ")
			t.Fatalf("score shouldn't be 0 because that means one of the fields was 0: %s", string(js))
		}
		if hi.Checks.Score == 0 {
			t.Fatal("score shouldn't be 0")
		}
		if !hi.Checks.Usable {
			t.Fatal("host should be usable")
		}
		if len(hi.Checks.UnusableReasons) != 0 {
			t.Fatal("usable hosts don't have any reasons set")
		}
		if reflect.DeepEqual(hi.Host, hostdb.HostInfo{}) {
			t.Fatal("host wasn't set")
		}
	}
	hostInfosUsable, err := cluster.Autopilot.HostInfos(context.Background(), api.HostFilterModeAll, api.UsabilityFilterModeUsable, "", nil, 0, -1)
	if err != nil {
		t.Fatal(err)
	}
	if !reflect.DeepEqual(hostInfos, hostInfosUsable) {
		t.Fatal("result for 'usable' should match the result for ''")
	}
	hostInfosUnusable, err := cluster.Autopilot.HostInfos(context.Background(), api.HostFilterModeAll, api.UsabilityFilterModeUnusable, "", nil, 0, -1)
	if err != nil {
		t.Fatal(err)
	}
	if len(hostInfosUnusable) != 0 {
		t.Fatal("there should be no unusable hosts", len(hostInfosUnusable))
	}

	// Fetch the autopilot status
	status, err := cluster.Autopilot.Status()
	if err != nil {
		t.Fatal(err)
	}
	if time.Time(status.MigratingLastStart).IsZero() {
		t.Fatal("autopilot should have completed a migration")
	}
	if time.Time(status.ScanningLastStart).IsZero() {
		t.Fatal("autopilot should have completed a scan")
	}
	if status.UptimeMS == 0 {
		t.Fatal("uptime should be set")
	}
}

// TestObjectEntries is an integration test that verifies objects are uploaded,
// download and deleted from and to the paths we would expect. It is similar to
// the TestObjectEntries unit test, but uses the worker and bus client to verify
// paths are passed correctly.
func TestObjectEntries(t *testing.T) {
	if testing.Short() {
		t.SkipNow()
	}

	// create a test cluster
	cluster, err := newTestCluster(t.TempDir(), newTestLogger())
	if err != nil {
		t.Fatal(err)
	}
	defer func() {
		if err := cluster.Shutdown(context.Background()); err != nil {
			t.Fatal(err)
		}
	}()

	b := cluster.Bus
	w := cluster.Worker
	rs := testRedundancySettings

	// add hosts
	if _, err := cluster.AddHostsBlocking(rs.TotalShards); err != nil {
		t.Fatal(err)
	}

	// wait for accounts to be funded
	if _, err := cluster.WaitForAccounts(); err != nil {
		t.Fatal(err)
	}

	// upload the following paths
	uploads := []struct {
		path string
		size int
	}{
		{"/foo/bar", 1},
		{"/foo/bat", 2},
		{"/foo/baz/quux", 3},
		{"/foo/baz/quuz", 4},
		{"/gab/guub", 5},
		{"/fileś/śpecial", 6}, // utf8
		{"//double/", 7},
		{"///triple", 8},
		{"/FOO/bar", 9}, // test case sensitivity
	}

	for _, upload := range uploads {
		if upload.size == 0 {
			if err := w.UploadObject(context.Background(), bytes.NewReader(nil), upload.path); err != nil {
				t.Fatal(err)
			}
		} else {
			data := make([]byte, upload.size)
			frand.Read(data)
			if err := w.UploadObject(context.Background(), bytes.NewReader(data), upload.path); err != nil {
				t.Fatal(err)
			}
		}
	}

	tests := []struct {
		path   string
		prefix string
		want   []api.ObjectMetadata
	}{
		{"/", "", []api.ObjectMetadata{{Name: "//", Size: 15, Health: 1}, {Name: "/FOO/", Size: 9, Health: 1}, {Name: "/fileś/", Size: 6, Health: 1}, {Name: "/foo/", Size: 10, Health: 1}, {Name: "/gab/", Size: 5, Health: 1}}},
		{"//", "", []api.ObjectMetadata{{Name: "///", Size: 8, Health: 1}, {Name: "//double/", Size: 7, Health: 1}}},
		{"///", "", []api.ObjectMetadata{{Name: "///triple", Size: 8, Health: 1}}},
		{"/foo/", "", []api.ObjectMetadata{{Name: "/foo/bar", Size: 1, Health: 1}, {Name: "/foo/bat", Size: 2, Health: 1}, {Name: "/foo/baz/", Size: 7, Health: 1}}},
		{"/FOO/", "", []api.ObjectMetadata{{Name: "/FOO/bar", Size: 9, Health: 1}}},
		{"/foo/baz/", "", []api.ObjectMetadata{{Name: "/foo/baz/quux", Size: 3, Health: 1}, {Name: "/foo/baz/quuz", Size: 4, Health: 1}}},
		{"/gab/", "", []api.ObjectMetadata{{Name: "/gab/guub", Size: 5, Health: 1}}},
		{"/fileś/", "", []api.ObjectMetadata{{Name: "/fileś/śpecial", Size: 6, Health: 1}}},

		{"/", "f", []api.ObjectMetadata{{Name: "/fileś/", Size: 6, Health: 1}, {Name: "/foo/", Size: 10, Health: 1}}},
		{"/foo/", "fo", []api.ObjectMetadata{}},
		{"/foo/baz/", "quux", []api.ObjectMetadata{{Name: "/foo/baz/quux", Size: 3, Health: 1}}},
		{"/gab/", "/guub", []api.ObjectMetadata{}},
	}
	for _, test := range tests {
		// use the bus client
		_, got, err := b.Object(context.Background(), test.path, api.ObjectsWithPrefix(test.prefix))
		if err != nil {
			t.Fatal(err, test.path)
		}
		if !(len(got) == 0 && len(test.want) == 0) && !reflect.DeepEqual(got, test.want) {
			t.Errorf("\nlist: %v\nprefix: %v\ngot: %v\nwant: %v", test.path, test.prefix, got, test.want)
		}
		for offset := 0; offset < len(test.want); offset++ {
			_, got, err := b.Object(context.Background(), test.path, api.ObjectsWithPrefix(test.prefix), api.ObjectsWithOffset(offset), api.ObjectsWithLimit(1))
			if err != nil {
				t.Fatal(err)
			}
			if len(got) != 1 || got[0] != test.want[offset] {
				t.Errorf("\nlist: %v\nprefix: %v\ngot: %v\nwant: %v", test.path, test.prefix, got, test.want[offset])
			}
		}

		// use the worker client
		got, err = w.ObjectEntries(context.Background(), test.path, test.prefix, 0, -1)
		if err != nil {
			t.Fatal(err)
		}
		if !(len(got) == 0 && len(test.want) == 0) && !reflect.DeepEqual(got, test.want) {
			t.Errorf("\nlist: %v\nprefix: %v\ngot: %v\nwant: %v", test.path, test.prefix, got, test.want)
		}
		for _, entry := range got {
			if !strings.HasSuffix(entry.Name, "/") {
				if err := w.DownloadObject(context.Background(), io.Discard, entry.Name); err != nil {
					t.Fatal(err)
				}
			}
		}
	}

	// delete all uploads
	for _, upload := range uploads {
		err = w.DeleteObject(context.Background(), upload.path, false)
		if err != nil {
			t.Fatal(err)
		}
	}

	// assert root dir is empty
	if entries, err := w.ObjectEntries(context.Background(), "/", "", 0, -1); err != nil {
		t.Fatal(err)
	} else if len(entries) != 0 {
		t.Fatal("there should be no entries left", entries)
	}
}

// TestObjectsRename tests renaming objects and downloading them afterwards.
func TestObjectsRename(t *testing.T) {
	if testing.Short() {
		t.SkipNow()
	}

	// create a test cluster
	cluster, err := newTestCluster(t.TempDir(), newTestLogger())
	if err != nil {
		t.Fatal(err)
	}
	defer func() {
		if err := cluster.Shutdown(context.Background()); err != nil {
			t.Fatal(err)
		}
	}()

	b := cluster.Bus
	w := cluster.Worker
	rs := testRedundancySettings

	// add hosts
	if _, err := cluster.AddHostsBlocking(rs.TotalShards); err != nil {
		t.Fatal(err)
	}

	// wait for accounts to be funded
	if _, err := cluster.WaitForAccounts(); err != nil {
		t.Fatal(err)
	}

	// upload the following paths
	uploads := []string{
		"/foo/bar",
		"/foo/bat",
		"/foo/baz",
		"/foo/baz/quuz",
	}
	for _, path := range uploads {
		if err := w.UploadObject(context.Background(), bytes.NewReader(nil), path); err != nil {
			t.Fatal(err)
		}
	}

	// rename
	if err := b.RenameObjects(context.Background(), "/foo/", "/"); err != nil {
		t.Fatal(err)
	}
	if err := b.RenameObject(context.Background(), "/baz/quuz", "/quuz"); err != nil {
		t.Fatal(err)
	}

	// try to download the files
	for _, path := range []string{
		"/bar",
		"/bat",
		"/baz",
		"/quuz",
	} {
		buf := bytes.NewBuffer(nil)
		if err := w.DownloadObject(context.Background(), buf, path); err != nil {
			t.Fatal(err)
		}
	}
}

// TestUploadDownloadEmpty is an integration test that verifies empty objects
// can be uploaded and download correctly.
func TestUploadDownloadEmpty(t *testing.T) {
	if testing.Short() {
		t.SkipNow()
	}

	// create a test cluster
	cluster, err := newTestCluster(t.TempDir(), newTestLogger())
	if err != nil {
		t.Fatal(err)
	}
	defer func() {
		if err := cluster.Shutdown(context.Background()); err != nil {
			t.Fatal(err)
		}
	}()

	w := cluster.Worker
	rs := testRedundancySettings

	// add hosts
	if _, err := cluster.AddHostsBlocking(rs.TotalShards); err != nil {
		t.Fatal(err)
	}

	// wait for accounts to be funded
	if _, err := cluster.WaitForAccounts(); err != nil {
		t.Fatal(err)
	}

	// upload an empty file
	if err := w.UploadObject(context.Background(), bytes.NewReader(nil), "empty"); err != nil {
		t.Fatal(err)
	}

	// download the empty file
	var buffer bytes.Buffer
	if err := w.DownloadObject(context.Background(), &buffer, "empty"); err != nil {
		t.Fatal(err)
	}

	// assert it's empty
	if len(buffer.Bytes()) != 0 {
		t.Fatal("unexpected")
	}
}

// TestUploadDownloadBasic is an integration test that verifies objects can be
// uploaded and download correctly.
func TestUploadDownloadBasic(t *testing.T) {
	if testing.Short() {
		t.SkipNow()
	}

	// sanity check the default settings
	if testAutopilotConfig.Contracts.Amount < uint64(testRedundancySettings.MinShards) {
		t.Fatal("too few hosts to support the redundancy settings")
	}

	// create a test cluster
	cluster, err := newTestCluster(t.TempDir(), newTestLogger())
	if err != nil {
		t.Fatal(err)
	}
	defer func() {
		if err := cluster.Shutdown(context.Background()); err != nil {
			t.Fatal(err)
		}
	}()

	w := cluster.Worker
	rs := testRedundancySettings

	// add hosts
	if _, err := cluster.AddHostsBlocking(rs.TotalShards); err != nil {
		t.Fatal(err)
	}

	// wait for accounts to be funded
	if _, err := cluster.WaitForAccounts(); err != nil {
		t.Fatal(err)
	}

	// prepare a file
	data := make([]byte, 128)
	if _, err := frand.Read(data); err != nil {
		t.Fatal(err)
	}

	// upload the data
	name := fmt.Sprintf("data_%v", len(data))
	if err := w.UploadObject(context.Background(), bytes.NewReader(data), name); err != nil {
		t.Fatal(err)
	}

	// download data
	var buffer bytes.Buffer
	if err := w.DownloadObject(context.Background(), &buffer, name); err != nil {
		t.Fatal(err)
	}

	// assert it matches
	if !bytes.Equal(data, buffer.Bytes()) {
		t.Fatal("unexpected", len(data), buffer.Len())
	}

	// download again, 32 bytes at a time.
	for i := uint64(0); i < 4; i++ {
		offset := i * 32
		var buffer bytes.Buffer
		if err := w.DownloadObject(context.Background(), &buffer, name, api.DownloadWithRange(offset, 32)); err != nil {
			t.Fatal(err)
		}
		if !bytes.Equal(data[offset:offset+32], buffer.Bytes()) {
			fmt.Println(data[offset : offset+32])
			fmt.Println(buffer.Bytes())
			t.Fatalf("mismatch for offset %v", offset)
		}
	}

	// fetch the contracts.
	contracts, err := cluster.Bus.Contracts(context.Background())
	if err != nil {
		t.Fatal(err)
	}

	// broadcast the revision for each contract and assert the revision height
	// is 0.
	for _, c := range contracts {
		if c.RevisionHeight != 0 {
			t.Fatal("revision height should be 0")
		}
		if err := w.RHPBroadcast(context.Background(), c.ID); err != nil {
			t.Fatal(err)
		}
	}

	// mine a block to get the revisions mined.
	if err := cluster.MineBlocks(1); err != nil {
		t.Fatal(err)
	}

	// check the revision height was updated.
	err = Retry(100, 100*time.Millisecond, func() error {
		// fetch the contracts.
		contracts, err := cluster.Bus.Contracts(context.Background())
		if err != nil {
			return err
		}
		// assert the revision height was updated.
		for _, c := range contracts {
			if c.RevisionHeight == 0 {
				return errors.New("revision height should be > 0")
			}
		}
		return nil
	})
	if err != nil {
		t.Fatal(err)
	}
}

// TestUploadDownloadBasic is an integration test that verifies objects can be
// uploaded and download correctly.
func TestUploadDownloadExtended(t *testing.T) {
	if testing.Short() {
		t.SkipNow()
	}

	// sanity check the default settings
	if testAutopilotConfig.Contracts.Amount < uint64(testRedundancySettings.MinShards) {
		t.Fatal("too few hosts to support the redundancy settings")
	}

	// create a test cluster
	cluster, err := newTestCluster(t.TempDir(), newTestLogger())
	if err != nil {
		t.Fatal(err)
	}
	defer func() {
		if err := cluster.Shutdown(context.Background()); err != nil {
			t.Fatal(err)
		}
	}()

	b := cluster.Bus
	w := cluster.Worker
	rs := testRedundancySettings

	// add hosts
	if _, err := cluster.AddHostsBlocking(rs.TotalShards); err != nil {
		t.Fatal(err)
	}

	// wait for accounts to be funded
	if _, err := cluster.WaitForAccounts(); err != nil {
		t.Fatal(err)
	}

	// upload two files under /foo
	file1 := make([]byte, rhpv2.SectorSize/12)
	file2 := make([]byte, rhpv2.SectorSize/12)
	frand.Read(file1)
	frand.Read(file2)
	if err := w.UploadObject(context.Background(), bytes.NewReader(file1), "fileś/file1"); err != nil {
		t.Fatal(err)
	}
	if err := w.UploadObject(context.Background(), bytes.NewReader(file2), "fileś/file2"); err != nil {
		t.Fatal(err)
	}

	// fetch all entries from the worker
	entries, err := cluster.Worker.ObjectEntries(context.Background(), "", "", 0, -1)
	if err != nil {
		t.Fatal(err)
	}
	if len(entries) != 1 {
		t.Fatal("expected one entry to be returned", len(entries))
	}

	// fetch entries with "file" prefix
	_, entries, err = cluster.Bus.Object(context.Background(), "fileś/", api.ObjectsWithPrefix("file"))
	if err != nil {
		t.Fatal(err)
	}
	if len(entries) != 2 {
		t.Fatal("expected two entry to be returned", len(entries))
	}

	// fetch entries with "fileś" prefix
	_, entries, err = cluster.Bus.Object(context.Background(), "fileś/", api.ObjectsWithPrefix("foo"))
	if err != nil {
		t.Fatal(err)
	}
	if len(entries) != 0 {
		t.Fatal("expected no entries to be returned", len(entries))
	}

	// fetch entries from the worker for unexisting path
	entries, err = cluster.Worker.ObjectEntries(context.Background(), "bar/", "", 0, -1)
	if err != nil {
		t.Fatal(err)
	}
	if len(entries) != 0 {
		t.Fatal("expected no entries to be returned", len(entries))
	}

	// prepare two files, a small one and a large one
	small := make([]byte, rhpv2.SectorSize/12)
	large := make([]byte, rhpv2.SectorSize*3)

	// upload the data
	for _, data := range [][]byte{small, large} {
		if _, err := frand.Read(data); err != nil {
			t.Fatal(err)
		}

		name := fmt.Sprintf("data_%v", len(data))
		if err := w.UploadObject(context.Background(), bytes.NewReader(data), name); err != nil {
			t.Fatal(err)
		}
	}

	// check objects stats.
	info, err := cluster.Bus.ObjectsStats()
	if err != nil {
		t.Fatal(err)
	}
	objectsSize := uint64(len(file1) + len(file2) + len(small) + len(large))
	if info.TotalObjectsSize != objectsSize {
		t.Error("wrong size", info.TotalObjectsSize, len(small)+len(large))
	}
	sectorsSize := 15 * rhpv2.SectorSize
	if info.TotalSectorsSize != uint64(sectorsSize) {
		t.Error("wrong size", info.TotalSectorsSize, sectorsSize)
	}
	if info.TotalUploadedSize != uint64(sectorsSize) {
		t.Error("wrong size", info.TotalUploadedSize, sectorsSize)
	}
	if info.NumObjects != 4 {
		t.Error("wrong number of objects", info.NumObjects, 4)
	}

	// download the data
	for _, data := range [][]byte{small, large} {
		name := fmt.Sprintf("data_%v", len(data))

		var buffer bytes.Buffer
		if err := w.DownloadObject(context.Background(), &buffer, name); err != nil {
			t.Fatal(err)
		}

		// assert it matches
		if !bytes.Equal(data, buffer.Bytes()) {
			t.Fatal("unexpected")
		}
	}

	// update the bus setting and specify a non-existing contract set
	cfg, _, err := cluster.AutopilotConfig(context.Background())
	if err != nil {
		t.Fatal(err)
	}
	cfg.Contracts.Set = t.Name()
	err = cluster.UpdateAutopilotConfig(context.Background(), cfg)
	if err != nil {
		t.Fatal(err)
	}
	err = b.SetContractSet(context.Background(), t.Name(), nil)
	if err != nil {
		t.Fatal(err)
	}

	// assert there are no contracts in the set
	csc, err := b.ContractSetContracts(context.Background(), t.Name())
	if err != nil {
		t.Fatal(err)
	}
	if len(csc) != 0 {
		t.Fatalf("expected no contracts, got %v", len(csc))
	}

	// download the data again
	for _, data := range [][]byte{small, large} {
		name := fmt.Sprintf("data_%v", len(data))

		var buffer bytes.Buffer
		if err := w.DownloadObject(context.Background(), &buffer, name); err != nil {
			t.Fatal(err)
		}

		// assert it matches
		if !bytes.Equal(data, buffer.Bytes()) {
			t.Fatal("unexpected")
		}

		// delete the object
		if err := w.DeleteObject(context.Background(), name, false); err != nil {
			t.Fatal(err)
		}
	}
}

// TestUploadDownloadSpending is an integration test that verifies the upload
// and download spending metrics are tracked properly.
func TestUploadDownloadSpending(t *testing.T) {
	if testing.Short() {
		t.SkipNow()
	}

	// sanity check the default settings
	if testAutopilotConfig.Contracts.Amount < uint64(testRedundancySettings.MinShards) {
		t.Fatal("too few hosts to support the redundancy settings")
	}

	// create a test cluster
	cluster, err := newTestCluster(t.TempDir(), newTestLogger())
	if err != nil {
		t.Fatal(err)
	}
	defer func() {
		if err := cluster.Shutdown(context.Background()); err != nil {
			t.Fatal(err)
		}
	}()

	w := cluster.Worker
	rs := testRedundancySettings

	// add hosts
	if _, err := cluster.AddHostsBlocking(rs.TotalShards); err != nil {
		t.Fatal(err)
	}

	// wait for accounts to be funded
	if _, err := cluster.WaitForAccounts(); err != nil {
		t.Fatal(err)
	}

	// check that the funding was recorded
	err = Retry(100, testBusFlushInterval, func() error {
		cms, err := cluster.Bus.Contracts(context.Background())
		if err != nil {
			t.Fatal(err)
		}
		if len(cms) == 0 {
			t.Fatal("no contracts found")
		}

		nFunded := 0
		for _, c := range cms {
			if !c.Spending.Uploads.IsZero() {
				t.Fatal("upload spending should be zero")
			}
			if !c.Spending.Downloads.IsZero() {
				t.Fatal("download spending should be zero")
			}
			if !c.Spending.FundAccount.IsZero() {
				nFunded++
				if c.RevisionNumber == 0 {
					t.Fatal("contract was used for funding but revision wasn't incremented")
				}
			}
		}
		if nFunded < rs.TotalShards {
			return fmt.Errorf("not enough contracts have fund account spending, %v<%v", nFunded, rs.TotalShards)
		}
		return nil
	})
	if err != nil {
		t.Fatal(err)
	}

	// prepare two files, a small one and a large one
	small := make([]byte, rhpv2.SectorSize/12)
	large := make([]byte, rhpv2.SectorSize*3)
	files := [][]byte{small, large}

	uploadDownload := func() {
		t.Helper()
		for _, data := range files {
			// prepare some data - make sure it's more than one sector
			if _, err := frand.Read(data); err != nil {
				t.Fatal(err)
			}

			// upload the data
			name := fmt.Sprintf("data_%v", len(data))
			if err := w.UploadObject(context.Background(), bytes.NewReader(data), name); err != nil {
				t.Fatal(err)
			}

			// Should be registered in bus.
			_, entries, err := cluster.Bus.Object(context.Background(), "")
			if err != nil {
				t.Fatal(err)
			}
			var found bool
			for _, entry := range entries {
				if entry.Name == fmt.Sprintf("/%s", name) {
					found = true
					break
				}
			}
			if !found {
				t.Fatal("uploaded object not found in bus")
			}

			// download the data
			var buffer bytes.Buffer
			if err := w.DownloadObject(context.Background(), &buffer, name); err != nil {
				t.Fatal(err)
			}

			// assert it matches
			if !bytes.Equal(data, buffer.Bytes()) {
				t.Fatal("unexpected")
			}
		}
	}

	// run uploads once
	uploadDownload()

	// Fuzzy search for uploaded data in various ways.
	objects, err := cluster.Bus.SearchObjects(context.Background(), "", 0, -1)
	if err != nil {
		t.Fatal(err)
	}
	if len(objects) != 2 {
		t.Fatalf("should have 2 objects but got %v", len(objects))
	}
	objects, err = cluster.Bus.SearchObjects(context.Background(), "ata", 0, -1)
	if err != nil {
		t.Fatal(err)
	}
	if len(objects) != 2 {
		t.Fatalf("should have 2 objects but got %v", len(objects))
	}
	objects, err = cluster.Bus.SearchObjects(context.Background(), "1258", 0, -1)
	if err != nil {
		t.Fatal(err)
	}
	if len(objects) != 1 {
		t.Fatalf("should have 1 objects but got %v", len(objects))
	}

	// renew contracts.
	if err := cluster.MineToRenewWindow(); err != nil {
		t.Fatal(err)
	}

	// wait for the contract to be renewed
	err = Retry(100, 100*time.Millisecond, func() error {
		// fetch contracts
		cms, err := cluster.Bus.Contracts(context.Background())
		if err != nil {
			t.Fatal(err)
		}
		if len(cms) == 0 {
			t.Fatal("no contracts found")
		}

		// fetch contract set contracts
		contracts, err := cluster.Bus.ContractSetContracts(context.Background(), testAutopilotConfig.Contracts.Set)
		if err != nil {
			t.Fatal(err)
		}
		currentSet := make(map[types.FileContractID]struct{})
		for _, c := range contracts {
			currentSet[c.ID] = struct{}{}
		}

		// assert all contracts are renewed and in the set
		for _, cm := range cms {
			if cm.RenewedFrom == (types.FileContractID{}) {
				return errors.New("found contract that wasn't renewed")
			}
			if _, inset := currentSet[cm.ID]; !inset {
				return errors.New("found renewed contract that wasn't part of the set")
			}
		}

		return nil
	})
	if err != nil {
		t.Fatal(err)
	}

	// run uploads again
	uploadDownload()

	// check that the spending was recorded
	err = Retry(100, testBusFlushInterval, func() error {
		cms, err := cluster.Bus.Contracts(context.Background())
		if err != nil {
			t.Fatal(err)
		}
		if len(cms) == 0 {
			t.Fatal("no contracts found")
		}

		for _, c := range cms {
			if c.Spending.Uploads.IsZero() {
				t.Fatal("upload spending shouldn't be zero")
			}
			if !c.Spending.Downloads.IsZero() {
				t.Fatal("download spending should be zero")
			}
			if c.RevisionNumber == 0 {
				t.Fatalf("revision number for contract wasn't recorded: %v", c.RevisionNumber)
			}
			if c.Size == 0 {
				t.Fatalf("size for contract wasn't recorded: %v", c.Size)
			}
		}
		return nil
	})
	if err != nil {
		t.Fatal(err)
	}
}

// TestEphemeralAccounts tests the use of ephemeral accounts.
func TestEphemeralAccounts(t *testing.T) {
	if testing.Short() {
		t.SkipNow()
	}

	dir := t.TempDir()
	cluster, err := newTestCluster(dir, zap.NewNop())
	if err != nil {
		t.Fatal(err)
	}

	// add host
	nodes, err := cluster.AddHosts(1)
	if err != nil {
		t.Fatal(err)
	}
	host := nodes[0]

	// make the cost of fetching a revision 0. That allows us to check for exact
	// balances when funding the account and avoid NDFs.
	settings := host.settings.Settings()
	settings.BaseRPCPrice = types.ZeroCurrency
	settings.EgressPrice = types.ZeroCurrency
	if err := host.settings.UpdateSettings(settings); err != nil {
		t.Fatal(err)
	}

	// Wait for contracts to form.
	var contract api.Contract
	if contracts, err := cluster.WaitForContracts(); err != nil {
		t.Fatal(err)
	} else {
		contract = contracts[0]
	}

	// Wait for account to appear.
	accounts, err := cluster.WaitForAccounts()
	if err != nil {
		t.Fatal(err)
	}
	acc := accounts[0]
	minExpectedBalance := types.Siacoins(1).Sub(types.NewCurrency64(1))
	if acc.Balance.Cmp(minExpectedBalance.Big()) < 0 {
		t.Fatalf("wrong balance %v", acc.Balance)
	}
	if acc.ID == (rhpv3.Account{}) {
		t.Fatal("account id not set")
	}
	if acc.HostKey != types.PublicKey(host.PublicKey()) {
		t.Fatal("wrong host")
	}

	// Fetch account from bus directly.
	busAccounts, err := cluster.Bus.Accounts(context.Background())
	if err != nil {
		t.Fatal(err)
	}
	if len(busAccounts) != 1 {
		t.Fatal("expected one account but got", len(busAccounts))
	}
	busAcc := busAccounts[0]
	if !reflect.DeepEqual(busAcc, acc) {
		t.Fatal("bus account doesn't match worker account")
	}

	// Check that the spending was recorded for the contract. The recorded
	// spending should be > the fundAmt since it consists of the fundAmt plus
	// fee.
	time.Sleep(2 * testBusFlushInterval)
	cm, err := cluster.Bus.Contract(context.Background(), contract.ID)
	if err != nil {
		t.Fatal(err)
	}
	fundAmt := types.Siacoins(1)
	if cm.Spending.FundAccount.Cmp(fundAmt) <= 0 {
		t.Fatalf("invalid spending reported: %v > %v", fundAmt.String(), cm.Spending.FundAccount.String())
	}

	// Update the balance to create some drift.
	newBalance := fundAmt.Div64(2)
	newDrift := new(big.Int).Sub(newBalance.Big(), fundAmt.Big())
	if err := cluster.Bus.SetBalance(context.Background(), busAcc.ID, acc.HostKey, newBalance.Big()); err != nil {
		t.Fatal(err)
	}
	busAccounts, err = cluster.Bus.Accounts(context.Background())
	if err != nil {
		t.Fatal(err)
	}
	busAcc = busAccounts[0]
	maxNewDrift := newDrift.Add(newDrift, types.NewCurrency64(2).Big()) // forgive 2H
	if busAcc.Drift.Cmp(maxNewDrift) > 0 {
		t.Fatalf("drift was %v but should be %v", busAcc.Drift, maxNewDrift)
	}

	// Reboot cluster.
	cluster2, err := cluster.Reboot(context.Background())
	if err != nil {
		t.Fatal(err)
	}
	defer func() {
		if err := cluster2.Shutdown(context.Background()); err != nil {
			t.Fatal(err)
		}
	}()

	// Check that accounts were loaded from the bus.
	accounts2, err := cluster2.Bus.Accounts(context.Background())
	if err != nil {
		t.Fatal(err)
	}
	for _, acc := range accounts2 {
		if acc.Balance.Cmp(big.NewInt(0)) == 0 {
			t.Fatal("account balance wasn't loaded")
		} else if acc.Drift.Cmp(big.NewInt(0)) == 0 {
			t.Fatal("account drift wasn't loaded")
		}
	}

	// Reset drift again.
	if err := cluster2.Bus.ResetDrift(context.Background(), acc.ID); err != nil {
		t.Fatal(err)
	}
	accounts2, err = cluster2.Bus.Accounts(context.Background())
	if err != nil {
		t.Fatal(err)
	}
	if accounts2[0].Drift.Cmp(new(big.Int)) != 0 {
		t.Fatal("drift wasn't reset", accounts2[0].Drift.String())
	}
	accounts2, err = cluster2.Bus.Accounts(context.Background())
	if err != nil {
		t.Fatal(err)
	}
	if accounts2[0].Drift.Cmp(new(big.Int)) != 0 {
		t.Fatal("drift wasn't reset", accounts2[0].Drift.String())
	}
}

// newTestLogger creates a console logger used for testing.
func newTestLogger() *zap.Logger {
	return newTestLoggerCustom(zapcore.ErrorLevel)
}

// newTestLoggerCustom creates a console logger used for testing and allows
// passing in the desired log level.
func newTestLoggerCustom(level zapcore.Level) *zap.Logger {
	config := zap.NewProductionEncoderConfig()
	config.EncodeTime = zapcore.RFC3339TimeEncoder
	config.EncodeLevel = zapcore.CapitalColorLevelEncoder
	config.StacktraceKey = ""
	consoleEncoder := zapcore.NewConsoleEncoder(config)

	return zap.New(
		zapcore.NewCore(consoleEncoder, zapcore.AddSync(os.Stdout), level),
		zap.AddCaller(),
		zap.AddStacktrace(level),
	)
}

// TestParallelUpload tests uploading multiple files in parallel.
func TestParallelUpload(t *testing.T) {
	if testing.Short() {
		t.SkipNow()
	}

	// create a test cluster
	cluster, err := newTestCluster(t.TempDir(), newTestLogger())
	if err != nil {
		t.Fatal(err)
	}
	defer func() {
		if err := cluster.Shutdown(context.Background()); err != nil {
			t.Fatal(err)
		}
	}()

	w := cluster.Worker
	rs := testRedundancySettings

	// add hosts
	if _, err := cluster.AddHostsBlocking(int(rs.TotalShards)); err != nil {
		t.Fatal(err)
	}

	// wait for accounts to be funded
	_, err = cluster.WaitForAccounts()
	if err != nil {
		t.Fatal(err)
	}

	upload := func() error {
		t.Helper()
		// prepare some data - make sure it's more than one sector
		data := make([]byte, rhpv2.SectorSize)
		if _, err := frand.Read(data); err != nil {
			return err
		}

		// upload the data
		name := fmt.Sprintf("/dir/data_%v", hex.EncodeToString(data[:16]))
		if err := w.UploadObject(context.Background(), bytes.NewReader(data), name); err != nil {
			return err
		}
		return nil
	}

	// Upload in parallel
	var wg sync.WaitGroup
	for i := 0; i < 3; i++ {
		wg.Add(1)
		go func() {
			defer wg.Done()
			if err := upload(); err != nil {
				t.Error(err)
				return
			}
		}()
	}
	wg.Wait()

	// Check if objects exist.
	objects, err := cluster.Bus.SearchObjects(context.Background(), "/dir/", 0, 100)
	if err != nil {
		t.Fatal(err)
	}
	if len(objects) != 3 {
		t.Fatal("wrong number of objects", len(objects))
	}

	// Upload one more object.
	if err := w.UploadObject(context.Background(), bytes.NewReader([]byte("data")), "/foo"); err != nil {
		t.Fatal(err)
	}

	objects, err = cluster.Bus.SearchObjects(context.Background(), "/", 0, 100)
	if err != nil {
		t.Fatal(err)
	}
	if len(objects) != 4 {
		t.Fatal("wrong number of objects", len(objects))
	}

	// Delete all objects under /dir/.
	if err := cluster.Bus.DeleteObject(context.Background(), "/dir/", true); err != nil {
		t.Fatal(err)
	}
	objects, err = cluster.Bus.SearchObjects(context.Background(), "/", 0, 100)
	if err != nil {
		t.Fatal(err)
	}
	if len(objects) != 1 {
		t.Fatal("objects weren't deleted")
	}

	// Delete all objects under /.
	if err := cluster.Bus.DeleteObject(context.Background(), "/", true); err != nil {
		t.Fatal(err)
	}
	objects, err = cluster.Bus.SearchObjects(context.Background(), "/", 0, 100)
	if err != nil {
		t.Fatal(err)
	}
	if len(objects) != 0 {
		t.Fatal("objects weren't deleted")
	}
}

// TestParallelDownload tests downloading a file in parallel.
func TestParallelDownload(t *testing.T) {
	if testing.Short() {
		t.SkipNow()
	}

	// create a test cluster
	cluster, err := newTestCluster(t.TempDir(), newTestLogger())
	if err != nil {
		t.Fatal(err)
	}
	defer func() {
		if err := cluster.Shutdown(context.Background()); err != nil {
			t.Fatal(err)
		}
	}()

	w := cluster.Worker
	rs := testRedundancySettings

	// add hosts
	if _, err := cluster.AddHostsBlocking(int(rs.TotalShards)); err != nil {
		t.Fatal(err)
	}

	// Wait for accounts to be funded.
	_, err = cluster.WaitForAccounts()
	if err != nil {
		t.Fatal(err)
	}

	// upload the data
	data := frand.Bytes(rhpv2.SectorSize)
	if err := w.UploadObject(context.Background(), bytes.NewReader(data), "foo"); err != nil {
		t.Fatal(err)
	}

	download := func() error {
		t.Helper()
		buf := bytes.NewBuffer(nil)
		err := w.DownloadObject(context.Background(), buf, "foo")
		if err != nil {
			return err
		}
		if !bytes.Equal(buf.Bytes(), data) {
			return errors.New("data mismatch")
		}
		return nil
	}

	// Download in parallel
	var wg sync.WaitGroup
	for i := 0; i < 10; i++ {
		wg.Add(1)
		go func() {
			defer wg.Done()
			if err := download(); err != nil {
				t.Error(err)
				return
			}
		}()
	}
	wg.Wait()
}

// TestEphemeralAccountSync verifies that setting the requiresSync flag makes
// the autopilot resync the balance between renter and host.
func TestEphemeralAccountSync(t *testing.T) {
	if testing.Short() {
		t.SkipNow()
	}

	dir := t.TempDir()
	cluster, err := newTestCluster(dir, newTestLogger())
	if err != nil {
		t.Fatal(err)
	}

	// add host
	_, err = cluster.AddHosts(1)
	if err != nil {
		t.Fatal(err)
	}

	// Wait for account to appear.
	accounts, err := cluster.WaitForAccounts()
	if err != nil {
		t.Fatal(err)
	}
	if len(accounts) != 1 || accounts[0].RequiresSync {
		t.Fatal("account shouldn't require a sync")
	}

	// Shut down the autopilot to prevent it from manipulating the account.
	if err := cluster.ShutdownAutopilot(context.Background()); err != nil {
		t.Fatal(err)
	}

	// Fetch the account balance before setting the balance
	accounts, err = cluster.Bus.Accounts(context.Background())
	if err != nil {
		t.Fatal(err)
	}
	if len(accounts) != 1 {
		t.Fatal("unexpected number of accounts")
	}
	acc := accounts[0]

	// Set requiresSync flag on bus and balance to 0.
	if err := cluster.Bus.SetBalance(context.Background(), acc.ID, acc.HostKey, new(big.Int)); err != nil {
		t.Fatal(err)
	}
	if err := cluster.Bus.ScheduleSync(context.Background(), acc.ID, acc.HostKey); err != nil {
		t.Fatal(err)
	}
	accounts, err = cluster.Bus.Accounts(context.Background())
	if err != nil {
		t.Fatal(err)
	}
	if len(accounts) != 1 || !accounts[0].RequiresSync {
		t.Fatal("account wasn't updated")
	}

	// Restart cluster to have worker fetch the account from the bus again.
	cluster2, err := cluster.Reboot(context.Background())
	if err != nil {
		t.Fatal(err)
	}
	defer func() {
		if err := cluster2.Shutdown(context.Background()); err != nil {
			t.Fatal(err)
		}
	}()

	// Account should need a sync.
	account, err := cluster2.Bus.Account(context.Background(), acc.ID, acc.HostKey)
	if err != nil {
		t.Fatal(err)
	}
	if !account.RequiresSync {
		t.Fatal("flag wasn't persisted")
	}

	// Wait for autopilot to sync and reset flag.
	err = Retry(100, 100*time.Millisecond, func() error {
		account, err := cluster2.Bus.Account(context.Background(), acc.ID, acc.HostKey)
		if err != nil {
			t.Fatal(err)
		}
		if account.RequiresSync {
			return errors.New("account wasn't synced")
		}
		return nil
	})
	if err != nil {
		t.Fatal(err)
	}

	// Flag should also be reset on bus now.
	accounts, err = cluster2.Bus.Accounts(context.Background())
	if err != nil {
		t.Fatal(err)
	}
	if len(accounts) != 1 || accounts[0].RequiresSync {
		t.Fatal("account wasn't updated")
	}
}

// TestUploadDownloadSameHost uploads a file to the same host through different
// contracts and tries downloading the file again.
func TestUploadDownloadSameHost(t *testing.T) {
	if testing.Short() {
		t.SkipNow()
	}

	// create a test cluster
	cluster, err := newTestCluster(t.TempDir(), newTestLogger())
	if err != nil {
		t.Fatal(err)
	}
	defer func() {
		if err := cluster.Shutdown(context.Background()); err != nil {
			t.Fatal(err)
		}
	}()

	// add host.
	if _, err := cluster.AddHostsBlocking(1); err != nil {
		t.Fatal(err)
	}

	// wait for accounts to be funded
	if _, err := cluster.WaitForAccounts(); err != nil {
		t.Fatal(err)
	}

	// shut down the autopilot to prevent it from doing contract maintenance if any kind
	if err := cluster.ShutdownAutopilot(context.Background()); err != nil {
		t.Fatal(err)
	}

	// get wallet address
	renterAddress, err := cluster.Bus.WalletAddress(context.Background())
	if err != nil {
		t.Fatal(err)
	}
	ac, err := cluster.Worker.Contracts(context.Background(), time.Minute)
	if err != nil {
		t.Fatal(err)
	}
	contracts := ac.Contracts
	if len(contracts) != 1 {
		t.Fatal("expected 1 contract", len(contracts))
	}
	c := contracts[0]

	// form 2 more contracts with the same host
	rev2, _, err := cluster.Worker.RHPForm(context.Background(), c.WindowStart, c.HostKey, c.HostIP, renterAddress, c.RenterFunds(), c.Revision.ValidHostPayout())
	if err != nil {
		t.Fatal(err)
	}
	c2, err := cluster.Bus.AddContract(context.Background(), rev2, c.TotalCost, c.StartHeight)
	if err != nil {
		t.Fatal(err)
	}
	rev3, _, err := cluster.Worker.RHPForm(context.Background(), c.WindowStart, c.HostKey, c.HostIP, renterAddress, c.RenterFunds(), c.Revision.ValidHostPayout())
	if err != nil {
		t.Fatal(err)
	}
	c3, err := cluster.Bus.AddContract(context.Background(), rev3, c.TotalCost, c.StartHeight)
	if err != nil {
		t.Fatal(err)
	}

	// create a contract set with all 3 contracts
	err = cluster.Bus.SetContractSet(context.Background(), testAutopilotConfig.Contracts.Set, []types.FileContractID{c.ID, c2.ID, c3.ID})
	if err != nil {
		t.Fatal(err)
	}

	// check the bus returns the desired contracts
	up, err := cluster.Bus.UploadParams(context.Background())
	if err != nil {
		t.Fatal(err)
	}
	csc, err := cluster.Bus.ContractSetContracts(context.Background(), up.ContractSet)
	if err != nil {
		t.Fatal(err)
	}
	if len(csc) != 3 {
		t.Fatal("expected 3 contracts", len(csc))
	}

	// upload a file
	data := frand.Bytes(5*rhpv2.SectorSize + 1)
	err = cluster.Worker.UploadObject(context.Background(), bytes.NewReader(data), "foo")
	if err != nil {
		t.Fatal(err)
	}

	// Download the file multiple times.
	var wg sync.WaitGroup
	for tt := 0; tt < 3; tt++ {
		wg.Add(1)
		go func() {
			defer wg.Done()
			for i := 0; i < 5; i++ {
				buf := &bytes.Buffer{}
				if err := cluster.Worker.DownloadObject(context.Background(), buf, "foo"); err != nil {
					t.Error(err)
					break
				}
				if !bytes.Equal(buf.Bytes(), data) {
					t.Error("data mismatch")
					break
				}
			}
		}()
	}
	wg.Wait()
}

func TestContractArchival(t *testing.T) {
	if testing.Short() {
		t.SkipNow()
	}

	// create a test cluster
	cluster, err := newTestCluster(t.TempDir(), zap.NewNop())
	if err != nil {
		t.Fatal(err)
	}
	defer func() {
		if err := cluster.Shutdown(context.Background()); err != nil {
			t.Fatal(err)
		}
	}()

	// add host.
	if _, err := cluster.AddHostsBlocking(1); err != nil {
		t.Fatal(err)
	}

	// check that we have 1 contract
	contracts, err := cluster.Bus.Contracts(context.Background())
	if err != nil {
		t.Fatal(err)
	}
	if len(contracts) != 1 {
		t.Fatal("expected 1 contract", len(contracts))
	}

	// remove the host
	if err := cluster.RemoveHost(cluster.hosts[0]); err != nil {
		t.Fatal(err)
	}

	// mine until the contract is archived
	endHeight := contracts[0].WindowEnd
	cs, err := cluster.Bus.ConsensusState(context.Background())
	if err != nil {
		t.Fatal(err)
	}
	if err := cluster.MineBlocks(int(endHeight - cs.BlockHeight + 1)); err != nil {
		t.Fatal(err)
	}

	// check that we have 0 contracts
	err = Retry(100, 100*time.Millisecond, func() error {
		contracts, err := cluster.Bus.Contracts(context.Background())
		if err != nil {
			return err
		}
		if len(contracts) != 0 {
			return fmt.Errorf("expected 0 contracts, got %v", len(contracts))
		}
		return nil
	})
	if err != nil {
		t.Fatal(err)
	}
}

func TestWalletTransactions(t *testing.T) {
	if testing.Short() {
		t.SkipNow()
	}

	cluster, err := newTestCluster(t.TempDir(), newTestLoggerCustom(zapcore.DebugLevel))
	if err != nil {
		t.Fatal(err)
	}
	defer func() {
		if err := cluster.Shutdown(context.Background()); err != nil {
			t.Fatal(err)
		}
	}()
	b := cluster.Bus

	// Make sure we get transactions that are spread out over multiple seconds.
	time.Sleep(time.Second)
	if err := cluster.MineBlocks(1); err != nil {
		t.Fatal(err)
	}
	time.Sleep(time.Second)
	if err := cluster.MineBlocks(1); err != nil {
		t.Fatal(err)
	}

	// Get all transactions of the wallet.
	allTxns, err := b.WalletTransactions(context.Background())
	if err != nil {
		t.Fatal(err)
	}
	if len(allTxns) < 5 {
		t.Fatalf("expected at least 5 transactions, got %v", len(allTxns))
	}
	if !sort.SliceIsSorted(allTxns, func(i, j int) bool {
		return allTxns[i].Timestamp.Unix() > allTxns[j].Timestamp.Unix()
	}) {
		t.Fatal("transactions are not sorted by timestamp")
	}

	// Get the transactions at an offset and compare.
	txns, err := b.WalletTransactions(context.Background(), api.WalletTransactionsWithOffset(2))
	if err != nil {
		t.Fatal(err)
	}
	if !reflect.DeepEqual(txns, allTxns[2:]) {
		t.Fatal("transactions don't match")
	}

	// Find the first index that has a different timestamp than the first.
	var txnIdx int
	for i := 1; i < len(allTxns); i++ {
		if allTxns[i].Timestamp.Unix() != allTxns[0].Timestamp.Unix() {
			txnIdx = i
			break
		}
	}
	medianTxnTimestamp := allTxns[txnIdx].Timestamp

	// Limit the number of transactions to 5.
	txns, err = b.WalletTransactions(context.Background(), api.WalletTransactionsWithLimit(5))
	if err != nil {
		t.Fatal(err)
	}
	if len(txns) != 5 {
		t.Fatalf("expected exactly 5 transactions, got %v", len(txns))
	}

	// Fetch txns before and since median.
	txns, err = b.WalletTransactions(context.Background(), api.WalletTransactionsWithBefore(medianTxnTimestamp))
	if err != nil {
		t.Fatal(err)
	}
	if len(txns) == 0 {
		for _, txn := range allTxns {
			fmt.Println(txn.Timestamp.Unix())
		}
		t.Fatal("expected at least 1 transaction before median timestamp", medianTxnTimestamp.Unix())
	}
	for _, txn := range txns {
		if txn.Timestamp.Unix() >= medianTxnTimestamp.Unix() {
			t.Fatal("expected only transactions before median timestamp")
		}
	}
	txns, err = b.WalletTransactions(context.Background(), api.WalletTransactionsWithSince(medianTxnTimestamp))
	if err != nil {
		t.Fatal(err)
	}
	if len(txns) == 0 {
		for _, txn := range allTxns {
			fmt.Println(txn.Timestamp.Unix())
		}
		t.Fatal("expected at least 1 transaction after median timestamp")
	}
	for _, txn := range txns {
		if txn.Timestamp.Unix() < medianTxnTimestamp.Unix() {
			t.Fatal("expected only transactions after median timestamp", medianTxnTimestamp.Unix())
		}
	}
}

func TestUploadPacking(t *testing.T) {
	if testing.Short() {
		t.SkipNow()
	}

	// sanity check the default settings
	if testAutopilotConfig.Contracts.Amount < uint64(testRedundancySettings.MinShards) {
		t.Fatal("too few hosts to support the redundancy settings")
	}

	// create a test cluster
	cluster, err := newTestCluster(t.TempDir(), newTestLogger())
	if err != nil {
		t.Fatal(err)
	}
	defer func() {
		if err := cluster.Shutdown(context.Background()); err != nil {
			t.Fatal(err)
		}
	}()

	b := cluster.Bus
	w := cluster.Worker
	rs := testRedundancySettings

	// Enable upload packing.
	err = b.UpdateSetting(context.Background(), api.SettingUploadPacking, api.UploadPackingSettings{
		Enabled: true,
	})
	if err != nil {
		t.Fatal(err)
	}

	// add hosts
	if _, err := cluster.AddHostsBlocking(rs.TotalShards); err != nil {
		t.Fatal(err)
	}

	// wait for accounts to be funded
	if _, err := cluster.WaitForAccounts(); err != nil {
		t.Fatal(err)
	}

	// prepare 3 files which are all smaller than a slab but together make up
	// for 2 full slabs.
	slabSize := rhpv2.SectorSize * rs.MinShards
	totalDataSize := 2 * slabSize
	data1 := make([]byte, (totalDataSize-(slabSize-256))/2)
	data2 := make([]byte, slabSize-256) // large partial slab
	data3 := make([]byte, (totalDataSize-(slabSize-256))/2)
	frand.Read(data1)
	frand.Read(data2)
	frand.Read(data3)

	// declare helpers
	download := func(name string, data []byte, offset, length uint64) {
		t.Helper()
		var buffer bytes.Buffer
		if err := w.DownloadObject(context.Background(), &buffer, name,
			api.DownloadWithRange(offset, length)); err != nil {
			t.Fatal(err)
		}
		if !bytes.Equal(data[offset:offset+length], buffer.Bytes()) {
			t.Fatal("unexpected", len(data), buffer.Len())
		}
	}
	uploadDownload := func(name string, data []byte) {
		t.Helper()
		if err := w.UploadObject(context.Background(), bytes.NewReader(data), name); err != nil {
			t.Fatal(err)
		}
		download(name, data, 0, uint64(len(data)))
	}

	// upload file 1 and download it.
	uploadDownload("file1", data1)

	// download it 32 bytes at a time.
	for i := uint64(0); i < 4; i++ {
		download("file1", data1, 32*i, 32)
	}

	// upload file 2 and download it.
	uploadDownload("file2", data2)

	// file 1 should still be available.
	for i := uint64(0); i < 4; i++ {
		download("file1", data1, 32*i, 32)
	}

	// upload file 3 and download it.
	uploadDownload("file3", data3)

	// file 1 should still be available.
	for i := uint64(0); i < 4; i++ {
		download("file1", data1, 32*i, 32)
	}

	// file 2 should still be available. Download each half separately.
	download("file2", data2, 0, uint64(len(data2)))
	download("file2", data2, 0, uint64(len(data2))/2)
	download("file2", data2, uint64(len(data2))/2, uint64(len(data2))/2)

	// download file 3 32 bytes at a time as well.
	for i := uint64(0); i < 4; i++ {
		download("file3", data3, 32*i, 32)
	}

	// upload 2 more files which are half a slab each to test filling up a slab
	// exactly.
	data4 := make([]byte, slabSize/2)
	data5 := make([]byte, slabSize/2)
	uploadDownload("file4", data4)
	uploadDownload("file5", data5)
	download("file4", data4, 0, uint64(len(data4)))

	// check the object stats
	os, err := b.ObjectsStats()
	if err != nil {
		t.Fatal(err)
	}
	if os.NumObjects != 5 {
		t.Fatal("expected 5 objects, got", os.NumObjects)
	}
	totalObjectSize := uint64(3 * slabSize)
	totalRedundantSize := totalObjectSize * uint64(rs.TotalShards) / uint64(rs.MinShards)
	if os.TotalObjectsSize != totalObjectSize {
		t.Fatalf("expected totalObjectSize of %v, got %v", totalObjectSize, os.TotalObjectsSize)
	}
	if os.TotalSectorsSize != uint64(totalRedundantSize) {
		t.Errorf("expected totalSectorSize of %v, got %v", totalRedundantSize, os.TotalSectorsSize)
	}
	if os.TotalUploadedSize != uint64(totalRedundantSize) {
		t.Errorf("expected totalUploadedSize of %v, got %v", totalRedundantSize, os.TotalUploadedSize)
	}
}

<<<<<<< HEAD
func TestSlabBufferStats(t *testing.T) {
=======
func TestWallet(t *testing.T) {
>>>>>>> 0c2df3de
	if testing.Short() {
		t.SkipNow()
	}

<<<<<<< HEAD
	// sanity check the default settings
	if testAutopilotConfig.Contracts.Amount < uint64(testRedundancySettings.MinShards) {
		t.Fatal("too few hosts to support the redundancy settings")
	}

	// create a test cluster
	busCfg := testBusCfg()
	threshold := 1 << 12 // 4 KiB
	busCfg.SlabBufferCompletionThreshold = int64(threshold)
	cluster, err := newTestClusterCustom(t.TempDir(), "", true, types.GeneratePrivateKey(), busCfg, testWorkerCfg(), testApCfg(), newTestLogger())
=======
	cluster, err := newTestCluster(t.TempDir(), newTestLoggerCustom(zapcore.DebugLevel))
>>>>>>> 0c2df3de
	if err != nil {
		t.Fatal(err)
	}
	defer func() {
		if err := cluster.Shutdown(context.Background()); err != nil {
			t.Fatal(err)
		}
	}()
<<<<<<< HEAD

	b := cluster.Bus
	w := cluster.Worker
	rs := testRedundancySettings

	// Enable upload packing.
	err = b.UpdateSetting(context.Background(), api.SettingUploadPacking, api.UploadPackingSettings{
		Enabled: true,
	})
	if err != nil {
		t.Fatal(err)
	}

	// add hosts
	if _, err := cluster.AddHostsBlocking(rs.TotalShards); err != nil {
		t.Fatal(err)
	}

	// wait for accounts to be funded
	if _, err := cluster.WaitForAccounts(); err != nil {
		t.Fatal(err)
	}

	// prepare 3 files which are all smaller than a slab but together make up
	// for 2 full slabs.
	slabSize := rhpv2.SectorSize * rs.MinShards
	data1 := make([]byte, (slabSize - threshold - 1))
	data2 := make([]byte, 1)
	frand.Read(data1)
	frand.Read(data2)

	// upload the first file - buffer should still be incomplete after this
	if err := w.UploadObject(context.Background(), bytes.NewReader(data1), "1"); err != nil {
		t.Fatal(err)
	}

	// check the object stats
	os, err := b.ObjectsStats()
	if err != nil {
		t.Fatal(err)
	}
	if os.NumObjects != 1 {
		t.Fatal("expected 1 object, got", os.NumObjects)
	}
	if os.TotalObjectsSize != uint64(len(data1)) {
		t.Fatalf("expected totalObjectSize of %v, got %v", len(data1), os.TotalObjectsSize)
	}
	if os.TotalSectorsSize != 0 {
		t.Fatal("expected totalSectorSize of 0, got", os.TotalSectorsSize)
	}
	if os.TotalUploadedSize != 0 {
		t.Fatal("expected totalUploadedSize of 0, got", os.TotalUploadedSize)
	}
	if len(os.SlabBuffers) != 1 {
		t.Fatal("expected 1 slab buffer, got", len(os.SlabBuffers))
	}
	if os.SlabBuffers[0].ContractSet != testContractSet {
		t.Fatalf("expected slab buffer contract set of %v, got %v", testContractSet, os.SlabBuffers[0].ContractSet)
	}
	if os.SlabBuffers[0].Size != int64(len(data1)) {
		t.Fatalf("expected slab buffer size of %v, got %v", len(data1), os.SlabBuffers[0].Size)
	}
	if os.SlabBuffers[0].MaxSize != int64(slabSize) {
		t.Fatalf("expected slab buffer max size of %v, got %v", slabSize, os.SlabBuffers[0].MaxSize)
	}
	if os.SlabBuffers[0].Complete {
		t.Fatal("expected slab buffer to be incomplete")
	}
	if os.SlabBuffers[0].Filename == "" {
		t.Fatal("expected slab buffer to have a filename")
	}
	if os.SlabBuffers[0].Locked {
		t.Fatal("expected slab buffer to be unlocked")
	}

	// upload the second file - this should fill the buffer
	if err := w.UploadObject(context.Background(), bytes.NewReader(data2), "2"); err != nil {
		t.Fatal(err)
	}

	os, err = b.ObjectsStats()
	if err != nil {
		t.Fatal(err)
	}
	if os.NumObjects != 2 {
		t.Fatal("expected 1 object, got", os.NumObjects)
	}
	if os.TotalObjectsSize != uint64(len(data1)+len(data2)) {
		t.Fatalf("expected totalObjectSize of %v, got %v", len(data1)+len(data2), os.TotalObjectsSize)
	}
	if os.TotalSectorsSize != 3*rhpv2.SectorSize {
		t.Fatalf("expected totalSectorSize of %v, got %v", 3*rhpv2.SectorSize, os.TotalSectorsSize)
	}
	if os.TotalUploadedSize != 3*rhpv2.SectorSize {
		t.Fatalf("expected totalUploadedSize of %v, got %v", 3*rhpv2.SectorSize, os.TotalUploadedSize)
	}
	if len(os.SlabBuffers) != 0 {
		t.Fatal("expected 0 slab buffers, got", len(os.SlabBuffers))
	}
=======
	b := cluster.Bus

	// Check wallet info is sane after startup.
	initialInfo, err := b.Wallet(context.Background())
	if err != nil {
		t.Fatal(err)
	}
	if initialInfo.ScanHeight == 0 {
		t.Fatal("wallet scan height should not be 0")
	}
	if initialInfo.Confirmed.IsZero() {
		t.Fatal("wallet confirmed balance should not be zero")
	}
	if !initialInfo.Spendable.Equals(initialInfo.Confirmed) {
		t.Fatal("wallet spendable balance should match confirmed")
	}
	if !initialInfo.Unconfirmed.IsZero() {
		t.Fatal("wallet unconfirmed balance should be zero")
	}
	if initialInfo.Address == (types.Address{}) {
		t.Fatal("wallet address should be set")
	}

	// Send 1 SC to an address outside our wallet. We manually do this to be in
	// control of the miner fees.
	sendAmt := types.HastingsPerSiacoin
	minerFee := types.NewCurrency64(1)
	txn := types.Transaction{
		SiacoinOutputs: []types.SiacoinOutput{
			{Value: sendAmt, Address: types.VoidAddress},
		},
		MinerFees: []types.Currency{minerFee},
	}
	toSign, parents, err := b.WalletFund(context.Background(), &txn, txn.SiacoinOutputs[0].Value)
	if err != nil {
		t.Fatal(err)
	}
	err = b.WalletSign(context.Background(), &txn, toSign, types.CoveredFields{WholeTransaction: true})
	if err != nil {
		t.Fatal(err)
	}
	if err := b.BroadcastTransaction(context.Background(), append(parents, txn)); err != nil {
		t.Fatal(err)
	}

	// The wallet should still have the same confirmed balance, a lower
	// spendable balance and a greater unconfirmed balance.
	var info api.WalletResponse
	err = Retry(600, 100*time.Millisecond, func() error {
		info, err = b.Wallet(context.Background())
		if err != nil {
			return err
		}
		if !info.Confirmed.Equals(initialInfo.Confirmed) {
			return fmt.Errorf("wallet confirmed balance should not have changed: %v %v", info.Confirmed, initialInfo.Confirmed)
		}
		// The diffs of the spendable balance and unconfirmed balance should add up
		// to the amount of money sent as well as the miner fees used.
		spendableDiff := initialInfo.Spendable.Sub(info.Spendable)
		unconfirmedDiff := info.Unconfirmed
		withdrawnAmt := spendableDiff.Sub(unconfirmedDiff)
		expectedWithdrawnAmt := sendAmt.Add(minerFee)
		if !withdrawnAmt.Equals(expectedWithdrawnAmt) {
			return fmt.Errorf("withdrawn amt doesn't match expectation: %v %v", withdrawnAmt.ExactString(), expectedWithdrawnAmt.ExactString())
		}
		return nil
	})
	if err != nil {
		t.Fatal(err)
	}
>>>>>>> 0c2df3de
}<|MERGE_RESOLUTION|>--- conflicted
+++ resolved
@@ -1889,29 +1889,12 @@
 	}
 }
 
-<<<<<<< HEAD
-func TestSlabBufferStats(t *testing.T) {
-=======
 func TestWallet(t *testing.T) {
->>>>>>> 0c2df3de
 	if testing.Short() {
 		t.SkipNow()
 	}
 
-<<<<<<< HEAD
-	// sanity check the default settings
-	if testAutopilotConfig.Contracts.Amount < uint64(testRedundancySettings.MinShards) {
-		t.Fatal("too few hosts to support the redundancy settings")
-	}
-
-	// create a test cluster
-	busCfg := testBusCfg()
-	threshold := 1 << 12 // 4 KiB
-	busCfg.SlabBufferCompletionThreshold = int64(threshold)
-	cluster, err := newTestClusterCustom(t.TempDir(), "", true, types.GeneratePrivateKey(), busCfg, testWorkerCfg(), testApCfg(), newTestLogger())
-=======
 	cluster, err := newTestCluster(t.TempDir(), newTestLoggerCustom(zapcore.DebugLevel))
->>>>>>> 0c2df3de
 	if err != nil {
 		t.Fatal(err)
 	}
@@ -1920,107 +1903,6 @@
 			t.Fatal(err)
 		}
 	}()
-<<<<<<< HEAD
-
-	b := cluster.Bus
-	w := cluster.Worker
-	rs := testRedundancySettings
-
-	// Enable upload packing.
-	err = b.UpdateSetting(context.Background(), api.SettingUploadPacking, api.UploadPackingSettings{
-		Enabled: true,
-	})
-	if err != nil {
-		t.Fatal(err)
-	}
-
-	// add hosts
-	if _, err := cluster.AddHostsBlocking(rs.TotalShards); err != nil {
-		t.Fatal(err)
-	}
-
-	// wait for accounts to be funded
-	if _, err := cluster.WaitForAccounts(); err != nil {
-		t.Fatal(err)
-	}
-
-	// prepare 3 files which are all smaller than a slab but together make up
-	// for 2 full slabs.
-	slabSize := rhpv2.SectorSize * rs.MinShards
-	data1 := make([]byte, (slabSize - threshold - 1))
-	data2 := make([]byte, 1)
-	frand.Read(data1)
-	frand.Read(data2)
-
-	// upload the first file - buffer should still be incomplete after this
-	if err := w.UploadObject(context.Background(), bytes.NewReader(data1), "1"); err != nil {
-		t.Fatal(err)
-	}
-
-	// check the object stats
-	os, err := b.ObjectsStats()
-	if err != nil {
-		t.Fatal(err)
-	}
-	if os.NumObjects != 1 {
-		t.Fatal("expected 1 object, got", os.NumObjects)
-	}
-	if os.TotalObjectsSize != uint64(len(data1)) {
-		t.Fatalf("expected totalObjectSize of %v, got %v", len(data1), os.TotalObjectsSize)
-	}
-	if os.TotalSectorsSize != 0 {
-		t.Fatal("expected totalSectorSize of 0, got", os.TotalSectorsSize)
-	}
-	if os.TotalUploadedSize != 0 {
-		t.Fatal("expected totalUploadedSize of 0, got", os.TotalUploadedSize)
-	}
-	if len(os.SlabBuffers) != 1 {
-		t.Fatal("expected 1 slab buffer, got", len(os.SlabBuffers))
-	}
-	if os.SlabBuffers[0].ContractSet != testContractSet {
-		t.Fatalf("expected slab buffer contract set of %v, got %v", testContractSet, os.SlabBuffers[0].ContractSet)
-	}
-	if os.SlabBuffers[0].Size != int64(len(data1)) {
-		t.Fatalf("expected slab buffer size of %v, got %v", len(data1), os.SlabBuffers[0].Size)
-	}
-	if os.SlabBuffers[0].MaxSize != int64(slabSize) {
-		t.Fatalf("expected slab buffer max size of %v, got %v", slabSize, os.SlabBuffers[0].MaxSize)
-	}
-	if os.SlabBuffers[0].Complete {
-		t.Fatal("expected slab buffer to be incomplete")
-	}
-	if os.SlabBuffers[0].Filename == "" {
-		t.Fatal("expected slab buffer to have a filename")
-	}
-	if os.SlabBuffers[0].Locked {
-		t.Fatal("expected slab buffer to be unlocked")
-	}
-
-	// upload the second file - this should fill the buffer
-	if err := w.UploadObject(context.Background(), bytes.NewReader(data2), "2"); err != nil {
-		t.Fatal(err)
-	}
-
-	os, err = b.ObjectsStats()
-	if err != nil {
-		t.Fatal(err)
-	}
-	if os.NumObjects != 2 {
-		t.Fatal("expected 1 object, got", os.NumObjects)
-	}
-	if os.TotalObjectsSize != uint64(len(data1)+len(data2)) {
-		t.Fatalf("expected totalObjectSize of %v, got %v", len(data1)+len(data2), os.TotalObjectsSize)
-	}
-	if os.TotalSectorsSize != 3*rhpv2.SectorSize {
-		t.Fatalf("expected totalSectorSize of %v, got %v", 3*rhpv2.SectorSize, os.TotalSectorsSize)
-	}
-	if os.TotalUploadedSize != 3*rhpv2.SectorSize {
-		t.Fatalf("expected totalUploadedSize of %v, got %v", 3*rhpv2.SectorSize, os.TotalUploadedSize)
-	}
-	if len(os.SlabBuffers) != 0 {
-		t.Fatal("expected 0 slab buffers, got", len(os.SlabBuffers))
-	}
-=======
 	b := cluster.Bus
 
 	// Check wallet info is sane after startup.
@@ -2091,5 +1973,128 @@
 	if err != nil {
 		t.Fatal(err)
 	}
->>>>>>> 0c2df3de
+}
+
+func TestSlabBufferStats(t *testing.T) {
+	if testing.Short() {
+		t.SkipNow()
+	}
+
+	// sanity check the default settings
+	if testAutopilotConfig.Contracts.Amount < uint64(testRedundancySettings.MinShards) {
+		t.Fatal("too few hosts to support the redundancy settings")
+	}
+
+	// create a test cluster
+	busCfg := testBusCfg()
+	threshold := 1 << 12 // 4 KiB
+	busCfg.SlabBufferCompletionThreshold = int64(threshold)
+	cluster, err := newTestClusterCustom(t.TempDir(), "", true, types.GeneratePrivateKey(), busCfg, testWorkerCfg(), testApCfg(), newTestLogger())
+	if err != nil {
+		t.Fatal(err)
+	}
+	defer func() {
+		if err := cluster.Shutdown(context.Background()); err != nil {
+			t.Fatal(err)
+		}
+	}()
+
+	b := cluster.Bus
+	w := cluster.Worker
+	rs := testRedundancySettings
+
+	// Enable upload packing.
+	err = b.UpdateSetting(context.Background(), api.SettingUploadPacking, api.UploadPackingSettings{
+		Enabled: true,
+	})
+	if err != nil {
+		t.Fatal(err)
+	}
+
+	// add hosts
+	if _, err := cluster.AddHostsBlocking(rs.TotalShards); err != nil {
+		t.Fatal(err)
+	}
+
+	// wait for accounts to be funded
+	if _, err := cluster.WaitForAccounts(); err != nil {
+		t.Fatal(err)
+	}
+
+	// prepare 3 files which are all smaller than a slab but together make up
+	// for 2 full slabs.
+	slabSize := rhpv2.SectorSize * rs.MinShards
+	data1 := make([]byte, (slabSize - threshold - 1))
+	data2 := make([]byte, 1)
+	frand.Read(data1)
+	frand.Read(data2)
+
+	// upload the first file - buffer should still be incomplete after this
+	if err := w.UploadObject(context.Background(), bytes.NewReader(data1), "1"); err != nil {
+		t.Fatal(err)
+	}
+
+	// check the object stats
+	os, err := b.ObjectsStats()
+	if err != nil {
+		t.Fatal(err)
+	}
+	if os.NumObjects != 1 {
+		t.Fatal("expected 1 object, got", os.NumObjects)
+	}
+	if os.TotalObjectsSize != uint64(len(data1)) {
+		t.Fatalf("expected totalObjectSize of %v, got %v", len(data1), os.TotalObjectsSize)
+	}
+	if os.TotalSectorsSize != 0 {
+		t.Fatal("expected totalSectorSize of 0, got", os.TotalSectorsSize)
+	}
+	if os.TotalUploadedSize != 0 {
+		t.Fatal("expected totalUploadedSize of 0, got", os.TotalUploadedSize)
+	}
+	if len(os.SlabBuffers) != 1 {
+		t.Fatal("expected 1 slab buffer, got", len(os.SlabBuffers))
+	}
+	if os.SlabBuffers[0].ContractSet != testContractSet {
+		t.Fatalf("expected slab buffer contract set of %v, got %v", testContractSet, os.SlabBuffers[0].ContractSet)
+	}
+	if os.SlabBuffers[0].Size != int64(len(data1)) {
+		t.Fatalf("expected slab buffer size of %v, got %v", len(data1), os.SlabBuffers[0].Size)
+	}
+	if os.SlabBuffers[0].MaxSize != int64(slabSize) {
+		t.Fatalf("expected slab buffer max size of %v, got %v", slabSize, os.SlabBuffers[0].MaxSize)
+	}
+	if os.SlabBuffers[0].Complete {
+		t.Fatal("expected slab buffer to be incomplete")
+	}
+	if os.SlabBuffers[0].Filename == "" {
+		t.Fatal("expected slab buffer to have a filename")
+	}
+	if os.SlabBuffers[0].Locked {
+		t.Fatal("expected slab buffer to be unlocked")
+	}
+
+	// upload the second file - this should fill the buffer
+	if err := w.UploadObject(context.Background(), bytes.NewReader(data2), "2"); err != nil {
+		t.Fatal(err)
+	}
+
+	os, err = b.ObjectsStats()
+	if err != nil {
+		t.Fatal(err)
+	}
+	if os.NumObjects != 2 {
+		t.Fatal("expected 1 object, got", os.NumObjects)
+	}
+	if os.TotalObjectsSize != uint64(len(data1)+len(data2)) {
+		t.Fatalf("expected totalObjectSize of %v, got %v", len(data1)+len(data2), os.TotalObjectsSize)
+	}
+	if os.TotalSectorsSize != 3*rhpv2.SectorSize {
+		t.Fatalf("expected totalSectorSize of %v, got %v", 3*rhpv2.SectorSize, os.TotalSectorsSize)
+	}
+	if os.TotalUploadedSize != 3*rhpv2.SectorSize {
+		t.Fatalf("expected totalUploadedSize of %v, got %v", 3*rhpv2.SectorSize, os.TotalUploadedSize)
+	}
+	if len(os.SlabBuffers) != 0 {
+		t.Fatal("expected 0 slab buffers, got", len(os.SlabBuffers))
+	}
 }