--- conflicted
+++ resolved
@@ -512,7 +512,20 @@
 		t.Fatal("unexpected")
 	}
 
-<<<<<<< HEAD
+	// download again, 32 bytes at a time.
+	for i := uint64(0); i < 4; i++ {
+		offset := i * 32
+		var buffer bytes.Buffer
+		if err := w.DownloadObject(context.Background(), &buffer, name, api.DownloadWithRange(offset, 32)); err != nil {
+			t.Fatal(err)
+		}
+		if !bytes.Equal(data[offset:offset+32], buffer.Bytes()) {
+			fmt.Println(data[offset : offset+32])
+			fmt.Println(buffer.Bytes())
+			t.Fatalf("mismatch for offset %v", offset)
+		}
+	}
+
 	// fetch the contracts.
 	contracts, err := cluster.Bus.Contracts(context.Background())
 	if err != nil {
@@ -552,20 +565,6 @@
 	})
 	if err != nil {
 		t.Fatal(err)
-=======
-	// download again, 32 bytes at a time.
-	for i := uint64(0); i < 4; i++ {
-		offset := i * 32
-		var buffer bytes.Buffer
-		if err := w.DownloadObject(context.Background(), &buffer, name, api.DownloadWithRange(offset, 32)); err != nil {
-			t.Fatal(err)
-		}
-		if !bytes.Equal(data[offset:offset+32], buffer.Bytes()) {
-			fmt.Println(data[offset : offset+32])
-			fmt.Println(buffer.Bytes())
-			t.Fatalf("mismatch for offset %v", offset)
-		}
->>>>>>> 10316741
 	}
 }
 
