--- conflicted
+++ resolved
@@ -2,10 +2,7 @@
 
 import (
 	"context"
-<<<<<<< HEAD
-=======
 	"errors"
->>>>>>> 9bb5aaeb
 	"fmt"
 	"sort"
 	"strings"
@@ -107,16 +104,8 @@
 	return nil
 }
 
-<<<<<<< HEAD
-// Register registers a new alert with the manager
-func (m *Manager) Register(ctx context.Context, a Alert) {
-	if a.ID == (types.Hash256{}) {
-		panic("cannot register alert with empty ID") // developer error
-	} else if a.Timestamp.IsZero() {
-		panic("cannot register alert with zero timestamp") // developer error
-=======
 // RegisterAlert implements the Alerter interface.
-func (m *Manager) RegisterAlert(_ context.Context, alert Alert) error {
+func (m *Manager) RegisterAlert(ctx context.Context, alert Alert) error {
 	if alert.ID == (types.Hash256{}) {
 		return errors.New("cannot register alert with zero id")
 	} else if alert.Timestamp.IsZero() {
@@ -127,30 +116,21 @@
 		return errors.New("cannot register alert without a message")
 	} else if alert.Data == nil || alert.Data["origin"] == "" {
 		return errors.New("caannot register alert without origin")
->>>>>>> 9bb5aaeb
 	}
 
 	m.mu.Lock()
 	m.alerts[alert.ID] = alert
 	m.mu.Unlock()
-<<<<<<< HEAD
 
-	m.webhookBroadcaster.BroadcastAction(ctx, webhooks.Action{
+	return m.webhookBroadcaster.BroadcastAction(ctx, webhooks.Action{
 		Module:  webhookModule,
 		Event:   webhookEventRegister,
-		Payload: a,
+		Payload: alert,
 	})
 }
 
-// Dismiss removes the alerts with the given IDs.
-func (m *Manager) Dismiss(ctx context.Context, ids ...types.Hash256) {
-=======
-	return nil
-}
-
 // DismissAlerts implements the Alerter interface.
-func (m *Manager) DismissAlerts(_ context.Context, ids ...types.Hash256) error {
->>>>>>> 9bb5aaeb
+func (m *Manager) DismissAlerts(ctx context.Context, ids ...types.Hash256) error {
 	m.mu.Lock()
 	for _, id := range ids {
 		delete(m.alerts, id)
@@ -159,16 +139,12 @@
 		m.alerts = make(map[types.Hash256]Alert) // reclaim memory
 	}
 	m.mu.Unlock()
-<<<<<<< HEAD
 
-	m.webhookBroadcaster.BroadcastAction(ctx, webhooks.Action{
+	return m.webhookBroadcaster.BroadcastAction(ctx, webhooks.Action{
 		Module:  webhookModule,
 		Event:   webhookEventDismiss,
 		Payload: ids,
 	})
-=======
-	return nil
->>>>>>> 9bb5aaeb
 }
 
 // Active returns the host's active alerts.
