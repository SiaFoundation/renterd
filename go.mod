--- conflicted
+++ resolved
@@ -43,11 +43,7 @@
 	go.etcd.io/bbolt v1.3.11 // indirect
 	go.sia.tech/web v0.0.0-20240610131903-5611d44a533e // indirect
 	go.uber.org/multierr v1.11.0 // indirect
-<<<<<<< HEAD
-	golang.org/x/net v0.30.0 // indirect
-=======
 	golang.org/x/net v0.31.0 // indirect
->>>>>>> 9742d269
 	golang.org/x/text v0.20.0 // indirect
 	golang.org/x/time v0.8.0 // indirect
 	golang.org/x/tools v0.23.0 // indirect
