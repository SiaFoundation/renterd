package worker

import (
	"context"
	"encoding/json"
	"errors"
	"fmt"
	"math"
	"math/bits"
	"sort"
	"strings"
	"time"

	rhpv2 "go.sia.tech/core/rhp/v2"
	"go.sia.tech/core/types"
	"go.sia.tech/renterd/api"
	"go.sia.tech/siad/build"
)

const (
	// minMessageSize is the minimum size of an RPC message
	minMessageSize = 4096
)

var (
	// ErrInsufficientFunds is returned by various RPCs when the renter is
	// unable to provide sufficient payment to the host.
	ErrInsufficientFunds = errors.New("insufficient funds")

	// ErrInsufficientCollateral is returned by various RPCs when the host is
	// unable to provide sufficient collateral.
	ErrInsufficientCollateral = errors.New("insufficient collateral")

	// ErrInvalidMerkleProof is returned by various RPCs when the host supplies
	// an invalid Merkle proof.
	ErrInvalidMerkleProof = errors.New("host supplied invalid Merkle proof")

	// ErrContractLocked is returned by the Lock RPC when the contract in
	// question is already locked by another party. This is a transient error;
	// the caller should retry later.
	ErrContractLocked = errors.New("contract is locked by another party")

	// ErrNoContractLocked is returned by RPCs that require a locked contract
	// when no contract is locked.
	ErrNoContractLocked = errors.New("no contract locked")

	// ErrContractFinalized is returned by the Lock RPC when the contract in
	// question has reached its maximum revision number, meaning the contract
	// can no longer be revised.
	ErrContractFinalized = errors.New("contract cannot be revised further")
)

// A HostError associates an error with a given host.
type HostError struct {
	HostKey types.PublicKey
	Err     error
}

// Error implements error.
func (he HostError) Error() string {
	return fmt.Sprintf("%x: %v", he.HostKey[:4], he.Err.Error())
}

// Unwrap returns the underlying error.
func (he HostError) Unwrap() error {
	return he.Err
}

// A HostErrorSet is a collection of errors from various hosts.
type HostErrorSet []*HostError

// Error implements error.
func (hes HostErrorSet) Error() string {
	strs := make([]string, len(hes))
	for i := range strs {
		strs[i] = hes[i].Error()
	}
	// include a leading newline so that the first error isn't printed on the
	// same line as the error context
	return "\n" + strings.Join(strs, "\n")
}

func wrapErr(err *error, fnName string) {
	if *err != nil {
		*err = fmt.Errorf("%s: %w", fnName, *err)
	}
}

func hashRevision(rev types.FileContractRevision) types.Hash256 {
	h := types.NewHasher()
	rev.EncodeTo(h.E)
	return h.Sum()
}

func updateRevisionOutputs(rev *types.FileContractRevision, cost, collateral types.Currency) (valid, missed []types.Currency, err error) {
	// allocate new slices; don't want to risk accidentally sharing memory
	rev.ValidProofOutputs = append([]types.SiacoinOutput(nil), rev.ValidProofOutputs...)
	rev.MissedProofOutputs = append([]types.SiacoinOutput(nil), rev.MissedProofOutputs...)

	// move valid payout from renter to host
	var underflow, overflow bool
	rev.ValidProofOutputs[0].Value, underflow = rev.ValidProofOutputs[0].Value.SubWithUnderflow(cost)
	rev.ValidProofOutputs[1].Value, overflow = rev.ValidProofOutputs[1].Value.AddWithOverflow(cost)
	if underflow || overflow {
		err = errors.New("insufficient funds to pay host")
		return
	}

	// move missed payout from renter to void
	rev.MissedProofOutputs[0].Value, underflow = rev.MissedProofOutputs[0].Value.SubWithUnderflow(cost)
	rev.MissedProofOutputs[2].Value, overflow = rev.MissedProofOutputs[2].Value.AddWithOverflow(cost)
	if underflow || overflow {
		err = errors.New("insufficient funds to move missed payout to void")
		return
	}

	// move collateral from host to void
	rev.MissedProofOutputs[1].Value, underflow = rev.MissedProofOutputs[1].Value.SubWithUnderflow(collateral)
	rev.MissedProofOutputs[2].Value, overflow = rev.MissedProofOutputs[2].Value.AddWithOverflow(collateral)
	if underflow || overflow {
		err = errors.New("insufficient collateral")
		return
	}

	return []types.Currency{rev.ValidProofOutputs[0].Value, rev.ValidProofOutputs[1].Value},
		[]types.Currency{rev.MissedProofOutputs[0].Value, rev.MissedProofOutputs[1].Value, rev.MissedProofOutputs[2].Value}, nil
}

// RPCSettings calls the Settings RPC, returning the host's reported settings.
func RPCSettings(ctx context.Context, t *rhpv2.Transport) (settings rhpv2.HostSettings, err error) {
	defer wrapErr(&err, "Settings")

	var resp rhpv2.RPCSettingsResponse
	if err := t.Call(rhpv2.RPCSettingsID, nil, &resp); err != nil {
		return rhpv2.HostSettings{}, err
	} else if err := json.Unmarshal(resp.Settings, &settings); err != nil {
		return rhpv2.HostSettings{}, fmt.Errorf("couldn't unmarshal json: %w", err)
	}

	return settings, nil
}

// RPCFormContract forms a contract with a host.
func RPCFormContract(ctx context.Context, t *rhpv2.Transport, renterKey types.PrivateKey, txnSet []types.Transaction) (_ rhpv2.ContractRevision, _ []types.Transaction, err error) {
	defer wrapErr(&err, "FormContract")

	// strip our signatures before sending
	parents, txn := txnSet[:len(txnSet)-1], txnSet[len(txnSet)-1]
	renterContractSignatures := txn.Signatures
	txnSet[len(txnSet)-1].Signatures = nil

	// create request
	renterPubkey := renterKey.PublicKey()
	req := &rhpv2.RPCFormContractRequest{
		Transactions: txnSet,
		RenterKey:    renterPubkey.UnlockKey(),
	}
	if err := t.WriteRequest(rhpv2.RPCFormContractID, req); err != nil {
		return rhpv2.ContractRevision{}, nil, err
	}

	// execute form contract RPC
	var resp rhpv2.RPCFormContractAdditions
	if err := t.ReadResponse(&resp, 65536); err != nil {
		return rhpv2.ContractRevision{}, nil, err
	}

	// merge host additions with txn
	txn.SiacoinInputs = append(txn.SiacoinInputs, resp.Inputs...)
	txn.SiacoinOutputs = append(txn.SiacoinOutputs, resp.Outputs...)

	// create initial (no-op) revision, transaction, and signature
	fc := txn.FileContracts[0]
	initRevision := types.FileContractRevision{
		ParentID: txn.FileContractID(0),
		UnlockConditions: types.UnlockConditions{
			PublicKeys: []types.UnlockKey{
				renterPubkey.UnlockKey(),
				t.HostKey().UnlockKey(),
			},
			SignaturesRequired: 2,
		},
		FileContract: types.FileContract{
			RevisionNumber:     1,
			Filesize:           fc.Filesize,
			FileMerkleRoot:     fc.FileMerkleRoot,
			WindowStart:        fc.WindowStart,
			WindowEnd:          fc.WindowEnd,
			ValidProofOutputs:  fc.ValidProofOutputs,
			MissedProofOutputs: fc.MissedProofOutputs,
			UnlockHash:         fc.UnlockHash,
		},
	}
	revSig := renterKey.SignHash(hashRevision(initRevision))
	renterRevisionSig := types.TransactionSignature{
		ParentID:       types.Hash256(initRevision.ParentID),
		CoveredFields:  types.CoveredFields{FileContractRevisions: []uint64{0}},
		PublicKeyIndex: 0,
		Signature:      revSig[:],
	}

	// write our signatures
	renterSigs := &rhpv2.RPCFormContractSignatures{
		ContractSignatures: renterContractSignatures,
		RevisionSignature:  renterRevisionSig,
	}
	if err := t.WriteResponse(renterSigs); err != nil {
		return rhpv2.ContractRevision{}, nil, err
	}

	// read the host's signatures and merge them with our own
	var hostSigs rhpv2.RPCFormContractSignatures
	if err := t.ReadResponse(&hostSigs, minMessageSize); err != nil {
		return rhpv2.ContractRevision{}, nil, err
	}

	txn.Signatures = append(renterContractSignatures, hostSigs.ContractSignatures...)
	signedTxnSet := append(resp.Parents, append(parents, txn)...)
	return rhpv2.ContractRevision{
		Revision: initRevision,
		Signatures: [2]types.TransactionSignature{
			renterRevisionSig,
			hostSigs.RevisionSignature,
		},
	}, signedTxnSet, nil
}

// FetchSignedRevision fetches the latest signed revision for a contract from a host.
// TODO: stop using rhpv2 and upgrade to newer protocol when possible.
func (w *worker) FetchSignedRevision(ctx context.Context, hostIP string, hostKey types.PublicKey, renterKey types.PrivateKey, contractID types.FileContractID, timeout time.Duration) (rhpv2.ContractRevision, error) {
	var rev rhpv2.ContractRevision
	err := w.withTransportV2(ctx, hostKey, hostIP, func(t *rhpv2.Transport) error {
		req := &rhpv2.RPCLockRequest{
			ContractID: contractID,
			Signature:  t.SignChallenge(renterKey),
			Timeout:    uint64(timeout.Milliseconds()),
		}

		// execute lock RPC
		var resp rhpv2.RPCLockResponse
		if err := t.Call(rhpv2.RPCLockID, req, &resp); err != nil {
			return err
		}
		t.SetChallenge(resp.NewChallenge)

		// defer unlock RPC
		defer t.WriteRequest(rhpv2.RPCUnlockID, nil)

		// verify claimed revision
		if resp.Revision.RevisionNumber == math.MaxUint64 {
			return ErrContractFinalized
		} else if len(resp.Signatures) != 2 {
			return fmt.Errorf("host returned wrong number of signatures (expected 2, got %v)", len(resp.Signatures))
		} else if len(resp.Signatures[0].Signature) != 64 || len(resp.Signatures[1].Signature) != 64 {
			return errors.New("signatures on claimed revision have wrong length")
		}
		revHash := hashRevision(resp.Revision)
		if !renterKey.PublicKey().VerifyHash(revHash, *(*types.Signature)(resp.Signatures[0].Signature)) {
			return errors.New("renter's signature on claimed revision is invalid")
		} else if !t.HostKey().VerifyHash(revHash, *(*types.Signature)(resp.Signatures[1].Signature)) {
			return errors.New("host's signature on claimed revision is invalid")
		} else if !resp.Acquired {
			return ErrContractLocked
		}
		rev = rhpv2.ContractRevision{
			Revision:   resp.Revision,
			Signatures: [2]types.TransactionSignature{resp.Signatures[0], resp.Signatures[1]},
		}
		return nil
	})
	return rev, err
}

func (w *worker) PruneContract(ctx context.Context, hostIP string, hostKey types.PublicKey, fcid types.FileContractID, lastKnownRevisionNumber uint64) (deleted, remaining uint64, err error) {
	err = w.withContractLock(ctx, fcid, lockingPriorityPruning, func() error {
		return w.withTransportV2(ctx, hostKey, hostIP, func(t *rhpv2.Transport) error {
			return w.withRevisionV2(ctx, defaultLockTimeout, t, hostKey, fcid, lastKnownRevisionNumber, func(t *rhpv2.Transport, rev rhpv2.ContractRevision, settings rhpv2.HostSettings) (err error) {
				// delete roots
				got, err := w.fetchContractRoots(t, &rev, settings)
				if err != nil {
					return err
				}

				// fetch the roots from the bus
				want, pending, err := w.bus.ContractRoots(ctx, fcid)
				if err != nil {
					return err
				}
				keep := make(map[types.Hash256]struct{})
				for _, root := range append(want, pending...) {
					keep[root] = struct{}{}
				}

				// collect indices for roots we want to prune
				var indices []uint64
				for i, root := range got {
					if _, wanted := keep[root]; wanted {
						delete(keep, root) // prevent duplicates
						continue
					}
					indices = append(indices, uint64(i))
				}
				if len(indices) == 0 {
					return fmt.Errorf("no sectors to prune, database holds %d (%d pending), contract contains %d", len(want)+len(pending), len(pending), len(got))
				}

				// delete the roots from the contract
				deleted, err = w.deleteContractRoots(t, &rev, settings, indices)
				if deleted < uint64(len(indices)) {
					remaining = uint64(len(indices)) - deleted
				}

				// return sizes instead of number of roots
				deleted *= rhpv2.SectorSize
				remaining *= rhpv2.SectorSize
				return
			})
		})
	})
	return
}

func (w *worker) deleteContractRoots(t *rhpv2.Transport, rev *rhpv2.ContractRevision, settings rhpv2.HostSettings, indices []uint64) (deleted uint64, err error) {
	w.logger.Debugw(fmt.Sprintf("deleting %d contract roots (%v)", len(indices), humanReadableSize(len(indices)*rhpv2.SectorSize)), "hk", rev.HostKey(), "fcid", rev.ID())

	// return early
	if len(indices) == 0 {
		return 0, nil
	}

	// sort in descending order so that we can use 'range'
	sort.Slice(indices, func(i, j int) bool {
		return indices[i] > indices[j]
	})

	// decide on the batch size, defaults to ~20mib of sector data but for old
	// hosts we use a much smaller batch size to ensure we nibble away at the
	// problem rather than outright failing or timing out
	batchSize := int(batchSizeDeleteSectors)
	if build.VersionCmp(settings.Version, "1.6.0") < 0 {
		batchSize = 100
	}

	// split the indices into batches
	var batches [][]uint64
	for {
		if len(indices) < batchSize {
			batchSize = len(indices)
		}
		batches = append(batches, indices[:batchSize])
		indices = indices[batchSize:]
		if len(indices) == 0 {
			break
		}
	}

	// derive the renter key
	renterKey := w.deriveRenterKey(rev.HostKey())

	// range over the batches and delete the sectors batch per batch
	for i, batch := range batches {
		if err = func() error {
			var cost types.Currency
			start := time.Now()
			w.logger.Debugw(fmt.Sprintf("starting batch %d/%d of size %d", i+1, len(batches), len(batch)))
			defer func() {
				w.logger.Debugw(fmt.Sprintf("processing batch %d/%d of size %d took %v", i+1, len(batches), len(batch), time.Since(start)), "cost", cost)
			}()

			numSectors := rev.NumSectors()

			// build a set of actions that move the sectors we want to delete
			// towards the end of the contract, preparing them to be trimmed off
			var actions []rhpv2.RPCWriteAction
			cIndex := numSectors - 1
			for _, rIndex := range batch {
				if cIndex != rIndex {
					actions = append(actions, rhpv2.RPCWriteAction{
						Type: rhpv2.RPCWriteActionSwap,
						A:    uint64(cIndex),
						B:    uint64(rIndex),
					})
				}
				cIndex--
			}
			actions = append(actions, rhpv2.RPCWriteAction{
				Type: rhpv2.RPCWriteActionTrim,
				A:    uint64(len(batch)),
			})

			// check funds
			proofSize := uint64(len(batch)) * 2 * uint64(bits.Len64(numSectors)) * 32
			if proofSize < minMessageSize {
				proofSize = minMessageSize
			}

			// calculate the cost
			//
			// TODO: switch out for exact cost calculations once it is added to core
			cost = settings.BaseRPCPrice.Add(settings.DownloadBandwidthPrice.Mul64(proofSize))
			cost = cost.Mul64(125).Div64(100) // leeway
			if rev.RenterFunds().Cmp(cost) < 0 {
				return ErrInsufficientFunds
			}

			// update the revision number
			if rev.Revision.RevisionNumber == math.MaxUint64 {
				return ErrContractFinalized
			}
			rev.Revision.RevisionNumber++

			// update the revision filesize
			rev.Revision.Filesize -= rhpv2.SectorSize * actions[len(actions)-1].A

			// update the revision outputs
			newValid, newMissed, err := updateRevisionOutputs(&rev.Revision, cost, types.ZeroCurrency)
			if err != nil {
				return err
			}

			// create request
			wReq := &rhpv2.RPCWriteRequest{
				Actions:     actions,
				MerkleProof: true,

				RevisionNumber:    rev.Revision.RevisionNumber,
				ValidProofValues:  newValid,
				MissedProofValues: newMissed,
			}

			// send request and read merkle proof
			var merkleResp rhpv2.RPCWriteMerkleProof
			if err := t.WriteRequest(rhpv2.RPCWriteID, wReq); err != nil {
				return err
			} else if err := t.ReadResponse(&merkleResp, minMessageSize+proofSize); err != nil {
				return fmt.Errorf("couldn't read Merkle proof response, err: %v", err)
			}

			// verify proof
			proofHashes := merkleResp.OldSubtreeHashes
			leafHashes := merkleResp.OldLeafHashes
			oldRoot, newRoot := types.Hash256(rev.Revision.FileMerkleRoot), merkleResp.NewMerkleRoot
			if rev.Revision.Filesize > 0 && !rhpv2.VerifyDiffProof(actions, numSectors, proofHashes, leafHashes, oldRoot, newRoot, nil) {
				err := ErrInvalidMerkleProof
				t.WriteResponseErr(err)
				return err
			}

			// update merkle root
			copy(rev.Revision.FileMerkleRoot[:], newRoot[:])

			// build the write response
			revisionHash := hashRevision(rev.Revision)
			renterSig := &rhpv2.RPCWriteResponse{
				Signature: renterKey.SignHash(revisionHash),
			}

			// exchange signatures
			var hostSig rhpv2.RPCWriteResponse
			if err := t.WriteResponse(renterSig); err != nil {
				return fmt.Errorf("couldn't write signature response: %w", err)
			} else if err := t.ReadResponse(&hostSig, minMessageSize); err != nil {
				return fmt.Errorf("couldn't read signature response, err: %v", err)
			}

			// verify the host signature
			if !rev.HostKey().VerifyHash(revisionHash, hostSig.Signature) {
				return errors.New("host's signature is invalid")
			}
			rev.Signatures[0].Signature = renterSig.Signature[:]
			rev.Signatures[1].Signature = hostSig.Signature[:]

			// update deleted count
			deleted += uint64(len(batch))

			// record spending
			w.contractSpendingRecorder.Record(rev.ID(), rev.Revision.RevisionNumber, rev.Revision.Filesize, api.ContractSpending{Deletions: cost})
			return nil
		}(); err != nil {
			return
		}
	}
	return
}

func (w *worker) FetchContractRoots(ctx context.Context, hostIP string, hostKey types.PublicKey, fcid types.FileContractID, lastKnownRevisionNumber uint64) (roots []types.Hash256, err error) {
	err = w.withTransportV2(ctx, hostKey, hostIP, func(t *rhpv2.Transport) error {
		return w.withRevisionV2(ctx, defaultLockTimeout, t, hostKey, fcid, lastKnownRevisionNumber, func(t *rhpv2.Transport, rev rhpv2.ContractRevision, settings rhpv2.HostSettings) (err error) {
			roots, err = w.fetchContractRoots(t, &rev, settings)
			return
		})
	})
	return
}

func (w *worker) fetchContractRoots(t *rhpv2.Transport, rev *rhpv2.ContractRevision, settings rhpv2.HostSettings) (roots []types.Hash256, _ error) {
	// derive the renter key
	renterKey := w.deriveRenterKey(rev.HostKey())

	// download the full set of SectorRoots
	numsectors := rev.NumSectors()
	for offset := uint64(0); offset < numsectors; {
		n := batchSizeFetchSectors
		if offset+n > numsectors {
			n = numsectors - offset
		}

		// check funds
		price, _ := settings.RPCSectorRootsCost(offset, n).Total()
		if rev.RenterFunds().Cmp(price) < 0 {
			return nil, ErrInsufficientFunds
		}

		// update the revision number
		if rev.Revision.RevisionNumber == math.MaxUint64 {
			return nil, ErrContractFinalized
		}
		rev.Revision.RevisionNumber++

		// update the revision outputs
		newValid, newMissed, err := updateRevisionOutputs(&rev.Revision, price, types.ZeroCurrency)
		if err != nil {
			return nil, err
		}

		// build the sector roots request
		revisionHash := hashRevision(rev.Revision)
		req := &rhpv2.RPCSectorRootsRequest{
			RootOffset: uint64(offset),
			NumRoots:   uint64(n),

			RevisionNumber:    rev.Revision.RevisionNumber,
			ValidProofValues:  newValid,
			MissedProofValues: newMissed,
			Signature:         renterKey.SignHash(revisionHash),
		}

		// calculate the proof size
		proofSize := rhpv2.RangeProofSize(rev.NumSectors(), offset, n)

		// execute the sector roots RPC
		var rootsResp rhpv2.RPCSectorRootsResponse
		if err := t.WriteRequest(rhpv2.RPCSectorRootsID, req); err != nil {
			return nil, err
		} else if err := t.ReadResponse(&rootsResp, uint64(minMessageSize+proofSize+32*n)); err != nil {
			return nil, fmt.Errorf("couldn't read sector roots response: %w", err)
		}

		// verify the host signature
		if !rev.HostKey().VerifyHash(revisionHash, rootsResp.Signature) {
			return nil, errors.New("host's signature is invalid")
		}
		rev.Signatures[0].Signature = req.Signature[:]
		rev.Signatures[1].Signature = rootsResp.Signature[:]

		// verify the proof
		if !rhpv2.VerifySectorRangeProof(rootsResp.MerkleProof, rootsResp.SectorRoots, offset, offset+n, numsectors, rev.Revision.FileMerkleRoot) {
			return nil, ErrInvalidMerkleProof
		}

<<<<<<< HEAD
		// update the total cost
		totalCost = totalCost.Add(price)

=======
>>>>>>> bc9ea4e5
		// append roots
		roots = append(roots, rootsResp.SectorRoots...)
		offset += n

		// record spending
		w.contractSpendingRecorder.Record(rev.ID(), rev.Revision.RevisionNumber, rev.Revision.Filesize, api.ContractSpending{SectorRoots: cost})
	}
	return
}

func (w *worker) withRevisionV2(ctx context.Context, lockTimeout time.Duration, t *rhpv2.Transport, hk types.PublicKey, fcid types.FileContractID, lastKnownRevisionNumber uint64, fn func(t *rhpv2.Transport, rev rhpv2.ContractRevision, settings rhpv2.HostSettings) error) error {
	renterKey := w.deriveRenterKey(hk)

	// execute lock RPC
	var lockResp rhpv2.RPCLockResponse
	err := t.Call(rhpv2.RPCLockID, &rhpv2.RPCLockRequest{
		ContractID: fcid,
		Signature:  t.SignChallenge(renterKey),
		Timeout:    uint64(lockTimeout.Milliseconds()),
	}, &lockResp)
	if err != nil {
		return err
	}

	// set transport challenge
	t.SetChallenge(lockResp.NewChallenge)

	// defer unlock RPC
	defer t.WriteRequest(rhpv2.RPCUnlockID, nil)

	// convenience variables
	revision := lockResp.Revision
	sigs := lockResp.Signatures

	// sanity check the signature
	var sig types.Signature
	copy(sig[:], sigs[0].Signature)
	if !renterKey.PublicKey().VerifyHash(hashRevision(revision), sig) {
		return fmt.Errorf("unexpected renter signature on revision host revision")
	}

	// sanity check the revision number is not lower than our last known
	// revision number, host might be slipping us an outdated revision
	if revision.RevisionNumber < lastKnownRevisionNumber {
		return fmt.Errorf("unexpected revision number, %v!=%v", revision.RevisionNumber, lastKnownRevisionNumber)
	}

	// extract the revision
	rev := rhpv2.ContractRevision{
		Revision:   revision,
		Signatures: [2]types.TransactionSignature{sigs[0], sigs[1]},
	}

	// execute settings RPC
	var settingsResp rhpv2.RPCSettingsResponse
	if err := t.Call(rhpv2.RPCSettingsID, nil, &settingsResp); err != nil {
		return err
	}
	var settings rhpv2.HostSettings
	if err := json.Unmarshal(settingsResp.Settings, &settings); err != nil {
		return fmt.Errorf("couldn't unmarshal json: %w", err)
	}

	return fn(t, rev, settings)
}

func humanReadableSize(b int) string {
	const unit = 1024
	if b < unit {
		return fmt.Sprintf("%d B", b)
	}
	div, exp := int64(unit), 0
	for n := b / unit; n >= unit; n /= unit {
		div *= unit
		exp++
	}
	return fmt.Sprintf("%.1f %ciB",
		float64(b)/float64(div), "KMGTPE"[exp])
}<|MERGE_RESOLUTION|>--- conflicted
+++ resolved
@@ -558,18 +558,12 @@
 			return nil, ErrInvalidMerkleProof
 		}
 
-<<<<<<< HEAD
-		// update the total cost
-		totalCost = totalCost.Add(price)
-
-=======
->>>>>>> bc9ea4e5
 		// append roots
 		roots = append(roots, rootsResp.SectorRoots...)
 		offset += n
 
 		// record spending
-		w.contractSpendingRecorder.Record(rev.ID(), rev.Revision.RevisionNumber, rev.Revision.Filesize, api.ContractSpending{SectorRoots: cost})
+		w.contractSpendingRecorder.Record(rev.ID(), rev.Revision.RevisionNumber, rev.Revision.Filesize, api.ContractSpending{SectorRoots: price})
 	}
 	return
 }
