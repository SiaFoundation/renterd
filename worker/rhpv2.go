--- conflicted
+++ resolved
@@ -264,7 +264,6 @@
 	return rev, err
 }
 
-<<<<<<< HEAD
 func (w *worker) DeleteContractRoots(ctx context.Context, hostIP string, hostKey types.PublicKey, renterKey types.PrivateKey, contractID types.FileContractID, timeout time.Duration, indices []uint64) error {
 	// escape early if no indices are given
 	if len(indices) == 0 {
@@ -433,10 +432,7 @@
 	})
 }
 
-func (w *worker) FetchContractRoots(ctx context.Context, hostIP string, hostKey types.PublicKey, renterKey types.PrivateKey, contractID types.FileContractID, timeout time.Duration) (roots []types.Hash256, err error) {
-=======
 func (w *worker) FetchContractRoots(ctx context.Context, hostIP string, hostKey types.PublicKey, renterKey types.PrivateKey, contractID types.FileContractID, lastKnownRevisionNumber uint64, timeout time.Duration) (roots []types.Hash256, err error) {
->>>>>>> 808e2269
 	err = w.withTransportV2(ctx, hostKey, hostIP, func(t *rhpv2.Transport) error {
 		req := &rhpv2.RPCLockRequest{
 			ContractID: contractID,
