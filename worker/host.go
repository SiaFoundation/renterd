--- conflicted
+++ resolved
@@ -22,12 +22,8 @@
 		DownloadSector(ctx context.Context, w io.Writer, root types.Hash256, offset, length uint32, overpay bool) error
 		UploadSector(ctx context.Context, sectorRoot types.Hash256, sector *[rhpv2.SectorSize]byte, rev types.FileContractRevision) error
 
-<<<<<<< HEAD
-		FetchPriceTable(ctx context.Context, rev *types.FileContractRevision) (api.HostPriceTable, types.Currency, error)
-=======
-		PriceTable(ctx context.Context, rev *types.FileContractRevision) (hpt api.HostPriceTable, err error)
+		PriceTable(ctx context.Context, rev *types.FileContractRevision) (api.HostPriceTable, types.Currency, error)
 		PriceTableUnpaid(ctx context.Context) (hpt api.HostPriceTable, err error)
->>>>>>> cd526d45
 		FetchRevision(ctx context.Context, fetchTimeout time.Duration) (types.FileContractRevision, error)
 
 		FundAccount(ctx context.Context, balance types.Currency, rev *types.FileContractRevision) error
@@ -82,65 +78,29 @@
 func (h *host) PublicKey() types.PublicKey { return h.hk }
 
 func (h *host) DownloadSector(ctx context.Context, w io.Writer, root types.Hash256, offset, length uint32, overpay bool) (err error) {
-<<<<<<< HEAD
-	// return errBalanceInsufficient if balance insufficient
-	defer func() {
-		if isBalanceInsufficient(err) {
-			err = fmt.Errorf("%w %v, err: %v", errBalanceInsufficient, h.hk, err)
-		}
-	}()
-
 	var amount types.Currency
 	return h.acc.WithWithdrawal(ctx, func() (types.Currency, error) {
-		err := h.transportPool.withTransportV3(ctx, h.hk, h.siamuxAddr, func(ctx context.Context, t *transportV3) error {
-			pt, uptc, err := h.priceTables.fetch(ctx, h.hk, nil)
-			if err != nil {
-				return err
-			}
-			hpt := pt.HostPriceTable
-			amount = uptc
-
-			gc, err := GougingCheckerFromContext(ctx, overpay)
-			if err != nil {
-				return err
-			}
-			if breakdown := gc.Check(nil, &hpt); breakdown.DownloadErr != "" {
-				return fmt.Errorf("%w: %v", gouging.ErrPriceTableGouging, breakdown.DownloadErr)
-			}
-
-			cost, err := readSectorCost(hpt, uint64(length))
-			if err != nil {
-				return err
-			}
-
-			payment := rhpv3.PayByEphemeralAccount(h.acc.id, cost, pt.HostBlockHeight+defaultWithdrawalExpiryBlocks, h.accountKey)
-			cost, refund, err := RPCReadSector(ctx, t, w, hpt, &payment, offset, length, root)
-			if err != nil {
-				return err
-			}
-			amount = amount.Add(cost).Sub(refund)
-			return nil
-		})
-		return amount, err
-=======
-	pt, err := h.priceTables.fetch(ctx, h.hk, nil)
-	if err != nil {
-		return err
-	}
-	hpt := pt.HostPriceTable
-
-	// check for download gouging specifically
-	gc, err := GougingCheckerFromContext(ctx, overpay)
-	if err != nil {
-		return err
-	}
-	if breakdown := gc.Check(nil, &hpt); breakdown.DownloadErr != "" {
-		return fmt.Errorf("%w: %v", gouging.ErrPriceTableGouging, breakdown.DownloadErr)
-	}
-
-	return h.acc.WithWithdrawal(ctx, func() (amount types.Currency, err error) {
-		return h.client.ReadSector(ctx, offset, length, root, w, h.hk, h.siamuxAddr, h.acc.id, h.accountKey, hpt)
->>>>>>> cd526d45
+		pt, uptc, err := h.priceTables.fetch(ctx, h.hk, nil)
+		if err != nil {
+			return types.ZeroCurrency, err
+		}
+		hpt := pt.HostPriceTable
+		amount = uptc
+
+		// check for download gouging specifically
+		gc, err := GougingCheckerFromContext(ctx, overpay)
+		if err != nil {
+			return amount, err
+		}
+		if breakdown := gc.Check(nil, &hpt); breakdown.DownloadErr != "" {
+			return amount, fmt.Errorf("%w: %v", gouging.ErrPriceTableGouging, breakdown.DownloadErr)
+		}
+
+		cost, err := h.client.ReadSector(ctx, offset, length, root, w, h.hk, h.siamuxAddr, h.acc.id, h.accountKey, hpt)
+		if err != nil {
+			return amount, err
+		}
+		return amount.Add(cost), nil
 	})
 }
 
@@ -164,20 +124,6 @@
 }
 
 func (h *host) RenewContract(ctx context.Context, rrr api.RHPRenewRequest) (_ rhpv2.ContractRevision, _ []types.Transaction, _, _ types.Currency, err error) {
-<<<<<<< HEAD
-	// try to get a valid pricetable.
-	ptCtx, cancel := context.WithTimeout(ctx, 10*time.Second)
-	var pt *rhpv3.HostPriceTable
-	if err := h.acc.WithWithdrawal(ptCtx, func() (amount types.Currency, err error) {
-		var hpt api.HostPriceTable
-		hpt, amount, err = h.priceTables.fetch(ptCtx, h.hk, nil)
-		if err == nil {
-			pt = &hpt.HostPriceTable
-		}
-		return
-	}); err != nil {
-		h.logger.Infof("unable to fetch price table for renew: %v", err)
-=======
 	gc, err := h.gougingChecker(ctx, false)
 	if err != nil {
 		return rhpv2.ContractRevision{}, nil, types.ZeroCurrency, types.ZeroCurrency, err
@@ -185,9 +131,7 @@
 	revision, err := h.client.Revision(ctx, h.fcid, h.hk, h.siamuxAddr)
 	if err != nil {
 		return rhpv2.ContractRevision{}, nil, types.ZeroCurrency, types.ZeroCurrency, err
->>>>>>> cd526d45
-	}
-	cancel()
+	}
 
 	// helper to discard txn on error
 	discardTxn := func(ctx context.Context, txn types.Transaction, err *error) {
@@ -229,56 +173,24 @@
 	return h.client.PriceTableUnpaid(ctx, h.hk, h.siamuxAddr)
 }
 
-<<<<<<< HEAD
-func (h *host) FetchPriceTable(ctx context.Context, rev *types.FileContractRevision) (hpt api.HostPriceTable, cost types.Currency, _ error) {
-	return hpt, cost, h.transportPool.withTransportV3(ctx, h.hk, h.siamuxAddr, func(ctx context.Context, t *transportV3) (err error) {
-		// pay by contract
-		if rev != nil {
-			hpt, err = RPCPriceTable(ctx, t, func(pt rhpv3.HostPriceTable) (rhpv3.PaymentMethod, error) {
-				cost = pt.UpdatePriceTableCost
-				payment, err := payByContract(rev, cost, rhpv3.Account(h.accountKey.PublicKey()), h.renterKey)
-				if err != nil {
-					return nil, err
-				}
-				return &payment, nil
-			})
-			return
-		}
-
-		// pay by account
-		hpt, err = RPCPriceTable(ctx, t, func(pt rhpv3.HostPriceTable) (rhpv3.PaymentMethod, error) {
-			cost = pt.UpdatePriceTableCost
-			payment := rhpv3.PayByEphemeralAccount(rhpv3.Account(h.accountKey.PublicKey()), cost, pt.HostBlockHeight+defaultWithdrawalExpiryBlocks, h.accountKey)
-			return &payment, nil
-		})
-		return
-	})
-}
-
-func (h *host) FundAccount(ctx context.Context, desired types.Currency, rev *types.FileContractRevision) error {
-	log := h.logger.With(
-		zap.Stringer("host", h.hk),
-		zap.Stringer("account", h.acc.id),
-	)
-
-	// ensure we have at least 2H in the contract to cover the costs
-	if types.NewCurrency64(2).Cmp(rev.ValidRenterPayout()) >= 0 {
-		return fmt.Errorf("insufficient funds to fund account: %v <= %v", rev.ValidRenterPayout(), types.NewCurrency64(2))
-	}
-=======
-func (h *host) PriceTable(ctx context.Context, rev *types.FileContractRevision) (hpt api.HostPriceTable, err error) {
+func (h *host) PriceTable(ctx context.Context, rev *types.FileContractRevision) (hpt api.HostPriceTable, cost types.Currency, err error) {
 	// fetchPT is a helper function that performs the RPC given a payment function
 	fetchPT := func(paymentFn rhp3.PriceTablePaymentFunc) (api.HostPriceTable, error) {
 		return h.client.PriceTable(ctx, h.hk, h.siamuxAddr, paymentFn)
 	}
 
-	// pay by contract if a revision is given
+	// fetch the price table
 	if rev != nil {
-		return fetchPT(rhp3.PreparePriceTableContractPayment(rev, h.acc.id, h.renterKey))
-	}
-
-	// pay by account
-	return fetchPT(rhp3.PreparePriceTableAccountPayment(h.accountKey))
+		hpt, err = fetchPT(rhp3.PreparePriceTableContractPayment(rev, h.acc.id, h.renterKey))
+	} else {
+		hpt, err = fetchPT(rhp3.PreparePriceTableAccountPayment(h.accountKey))
+	}
+
+	// set the cost
+	if err == nil {
+		cost = hpt.UpdatePriceTableCost
+	}
+	return
 }
 
 // FetchRevision tries to fetch a contract revision from the host.
@@ -291,7 +203,17 @@
 	// Try to fetch the revision with an account first.
 	return h.client.Revision(ctx, h.fcid, h.hk, h.siamuxAddr)
 }
->>>>>>> cd526d45
+
+func (h *host) FundAccount(ctx context.Context, desired types.Currency, rev *types.FileContractRevision) error {
+	log := h.logger.With(
+		zap.Stringer("host", h.hk),
+		zap.Stringer("account", h.acc.id),
+	)
+
+	// ensure we have at least 2H in the contract to cover the costs
+	if types.NewCurrency64(2).Cmp(rev.ValidRenterPayout()) >= 0 {
+		return fmt.Errorf("insufficient funds to fund account: %v <= %v", rev.ValidRenterPayout(), types.NewCurrency64(2))
+	}
 
 	// fetch current balance
 	balance, err := h.acc.Balance(ctx)
@@ -307,76 +229,32 @@
 	// calculate the deposit amount
 	deposit := desired.Sub(balance)
 	return h.acc.WithDeposit(ctx, func() (types.Currency, error) {
-<<<<<<< HEAD
-		if err := h.transportPool.withTransportV3(ctx, h.hk, h.siamuxAddr, func(ctx context.Context, t *transportV3) error {
-			// fetch pricetable directly to bypass the gouging check
-			pt, _, err := h.priceTables.fetch(ctx, h.hk, rev)
-			if err != nil {
-				return err
-			}
-
-			// check only the unused defaults
-			gc, err := GougingCheckerFromContext(ctx, false)
-			if err != nil {
-				return err
-			} else if err := gc.CheckUnusedDefaults(pt.HostPriceTable); err != nil {
-				return fmt.Errorf("%w: %v", gouging.ErrPriceTableGouging, err)
-			}
-
-			// cap the deposit by what's left in the contract
-			cost := types.NewCurrency64(1)
-			availableFunds := rev.ValidRenterPayout().Sub(cost)
-			if deposit.Cmp(availableFunds) > 0 {
-				deposit = availableFunds
-			}
-
-			// create the payment
-			amount := deposit.Add(cost)
-			payment, err := payByContract(rev, amount, rhpv3.Account{}, h.renterKey) // no account needed for funding
-			if err != nil {
-				return err
-			}
-
-			// fund the account
-			if err := RPCFundAccount(ctx, t, &payment, h.acc.id, pt.UID); err != nil {
-				return fmt.Errorf("failed to fund account with %v (excluding cost %v);%w", deposit, cost, err)
-			}
-
-			// record the spend
-			h.contractSpendingRecorder.Record(*rev, api.ContractSpending{FundAccount: amount})
-
-			// log the account balance after funding
-			log.Debugw("fund account succeeded",
-				"balance", balance.ExactString(),
-				"deposit", deposit.ExactString(),
-			)
-
-			return nil
-		}); err != nil {
-=======
 		// fetch pricetable directly to bypass the gouging check
-		pt, err := h.priceTables.fetch(ctx, h.hk, rev)
-		if err != nil {
->>>>>>> cd526d45
+		pt, _, err := h.priceTables.fetch(ctx, h.hk, rev)
+		if err != nil {
 			return types.ZeroCurrency, err
 		}
 
-		// check whether we have money left in the contract
+		// cap the deposit by what's left in the contract
 		cost := types.NewCurrency64(1)
-		if cost.Cmp(rev.ValidRenterPayout()) >= 0 {
-			return types.ZeroCurrency, fmt.Errorf("insufficient funds to fund account: %v <= %v", rev.ValidRenterPayout(), cost)
-		}
 		availableFunds := rev.ValidRenterPayout().Sub(cost)
-
-		// cap the deposit amount by the money that's left in the contract
 		if deposit.Cmp(availableFunds) > 0 {
 			deposit = availableFunds
 		}
+
+		// fund the account
 		if err := h.client.FundAccount(ctx, rev, h.hk, h.siamuxAddr, deposit, h.acc.id, pt.HostPriceTable, h.renterKey); err != nil {
 			return types.ZeroCurrency, fmt.Errorf("failed to fund account with %v; %w", deposit, err)
 		}
+
 		// record the spend
 		h.contractSpendingRecorder.Record(*rev, api.ContractSpending{FundAccount: deposit.Add(cost)})
+
+		// log the account balance after funding
+		log.Debugw("fund account succeeded",
+			"balance", balance.ExactString(),
+			"deposit", deposit.ExactString(),
+		)
 		return deposit, nil
 	})
 }
@@ -396,19 +274,6 @@
 		return fmt.Errorf("%w: %v", gouging.ErrPriceTableGouging, err)
 	}
 
-<<<<<<< HEAD
-	// sync the account
-	return h.acc.WithSync(ctx, func() (balance types.Currency, _ error) {
-		return balance, h.transportPool.withTransportV3(ctx, h.hk, h.siamuxAddr, func(ctx context.Context, t *transportV3) error {
-			payment, err := payByContract(rev, types.NewCurrency64(1), h.acc.id, h.renterKey)
-			if err != nil {
-				return err
-			}
-			balance, err = RPCAccountBalance(ctx, t, &payment, h.acc.id, pt.UID)
-			return err
-		})
-	})
-=======
 	return h.acc.WithSync(ctx, func() (types.Currency, error) {
 		return h.client.SyncAccount(ctx, rev, h.hk, h.siamuxAddr, h.acc.id, pt.UID, h.renterKey)
 	})
@@ -425,18 +290,17 @@
 // priceTable fetches a price table from the host. If a revision is provided, it
 // will be used to pay for the price table. The returned price table is
 // guaranteed to be safe to use.
-func (h *host) priceTable(ctx context.Context, rev *types.FileContractRevision) (rhpv3.HostPriceTable, error) {
-	pt, err := h.priceTables.fetch(ctx, h.hk, rev)
-	if err != nil {
-		return rhpv3.HostPriceTable{}, err
+func (h *host) priceTable(ctx context.Context, rev *types.FileContractRevision) (rhpv3.HostPriceTable, types.Currency, error) {
+	pt, cost, err := h.priceTables.fetch(ctx, h.hk, rev)
+	if err != nil {
+		return rhpv3.HostPriceTable{}, types.ZeroCurrency, err
 	}
 	gc, err := GougingCheckerFromContext(ctx, false)
 	if err != nil {
-		return rhpv3.HostPriceTable{}, err
+		return rhpv3.HostPriceTable{}, cost, err
 	}
 	if breakdown := gc.Check(nil, &pt.HostPriceTable); breakdown.Gouging() {
-		return rhpv3.HostPriceTable{}, fmt.Errorf("%w: %v", gouging.ErrPriceTableGouging, breakdown)
-	}
-	return pt.HostPriceTable, nil
->>>>>>> cd526d45
+		return rhpv3.HostPriceTable{}, cost, fmt.Errorf("%w: %v", gouging.ErrPriceTableGouging, breakdown)
+	}
+	return pt.HostPriceTable, cost, nil
 }