--- conflicted
+++ resolved
@@ -264,11 +264,7 @@
 	}
 
 	// perform the upload
-<<<<<<< HEAD
-	obj, partialSlabData, used, eTag, err := w.uploadManager.Upload(ctx, r, up)
-=======
-	obj, partialSlabData, used, etag, err := w.uploadManager.Upload(ctx, r, up, lockingPriorityUpload)
->>>>>>> 1d850109
+	obj, partialSlabData, used, eTag, err := w.uploadManager.Upload(ctx, r, up, lockingPriorityUpload)
 	if err != nil {
 		return "", fmt.Errorf("couldn't upload object: %w", err)
 	}
@@ -305,11 +301,7 @@
 	}
 
 	// upload the part
-<<<<<<< HEAD
-	obj, partialSlabData, used, eTag, err := w.uploadManager.Upload(ctx, r, up)
-=======
-	obj, partialSlabData, used, etag, err := w.uploadManager.Upload(ctx, r, up, lockingPriorityUpload)
->>>>>>> 1d850109
+	obj, partialSlabData, used, eTag, err := w.uploadManager.Upload(ctx, r, up, lockingPriorityUpload)
 	if err != nil {
 		return "", fmt.Errorf("couldn't upload object: %w", err)
 	}
@@ -519,11 +511,7 @@
 	}
 }
 
-<<<<<<< HEAD
-func (mgr *uploadManager) Upload(ctx context.Context, r io.Reader, up uploadParameters) (_ object.Object, partialSlab []byte, used map[types.PublicKey]types.FileContractID, ETag string, err error) {
-=======
-func (mgr *uploadManager) Upload(ctx context.Context, r io.Reader, up uploadParameters, lockPriority int) (_ object.Object, partialSlab []byte, used map[types.PublicKey]types.FileContractID, etag string, err error) {
->>>>>>> 1d850109
+func (mgr *uploadManager) Upload(ctx context.Context, r io.Reader, up uploadParameters, lockPriority int) (_ object.Object, partialSlab []byte, used map[types.PublicKey]types.FileContractID, eTag string, err error) {
 	// cancel all in-flight requests when the upload is done
 	ctx, cancel := context.WithCancel(ctx)
 	defer cancel()
