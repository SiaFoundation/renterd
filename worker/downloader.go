--- conflicted
+++ resolved
@@ -25,14 +25,9 @@
 
 type (
 	downloader struct {
-<<<<<<< HEAD
-		hk     types.PublicKey
 		host   Host
 		ms     MetricStore
 		logger *zap.SugaredLogger
-=======
-		host Host
->>>>>>> ba412760
 
 		statsDownloadSpeedBytesPerMS    *stats.DataPoints // keep track of this separately for stats (no decay is applied)
 		statsSectorDownloadEstimateInMS *stats.DataPoints
