package worker

import (
	"bytes"
	"context"
	"errors"
	"fmt"
	"testing"
	"time"

	rhpv2 "go.sia.tech/core/rhp/v2"
	"go.sia.tech/core/types"
	"go.sia.tech/renterd/api"
	"go.sia.tech/renterd/internal/test"
	"go.sia.tech/renterd/internal/upload/uploader"
	"go.sia.tech/renterd/object"
	"lukechampine.com/frand"
)

var (
	testBucket             = "testbucket"
	testContractSet        = "testcontractset"
	testRedundancySettings = api.RedundancySettings{MinShards: 2, TotalShards: 6}
)

func TestUpload(t *testing.T) {
	// create test worker
	w := newTestWorker(t)

	// add hosts to worker
	w.AddHosts(testRedundancySettings.TotalShards * 2)

	// convenience variables
	os := w.os
	dl := w.downloadManager
	ul := w.uploadManager

	// create test data
	data := frand.Bytes(128)

	// create upload params
	params := testParameters(t.Name())

	// upload data
	_, _, err := ul.Upload(context.Background(), bytes.NewReader(data), w.Contracts(), params)
	if err != nil {
		t.Fatal(err)
	}

	// grab the object
	o, err := os.Object(context.Background(), testBucket, t.Name(), api.GetObjectOptions{})
	if err != nil {
		t.Fatal(err)
	}

	// build used hosts
	used := make(map[types.PublicKey]struct{})
	for _, shard := range o.Object.Slabs[0].Shards {
		for hk := range shard.Contracts {
			used[hk] = struct{}{}
		}
	}

	// download the data and assert it matches
	var buf bytes.Buffer
	err = dl.DownloadObject(context.Background(), &buf, *o.Object, 0, uint64(o.Size), w.Contracts())
	if err != nil {
		t.Fatal(err)
	} else if !bytes.Equal(data, buf.Bytes()) {
		t.Fatal("data mismatch")
	}

	// filter contracts to have (at most) min shards used contracts
	var n int
	var filtered []api.ContractMetadata
	for _, md := range w.Contracts() {
		// add unused contracts
		if _, used := used[md.HostKey]; !used {
			filtered = append(filtered, md)
			continue
		}

		// add min shards used contracts
		if n < int(params.rs.MinShards) {
			filtered = append(filtered, md)
			n++
		}
	}

	// download the data again and assert it matches
	buf.Reset()
	err = dl.DownloadObject(context.Background(), &buf, *o.Object, 0, uint64(o.Size), filtered)
	if err != nil {
		t.Fatal(err)
	} else if !bytes.Equal(data, buf.Bytes()) {
		t.Fatal("data mismatch")
	}

	// filter out one contract - expect download to fail
	for i, md := range filtered {
		if _, used := used[md.HostKey]; used {
			filtered = append(filtered[:i], filtered[i+1:]...)
			break
		}
	}

	// download the data again and assert it fails
	buf.Reset()
	err = dl.DownloadObject(context.Background(), &buf, *o.Object, 0, uint64(o.Size), filtered)
	if !errors.Is(err, errDownloadNotEnoughHosts) {
		t.Fatal("expected not enough hosts error", err)
	}

	// try and upload into a bucket that does not exist
	params.bucket = "doesnotexist"
	_, _, err = ul.Upload(context.Background(), bytes.NewReader(data), w.Contracts(), params)
	if !errors.Is(err, api.ErrBucketNotFound) {
		t.Fatal("expected bucket not found error", err)
	}

	// upload data using a cancelled context - assert we don't hang
	ctx, cancel := context.WithCancel(context.Background())
	cancel()
	_, _, err = ul.Upload(ctx, bytes.NewReader(data), w.Contracts(), params)
	if err == nil || !errors.Is(err, errUploadInterrupted) {
		t.Fatal(err)
	}
}

func TestUploadPackedSlab(t *testing.T) {
	// create test worker
	w := newTestWorker(t)

	// add hosts to worker
	w.AddHosts(testRedundancySettings.TotalShards)

	// convenience variables
	os := w.os
	mm := w.ulmm
	dl := w.downloadManager
	ul := w.uploadManager

	// create upload params
	params := testParameters(t.Name())
	params.packing = true
	opts := testOpts()
	opts = append(opts, WithPacking(true))

	// create test data
	data := frand.Bytes(128)

	// upload data
	_, _, err := ul.Upload(context.Background(), bytes.NewReader(data), w.Contracts(), params)
	if err != nil {
		t.Fatal(err)
	}

	// assert our object store contains a partial slab
	if os.NumPartials() != 1 {
		t.Fatal("expected 1 partial slab")
	}

	// grab the object
	o, err := os.Object(context.Background(), testBucket, t.Name(), api.GetObjectOptions{})
	if err != nil {
		t.Fatal(err)
	}

	// download the data and assert it matches
	var buf bytes.Buffer
	err = dl.DownloadObject(context.Background(), &buf, *o.Object, 0, uint64(o.Size), w.Contracts())
	if err != nil {
		t.Fatal(err)
	} else if !bytes.Equal(data, buf.Bytes()) {
		t.Fatal("data mismatch")
	}

	// fetch packed slabs for upload
	pss, err := os.PackedSlabsForUpload(context.Background(), time.Minute, uint8(params.rs.MinShards), uint8(params.rs.TotalShards), testContractSet, 1)
	if err != nil {
		t.Fatal(err)
	} else if len(pss) != 1 {
		t.Fatal("expected 1 packed slab")
	}
	ps := pss[0]

	// upload the packed slab
	mem := mm.AcquireMemory(context.Background(), params.rs.SlabSize())
	err = ul.UploadPackedSlab(context.Background(), params.rs, ps, mem, w.Contracts(), 0)
	if err != nil {
		t.Fatal(err)
	}

	// assert our object store contains zero partial slabs
	if os.NumPartials() != 0 {
		t.Fatal("expected no partial slabs")
	}

	// re-grab the object
	o, err = os.Object(context.Background(), testBucket, t.Name(), api.GetObjectOptions{})
	if err != nil {
		t.Fatal(err)
	}

	// download the data again and assert it matches
	buf.Reset()
	err = dl.DownloadObject(context.Background(), &buf, *o.Object, 0, uint64(o.Size), w.Contracts())
	if err != nil {
		t.Fatal(err)
	} else if !bytes.Equal(data, buf.Bytes()) {
		t.Fatal("data mismatch")
	}

	// define a helper that counts packed slabs
	packedSlabsCount := func() int {
		t.Helper()
		cnt := os.NumPartials()
		return cnt
	}

	// define a helper that uploads data using the worker
	var c int
	uploadBytes := func(n int) {
		t.Helper()
		params.key = fmt.Sprintf("%s_%d", t.Name(), c)
		_, err := w.upload(context.Background(), params.bucket, params.key, testRedundancySettings, bytes.NewReader(frand.Bytes(n)), w.Contracts(), opts...)
		if err != nil {
			t.Fatal(err)
		}
		c++
	}

	// block aysnc packed slab uploads
	w.BlockAsyncPackedSlabUploads(params)

	// configure max buffer size
	os.SetSlabBufferMaxSizeSoft(128)

	// upload 2x64 bytes using the worker and assert we still have two packed
	// slabs (buffer limit not reached)
	uploadBytes(64)
	uploadBytes(64)
	if packedSlabsCount() != 2 {
		t.Fatal("expected 2 packed slabs")
	}

	// upload one more byte and assert we still have two packed slabs (one got
	// uploaded synchronously because buffer limit was reached)
	uploadBytes(1)
	if packedSlabsCount() != 2 {
		t.Fatal("expected 2 packed slabs")
	}

	// unblock asynchronous uploads
	w.UnblockAsyncPackedSlabUploads(params)
	uploadBytes(129) // ensure background thread is running

	// assert packed slabs get uploaded asynchronously
	if err := test.Retry(100, 100*time.Millisecond, func() error {
		if packedSlabsCount() != 0 {
			return errors.New("expected 0 packed slabs")
		}
		return nil
	}); err != nil {
		t.Fatal(err)
	}
}

func TestMigrateLostSector(t *testing.T) {
	// create test worker
	w := newTestWorker(t)

	// add hosts to worker
	w.AddHosts(testRedundancySettings.TotalShards * 2)

	// convenience variables
	os := w.os
	mm := w.ulmm
	dl := w.downloadManager
	ul := w.uploadManager

	// create test data
	data := frand.Bytes(128)

	// create upload params
	params := testParameters(t.Name())

	// upload data
	_, _, err := ul.Upload(context.Background(), bytes.NewReader(data), w.Contracts(), params)
	if err != nil {
		t.Fatal(err)
	}

	// grab the slab
	o, err := os.Object(context.Background(), testBucket, t.Name(), api.GetObjectOptions{})
	if err != nil {
		t.Fatal(err)
	} else if len(o.Object.Slabs) != 1 {
		t.Fatal("expected 1 slab")
	}
	slab := o.Object.Slabs[0]

	// build usedHosts hosts
	usedHosts := make(map[types.PublicKey]struct{})
	for _, shard := range slab.Shards {
		for hk := range shard.Contracts {
			usedHosts[hk] = struct{}{}
		}
	}

	// assume the host of the first shard lost its sector
	var badHost types.PublicKey
	for hk := range slab.Shards[0].Contracts {
		badHost = hk
		break
	}
	badContract := slab.Shards[0].Contracts[badHost][0]
	err = os.DeleteHostSector(context.Background(), badHost, slab.Shards[0].Root)
	if err != nil {
		t.Fatal(err)
	}

	// download the slab
	shards, _, err := dl.DownloadSlab(context.Background(), slab.Slab, w.Contracts())
	if err != nil {
		t.Fatal(err)
	}

	// encrypt the shards
	o.Object.Slabs[0].Slab.Encrypt(shards)

	// filter it down to the shards we need to migrate
	shards = shards[:1]

	// recreate upload contracts
	contracts := make([]api.ContractMetadata, 0)
	for _, c := range w.Contracts() {
		_, used := usedHosts[c.HostKey]
		if !used && c.HostKey != badHost {
			contracts = append(contracts, c)
		}
	}

	// re-grab the slab
	o, err = os.Object(context.Background(), testBucket, t.Name(), api.GetObjectOptions{})
	if err != nil {
		t.Fatal(err)
	}

	// migrate the shard away from the bad host
	mem := mm.AcquireMemory(context.Background(), rhpv2.SectorSize)
	err = ul.UploadShards(context.Background(), o.Object.Slabs[0].Slab, []int{0}, shards, testContractSet, contracts, 0, mem)
	if err != nil {
		t.Fatal(err)
	}

	// re-grab the slab
	o, err = os.Object(context.Background(), testBucket, t.Name(), api.GetObjectOptions{})
	if err != nil {
		t.Fatal(err)
	} else if len(o.Object.Slabs) != 1 {
		t.Fatal("expected 1 slab")
	}
	slab = o.Object.Slabs[0]

	// assert the bad shard is on a good host now
	shard := slab.Shards[0]
	if len(shard.Contracts) != 1 {
		t.Fatal("expected 1 contract")
	}
	for hk := range shard.Contracts {
		if hk == badHost {
			t.Fatal("shard is on bad host")
		}
	}
	for _, fcids := range shard.Contracts {
		for _, fcid := range fcids {
			if fcid == badContract {
				t.Fatal("contract belongs to bad host")
			}
		}
	}
}

func TestUploadShards(t *testing.T) {
	// create test worker
	w := newTestWorker(t)

	// add hosts to worker
	w.AddHosts(testRedundancySettings.TotalShards * 2)

	// convenience variables
	os := w.os
	mm := w.ulmm
	dl := w.downloadManager
	ul := w.uploadManager

	// create test data
	data := frand.Bytes(128)

	// create upload params
	params := testParameters(t.Name())

	// upload data
	_, _, err := ul.Upload(context.Background(), bytes.NewReader(data), w.Contracts(), params)
	if err != nil {
		t.Fatal(err)
	}

	// grab the slab
	o, err := os.Object(context.Background(), testBucket, t.Name(), api.GetObjectOptions{})
	if err != nil {
		t.Fatal(err)
	} else if len(o.Object.Slabs) != 1 {
		t.Fatal("expected 1 slab")
	}
	slab := o.Object.Slabs[0]

	// build usedHosts hosts
	usedHosts := make(map[types.PublicKey]struct{})
	for _, shard := range slab.Shards {
		for hk := range shard.Contracts {
			usedHosts[hk] = struct{}{}
		}
	}

	// mark odd shards as bad
	var badIndices []int
	badHosts := make(map[types.PublicKey]struct{})
	for i, shard := range slab.Shards {
		if i%2 != 0 {
			badIndices = append(badIndices, i)
			for hk := range shard.Contracts {
				badHosts[hk] = struct{}{}
			}
		}
	}

	// download the slab
	shards, _, err := dl.DownloadSlab(context.Background(), slab.Slab, w.Contracts())
	if err != nil {
		t.Fatal(err)
	}

	// encrypt the shards
	o.Object.Slabs[0].Slab.Encrypt(shards)

	// filter it down to the shards we need to migrate
	for i, si := range badIndices {
		shards[i] = shards[si]
	}
	shards = shards[:len(badIndices)]

	// recreate upload contracts
	contracts := make([]api.ContractMetadata, 0)
	for _, c := range w.Contracts() {
		_, used := usedHosts[c.HostKey]
		_, bad := badHosts[c.HostKey]
		if !used && !bad {
			contracts = append(contracts, c)
		}
	}

	// migrate those shards away from bad hosts
	mem := mm.AcquireMemory(context.Background(), uint64(len(badIndices))*rhpv2.SectorSize)
	err = ul.UploadShards(context.Background(), o.Object.Slabs[0].Slab, badIndices, shards, testContractSet, contracts, 0, mem)
	if err != nil {
		t.Fatal(err)
	}

	// re-grab the slab
	o, err = os.Object(context.Background(), testBucket, t.Name(), api.GetObjectOptions{})
	if err != nil {
		t.Fatal(err)
	} else if len(o.Object.Slabs) != 1 {
		t.Fatal("expected 1 slab")
	}
	slab = o.Object.Slabs[0]

	// assert every shard that was on a bad host was migrated
	for i, shard := range slab.Shards {
		if i%2 == 0 && len(shard.Contracts) != 1 {
			t.Fatalf("expected 1 contract, got %v", len(shard.Contracts))
		} else if i%2 != 0 && len(shard.Contracts) != 2 {
			t.Fatalf("expected 2 contracts, got %v", len(shard.Contracts))
		}
		var bc, gc int
		for hk := range shard.Contracts {
			if _, bad := badHosts[hk]; bad {
				bc++
			} else {
				gc++
			}
		}
		if i%2 == 0 && bc != 0 && gc != 1 {
			t.Fatal("expected shard to be one 1 good host")
		} else if i%2 != 0 && bc != 1 && gc != 1 {
			t.Fatal("expected shard to be on 1 bad host and 1 good host")
		}
	}

	// create download contracts
	contracts = contracts[:0]
	for _, c := range w.Contracts() {
		if _, bad := badHosts[c.HostKey]; !bad {
			contracts = append(contracts, c)
		}
	}

	// download the data and assert it matches
	var buf bytes.Buffer
	err = dl.DownloadObject(context.Background(), &buf, *o.Object, 0, uint64(o.Size), contracts)
	if err != nil {
		t.Fatal(err)
	} else if !bytes.Equal(data, buf.Bytes()) {
		t.Fatal("data mismatch")
	}
}

func TestRefreshUploaders(t *testing.T) {
	// create test worker
	w := newTestWorker(t)

	// add hosts to worker
	w.AddHosts(testRedundancySettings.TotalShards)

	// convenience variables
	ul := w.uploadManager
	cs := w.cs
	hm := w.hm
	bh := uint64(1)

	// refresh uploaders
	contracts := w.Contracts()
	ul.refreshUploaders(contracts, bh)

	// assert we have the expected number of uploaders
	if len(ul.uploaders) != len(contracts) {
		t.Fatalf("unexpected number of uploaders, %v != %v", len(ul.uploaders), len(contracts))
	}

	// renew the first contract
	c1 := contracts[0]
	c1Renewed := w.RenewContract(c1.HostKey)

	// remove the host from the second contract
	c2 := contracts[1]
	delete(hm.hosts, c2.HostKey)
	cs.DeleteContracdt(c2.ID)

	// add a new host/contract
	hNew := w.AddHost()

	// refresh uploaders
	contracts = w.Contracts()
	ul.refreshUploaders(contracts, bh)

	// assert we added and renewed exactly one uploader
	var added, renewed int
	for _, ul := range ul.uploaders {
		switch ul.ContractID() {
		case hNew.ID():
			added++
		case c1Renewed.ID():
			renewed++
		default:
		}
	}
	if added != 1 {
		t.Fatalf("expected 1 added uploader, got %v", added)
	} else if renewed != 1 {
		t.Fatalf("expected 1 renewed uploader, got %v", renewed)
	}

	// assert we have one more uploader than we used to
	if len(ul.uploaders) != len(contracts)+1 {
		t.Fatalf("unexpected number of uploaders, %v != %v", len(ul.uploaders), len(contracts)+1)
	}

	// manually add a request to the queue of one of the uploaders we're about to expire
	responseChan := make(chan uploader.SectorUploadResp, 1)
	for _, ul := range ul.uploaders {
<<<<<<< HEAD
		if ul.ContractID() == hNew.metadata.ID {
			ul.Enqueue(uploader.NewUploadRequest(
				context.Background(),
				&[rhpv2.SectorSize]byte{},
				0,
				responseChan,
				types.Hash256{},
				false,
			))
=======
		if ul.fcid == hNew.ID() {
			ul.mu.Lock()
			ul.queue = append(ul.queue, &sectorUploadReq{responseChan: responseChan, sector: &sectorUpload{ctx: context.Background()}})
			ul.mu.Unlock()
>>>>>>> a2a4b917
			break
		}
	}

	// refresh uploaders, use blockheight that expires most uploaders
	bh = c1.WindowEnd
	contracts = w.Contracts()
	ul.refreshUploaders(contracts, bh)

	// assert we only have one uploader left
	if len(ul.uploaders) != 1 {
		t.Fatalf("unexpected number of uploaders, %v != %v", len(ul.uploaders), 1)
	}

	// assert all queued requests failed with an error indicating the underlying
	// contract expired
	res := <-responseChan
	if !errors.Is(res.Err, errContractExpired) {
		t.Fatal("expected contract expired error", res.Err)
	}
}

func TestUploadRegression(t *testing.T) {
	// create test worker
	w := newTestWorker(t)

	// add hosts to worker
	w.AddHosts(testRedundancySettings.TotalShards)

	// convenience variables
	os := w.os
	dl := w.downloadManager

	// create test data
	data := frand.Bytes(128)

	// create upload params
	params := testParameters(t.Name())

	// make sure the memory manager blocks
	unblock := w.BlockUploads()

	// upload data
	ctx, cancel := context.WithTimeout(context.Background(), time.Second)
	defer cancel()
	_, err := w.upload(ctx, params.bucket, params.key, testRedundancySettings, bytes.NewReader(data), w.Contracts(), testOpts()...)
	if !errors.Is(err, errUploadInterrupted) {
		t.Fatal(err)
	}

	// unblock the memory manager
	unblock()

	// upload data
	_, err = w.upload(context.Background(), params.bucket, params.key, testRedundancySettings, bytes.NewReader(data), w.Contracts(), testOpts()...)
	if err != nil {
		t.Fatal(err)
	}

	// grab the object
	o, err := os.Object(context.Background(), testBucket, t.Name(), api.GetObjectOptions{})
	if err != nil {
		t.Fatal(err)
	}

	// download data for good measure
	var buf bytes.Buffer
	err = dl.DownloadObject(context.Background(), &buf, *o.Object, 0, uint64(o.Size), w.Contracts())
	if err != nil {
		t.Fatal(err)
	} else if !bytes.Equal(data, buf.Bytes()) {
		t.Fatal("data mismatch", data, buf.Bytes())
	}
}

func TestUploadSingleSectorSlowHosts(t *testing.T) {
	// create test worker
	w := newTestWorker(t)

	// add hosts to worker
	minShards := 10
	totalShards := 30
	slowHosts := 5
	w.uploadManager.maxOverdrive = uint64(slowHosts)
	w.uploadManager.overdriveTimeout = time.Second
	hosts := w.AddHosts(totalShards + slowHosts)

	for i := 0; i < slowHosts; i++ {
		hosts[i].uploadDelay = time.Hour
	}

	// create test data
	data := frand.Bytes(rhpv2.SectorSize * minShards)

	// create upload params
	params := testParameters(t.Name())
	params.rs.MinShards = minShards
	params.rs.TotalShards = totalShards

	// upload data
	_, _, err := w.uploadManager.Upload(context.Background(), bytes.NewReader(data), w.Contracts(), params)
	if err != nil {
		t.Fatal(err)
	}
}

func testParameters(key string) uploadParameters {
	return uploadParameters{
		bucket: testBucket,
		key:    key,

		ec:               object.GenerateEncryptionKey(object.EncryptionKeyTypeBasic), // random key
		encryptionOffset: 0,                                                           // from the beginning

		contractSet: testContractSet,
		rs:          testRedundancySettings,
	}
}

func testOpts() []UploadOption {
	return []UploadOption{
		WithContractSet(testContractSet),
	}
}<|MERGE_RESOLUTION|>--- conflicted
+++ resolved
@@ -12,7 +12,6 @@
 	"go.sia.tech/core/types"
 	"go.sia.tech/renterd/api"
 	"go.sia.tech/renterd/internal/test"
-	"go.sia.tech/renterd/internal/upload/uploader"
 	"go.sia.tech/renterd/object"
 	"lukechampine.com/frand"
 )
@@ -577,29 +576,6 @@
 		t.Fatalf("unexpected number of uploaders, %v != %v", len(ul.uploaders), len(contracts)+1)
 	}
 
-	// manually add a request to the queue of one of the uploaders we're about to expire
-	responseChan := make(chan uploader.SectorUploadResp, 1)
-	for _, ul := range ul.uploaders {
-<<<<<<< HEAD
-		if ul.ContractID() == hNew.metadata.ID {
-			ul.Enqueue(uploader.NewUploadRequest(
-				context.Background(),
-				&[rhpv2.SectorSize]byte{},
-				0,
-				responseChan,
-				types.Hash256{},
-				false,
-			))
-=======
-		if ul.fcid == hNew.ID() {
-			ul.mu.Lock()
-			ul.queue = append(ul.queue, &sectorUploadReq{responseChan: responseChan, sector: &sectorUpload{ctx: context.Background()}})
-			ul.mu.Unlock()
->>>>>>> a2a4b917
-			break
-		}
-	}
-
 	// refresh uploaders, use blockheight that expires most uploaders
 	bh = c1.WindowEnd
 	contracts = w.Contracts()
@@ -608,13 +584,6 @@
 	// assert we only have one uploader left
 	if len(ul.uploaders) != 1 {
 		t.Fatalf("unexpected number of uploaders, %v != %v", len(ul.uploaders), 1)
-	}
-
-	// assert all queued requests failed with an error indicating the underlying
-	// contract expired
-	res := <-responseChan
-	if !errors.Is(res.Err, errContractExpired) {
-		t.Fatal("expected contract expired error", res.Err)
 	}
 }
 
