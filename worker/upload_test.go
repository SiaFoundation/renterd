package worker

import (
	"bytes"
	"context"
	"errors"
	"fmt"
	"testing"
	"time"

	rhpv2 "go.sia.tech/core/rhp/v2"
	"go.sia.tech/core/types"
	"go.sia.tech/renterd/api"
	"go.sia.tech/renterd/internal/test"
	"go.sia.tech/renterd/object"
	"lukechampine.com/frand"
)

var (
	testBucket             = "testbucket"
	testContractSet        = "testcontractset"
	testRedundancySettings = api.RedundancySettings{MinShards: 2, TotalShards: 6}
)

func TestUpload(t *testing.T) {
	// create test worker
	w := newTestWorker(t)

	// add hosts to worker
	w.AddHosts(testRedundancySettings.TotalShards * 2)

	// convenience variables
	os := w.os
	dl := w.downloadManager
	ul := w.uploadManager

	// create test data
	data := frand.Bytes(128)

	// create upload params
	params := testParameters(t.Name())

	// upload data
	_, _, err := ul.Upload(context.Background(), bytes.NewReader(data), w.Contracts(), params, lockingPriorityUpload)
	if err != nil {
		t.Fatal(err)
	}

	// grab the object
	o, err := os.Object(context.Background(), testBucket, t.Name(), api.GetObjectOptions{})
	if err != nil {
		t.Fatal(err)
	}

	// build used hosts
	used := make(map[types.PublicKey]struct{})
	for _, shard := range o.Object.Object.Slabs[0].Shards {
		used[shard.LatestHost] = struct{}{}
	}

	// download the data and assert it matches
	var buf bytes.Buffer
	err = dl.DownloadObject(context.Background(), &buf, *o.Object.Object, 0, uint64(o.Object.Size), w.Contracts())
	if err != nil {
		t.Fatal(err)
	} else if !bytes.Equal(data, buf.Bytes()) {
		t.Fatal("data mismatch")
	}

	// filter contracts to have (at most) min shards used contracts
	var n int
	var filtered []api.ContractMetadata
	for _, md := range w.Contracts() {
		// add unused contracts
		if _, used := used[md.HostKey]; !used {
			filtered = append(filtered, md)
			continue
		}

		// add min shards used contracts
		if n < int(params.rs.MinShards) {
			filtered = append(filtered, md)
			n++
		}
	}

	// download the data again and assert it matches
	buf.Reset()
	err = dl.DownloadObject(context.Background(), &buf, *o.Object.Object, 0, uint64(o.Object.Size), filtered)
	if err != nil {
		t.Fatal(err)
	} else if !bytes.Equal(data, buf.Bytes()) {
		t.Fatal("data mismatch")
	}

	// filter out one contract - expect download to fail
	for i, md := range filtered {
		if _, used := used[md.HostKey]; used {
			filtered = append(filtered[:i], filtered[i+1:]...)
			break
		}
	}

	// download the data again and assert it fails
	buf.Reset()
	err = dl.DownloadObject(context.Background(), &buf, *o.Object.Object, 0, uint64(o.Object.Size), filtered)
	if !errors.Is(err, errDownloadNotEnoughHosts) {
		t.Fatal("expected not enough hosts error", err)
	}

	// try and upload into a bucket that does not exist
	params.bucket = "doesnotexist"
	_, _, err = ul.Upload(context.Background(), bytes.NewReader(data), w.Contracts(), params, lockingPriorityUpload)
	if !errors.Is(err, api.ErrBucketNotFound) {
		t.Fatal("expected bucket not found error", err)
	}

	// upload data using a cancelled context - assert we don't hang
	ctx, cancel := context.WithCancel(context.Background())
	cancel()
	_, _, err = ul.Upload(ctx, bytes.NewReader(data), w.Contracts(), params, lockingPriorityUpload)
	if err == nil || !errors.Is(err, errUploadInterrupted) {
		t.Fatal(err)
	}
}

func TestUploadPackedSlab(t *testing.T) {
	// create test worker
	w := newTestWorker(t)

	// add hosts to worker
	w.AddHosts(testRedundancySettings.TotalShards)

	// convenience variables
	os := w.os
	mm := w.ulmm
	dl := w.downloadManager
	ul := w.uploadManager

	// create upload params
	params := testParameters(t.Name())
	params.packing = true
	opts := testOpts()
	opts = append(opts, WithPacking(true))

	// create test data
	data := frand.Bytes(128)

	// upload data
	_, _, err := ul.Upload(context.Background(), bytes.NewReader(data), w.Contracts(), params, lockingPriorityUpload)
	if err != nil {
		t.Fatal(err)
	}

	// assert our object store contains a partial slab
	if len(os.partials) != 1 {
		t.Fatal("expected 1 partial slab")
	}

	// grab the object
	o, err := os.Object(context.Background(), testBucket, t.Name(), api.GetObjectOptions{})
	if err != nil {
		t.Fatal(err)
	}

	// download the data and assert it matches
	var buf bytes.Buffer
	err = dl.DownloadObject(context.Background(), &buf, *o.Object.Object, 0, uint64(o.Object.Size), w.Contracts())
	if err != nil {
		t.Fatal(err)
	} else if !bytes.Equal(data, buf.Bytes()) {
		t.Fatal("data mismatch")
	}

	// fetch packed slabs for upload
	pss, err := os.PackedSlabsForUpload(context.Background(), time.Minute, uint8(params.rs.MinShards), uint8(params.rs.TotalShards), testContractSet, 1)
	if err != nil {
		t.Fatal(err)
	} else if len(pss) != 1 {
		t.Fatal("expected 1 packed slab")
	}
	ps := pss[0]

	// upload the packed slab
	mem := mm.AcquireMemory(context.Background(), params.rs.SlabSize())
	err = ul.UploadPackedSlab(context.Background(), params.rs, ps, mem, w.Contracts(), 0, lockingPriorityUpload)
	if err != nil {
		t.Fatal(err)
	}

	// assert our object store contains zero partial slabs
	if len(os.partials) != 0 {
		t.Fatal("expected no partial slabs")
	}

	// re-grab the object
	o, err = os.Object(context.Background(), testBucket, t.Name(), api.GetObjectOptions{})
	if err != nil {
		t.Fatal(err)
	}

	// download the data again and assert it matches
	buf.Reset()
	err = dl.DownloadObject(context.Background(), &buf, *o.Object.Object, 0, uint64(o.Object.Size), w.Contracts())
	if err != nil {
		t.Fatal(err)
	} else if !bytes.Equal(data, buf.Bytes()) {
		t.Fatal("data mismatch")
	}

	// define a helper that counts packed slabs
	packedSlabsCount := func() int {
		t.Helper()
		os.mu.Lock()
		cnt := len(os.partials)
		os.mu.Unlock()
		return cnt
	}

	// define a helper that uploads data using the worker
	var c int
	uploadBytes := func(n int) {
		t.Helper()
		params.path = fmt.Sprintf("%s_%d", t.Name(), c)
		_, err := w.upload(context.Background(), params.bucket, params.path, bytes.NewReader(frand.Bytes(n)), w.Contracts(), opts...)
		if err != nil {
			t.Fatal(err)
		}
		c++
	}

	// block aysnc packed slab uploads
	w.BlockAsyncPackedSlabUploads(params)

	// configure max buffer size
	os.setSlabBufferMaxSizeSoft(128)

	// upload 2x64 bytes using the worker and assert we still have two packed
	// slabs (buffer limit not reached)
	uploadBytes(64)
	uploadBytes(64)
	if packedSlabsCount() != 2 {
		t.Fatal("expected 2 packed slabs")
	}

	// upload one more byte and assert we still have two packed slabs (one got
	// uploaded synchronously because buffer limit was reached)
	uploadBytes(1)
	if packedSlabsCount() != 2 {
		t.Fatal("expected 2 packed slabs")
	}

	// unblock asynchronous uploads
	w.UnblockAsyncPackedSlabUploads(params)
	uploadBytes(129) // ensure background thread is running

	// assert packed slabs get uploaded asynchronously
	if err := test.Retry(100, 100*time.Millisecond, func() error {
		if packedSlabsCount() != 0 {
			return errors.New("expected 0 packed slabs")
		}
		return nil
	}); err != nil {
		t.Fatal(err)
	}
}

func TestMigrateLostSector(t *testing.T) {
	// create test worker
	w := newTestWorker(t)

	// add hosts to worker
	w.AddHosts(testRedundancySettings.TotalShards * 2)

	// convenience variables
	os := w.os
	mm := w.ulmm
	dl := w.downloadManager
	ul := w.uploadManager

	// create test data
	data := frand.Bytes(128)

	// create upload params
	params := testParameters(t.Name())

	// upload data
	_, _, err := ul.Upload(context.Background(), bytes.NewReader(data), w.Contracts(), params, lockingPriorityUpload)
	if err != nil {
		t.Fatal(err)
	}

	// grab the slab
	o, err := os.Object(context.Background(), testBucket, t.Name(), api.GetObjectOptions{})
	if err != nil {
		t.Fatal(err)
	} else if len(o.Object.Object.Slabs) != 1 {
		t.Fatal("expected 1 slab")
	}
	slab := o.Object.Object.Slabs[0]

	// build usedHosts hosts
	usedHosts := make(map[types.PublicKey]struct{})
	for _, shard := range slab.Shards {
		usedHosts[shard.LatestHost] = struct{}{}
	}

	// assume the host of the first shard lost its sector
	badHost := slab.Shards[0].LatestHost
	badContract := slab.Shards[0].Contracts[badHost][0]
	err = os.DeleteHostSector(context.Background(), badHost, slab.Shards[0].Root)
	if err != nil {
		t.Fatal(err)
	}

	// download the slab
	shards, _, err := dl.DownloadSlab(context.Background(), slab.Slab, w.Contracts())
	if err != nil {
		t.Fatal(err)
	}

	// encrypt the shards
	o.Object.Object.Slabs[0].Slab.Encrypt(shards)

	// filter it down to the shards we need to migrate
	shards = shards[:1]

	// recreate upload contracts
	contracts := make([]api.ContractMetadata, 0)
	for _, c := range w.Contracts() {
		_, used := usedHosts[c.HostKey]
		if !used && c.HostKey != badHost {
			contracts = append(contracts, c)
		}
	}

	// migrate the shard away from the bad host
	mem := mm.AcquireMemory(context.Background(), rhpv2.SectorSize)
	err = ul.UploadShards(context.Background(), o.Object.Object.Slabs[0].Slab, []int{0}, shards, testContractSet, contracts, 0, lockingPriorityUpload, mem)
	if err != nil {
		t.Fatal(err)
	}

	// re-grab the slab
	o, err = os.Object(context.Background(), testBucket, t.Name(), api.GetObjectOptions{})
	if err != nil {
		t.Fatal(err)
	} else if len(o.Object.Object.Slabs) != 1 {
		t.Fatal("expected 1 slab")
	}
	slab = o.Object.Object.Slabs[0]

	// assert the bad shard is on a good host now
	shard := slab.Shards[0]
	if shard.LatestHost == badHost {
		t.Fatal("latest host is bad")
	} else if len(shard.Contracts) != 1 {
		t.Fatal("expected 1 contract")
	}
	for _, fcids := range shard.Contracts {
		for _, fcid := range fcids {
			if fcid == badContract {
				t.Fatal("contract belongs to bad host")
			}
		}
	}
}

func TestUploadShards(t *testing.T) {
	// create test worker
	w := newTestWorker(t)

	// add hosts to worker
	w.AddHosts(testRedundancySettings.TotalShards * 2)

	// convenience variables
	os := w.os
	mm := w.ulmm
	dl := w.downloadManager
	ul := w.uploadManager

	// create test data
	data := frand.Bytes(128)

	// create upload params
	params := testParameters(t.Name())

	// upload data
	_, _, err := ul.Upload(context.Background(), bytes.NewReader(data), w.Contracts(), params, lockingPriorityUpload)
	if err != nil {
		t.Fatal(err)
	}

	// grab the slab
	o, err := os.Object(context.Background(), testBucket, t.Name(), api.GetObjectOptions{})
	if err != nil {
		t.Fatal(err)
	} else if len(o.Object.Object.Slabs) != 1 {
		t.Fatal("expected 1 slab")
	}
	slab := o.Object.Object.Slabs[0]

	// build usedHosts hosts
	usedHosts := make(map[types.PublicKey]struct{})
	for _, shard := range slab.Shards {
		usedHosts[shard.LatestHost] = struct{}{}
	}

	// mark odd shards as bad
	var badIndices []int
	badHosts := make(map[types.PublicKey]struct{})
	for i, shard := range slab.Shards {
		if i%2 != 0 {
			badIndices = append(badIndices, i)
			badHosts[shard.LatestHost] = struct{}{}
		}
	}

	// download the slab
	shards, _, err := dl.DownloadSlab(context.Background(), slab.Slab, w.Contracts())
	if err != nil {
		t.Fatal(err)
	}

	// encrypt the shards
	o.Object.Object.Slabs[0].Slab.Encrypt(shards)

	// filter it down to the shards we need to migrate
	for i, si := range badIndices {
		shards[i] = shards[si]
	}
	shards = shards[:len(badIndices)]

	// recreate upload contracts
	contracts := make([]api.ContractMetadata, 0)
	for _, c := range w.Contracts() {
		_, used := usedHosts[c.HostKey]
		_, bad := badHosts[c.HostKey]
		if !used && !bad {
			contracts = append(contracts, c)
		}
	}

	// migrate those shards away from bad hosts
	mem := mm.AcquireMemory(context.Background(), uint64(len(badIndices))*rhpv2.SectorSize)
	err = ul.UploadShards(context.Background(), o.Object.Object.Slabs[0].Slab, badIndices, shards, testContractSet, contracts, 0, lockingPriorityUpload, mem)
	if err != nil {
		t.Fatal(err)
	}

	// re-grab the slab
	o, err = os.Object(context.Background(), testBucket, t.Name(), api.GetObjectOptions{})
	if err != nil {
		t.Fatal(err)
	} else if len(o.Object.Object.Slabs) != 1 {
		t.Fatal("expected 1 slab")
	}
	slab = o.Object.Object.Slabs[0]

	// assert none of the shards are on bad hosts
	for i, shard := range slab.Shards {
		if i%2 == 0 && len(shard.Contracts) != 1 {
			t.Fatalf("expected 1 contract, got %v", len(shard.Contracts))
		} else if i%2 != 0 && len(shard.Contracts) != 2 {
			t.Fatalf("expected 2 contracts, got %v", len(shard.Contracts))
		}
		if _, bad := badHosts[shard.LatestHost]; bad {
			t.Fatal("shard is on bad host", shard.LatestHost)
		}
	}

	// create download contracts
	contracts = contracts[:0]
	for _, c := range w.Contracts() {
		if _, bad := badHosts[c.HostKey]; !bad {
			contracts = append(contracts, c)
		}
	}

	// download the data and assert it matches
	var buf bytes.Buffer
	err = dl.DownloadObject(context.Background(), &buf, *o.Object.Object, 0, uint64(o.Object.Size), contracts)
	if err != nil {
		t.Fatal(err)
	} else if !bytes.Equal(data, buf.Bytes()) {
		t.Fatal("data mismatch")
	}
}

func TestRefreshUploaders(t *testing.T) {
	// create test worker
	w := newTestWorker(t)

	// add hosts to worker
	w.AddHosts(testRedundancySettings.TotalShards)

	// convenience variables
	ul := w.uploadManager
	cs := w.cs
	hm := w.hm

	// create test data
	data := frand.Bytes(128)

	// create upload params
	params := testParameters(t.Name())
	opts := testOpts()

	// upload data
	contracts := w.Contracts()
	_, err := w.upload(context.Background(), params.bucket, t.Name(), bytes.NewReader(data), contracts, opts...)
	if err != nil {
		t.Fatal(err)
	}

	// assert we have the expected number of uploaders
	if len(ul.uploaders) != len(contracts) {
		t.Fatalf("unexpected number of uploaders, %v != %v", len(ul.uploaders), len(contracts))
	}

	// renew the first contract
	c1 := contracts[0]
	c1Renewed := w.RenewContract(c1.HostKey)

	// remove the host from the second contract
	c2 := contracts[1]
	delete(hm.hosts, c2.HostKey)
	delete(cs.contracts, c2.ID)

	// add a new host/contract
	hNew := w.AddHost()

	// upload data
	contracts = w.Contracts()
	_, _, err = ul.Upload(context.Background(), bytes.NewReader(data), contracts, params, lockingPriorityUpload)
	if err != nil {
		t.Fatal(err)
	}

	// assert we added and renewed exactly one uploader
	var added, renewed int
	for _, ul := range ul.uploaders {
		switch ul.ContractID() {
		case hNew.metadata.ID:
			added++
		case c1Renewed.metadata.ID:
			renewed++
		default:
		}
	}
	if added != 1 {
		t.Fatalf("expected 1 added uploader, got %v", added)
	} else if renewed != 1 {
		t.Fatalf("expected 1 renewed uploader, got %v", renewed)
	}

	// assert we have one more uploader than we used to
	if len(ul.uploaders) != len(contracts)+1 {
		t.Fatalf("unexpected number of uploaders, %v != %v", len(ul.uploaders), len(contracts)+1)
	}

	// manually add a request to the queue of one of the uploaders we're about to expire
	responseChan := make(chan sectorUploadResp, 1)
	for _, ul := range ul.uploaders {
		if ul.fcid == hNew.metadata.ID {
			ul.mu.Lock()
			ul.queue = append(ul.queue, &sectorUploadReq{responseChan: responseChan, sector: &sectorUpload{ctx: context.Background()}})
			ul.mu.Unlock()
			break
		}
	}

	// upload data again but now with a blockheight that should expire most uploaders
	params.bh = c1.WindowEnd
	ul.Upload(context.Background(), bytes.NewReader(data), contracts, params, lockingPriorityUpload)

	// assert we only have one uploader left
	if len(ul.uploaders) != 1 {
		t.Fatalf("unexpected number of uploaders, %v != %v", len(ul.uploaders), 1)
	}

	// assert all queued requests failed with an error indicating the underlying
	// contract expired
	res := <-responseChan
	if !errors.Is(res.err, errContractExpired) {
		t.Fatal("expected contract expired error", res.err)
	}
}

func TestUploadRegression(t *testing.T) {
	// create test worker
	w := newTestWorker(t)

	// add hosts to worker
	w.AddHosts(testRedundancySettings.TotalShards)

	// convenience variables
	os := w.os
	dl := w.downloadManager

	// create test data
	data := frand.Bytes(128)

	// create upload params
	params := testParameters(t.Name())

	// make sure the memory manager blocks
	unblock := w.BlockUploads()

	// upload data
	ctx, cancel := context.WithTimeout(context.Background(), time.Second)
	defer cancel()
	_, err := w.upload(ctx, params.bucket, params.path, bytes.NewReader(data), w.Contracts(), testOpts()...)
	if !errors.Is(err, errUploadInterrupted) {
		t.Fatal(err)
	}

	// unblock the memory manager
	unblock()

	// upload data
	_, err = w.upload(context.Background(), params.bucket, params.path, bytes.NewReader(data), w.Contracts(), testOpts()...)
	if err != nil {
		t.Fatal(err)
	}

	// grab the object
	o, err := os.Object(context.Background(), testBucket, t.Name(), api.GetObjectOptions{})
	if err != nil {
		t.Fatal(err)
	}

	// download data for good measure
	var buf bytes.Buffer
	err = dl.DownloadObject(context.Background(), &buf, *o.Object.Object, 0, uint64(o.Object.Size), w.Contracts())
	if err != nil {
		t.Fatal(err)
	} else if !bytes.Equal(data, buf.Bytes()) {
		t.Fatal("data mismatch", data, buf.Bytes())
	}
}

<<<<<<< HEAD
func testOpts() []UploadOption {
	return []UploadOption{
		WithContractSet(testContractSet),
		WithRedundancySettings(testRedundancySettings),
=======
func TestUploadSingleSectorSlowHosts(t *testing.T) {
	// create test worker
	w := newTestWorker(t)

	// add hosts to worker
	minShards := 10
	totalShards := 30
	slowHosts := 5
	w.uploadManager.maxOverdrive = uint64(slowHosts)
	w.uploadManager.overdriveTimeout = time.Second
	hosts := w.AddHosts(totalShards + slowHosts)

	for i := 0; i < slowHosts; i++ {
		hosts[i].uploadDelay = time.Hour
	}

	// create test data
	data := frand.Bytes(rhpv2.SectorSize * minShards)

	// create upload params
	params := testParameters(t.Name())
	params.rs.MinShards = minShards
	params.rs.TotalShards = totalShards

	// upload data
	_, _, err := w.uploadManager.Upload(context.Background(), bytes.NewReader(data), w.Contracts(), params, lockingPriorityUpload)
	if err != nil {
		t.Fatal(err)
>>>>>>> 0c32cfc4
	}
}

func testParameters(path string) uploadParameters {
	return uploadParameters{
		bucket: testBucket,
		path:   path,

		ec:               object.GenerateEncryptionKey(), // random key
		encryptionOffset: 0,                              // from the beginning

		contractSet: testContractSet,
		rs:          testRedundancySettings,
	}
}<|MERGE_RESOLUTION|>--- conflicted
+++ resolved
@@ -640,12 +640,6 @@
 	}
 }
 
-<<<<<<< HEAD
-func testOpts() []UploadOption {
-	return []UploadOption{
-		WithContractSet(testContractSet),
-		WithRedundancySettings(testRedundancySettings),
-=======
 func TestUploadSingleSectorSlowHosts(t *testing.T) {
 	// create test worker
 	w := newTestWorker(t)
@@ -674,7 +668,6 @@
 	_, _, err := w.uploadManager.Upload(context.Background(), bytes.NewReader(data), w.Contracts(), params, lockingPriorityUpload)
 	if err != nil {
 		t.Fatal(err)
->>>>>>> 0c32cfc4
 	}
 }
 
@@ -689,4 +682,11 @@
 		contractSet: testContractSet,
 		rs:          testRedundancySettings,
 	}
+}
+
+func testOpts() []UploadOption {
+	return []UploadOption{
+		WithContractSet(testContractSet),
+		WithRedundancySettings(testRedundancySettings),
+	}
 }