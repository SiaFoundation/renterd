--- conflicted
+++ resolved
@@ -64,11 +64,7 @@
 
 	// download the data and assert it matches
 	var buf bytes.Buffer
-<<<<<<< HEAD
-	err = dl.DownloadObject(context.Background(), &buf, o.Object.Object, 0, uint64(o.Object.Size), w.contracts())
-=======
 	err = dl.DownloadObject(context.Background(), &buf, *o.Object.Object, 0, uint64(o.Object.Size), w.contracts())
->>>>>>> fc3625ac
 	if err != nil {
 		t.Fatal(err)
 	} else if !bytes.Equal(data, buf.Bytes()) {
@@ -174,11 +170,7 @@
 
 	// download the data and assert it matches
 	var buf bytes.Buffer
-<<<<<<< HEAD
-	err = dl.DownloadObject(context.Background(), &buf, o.Object.Object, 0, uint64(o.Object.Size), w.contracts())
-=======
 	err = dl.DownloadObject(context.Background(), &buf, *o.Object.Object, 0, uint64(o.Object.Size), w.contracts())
->>>>>>> fc3625ac
 	if err != nil {
 		t.Fatal(err)
 	} else if !bytes.Equal(data, buf.Bytes()) {
@@ -214,11 +206,7 @@
 
 	// download the data again and assert it matches
 	buf.Reset()
-<<<<<<< HEAD
-	err = dl.DownloadObject(context.Background(), &buf, o.Object.Object, 0, uint64(o.Object.Size), w.contracts())
-=======
 	err = dl.DownloadObject(context.Background(), &buf, *o.Object.Object, 0, uint64(o.Object.Size), w.contracts())
->>>>>>> fc3625ac
 	if err != nil {
 		t.Fatal(err)
 	} else if !bytes.Equal(data, buf.Bytes()) {
@@ -497,11 +485,7 @@
 
 	// download data for good measure
 	var buf bytes.Buffer
-<<<<<<< HEAD
-	err = dl.DownloadObject(context.Background(), &buf, o.Object.Object, 0, uint64(o.Object.Size), w.contracts())
-=======
 	err = dl.DownloadObject(context.Background(), &buf, *o.Object.Object, 0, uint64(o.Object.Size), w.contracts())
->>>>>>> fc3625ac
 	if err != nil {
 		t.Fatal(err)
 	} else if !bytes.Equal(data, buf.Bytes()) {
