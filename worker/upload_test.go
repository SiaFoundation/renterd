--- conflicted
+++ resolved
@@ -333,7 +333,6 @@
 	}
 }
 
-<<<<<<< HEAD
 func TestRefreshUploaders(t *testing.T) {
 	// mock worker
 	w := newMockWorker()
@@ -345,17 +344,6 @@
 	ul := w.ul
 	hm := w.hm
 	cs := w.cs
-=======
-func TestUploadRegression(t *testing.T) {
-	// mock worker
-	w := newMockWorker(testRedundancySettings.TotalShards * 2)
-
-	// convenience variables
-	ul := w.ul
-	dl := w.dl
-	mm := w.mm
-	os := w.os
->>>>>>> 6e715a01
 
 	// create test data
 	data := make([]byte, 128)
@@ -366,7 +354,6 @@
 	// create upload params
 	params := testParameters(t.Name())
 
-<<<<<<< HEAD
 	// upload data
 	contracts := w.contracts()
 	_, _, err := ul.Upload(context.Background(), bytes.NewReader(data), contracts, params, lockingPriorityUpload)
@@ -394,29 +381,10 @@
 	// upload data
 	contracts = w.contracts()
 	_, _, err = ul.Upload(context.Background(), bytes.NewReader(data), contracts, params, lockingPriorityUpload)
-=======
-	// make sure the memory manager blocks
-	mm.memBlockChan = make(chan struct{})
-
-	// upload data
-	ctx, cancel := context.WithTimeout(context.Background(), time.Second)
-	defer cancel()
-	_, _, err := ul.Upload(ctx, bytes.NewReader(data), w.contracts.values(), params, lockingPriorityUpload)
-	if !errors.Is(err, errUploadInterrupted) {
-		t.Fatal(err)
-	}
-
-	// unblock the memory manager
-	close(mm.memBlockChan)
-
-	// upload data
-	_, _, err = ul.Upload(context.Background(), bytes.NewReader(data), w.contracts.values(), params, lockingPriorityUpload)
->>>>>>> 6e715a01
-	if err != nil {
-		t.Fatal(err)
-	}
-
-<<<<<<< HEAD
+	if err != nil {
+		t.Fatal(err)
+	}
+
 	// assert we added and renewed exactly one uploader
 	var added, renewed int
 	for _, ul := range ul.uploaders {
@@ -464,7 +432,51 @@
 	res := <-responseChan
 	if !errors.Is(res.err, errContractExpired) {
 		t.Fatal("expected contract expired error", res.err)
-=======
+	}
+}
+
+func TestUploadRegression(t *testing.T) {
+	// mock worker
+	w := newMockWorker()
+
+	// add hosts to worker
+	w.addHosts(testRedundancySettings.TotalShards)
+
+	// convenience variables
+	mm := w.mm
+	os := w.os
+	ul := w.ul
+	dl := w.dl
+
+	// create test data
+	data := make([]byte, 128)
+	if _, err := frand.Read(data); err != nil {
+		t.Fatal(err)
+	}
+
+	// create upload params
+	params := testParameters(t.Name())
+
+	// make sure the memory manager blocks
+	mm.memBlockChan = make(chan struct{})
+
+	// upload data
+	ctx, cancel := context.WithTimeout(context.Background(), time.Second)
+	defer cancel()
+	_, _, err := ul.Upload(ctx, bytes.NewReader(data), w.contracts(), params, lockingPriorityUpload)
+	if !errors.Is(err, errUploadInterrupted) {
+		t.Fatal(err)
+	}
+
+	// unblock the memory manager
+	close(mm.memBlockChan)
+
+	// upload data
+	_, _, err = ul.Upload(context.Background(), bytes.NewReader(data), w.contracts(), params, lockingPriorityUpload)
+	if err != nil {
+		t.Fatal(err)
+	}
+
 	// grab the object
 	o, err := os.Object(context.Background(), testBucket, t.Name(), api.GetObjectOptions{})
 	if err != nil {
@@ -473,12 +485,11 @@
 
 	// download data for good measure
 	var buf bytes.Buffer
-	err = dl.DownloadObject(context.Background(), &buf, o.Object.Object, 0, uint64(o.Object.Size), w.contracts.values())
+	err = dl.DownloadObject(context.Background(), &buf, o.Object.Object, 0, uint64(o.Object.Size), w.contracts())
 	if err != nil {
 		t.Fatal(err)
 	} else if !bytes.Equal(data, buf.Bytes()) {
 		t.Fatal("data mismatch", data, buf.Bytes())
->>>>>>> 6e715a01
 	}
 }
 
