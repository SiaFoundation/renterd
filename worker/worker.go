--- conflicted
+++ resolved
@@ -1381,18 +1381,8 @@
 func (w *worker) scanHost(ctx context.Context, hostKey types.PublicKey, hostIP string) (rhpv2.HostSettings, rhpv3.HostPriceTable, time.Duration, error) {
 	// resolve hostIP. We don't want to scan hosts on private networks.
 	if !w.allowPrivateIPs {
-<<<<<<< HEAD
-		host, _, err := net.SplitHostPort(hostIP)
+		addrs, err := (&net.Resolver{}).LookupIPAddr(ctx, hostIP)
 		if err != nil {
-			return rhpv2.HostSettings{}, rhpv3.HostPriceTable{}, 0, err
-		}
-
-		addrs, err := (&net.Resolver{}).LookupAddr(ctx, host)
-=======
-		addrs, err := (&net.Resolver{}).LookupIPAddr(ctx, hostIP)
->>>>>>> f1b5d1c4
-		if err != nil {
-			fmt.Printf("DEBUG PJ: %v lookup failed with err %v\n", host, err)
 			return rhpv2.HostSettings{}, rhpv3.HostPriceTable{}, 0, err
 		}
 		for _, addr := range addrs {
