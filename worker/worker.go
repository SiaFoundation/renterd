package worker

import (
	"bytes"
	"context"
	"errors"
	"fmt"
	"io"
	"math"
	"net"
	"net/http"
	"os"
	"runtime"
	"sort"
	"strings"
	"sync"
	"time"

	"github.com/gotd/contrib/http_range"
	rhpv2 "go.sia.tech/core/rhp/v2"
	rhpv3 "go.sia.tech/core/rhp/v3"
	"go.sia.tech/core/types"
	"go.sia.tech/jape"
	"go.sia.tech/renterd/alerts"
	"go.sia.tech/renterd/api"
	"go.sia.tech/renterd/build"
	"go.sia.tech/renterd/config"
	"go.sia.tech/renterd/internal/gouging"
	"go.sia.tech/renterd/internal/rhp"
	rhp2 "go.sia.tech/renterd/internal/rhp/v2"
	rhp3 "go.sia.tech/renterd/internal/rhp/v3"
	"go.sia.tech/renterd/internal/utils"
	iworker "go.sia.tech/renterd/internal/worker"
	"go.sia.tech/renterd/object"
	"go.sia.tech/renterd/webhooks"
	"go.sia.tech/renterd/worker/client"
	"go.sia.tech/renterd/worker/s3"
	"go.uber.org/zap"
	"golang.org/x/crypto/blake2b"
)

const (
	defaultRevisionFetchTimeout = 30 * time.Second

	lockingPriorityActiveContractRevision = 100
	lockingPriorityRenew                  = 80
	lockingPriorityFunding                = 40
	lockingPrioritySyncing                = 30
	lockingPriorityPruning                = 20

	lockingPriorityBlockedUpload    = 15
	lockingPriorityUpload           = 10
	lockingPriorityBackgroundUpload = 5
)

var (
	ErrShuttingDown = errors.New("worker is shutting down")
)

// re-export the client
type Client struct {
	*client.Client
}

func NewClient(address, password string) *Client {
	return &Client{
		Client: client.New(address, password),
	}
}

type (
	Bus interface {
		s3.Bus

		alerts.Alerter
		gouging.ConsensusState
		webhooks.Broadcaster

		iworker.AccountStore
		ContractLocker
		ContractStore
		HostStore
		ObjectStore
		SettingStore
		WebhookStore

		Syncer
		Wallet
	}

	ContractStore interface {
		Contract(ctx context.Context, id types.FileContractID) (api.ContractMetadata, error)
		ContractSize(ctx context.Context, id types.FileContractID) (api.ContractSize, error)
		ContractRoots(ctx context.Context, id types.FileContractID) ([]types.Hash256, []types.Hash256, error)
		Contracts(ctx context.Context, opts api.ContractsOpts) ([]api.ContractMetadata, error)
		RenewedContract(ctx context.Context, renewedFrom types.FileContractID) (api.ContractMetadata, error)
	}

	HostStore interface {
		RecordHostScans(ctx context.Context, scans []api.HostScan) error
		RecordPriceTables(ctx context.Context, priceTableUpdate []api.HostPriceTableUpdate) error
		RecordContractSpending(ctx context.Context, records []api.ContractSpendingRecord) error

		Host(ctx context.Context, hostKey types.PublicKey) (api.Host, error)
	}

	ObjectStore interface {
		// NOTE: used for download
		DeleteHostSector(ctx context.Context, hk types.PublicKey, root types.Hash256) error
		FetchPartialSlab(ctx context.Context, key object.EncryptionKey, offset, length uint32) ([]byte, error)
		Slab(ctx context.Context, key object.EncryptionKey) (object.Slab, error)

		// NOTE: used for upload
		AddObject(ctx context.Context, bucket, path, contractSet string, o object.Object, opts api.AddObjectOptions) error
		AddMultipartPart(ctx context.Context, bucket, path, contractSet, ETag, uploadID string, partNumber int, slices []object.SlabSlice) (err error)
		AddPartialSlab(ctx context.Context, data []byte, minShards, totalShards uint8, contractSet string) (slabs []object.SlabSlice, slabBufferMaxSizeSoftReached bool, err error)
		AddUploadingSector(ctx context.Context, uID api.UploadID, id types.FileContractID, root types.Hash256) error
		FinishUpload(ctx context.Context, uID api.UploadID) error
		MarkPackedSlabsUploaded(ctx context.Context, slabs []api.UploadedPackedSlab) error
		TrackUpload(ctx context.Context, uID api.UploadID) error
		UpdateSlab(ctx context.Context, s object.Slab, contractSet string) error

		// NOTE: used by worker
		Bucket(_ context.Context, bucket string) (api.Bucket, error)
		Object(ctx context.Context, bucket, path string, opts api.GetObjectOptions) (api.ObjectsResponse, error)
		DeleteObject(ctx context.Context, bucket, path string, opts api.DeleteObjectOptions) error
		MultipartUpload(ctx context.Context, uploadID string) (resp api.MultipartUpload, err error)
		PackedSlabsForUpload(ctx context.Context, lockingDuration time.Duration, minShards, totalShards uint8, set string, limit int) ([]api.PackedSlab, error)
	}

	SettingStore interface {
		GougingParams(ctx context.Context) (api.GougingParams, error)
		UploadParams(ctx context.Context) (api.UploadParams, error)
	}

	Syncer interface {
		BroadcastTransaction(ctx context.Context, txns []types.Transaction) error
		SyncerPeers(ctx context.Context) (resp []string, err error)
	}

	Wallet interface {
		WalletDiscard(ctx context.Context, txn types.Transaction) error
		WalletFund(ctx context.Context, txn *types.Transaction, amount types.Currency, useUnconfirmedTxns bool) ([]types.Hash256, []types.Transaction, error)
		WalletPrepareRenew(ctx context.Context, revision types.FileContractRevision, hostAddress, renterAddress types.Address, renterKey types.PrivateKey, renterFunds, minNewCollateral, maxFundAmount types.Currency, pt rhpv3.HostPriceTable, endHeight, windowSize, expectedStorage uint64) (api.WalletPrepareRenewResponse, error)
		WalletSign(ctx context.Context, txn *types.Transaction, toSign []types.Hash256, cf types.CoveredFields) error
	}

	WebhookStore interface {
		RegisterWebhook(ctx context.Context, webhook webhooks.Webhook) error
		UnregisterWebhook(ctx context.Context, webhook webhooks.Webhook) error
	}
)

// deriveSubKey can be used to derive a sub-masterkey from the worker's
// masterkey to use for a specific purpose. Such as deriving more keys for
// ephemeral accounts.
func (w *Worker) deriveSubKey(purpose string) types.PrivateKey {
	seed := blake2b.Sum256(append(w.masterKey[:], []byte(purpose)...))
	pk := types.NewPrivateKeyFromSeed(seed[:])
	for i := range seed {
		seed[i] = 0
	}
	return pk
}

// TODO: deriving the renter key from the host key using the master key only
// works if we persist a hash of the renter's master key in the database and
// compare it on startup, otherwise there's no way of knowing the derived key is
// usuable
// NOTE: Instead of hashing the masterkey and comparing, we could use random
// bytes + the HMAC thereof as the salt. e.g. 32 bytes + 32 bytes HMAC. Then
// whenever we read a specific salt we can verify that is was created with a
// given key. That would eventually allow different masterkeys to coexist in the
// same bus.
//
// TODO: instead of deriving a renter key use a randomly generated salt so we're
// not limited to one key per host
func (w *Worker) deriveRenterKey(hostKey types.PublicKey) types.PrivateKey {
	seed := blake2b.Sum256(append(w.deriveSubKey("renterkey"), hostKey[:]...))
	pk := types.NewPrivateKeyFromSeed(seed[:])
	for i := range seed {
		seed[i] = 0
	}
	return pk
}

// A worker talks to Sia hosts to perform contract and storage operations within
// a renterd system.
type Worker struct {
	alerts alerts.Alerter

	rhp2Client *rhp2.Client
	rhp3Client *rhp3.Client

	allowPrivateIPs bool
	id              string
	bus             Bus
	masterKey       [32]byte
	startTime       time.Time

	eventSubscriber iworker.EventSubscriber
	downloadManager *downloadManager
	uploadManager   *uploadManager

	accounts    *iworker.AccountMgr
	dialer      *rhp.FallbackDialer
	cache       iworker.WorkerCache
	priceTables *priceTables

	uploadsMu            sync.Mutex
	uploadingPackedSlabs map[string]struct{}

	contractSpendingRecorder ContractSpendingRecorder
	contractLockingDuration  time.Duration

	shutdownCtx       context.Context
	shutdownCtxCancel context.CancelFunc

	logger *zap.SugaredLogger
}

func (w *Worker) isStopped() bool {
	select {
	case <-w.shutdownCtx.Done():
		return true
	default:
	}
	return false
}

func (w *Worker) withRevision(ctx context.Context, fetchTimeout time.Duration, fcid types.FileContractID, hk types.PublicKey, siamuxAddr string, lockPriority int, fn func(rev types.FileContractRevision) error) error {
	return w.withContractLock(ctx, fcid, lockPriority, func() error {
		h := w.Host(hk, fcid, siamuxAddr)
		rev, err := h.FetchRevision(ctx, fetchTimeout)
		if err != nil {
			return err
		}
		return fn(rev)
	})
}

func (w *Worker) registerAlert(a alerts.Alert) {
	ctx, cancel := context.WithTimeout(w.shutdownCtx, time.Minute)
	if err := w.alerts.RegisterAlert(ctx, a); err != nil {
		w.logger.Errorf("failed to register alert, err: %v", err)
	}
	cancel()
}

func (w *Worker) rhpScanHandler(jc jape.Context) {
	ctx := jc.Request.Context()

	// decode the request
	var rsr api.RHPScanRequest
	if jc.Decode(&rsr) != nil {
		return
	}

	// only scan hosts if we are online
	peers, err := w.bus.SyncerPeers(ctx)
	if jc.Check("failed to fetch peers from bus", err) != nil {
		return
	}
	if len(peers) == 0 {
		jc.Error(errors.New("not connected to the internet"), http.StatusServiceUnavailable)
		return
	}

	// scan host
	var errStr string
	settings, priceTable, elapsed, err := w.scanHost(ctx, time.Duration(rsr.Timeout), rsr.HostKey, rsr.HostIP)
	if err != nil {
		errStr = err.Error()
	}

	jc.Encode(api.RHPScanResponse{
		Ping:       api.DurationMS(elapsed),
		PriceTable: priceTable,
		ScanError:  errStr,
		Settings:   settings,
	})
}

func (w *Worker) fetchContracts(ctx context.Context, metadatas []api.ContractMetadata, timeout time.Duration) (contracts []api.Contract, errs HostErrorSet) {
	errs = make(HostErrorSet)

	// create requests channel
	reqs := make(chan api.ContractMetadata)

	// create worker function
	var mu sync.Mutex
	worker := func() {
		for md := range reqs {
			var revision types.FileContractRevision
			err := w.withRevision(ctx, timeout, md.ID, md.HostKey, md.SiamuxAddr, lockingPriorityActiveContractRevision, func(rev types.FileContractRevision) error {
				revision = rev
				return nil
			})
			mu.Lock()
			if err != nil {
				errs[md.HostKey] = err
				contracts = append(contracts, api.Contract{
					ContractMetadata: md,
				})
			} else {
				contracts = append(contracts, api.Contract{
					ContractMetadata: md,
					Revision:         &revision,
				})
			}
			mu.Unlock()
		}
	}

	// launch all workers
	var wg sync.WaitGroup
	for t := 0; t < 20 && t < len(metadatas); t++ {
		wg.Add(1)
		go func() {
			worker()
			wg.Done()
		}()
	}

	// launch all requests
	for _, metadata := range metadatas {
		reqs <- metadata
	}
	close(reqs)

	// wait until they're done
	wg.Wait()
	return
}

func (w *Worker) rhpPriceTableHandler(jc jape.Context) {
	// decode the request
	var rptr api.RHPPriceTableRequest
	if jc.Decode(&rptr) != nil {
		return
	}

	// defer interaction recording before applying timeout to make sure we still
	// record the failed update if it timed out
	var err error
	var hpt api.HostPriceTable
	defer func() {
		if shouldRecordPriceTable(err) {
			w.bus.RecordPriceTables(jc.Request.Context(), []api.HostPriceTableUpdate{
				{
					HostKey:    rptr.HostKey,
					Success:    err == nil,
					Timestamp:  time.Now(),
					PriceTable: hpt,
				},
			})
		}
	}()

	// apply timeout
	ctx := jc.Request.Context()
	if rptr.Timeout > 0 {
		var cancel context.CancelFunc
		ctx, cancel = context.WithTimeout(ctx, time.Duration(rptr.Timeout))
		defer cancel()
	}

	hpt, err = w.Host(rptr.HostKey, types.FileContractID{}, rptr.SiamuxAddr).PriceTableUnpaid(ctx)
	if jc.Check("could not get price table", err) != nil {
		return
	}
	jc.Encode(hpt)
}

func (w *Worker) rhpBroadcastHandler(jc jape.Context) {
	ctx := jc.Request.Context()

	// decode the fcid
	var fcid types.FileContractID
	if jc.DecodeParam("id", &fcid) != nil {
		return
	}

	// Acquire lock before fetching revision.
	unlocker, err := w.acquireContractLock(ctx, fcid, lockingPriorityActiveContractRevision)
	if jc.Check("could not acquire revision lock", err) != nil {
		return
	}
	defer unlocker.Release(ctx)

	// Fetch contract from bus.
	c, err := w.bus.Contract(ctx, fcid)
	if jc.Check("could not get contract", err) != nil {
		return
	}
	rk := w.deriveRenterKey(c.HostKey)

	rev, err := w.rhp2Client.SignedRevision(ctx, c.HostIP, c.HostKey, rk, fcid, time.Minute)
	if jc.Check("could not fetch revision", err) != nil {
		return
	}

	// Create txn with revision.
	txn := types.Transaction{
		FileContractRevisions: []types.FileContractRevision{rev.Revision},
		Signatures:            rev.Signatures[:],
	}
	// Fund the txn. We pass 0 here since we only need the wallet to fund
	// the fee.
	toSign, parents, err := w.bus.WalletFund(ctx, &txn, types.ZeroCurrency, true)
	if jc.Check("failed to fund transaction", err) != nil {
		return
	}
	// Sign the txn.
	err = w.bus.WalletSign(ctx, &txn, toSign, types.CoveredFields{
		WholeTransaction: true,
	})
	if jc.Check("failed to sign transaction", err) != nil {
		_ = w.bus.WalletDiscard(ctx, txn)
		return
	}
	// Broadcast the txn.
	txnSet := parents
	txnSet = append(txnSet, txn)
	err = w.bus.BroadcastTransaction(ctx, txnSet)
	if jc.Check("failed to broadcast transaction", err) != nil {
		_ = w.bus.WalletDiscard(ctx, txn)
		return
	}
}

func (w *Worker) rhpPruneContractHandlerPOST(jc jape.Context) {
	ctx := jc.Request.Context()

	// decode fcid
	var fcid types.FileContractID
	if jc.DecodeParam("id", &fcid) != nil {
		return
	}

	// decode timeout
	var pcr api.RHPPruneContractRequest
	if jc.Decode(&pcr) != nil {
		return
	}

	// apply timeout
	if pcr.Timeout > 0 {
		var cancel context.CancelFunc
		ctx, cancel = context.WithTimeout(ctx, time.Duration(pcr.Timeout))
		defer cancel()
	}

	// fetch the contract from the bus
	contract, err := w.bus.Contract(ctx, fcid)
	if errors.Is(err, api.ErrContractNotFound) {
		jc.Error(err, http.StatusNotFound)
		return
	} else if jc.Check("couldn't fetch contract", err) != nil {
		return
	}

	// return early if there's no data to prune
	size, err := w.bus.ContractSize(ctx, fcid)
	if jc.Check("couldn't fetch contract size", err) != nil {
		return
	} else if size.Prunable == 0 {
		jc.Encode(api.RHPPruneContractResponse{})
		return
	}

	// fetch gouging params
	gp, err := w.bus.GougingParams(ctx)
	if jc.Check("could not fetch gouging parameters", err) != nil {
		return
	}
	gc := newGougingChecker(gp.GougingSettings, gp.ConsensusState, gp.TransactionFee, false)

	// prune the contract
	var pruned, remaining uint64
	var rev *types.FileContractRevision
	var cost types.Currency
	err = w.withContractLock(ctx, contract.ID, lockingPriorityPruning, func() error {
		stored, pending, err := w.bus.ContractRoots(ctx, contract.ID)
		if err != nil {
			return fmt.Errorf("failed to fetch contract roots; %w", err)
		}
		rev, pruned, remaining, cost, err = w.rhp2Client.PruneContract(ctx, w.deriveRenterKey(contract.HostKey), gc, contract.HostIP, contract.HostKey, fcid, contract.RevisionNumber, append(stored, pending...))
		return err
	})
	if rev != nil {
		w.contractSpendingRecorder.Record(*rev, api.ContractSpending{Deletions: cost})
	}
	if err != nil && !errors.Is(err, rhp2.ErrNoSectorsToPrune) && pruned == 0 {
		err = fmt.Errorf("failed to prune contract %v; %w", fcid, err)
		jc.Error(err, http.StatusInternalServerError)
		return
	}

	res := api.RHPPruneContractResponse{
		Pruned:    pruned,
		Remaining: remaining,
	}
	if err != nil {
		res.Error = err.Error()
	}
	jc.Encode(res)
}

func (w *Worker) rhpContractRootsHandlerGET(jc jape.Context) {
	ctx := jc.Request.Context()

	// decode fcid
	var id types.FileContractID
	if jc.DecodeParam("id", &id) != nil {
		return
	}

	// fetch the contract from the bus
	c, err := w.bus.Contract(ctx, id)
	if errors.Is(err, api.ErrContractNotFound) {
		jc.Error(err, http.StatusNotFound)
		return
	} else if jc.Check("couldn't fetch contract", err) != nil {
		return
	}

	// fetch gouging params
	gp, err := w.bus.GougingParams(ctx)
	if jc.Check("couldn't fetch gouging parameters from bus", err) != nil {
		return
	}
	gc := newGougingChecker(gp.GougingSettings, gp.ConsensusState, gp.TransactionFee, false)

	// fetch the roots from the host
	roots, rev, cost, err := w.rhp2Client.ContractRoots(ctx, w.deriveRenterKey(c.HostKey), gc, c.HostIP, c.HostKey, id, c.RevisionNumber)
	if jc.Check("couldn't fetch contract roots from host", err) != nil {
		return
	} else if rev != nil {
		w.contractSpendingRecorder.Record(*rev, api.ContractSpending{SectorRoots: cost})
	}
	jc.Encode(roots)
}

func (w *Worker) rhpRenewHandler(jc jape.Context) {
	ctx := jc.Request.Context()

	// decode request
	var rrr api.RHPRenewRequest
	if jc.Decode(&rrr) != nil {
		return
	}

	// check renter funds is not zero
	if rrr.RenterFunds.IsZero() {
		http.Error(jc.ResponseWriter, "RenterFunds can not be zero", http.StatusBadRequest)
		return
	}

	// attach gouging checker
	gp, err := w.bus.GougingParams(ctx)
	if jc.Check("could not get gouging parameters", err) != nil {
		return
	}
	ctx = WithGougingChecker(ctx, w.bus, gp)

	// renew the contract
	var renewed rhpv2.ContractRevision
	var txnSet []types.Transaction
	var contractPrice, fundAmount types.Currency
	if jc.Check("couldn't renew contract", w.withContractLock(ctx, rrr.ContractID, lockingPriorityRenew, func() (err error) {
		h := w.Host(rrr.HostKey, rrr.ContractID, rrr.SiamuxAddr)
		renewed, txnSet, contractPrice, fundAmount, err = h.RenewContract(ctx, rrr)
		return err
	})) != nil {
		return
	}

	// broadcast the transaction set
	err = w.bus.BroadcastTransaction(ctx, txnSet)
	if err != nil {
		w.logger.Errorf("failed to broadcast renewal txn set: %v", err)
	}

	// send the response
	jc.Encode(api.RHPRenewResponse{
		ContractID:     renewed.ID(),
		Contract:       renewed,
		ContractPrice:  contractPrice,
		FundAmount:     fundAmount,
		TransactionSet: txnSet,
	})
}

func (w *Worker) slabMigrateHandler(jc jape.Context) {
	ctx := jc.Request.Context()

	// decode the slab
	var slab object.Slab
	if jc.Decode(&slab) != nil {
		return
	}

	// fetch the upload parameters
	up, err := w.bus.UploadParams(ctx)
	if jc.Check("couldn't fetch upload parameters from bus", err) != nil {
		return
	}

	// NOTE: migrations do not use the default contract set but instead require
	// the user to specify the contract set through the query string parameter,
	// this to avoid accidentally migration to the default set if the autopilot
	// configuration is missing a contract set
	up.ContractSet = ""

	// decode the contract set from the query string
	var contractset string
	if jc.DecodeForm("contractset", &contractset) != nil {
		return
	} else if contractset != "" {
		up.ContractSet = contractset
	}

	// cancel the migration if no contract set is specified
	if up.ContractSet == "" {
		jc.Error(fmt.Errorf("migrations require the contract set to be passed as a query string parameter; %w", api.ErrContractSetNotSpecified), http.StatusBadRequest)
		return
	}

	// cancel the upload if consensus is not synced
	if !up.ConsensusState.Synced {
		w.logger.Errorf("migration cancelled, err: %v", api.ErrConsensusNotSynced)
		jc.Error(api.ErrConsensusNotSynced, http.StatusServiceUnavailable)
		return
	}

	// attach gouging checker to the context
	ctx = WithGougingChecker(ctx, w.bus, up.GougingParams)

	// fetch all contracts
	dlContracts, err := w.bus.Contracts(ctx, api.ContractsOpts{})
	if jc.Check("couldn't fetch contracts from bus", err) != nil {
		return
	}

	// filter upload contracts
	var ulContracts []api.ContractMetadata
	for _, c := range dlContracts {
		if c.InSet(up.ContractSet) {
			ulContracts = append(ulContracts, c)
		}
	}

	// migrate the slab
	numShardsMigrated, surchargeApplied, err := w.migrate(ctx, slab, up.ContractSet, dlContracts, ulContracts, up.CurrentHeight)
	if err != nil {
		jc.Encode(api.MigrateSlabResponse{
			NumShardsMigrated: numShardsMigrated,
			SurchargeApplied:  surchargeApplied,
			Error:             err.Error(),
		})
		return
	}

	jc.Encode(api.MigrateSlabResponse{
		NumShardsMigrated: numShardsMigrated,
		SurchargeApplied:  surchargeApplied,
	})
}

func (w *Worker) downloadsStatsHandlerGET(jc jape.Context) {
	stats := w.downloadManager.Stats()

	// prepare downloaders stats
	var healthy uint64
	var dss []api.DownloaderStats
	for hk, stat := range stats.downloaders {
		if stat.healthy {
			healthy++
		}
		dss = append(dss, api.DownloaderStats{
			HostKey:                    hk,
			AvgSectorDownloadSpeedMBPS: stat.avgSpeedMBPS,
			NumDownloads:               stat.numDownloads,
		})
	}
	sort.SliceStable(dss, func(i, j int) bool {
		return dss[i].AvgSectorDownloadSpeedMBPS > dss[j].AvgSectorDownloadSpeedMBPS
	})

	// encode response
	jc.Encode(api.DownloadStatsResponse{
		AvgDownloadSpeedMBPS: math.Ceil(stats.avgDownloadSpeedMBPS*100) / 100,
		AvgOverdrivePct:      math.Floor(stats.avgOverdrivePct*100*100) / 100,
		HealthyDownloaders:   healthy,
		NumDownloaders:       uint64(len(stats.downloaders)),
		DownloadersStats:     dss,
	})
}

func (w *Worker) uploadsStatsHandlerGET(jc jape.Context) {
	stats := w.uploadManager.Stats()

	// prepare upload stats
	var uss []api.UploaderStats
	for hk, mbps := range stats.uploadSpeedsMBPS {
		uss = append(uss, api.UploaderStats{
			HostKey:                  hk,
			AvgSectorUploadSpeedMBPS: mbps,
		})
	}
	sort.SliceStable(uss, func(i, j int) bool {
		return uss[i].AvgSectorUploadSpeedMBPS > uss[j].AvgSectorUploadSpeedMBPS
	})

	// encode response
	jc.Encode(api.UploadStatsResponse{
		AvgSlabUploadSpeedMBPS: math.Ceil(stats.avgSlabUploadSpeedMBPS*100) / 100,
		AvgOverdrivePct:        math.Floor(stats.avgOverdrivePct*100*100) / 100,
		HealthyUploaders:       stats.healthyUploaders,
		NumUploaders:           stats.numUploaders,
		UploadersStats:         uss,
	})
}

func (w *Worker) objectsHandlerHEAD(jc jape.Context) {
	// parse bucket
	bucket := api.DefaultBucketName
	if jc.DecodeForm("bucket", &bucket) != nil {
		return
	}
	var ignoreDelim bool
	if jc.DecodeForm("ignoreDelim", &ignoreDelim) != nil {
		return
	}

	// parse path
	path := jc.PathParam("path")
	if !ignoreDelim && (path == "" || strings.HasSuffix(path, "/")) {
		jc.Error(errors.New("HEAD requests can only be performed on objects, not directories"), http.StatusBadRequest)
		return
	}

	var off int
	if jc.DecodeForm("offset", &off) != nil {
		return
	}
	limit := -1
	if jc.DecodeForm("limit", &limit) != nil {
		return
	}

	dr, err := api.ParseDownloadRange(jc.Request)
	if errors.Is(err, http_range.ErrInvalid) || errors.Is(err, api.ErrMultiRangeNotSupported) {
		jc.Error(err, http.StatusBadRequest)
		return
	} else if errors.Is(err, http_range.ErrNoOverlap) {
		jc.Error(err, http.StatusRequestedRangeNotSatisfiable)
		return
	} else if err != nil {
		jc.Error(err, http.StatusInternalServerError)
		return
	}

	// fetch object metadata
	hor, err := w.HeadObject(jc.Request.Context(), bucket, path, api.HeadObjectOptions{
		IgnoreDelim: ignoreDelim,
		Range:       &dr,
	})
	if utils.IsErr(err, api.ErrObjectNotFound) {
		jc.Error(err, http.StatusNotFound)
		return
	} else if errors.Is(err, http_range.ErrInvalid) {
		jc.Error(err, http.StatusBadRequest)
		return
	} else if jc.Check("couldn't get object", err) != nil {
		return
	}

	// serve the content to ensure we're setting the exact same headers as we
	// would for a GET request
	serveContent(jc.ResponseWriter, jc.Request, path, bytes.NewReader(nil), *hor)
}

func (w *Worker) objectsHandlerGET(jc jape.Context) {
	jc.Custom(nil, []api.ObjectMetadata{})

	ctx := jc.Request.Context()

	bucket := api.DefaultBucketName
	if jc.DecodeForm("bucket", &bucket) != nil {
		return
	}
	var prefix string
	if jc.DecodeForm("prefix", &prefix) != nil {
		return
	}
	var sortBy string
	if jc.DecodeForm("sortBy", &sortBy) != nil {
		return
	}
	var sortDir string
	if jc.DecodeForm("sortDir", &sortDir) != nil {
		return
	}
	var marker string
	if jc.DecodeForm("marker", &marker) != nil {
		return
	}
	var off int
	if jc.DecodeForm("offset", &off) != nil {
		return
	}
	limit := -1
	if jc.DecodeForm("limit", &limit) != nil {
		return
	}
	var ignoreDelim bool
	if jc.DecodeForm("ignoreDelim", &ignoreDelim) != nil {
		return
	}

	opts := api.GetObjectOptions{
		Prefix:      prefix,
		Marker:      marker,
		Offset:      off,
		Limit:       limit,
		IgnoreDelim: ignoreDelim,
		SortBy:      sortBy,
		SortDir:     sortDir,
	}

	path := jc.PathParam("path")
	if path == "" || strings.HasSuffix(path, "/") {
		// list directory
		res, err := w.bus.Object(ctx, bucket, path, opts)
		if utils.IsErr(err, api.ErrObjectNotFound) {
			jc.Error(err, http.StatusNotFound)
			return
		} else if jc.Check("couldn't get object or entries", err) != nil {
			return
		}
		jc.Encode(res.Entries)
		return
	}

	dr, err := api.ParseDownloadRange(jc.Request)
	if errors.Is(err, http_range.ErrInvalid) || errors.Is(err, api.ErrMultiRangeNotSupported) {
		jc.Error(err, http.StatusBadRequest)
		return
	} else if errors.Is(err, http_range.ErrNoOverlap) {
		jc.Error(err, http.StatusRequestedRangeNotSatisfiable)
		return
	} else if err != nil {
		jc.Error(err, http.StatusInternalServerError)
		return
	}

	gor, err := w.GetObject(ctx, bucket, path, api.DownloadObjectOptions{
		GetObjectOptions: opts,
		Range:            &dr,
	})
	if utils.IsErr(err, api.ErrObjectNotFound) {
		jc.Error(err, http.StatusNotFound)
		return
	} else if errors.Is(err, http_range.ErrInvalid) {
		jc.Error(err, http.StatusBadRequest)
		return
	} else if jc.Check("couldn't get object", err) != nil {
		return
	}
	defer gor.Content.Close()

	// serve the content
	serveContent(jc.ResponseWriter, jc.Request, path, gor.Content, gor.HeadObjectResponse)
}

func (w *Worker) objectsHandlerPUT(jc jape.Context) {
	jc.Custom((*[]byte)(nil), nil)
	ctx := jc.Request.Context()

	// grab the path
	path := jc.PathParam("path")

	// decode the contract set from the query string
	var contractset string
	if jc.DecodeForm("contractset", &contractset) != nil {
		return
	}

	// decode the mimetype from the query string
	var mimeType string
	if jc.DecodeForm("mimetype", &mimeType) != nil {
		return
	}

	// decode the bucket from the query string
	bucket := api.DefaultBucketName
	if jc.DecodeForm("bucket", &bucket) != nil {
		return
	}

	// allow overriding the redundancy settings
	var minShards, totalShards int
	if jc.DecodeForm("minshards", &minShards) != nil {
		return
	}
	if jc.DecodeForm("totalshards", &totalShards) != nil {
		return
	}

	// parse headers and extract object meta
	metadata := make(api.ObjectUserMetadata)
	for k, v := range jc.Request.Header {
		if strings.HasPrefix(strings.ToLower(k), strings.ToLower(api.ObjectMetadataPrefix)) && len(v) > 0 {
			metadata[k[len(api.ObjectMetadataPrefix):]] = v[0]
		}
	}

	// upload the object
	resp, err := w.UploadObject(ctx, jc.Request.Body, bucket, path, api.UploadObjectOptions{
		MinShards:     minShards,
		TotalShards:   totalShards,
		ContractSet:   contractset,
		ContentLength: jc.Request.ContentLength,
		MimeType:      mimeType,
		Metadata:      metadata,
	})
	if utils.IsErr(err, api.ErrInvalidRedundancySettings) {
		jc.Error(err, http.StatusBadRequest)
		return
	} else if utils.IsErr(err, api.ErrBucketNotFound) {
		jc.Error(err, http.StatusNotFound)
		return
	} else if utils.IsErr(err, api.ErrContractSetNotSpecified) {
		jc.Error(err, http.StatusBadRequest)
		return
	} else if utils.IsErr(err, api.ErrConsensusNotSynced) {
		jc.Error(err, http.StatusServiceUnavailable)
		return
	} else if jc.Check("couldn't upload object", err) != nil {
		return
	}

	// set etag header
	jc.ResponseWriter.Header().Set("ETag", api.FormatETag(resp.ETag))
}

func (w *Worker) multipartUploadHandlerPUT(jc jape.Context) {
	jc.Custom((*[]byte)(nil), nil)
	ctx := jc.Request.Context()

	// grab the path
	path := jc.PathParam("path")

	// decode the contract set from the query string
	var contractset string
	if jc.DecodeForm("contractset", &contractset) != nil {
		return
	}

	// decode the bucket from the query string
	bucket := api.DefaultBucketName
	if jc.DecodeForm("bucket", &bucket) != nil {
		return
	}

	// decode the upload id
	var uploadID string
	if jc.DecodeForm("uploadid", &uploadID) != nil {
		return
	} else if uploadID == "" {
		jc.Error(errors.New("upload id not specified"), http.StatusBadRequest)
		return
	}

	// decode the part number
	var partNumber int
	if jc.DecodeForm("partnumber", &partNumber) != nil {
		return
	}

	// allow overriding the redundancy settings
	var minShards, totalShards int
	if jc.DecodeForm("minshards", &minShards) != nil {
		return
	}
	if jc.DecodeForm("totalshards", &totalShards) != nil {
		return
	}

	// prepare options
	opts := api.UploadMultipartUploadPartOptions{
		ContractSet:      contractset,
		MinShards:        minShards,
		TotalShards:      totalShards,
		EncryptionOffset: nil,
		ContentLength:    jc.Request.ContentLength,
	}

	// get the offset
	var offset int
	if jc.DecodeForm("offset", &offset) != nil {
		return
	} else if jc.Request.FormValue("offset") != "" {
		opts.EncryptionOffset = &offset
	}

	// upload the multipart
	resp, err := w.UploadMultipartUploadPart(ctx, jc.Request.Body, bucket, path, uploadID, partNumber, opts)
	if utils.IsErr(err, api.ErrInvalidRedundancySettings) {
		jc.Error(err, http.StatusBadRequest)
		return
	} else if utils.IsErr(err, api.ErrBucketNotFound) {
		jc.Error(err, http.StatusNotFound)
		return
	} else if utils.IsErr(err, api.ErrContractSetNotSpecified) {
		jc.Error(err, http.StatusBadRequest)
		return
	} else if utils.IsErr(err, api.ErrConsensusNotSynced) {
		jc.Error(err, http.StatusServiceUnavailable)
		return
	} else if utils.IsErr(err, api.ErrMultipartUploadNotFound) {
		jc.Error(err, http.StatusNotFound)
		return
	} else if utils.IsErr(err, api.ErrInvalidMultipartEncryptionSettings) {
		jc.Error(err, http.StatusBadRequest)
		return
	} else if jc.Check("couldn't upload multipart part", err) != nil {
		return
	}

	// set etag header
	jc.ResponseWriter.Header().Set("ETag", api.FormatETag(resp.ETag))
}

func (w *Worker) objectsHandlerDELETE(jc jape.Context) {
	var batch bool
	if jc.DecodeForm("batch", &batch) != nil {
		return
	}
	var bucket string
	if jc.DecodeForm("bucket", &bucket) != nil {
		return
	}
	err := w.bus.DeleteObject(jc.Request.Context(), bucket, jc.PathParam("path"), api.DeleteObjectOptions{Batch: batch})
	if utils.IsErr(err, api.ErrObjectNotFound) {
		jc.Error(err, http.StatusNotFound)
		return
	}
	jc.Check("couldn't delete object", err)
}

func (w *Worker) rhpContractsHandlerGET(jc jape.Context) {
	ctx := jc.Request.Context()

	// fetch contracts
	busContracts, err := w.bus.Contracts(ctx, api.ContractsOpts{})
	if jc.Check("failed to fetch contracts from bus", err) != nil {
		return
	}
	if len(busContracts) == 0 {
		jc.Encode(api.ContractsResponse{Contracts: nil})
		return
	}

	var hosttimeout time.Duration
	if jc.DecodeForm("hosttimeout", (*api.DurationMS)(&hosttimeout)) != nil {
		return
	}

	gp, err := w.bus.GougingParams(ctx)
	if jc.Check("could not get gouging parameters", err) != nil {
		return
	}
	ctx = WithGougingChecker(ctx, w.bus, gp)

	contracts, errs := w.fetchContracts(ctx, busContracts, hosttimeout)
	resp := api.ContractsResponse{Contracts: contracts}
	if errs != nil {
		resp.Error = errs.Error()
		resp.Errors = make(map[types.PublicKey]string)
		for pk, err := range errs {
			resp.Errors[pk] = err.Error()
		}
	}
	jc.Encode(resp)
}

func (w *Worker) idHandlerGET(jc jape.Context) {
	jc.Encode(w.id)
}

func (w *Worker) memoryGET(jc jape.Context) {
	jc.Encode(api.MemoryResponse{
		Download: w.downloadManager.mm.Status(),
		Upload:   w.uploadManager.mm.Status(),
	})
}

func (w *Worker) accountHandlerGET(jc jape.Context) {
	var hostKey types.PublicKey
	if jc.DecodeParam("hostkey", &hostKey) != nil {
		return
	}
	account := rhpv3.Account(w.accounts.ForHost(hostKey).ID())
	jc.Encode(account)
}

<<<<<<< HEAD
func (w *Worker) accountsHandlerGET(jc jape.Context) {
	jc.Encode(w.accounts.Accounts())
}

func (w *Worker) eventsHandlerPOST(jc jape.Context) {
=======
func (w *Worker) eventHandlerPOST(jc jape.Context) {
>>>>>>> 7354e50b
	var event webhooks.Event
	if jc.Decode(&event) != nil {
		return
	} else if event.Event == webhooks.WebhookEventPing {
		jc.ResponseWriter.WriteHeader(http.StatusOK)
	} else {
		w.eventSubscriber.ProcessEvent(event)
	}
}

func (w *Worker) stateHandlerGET(jc jape.Context) {
	jc.Encode(api.WorkerStateResponse{
		ID:        w.id,
		StartTime: api.TimeRFC3339(w.startTime),
		BuildState: api.BuildState{
			Version:   build.Version(),
			Commit:    build.Commit(),
			OS:        runtime.GOOS,
			BuildTime: api.TimeRFC3339(build.BuildTime()),
		},
	})
}

// New returns an HTTP handler that serves the worker API.
func New(cfg config.Worker, masterKey [32]byte, b Bus, l *zap.Logger) (*Worker, error) {
	if cfg.ID == "" {
		return nil, errors.New("worker ID cannot be empty")
	}

	l = l.Named("worker").Named(cfg.ID)

	if cfg.ContractLockTimeout == 0 {
		return nil, errors.New("contract lock duration must be positive")
	}
	if cfg.BusFlushInterval == 0 {
		return nil, errors.New("bus flush interval must be positive")
	}
	if cfg.DownloadOverdriveTimeout == 0 {
		return nil, errors.New("download overdrive timeout must be positive")
	}
	if cfg.UploadOverdriveTimeout == 0 {
		return nil, errors.New("upload overdrive timeout must be positive")
	}
	if cfg.DownloadMaxMemory == 0 {
		return nil, errors.New("downloadMaxMemory cannot be 0")
	}
	if cfg.UploadMaxMemory == 0 {
		return nil, errors.New("uploadMaxMemory cannot be 0")
	}

	a := alerts.WithOrigin(b, fmt.Sprintf("worker.%s", cfg.ID))
	shutdownCtx, shutdownCancel := context.WithCancel(context.Background())

	dialer := rhp.NewFallbackDialer(b, net.Dialer{}, l)
	w := &Worker{
		alerts:                  a,
		allowPrivateIPs:         cfg.AllowPrivateIPs,
		contractLockingDuration: cfg.ContractLockTimeout,
		cache:                   iworker.NewCache(b, l),
		dialer:                  dialer,
		eventSubscriber:         iworker.NewEventSubscriber(a, b, l, 10*time.Second),
		id:                      cfg.ID,
		bus:                     b,
		masterKey:               masterKey,
		logger:                  l.Sugar(),
		rhp2Client:              rhp2.New(dialer, l),
		rhp3Client:              rhp3.New(dialer, l),
		startTime:               time.Now(),
		uploadingPackedSlabs:    make(map[string]struct{}),
		shutdownCtx:             shutdownCtx,
		shutdownCtxCancel:       shutdownCancel,
	}

	if err := w.initAccounts(cfg.AccountsRefillInterval); err != nil {
		return nil, fmt.Errorf("failed to initialize accounts; %w", err)
	}
	w.initPriceTables()

	w.initDownloadManager(cfg.DownloadMaxMemory, cfg.DownloadMaxOverdrive, cfg.DownloadOverdriveTimeout, l)
	w.initUploadManager(cfg.UploadMaxMemory, cfg.UploadMaxOverdrive, cfg.UploadOverdriveTimeout, l)

	w.initContractSpendingRecorder(cfg.BusFlushInterval)
	return w, nil
}

// Handler returns an HTTP handler that serves the worker API.
func (w *Worker) Handler() http.Handler {
	return jape.Mux(map[string]jape.Handler{
		"GET    /accounts":         w.accountsHandlerGET,
		"GET    /account/:hostkey": w.accountHandlerGET,
		"GET    /id":               w.idHandlerGET,

		"POST   /event": w.eventHandlerPOST,

		"GET /memory": w.memoryGET,

		"GET    /rhp/contracts":              w.rhpContractsHandlerGET,
		"POST   /rhp/contract/:id/broadcast": w.rhpBroadcastHandler,
		"POST   /rhp/contract/:id/prune":     w.rhpPruneContractHandlerPOST,
		"GET    /rhp/contract/:id/roots":     w.rhpContractRootsHandlerGET,
		"POST   /rhp/scan":                   w.rhpScanHandler,
		"POST   /rhp/renew":                  w.rhpRenewHandler,
		"POST   /rhp/pricetable":             w.rhpPriceTableHandler,

		"GET    /stats/downloads": w.downloadsStatsHandlerGET,
		"GET    /stats/uploads":   w.uploadsStatsHandlerGET,
		"POST   /slab/migrate":    w.slabMigrateHandler,

		"HEAD   /objects/*path": w.objectsHandlerHEAD,
		"GET    /objects/*path": w.objectsHandlerGET,
		"PUT    /objects/*path": w.objectsHandlerPUT,
		"DELETE /objects/*path": w.objectsHandlerDELETE,

		"PUT    /multipart/*path": w.multipartUploadHandlerPUT,

		"GET    /state": w.stateHandlerGET,
	})
}

// Setup register event webhooks that enable the worker cache.
func (w *Worker) Setup(ctx context.Context, apiURL, apiPassword string) error {
	go func() {
		eventsURL := fmt.Sprintf("%s/event", apiURL)
		webhookOpts := []webhooks.HeaderOption{webhooks.WithBasicAuth("", apiPassword)}
		if err := w.eventSubscriber.Register(w.shutdownCtx, eventsURL, webhookOpts...); err != nil {
			w.logger.Errorw("failed to register webhooks", zap.Error(err))
		}
	}()

	return w.cache.Subscribe(w.eventSubscriber)
}

// Shutdown shuts down the worker.
func (w *Worker) Shutdown(ctx context.Context) error {
	// cancel shutdown context
	w.shutdownCtxCancel()

	// stop uploads and downloads
	w.downloadManager.Stop()
	w.uploadManager.Stop()

	// stop account manager
	w.accounts.Shutdown(ctx)

	// stop recorders
	w.contractSpendingRecorder.Stop(ctx)

	// shutdown the subscriber
	return w.eventSubscriber.Shutdown(ctx)
}

func (w *Worker) scanHost(ctx context.Context, timeout time.Duration, hostKey types.PublicKey, hostIP string) (rhpv2.HostSettings, rhpv3.HostPriceTable, time.Duration, error) {
	logger := w.logger.With("host", hostKey).With("hostIP", hostIP).With("timeout", timeout)

	// prepare a helper to create a context for scanning
	timeoutCtx := func() (context.Context, context.CancelFunc) {
		if timeout > 0 {
			return context.WithTimeout(ctx, timeout)
		}
		return ctx, func() {}
	}

	// prepare a helper for scanning
	scan := func() (rhpv2.HostSettings, rhpv3.HostPriceTable, time.Duration, error) {
		// fetch the host settings
		start := time.Now()
		scanCtx, cancel := timeoutCtx()
		settings, err := w.rhp2Client.Settings(scanCtx, hostKey, hostIP)
		cancel()
		if err != nil {
			return settings, rhpv3.HostPriceTable{}, time.Since(start), err
		}

		// fetch the host pricetable
		scanCtx, cancel = timeoutCtx()
		pt, err := w.rhp3Client.PriceTableUnpaid(scanCtx, hostKey, settings.SiamuxAddr())
		cancel()
		if err != nil {
			return settings, rhpv3.HostPriceTable{}, time.Since(start), err
		}
		return settings, pt.HostPriceTable, time.Since(start), nil
	}

	// resolve host ip, don't scan if the host is on a private network or if it
	// resolves to more than two addresses of the same type, if it fails for
	// another reason the host scan won't have subnets
	resolvedAddresses, private, err := utils.ResolveHostIP(ctx, hostIP)
	if errors.Is(err, utils.ErrHostTooManyAddresses) {
		return rhpv2.HostSettings{}, rhpv3.HostPriceTable{}, 0, err
	} else if private && !w.allowPrivateIPs {
		return rhpv2.HostSettings{}, rhpv3.HostPriceTable{}, 0, api.ErrHostOnPrivateNetwork
	}

	// scan: first try
	settings, pt, duration, err := scan()
	if err != nil {
		logger = logger.With(zap.Error(err))

		// scan: second try
		select {
		case <-ctx.Done():
			return rhpv2.HostSettings{}, rhpv3.HostPriceTable{}, 0, context.Cause(ctx)
		case <-time.After(time.Second):
		}
		settings, pt, duration, err = scan()

		logger = logger.With("elapsed", duration).With(zap.Error(err))
		if err == nil {
			logger.Info("successfully scanned host on second try")
		} else if !isErrHostUnreachable(err) {
			logger.Infow("failed to scan host")
		}
	}

	// check if the scan failed due to a shutdown - shouldn't be necessary but
	// just in case since recording a failed scan might have serious
	// repercussions
	select {
	case <-ctx.Done():
		return rhpv2.HostSettings{}, rhpv3.HostPriceTable{}, 0, context.Cause(ctx)
	default:
	}

	// record host scan - make sure this is interrupted by the request ctx and
	// not the context with the timeout used to time out the scan itself.
	// Otherwise scans that time out won't be recorded.
	scanErr := w.bus.RecordHostScans(ctx, []api.HostScan{
		{
			HostKey:           hostKey,
			PriceTable:        pt,
			ResolvedAddresses: resolvedAddresses,

			// NOTE: A scan is considered successful if both fetching the price
			// table and the settings succeeded. Right now scanning can't fail
			// due to a reason that is our fault unless we are offline. If that
			// changes, we should adjust this code to account for that.
			Success:   err == nil,
			Settings:  settings,
			Timestamp: time.Now(),
		},
	})
	if scanErr != nil {
		logger.Errorw("failed to record host scan", zap.Error(scanErr))
	}
	logger.With(zap.Error(err)).Debugw("scanned host", "success", err == nil)
	return settings, pt, duration, err
}

func isErrHostUnreachable(err error) bool {
	return utils.IsErr(err, os.ErrDeadlineExceeded) ||
		utils.IsErr(err, context.DeadlineExceeded) ||
		utils.IsErr(err, api.ErrHostOnPrivateNetwork) ||
		utils.IsErr(err, errors.New("no route to host")) ||
		utils.IsErr(err, errors.New("no such host")) ||
		utils.IsErr(err, errors.New("connection refused")) ||
		utils.IsErr(err, errors.New("unknown port")) ||
		utils.IsErr(err, errors.New("cannot assign requested address"))
}

func (w *Worker) headObject(ctx context.Context, bucket, path string, onlyMetadata bool, opts api.HeadObjectOptions) (*api.HeadObjectResponse, api.ObjectsResponse, error) {
	// fetch object
	res, err := w.bus.Object(ctx, bucket, path, api.GetObjectOptions{
		IgnoreDelim:  opts.IgnoreDelim,
		OnlyMetadata: onlyMetadata,
	})
	if err != nil {
		return nil, api.ObjectsResponse{}, fmt.Errorf("couldn't fetch object: %w", err)
	} else if res.Object == nil {
		return nil, api.ObjectsResponse{}, errors.New("object is a directory")
	}

	// adjust length
	if opts.Range == nil {
		opts.Range = &api.DownloadRange{Offset: 0, Length: -1}
	}
	if opts.Range.Length == -1 {
		opts.Range.Length = res.Object.Size - opts.Range.Offset
	}

	// check size of object against range
	if opts.Range.Offset+opts.Range.Length > res.Object.Size {
		return nil, api.ObjectsResponse{}, http_range.ErrInvalid
	}

	return &api.HeadObjectResponse{
		ContentType:  res.Object.MimeType,
		Etag:         res.Object.ETag,
		LastModified: res.Object.ModTime,
		Range:        opts.Range.ContentRange(res.Object.Size),
		Size:         res.Object.Size,
		Metadata:     res.Object.Metadata,
	}, res, nil
}

func (w *Worker) FundAccount(ctx context.Context, fcid types.FileContractID, hk types.PublicKey, siamuxAddr string, balance types.Currency) error {
	// attach gouging checker
	gp, err := w.cache.GougingParams(ctx)
	if err != nil {
		return fmt.Errorf("couldn't get gouging parameters; %w", err)
	}
	ctx = WithGougingChecker(ctx, w.bus, gp)

	// fund the account
	err = w.withRevision(ctx, defaultRevisionFetchTimeout, fcid, hk, siamuxAddr, lockingPriorityFunding, func(rev types.FileContractRevision) (err error) {
		h := w.Host(hk, rev.ParentID, siamuxAddr)
		err = h.FundAccount(ctx, balance, &rev)
		if rhp3.IsBalanceMaxExceeded(err) {
			// sync the account
			err = h.SyncAccount(ctx, &rev)
			if err != nil {
				w.logger.Infof(fmt.Sprintf("failed to sync account: %v", err), "host", hk)
				return
			}

			// try funding the account again
			err = h.FundAccount(ctx, balance, &rev)
			if err != nil {
				w.logger.Errorw(fmt.Sprintf("failed to fund account after syncing: %v", err), "host", hk, "balance", balance)
			}
		}
		return
	})
	if err != nil {
		return fmt.Errorf("couldn't fund account; %w", err)
	}
	return nil
}

func (w *Worker) GetObject(ctx context.Context, bucket, path string, opts api.DownloadObjectOptions) (*api.GetObjectResponse, error) {
	// head object
	hor, res, err := w.headObject(ctx, bucket, path, false, api.HeadObjectOptions{
		IgnoreDelim: opts.IgnoreDelim,
		Range:       opts.Range,
	})
	if err != nil {
		return nil, fmt.Errorf("couldn't fetch object: %w", err)
	}
	obj := *res.Object.Object

	// adjust range
	if opts.Range == nil {
		opts.Range = &api.DownloadRange{}
	}
	opts.Range.Offset = hor.Range.Offset
	opts.Range.Length = hor.Range.Length

	// fetch gouging params
	gp, err := w.cache.GougingParams(ctx)
	if err != nil {
		return nil, fmt.Errorf("couldn't fetch gouging parameters from bus: %w", err)
	}

	// fetch all contracts
	contracts, err := w.cache.DownloadContracts(ctx)
	if err != nil {
		return nil, fmt.Errorf("couldn't fetch contracts from bus: %w", err)
	}

	// prepare the content
	var content io.ReadCloser
	if opts.Range.Length == 0 || obj.TotalSize() == 0 {
		// if the object has no content or the requested range is 0, return an
		// empty reader
		content = io.NopCloser(bytes.NewReader(nil))
	} else {
		// otherwise return a pipe reader
		downloadFn := func(wr io.Writer, offset, length int64) error {
			ctx = WithGougingChecker(ctx, w.bus, gp)
			err = w.downloadManager.DownloadObject(ctx, wr, obj, uint64(offset), uint64(length), contracts)
			if err != nil {
				w.logger.Error(err)
				if !errors.Is(err, ErrShuttingDown) &&
					!errors.Is(err, errDownloadCancelled) &&
					!errors.Is(err, io.ErrClosedPipe) {
					w.registerAlert(newDownloadFailedAlert(bucket, path, opts.Prefix, opts.Marker, offset, length, int64(len(contracts)), err))
				}
				return fmt.Errorf("failed to download object: %w", err)
			}
			return nil
		}
		pr, pw := io.Pipe()
		go func() {
			err := downloadFn(pw, opts.Range.Offset, opts.Range.Length)
			pw.CloseWithError(err)
		}()
		content = pr
	}

	return &api.GetObjectResponse{
		Content:            content,
		HeadObjectResponse: *hor,
	}, nil
}

func (w *Worker) HeadObject(ctx context.Context, bucket, path string, opts api.HeadObjectOptions) (*api.HeadObjectResponse, error) {
	res, _, err := w.headObject(ctx, bucket, path, true, opts)
	return res, err
}

func (w *Worker) SyncAccount(ctx context.Context, fcid types.FileContractID, hk types.PublicKey, siamuxAddr string) error {
	// attach gouging checker
	gp, err := w.cache.GougingParams(ctx)
	if err != nil {
		return fmt.Errorf("couldn't get gouging parameters; %w", err)
	}
	ctx = WithGougingChecker(ctx, w.bus, gp)

	// sync the account
	h := w.Host(hk, fcid, siamuxAddr)
	err = w.withRevision(ctx, defaultRevisionFetchTimeout, fcid, hk, siamuxAddr, lockingPrioritySyncing, func(rev types.FileContractRevision) error {
		return h.SyncAccount(ctx, &rev)
	})
	if err != nil {
		return fmt.Errorf("failed to sync account; %w", err)
	}
	return nil
}

func (w *Worker) UploadObject(ctx context.Context, r io.Reader, bucket, path string, opts api.UploadObjectOptions) (*api.UploadObjectResponse, error) {
	// prepare upload params
	up, err := w.prepareUploadParams(ctx, bucket, opts.ContractSet, opts.MinShards, opts.TotalShards)
	if err != nil {
		return nil, err
	}

	// attach gouging checker to the context
	ctx = WithGougingChecker(ctx, w.bus, up.GougingParams)

	// fetch contracts
	contracts, err := w.bus.Contracts(ctx, api.ContractsOpts{ContractSet: up.ContractSet})
	if err != nil {
		return nil, fmt.Errorf("couldn't fetch contracts from bus: %w", err)
	}

	// upload
	eTag, err := w.upload(ctx, bucket, path, up.RedundancySettings, r, contracts,
		WithBlockHeight(up.CurrentHeight),
		WithContractSet(up.ContractSet),
		WithMimeType(opts.MimeType),
		WithPacking(up.UploadPacking),
		WithObjectUserMetadata(opts.Metadata),
	)
	if err != nil {
		w.logger.With(zap.Error(err)).With("path", path).With("bucket", bucket).Error("failed to upload object")
		if !errors.Is(err, ErrShuttingDown) && !errors.Is(err, errUploadInterrupted) && !errors.Is(err, context.Canceled) {
			w.registerAlert(newUploadFailedAlert(bucket, path, up.ContractSet, opts.MimeType, up.RedundancySettings.MinShards, up.RedundancySettings.TotalShards, len(contracts), up.UploadPacking, false, err))
		}
		return nil, fmt.Errorf("couldn't upload object: %w", err)
	}
	return &api.UploadObjectResponse{
		ETag: eTag,
	}, nil
}

func (w *Worker) UploadMultipartUploadPart(ctx context.Context, r io.Reader, bucket, path, uploadID string, partNumber int, opts api.UploadMultipartUploadPartOptions) (*api.UploadMultipartUploadPartResponse, error) {
	// prepare upload params
	up, err := w.prepareUploadParams(ctx, bucket, opts.ContractSet, opts.MinShards, opts.TotalShards)
	if err != nil {
		return nil, err
	}

	// fetch upload from bus
	upload, err := w.bus.MultipartUpload(ctx, uploadID)
	if err != nil {
		return nil, fmt.Errorf("couldn't fetch multipart upload: %w", err)
	}

	// attach gouging checker to the context
	ctx = WithGougingChecker(ctx, w.bus, up.GougingParams)

	// prepare opts
	uploadOpts := []UploadOption{
		WithBlockHeight(up.CurrentHeight),
		WithContractSet(up.ContractSet),
		WithPacking(up.UploadPacking),
		WithCustomKey(upload.Key),
		WithPartNumber(partNumber),
		WithUploadID(uploadID),
	}

	// make sure only one of the following is set
	if encryptionEnabled := !upload.Key.IsNoopKey(); encryptionEnabled && opts.EncryptionOffset == nil {
		return nil, fmt.Errorf("%w: if object encryption (pre-erasure coding) wasn't disabled by creating the multipart upload with the no-op key, the offset needs to be set", api.ErrInvalidMultipartEncryptionSettings)
	} else if opts.EncryptionOffset != nil && *opts.EncryptionOffset < 0 {
		return nil, fmt.Errorf("%w: encryption offset must be positive", api.ErrInvalidMultipartEncryptionSettings)
	} else if encryptionEnabled {
		uploadOpts = append(uploadOpts, WithCustomEncryptionOffset(uint64(*opts.EncryptionOffset)))
	}

	// fetch contracts
	contracts, err := w.bus.Contracts(ctx, api.ContractsOpts{ContractSet: up.ContractSet})
	if err != nil {
		return nil, fmt.Errorf("couldn't fetch contracts from bus: %w", err)
	}

	// upload
	eTag, err := w.upload(ctx, bucket, path, up.RedundancySettings, r, contracts, uploadOpts...)
	if err != nil {
		w.logger.With(zap.Error(err)).With("path", path).With("bucket", bucket).Error("failed to upload object")
		if !errors.Is(err, ErrShuttingDown) && !errors.Is(err, errUploadInterrupted) && !errors.Is(err, context.Canceled) {
			w.registerAlert(newUploadFailedAlert(bucket, path, up.ContractSet, "", up.RedundancySettings.MinShards, up.RedundancySettings.TotalShards, len(contracts), up.UploadPacking, false, err))
		}
		return nil, fmt.Errorf("couldn't upload object: %w", err)
	}
	return &api.UploadMultipartUploadPartResponse{
		ETag: eTag,
	}, nil
}

func (w *Worker) initAccounts(refillInterval time.Duration) (err error) {
	if w.accounts != nil {
		panic("priceTables already initialized") // developer error
	}
	keyPath := fmt.Sprintf("accounts/%s", w.id)
	w.accounts, err = iworker.NewAccountManager(w.deriveSubKey(keyPath), w.id, w.bus, w, w.bus, w.cache, w.bus, refillInterval, w.logger.Desugar())
	return err
}

func (w *Worker) prepareUploadParams(ctx context.Context, bucket string, contractSet string, minShards, totalShards int) (api.UploadParams, error) {
	// return early if the bucket does not exist
	_, err := w.bus.Bucket(ctx, bucket)
	if err != nil {
		return api.UploadParams{}, fmt.Errorf("bucket '%s' not found; %w", bucket, err)
	}

	// fetch the upload parameters
	up, err := w.bus.UploadParams(ctx)
	if err != nil {
		return api.UploadParams{}, fmt.Errorf("couldn't fetch upload parameters from bus: %w", err)
	} else if contractSet != "" {
		up.ContractSet = contractSet
	} else if up.ContractSet == "" {
		return api.UploadParams{}, api.ErrContractSetNotSpecified
	}

	// cancel the upload if consensus is not synced
	if !up.ConsensusState.Synced {
		return api.UploadParams{}, api.ErrConsensusNotSynced
	}

	// allow overriding the redundancy settings
	if minShards != 0 {
		up.RedundancySettings.MinShards = minShards
	}
	if totalShards != 0 {
		up.RedundancySettings.TotalShards = totalShards
	}
	err = api.RedundancySettings{MinShards: up.RedundancySettings.MinShards, TotalShards: up.RedundancySettings.TotalShards}.Validate()
	if err != nil {
		return api.UploadParams{}, err
	}
	return up, nil
}

// A HostErrorSet is a collection of errors from various hosts.
type HostErrorSet map[types.PublicKey]error

// NumGouging returns numbers of host that errored out due to price gouging.
func (hes HostErrorSet) NumGouging() (n int) {
	for _, he := range hes {
		if errors.Is(he, gouging.ErrPriceTableGouging) {
			n++
		}
	}
	return
}

// Error implements error.
func (hes HostErrorSet) Error() string {
	if len(hes) == 0 {
		return ""
	}

	var strs []string
	for hk, he := range hes {
		strs = append(strs, fmt.Sprintf("%x: %v", hk[:4], he.Error()))
	}

	// include a leading newline so that the first error isn't printed on the
	// same line as the error context
	return "\n" + strings.Join(strs, "\n")
}<|MERGE_RESOLUTION|>--- conflicted
+++ resolved
@@ -1107,15 +1107,11 @@
 	jc.Encode(account)
 }
 
-<<<<<<< HEAD
 func (w *Worker) accountsHandlerGET(jc jape.Context) {
 	jc.Encode(w.accounts.Accounts())
 }
 
-func (w *Worker) eventsHandlerPOST(jc jape.Context) {
-=======
 func (w *Worker) eventHandlerPOST(jc jape.Context) {
->>>>>>> 7354e50b
 	var event webhooks.Event
 	if jc.Decode(&event) != nil {
 		return
