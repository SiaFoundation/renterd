--- conflicted
+++ resolved
@@ -32,23 +32,15 @@
 )
 
 const (
-<<<<<<< HEAD
 	lockingPriorityRenew      = 100 // highest
 	lockingPriorityPriceTable = 95
 	lockingPriorityFunding    = 90
+	lockingPrioritySyncing    = 80
 
 	lockingDurationRenew      = time.Minute
 	lockingDurationPriceTable = 30 * time.Second
 	lockingDurationFunding    = 30 * time.Second
-=======
-	lockingPriorityRenew   = 100 // highest
-	lockingPriorityFunding = 90
-	lockingPrioritySyncing = 80
-
-	lockingDurationRenew   = time.Minute
-	lockingDurationFunding = 30 * time.Second
-	lockingDurationSyncing = 30 * time.Second
->>>>>>> bfbee3fe
+	lockingDurationSyncing    = 30 * time.Second
 
 	queryStringParamContractSet = "contractset"
 	queryStringParamMinShards   = "minshards"
@@ -651,95 +643,6 @@
 		return
 	}
 
-<<<<<<< HEAD
-	// Get account for the host.
-	account, err := w.accounts.ForHost(rfr.HostKey)
-	if jc.Check("failed to get account for provided host", err) != nil {
-		return
-	}
-
-	// Get IP of host.
-	h, err := w.bus.Host(ctx, rfr.HostKey)
-	if jc.Check("failed to fetch host", err) != nil {
-		return
-	}
-	siamuxAddr := h.Settings.SiamuxAddr()
-
-	// Get contract revision.
-	lockID, err := w.bus.AcquireContract(jc.Request.Context(), rfr.ContractID, lockingPriorityFunding, lockingDurationFunding)
-	if jc.Check("failed to acquire contract for funding EA", err) != nil {
-		return
-	}
-	defer func() {
-		_ = w.bus.ReleaseContract(ctx, rfr.ContractID, lockID) // TODO: log error
-	}()
-
-	// Get contract revision.
-	var revision types.FileContractRevision
-	err = w.withHostV2(jc.Request.Context(), rfr.ContractID, rfr.HostKey, h.NetAddress, func(ss sectorStore) error {
-		rev, err := ss.(*sharedSession).Revision(jc.Request.Context())
-		if err != nil {
-			return err
-		}
-		revision = rev.Revision
-		return nil
-	})
-	if jc.Check(fmt.Sprintf("failed to fetch revision from host '%s'", siamuxAddr), err) != nil {
-		return
-	}
-
-	// Get price table.
-	pt, ptValid := w.priceTables.PriceTable(rfr.HostKey)
-	if !ptValid {
-		paymentFunc := w.preparePriceTableContractPayment(rfr.HostKey, &revision)
-		pt, err = w.priceTables.Update(jc.Request.Context(), paymentFunc, siamuxAddr, rfr.HostKey)
-		if jc.Check("failed to update outdated price table", err) != nil {
-			return
-		}
-	}
-
-	// Calculate the fund amount
-	balance, err := account.Balance(ctx)
-	if jc.Check("failed to fetch account balance", err) != nil {
-		return
-	}
-	if balance.Cmp(rfr.Balance) >= 0 {
-		jc.Error(fmt.Errorf("account balance %v is already greater than or equal to requested balance %v", balance, rfr.Balance), http.StatusBadRequest)
-		return
-	}
-	fundAmount := rfr.Balance.Sub(balance)
-
-	// Handle contracts that are either out of money or don't have enough funds
-	// left for a full fund.
-	renterFunds := revision.ValidRenterPayout()
-	if renterFunds.IsZero() {
-		jc.Error(errors.New("contract is out of funds"), http.StatusBadRequest)
-		return
-	} else if maxFundingAmount := renterFunds.Sub(pt.FundAccountCost); maxFundingAmount.Cmp(fundAmount) < 0 {
-		fundAmount = maxFundingAmount
-	}
-
-	// Fund account.
-	err = w.fundAccount(ctx, account, pt, siamuxAddr, rfr.HostKey, fundAmount, &revision)
-
-	// If funding failed due to an exceeded max balance, we sync the account and
-	// try funding the account again.
-	if isMaxBalanceExceeded(err) {
-		err = w.syncAccount(ctx, pt, siamuxAddr, rfr.HostKey)
-		if err != nil {
-			w.logger.Errorw(fmt.Sprintf("failed to sync account: %v", err), "host", rfr.HostKey)
-		}
-
-		balance, err = account.Balance(ctx)
-		if jc.Check("failed to fetch account balance for syncing after failed funding", err) != nil {
-			return
-		}
-		if balance.Cmp(rfr.Balance) < 0 {
-			fundAmount = rfr.Balance.Sub(balance)
-			err = w.fundAccount(ctx, account, pt, siamuxAddr, rfr.HostKey, fundAmount, &revision)
-			if err != nil {
-				w.logger.Errorw(fmt.Sprintf("failed to fund account right after a sync: %v", err), "host", rfr.HostKey, "balance", balance, "requested", rfr.Balance, "fund", fundAmount)
-=======
 	// fund the account
 	jc.Check("couldn't fund account", w.withRevision(ctx, rfr.ContractID, rfr.HostKey, rfr.HostIP, lockingPriorityFunding, lockingDurationFunding, func(revision types.FileContractRevision) error {
 		if err := w.fundAccount(ctx, rfr.HostKey, rfr.SiamuxAddr, rfr.Balance, &revision); isMaxBalanceExceeded(err) {
@@ -756,7 +659,6 @@
 				return err
 			} else {
 				return nil
->>>>>>> bfbee3fe
 			}
 		} else {
 			// funding failed and syncing won't fix it
@@ -807,61 +709,10 @@
 		return
 	}
 
-<<<<<<< HEAD
-	// Get IP of host.
-	h, err := w.bus.Host(ctx, rsr.HostKey)
-	if jc.Check("failed to fetch host", err) != nil {
-		return
-	}
-	hostIP := h.Settings.NetAddress
-	siamuxAddr := h.Settings.SiamuxAddr()
-
-	// Get contract revision.
-	lockID, err := w.bus.AcquireContract(jc.Request.Context(), rsr.ContractID, lockingPriorityFunding, lockingDurationFunding)
-	if jc.Check("failed to acquire contract for funding EA", err) != nil {
-		return
-	}
-	defer func() {
-		if err := w.bus.ReleaseContract(ctx, rsr.ContractID, lockID); err != nil {
-			w.logger.Warnf("failed to release lock for contract %v: %v", rsr.ContractID, err)
-		}
-	}()
-
-	// Get contract revision.
-	var revision types.FileContractRevision
-	err = w.withHostV2(jc.Request.Context(), rsr.ContractID, rsr.HostKey, hostIP, func(ss sectorStore) error {
-		rev, err := ss.(*sharedSession).Revision(jc.Request.Context())
-		if err != nil {
-			return err
-		}
-		revision = rev.Revision
-		return nil
-	})
-	if jc.Check("failed to fetch revision", err) != nil {
-		return
-	}
-
-	// Get price table.
-	pt, ptValid := w.priceTables.PriceTable(rsr.HostKey)
-	if !ptValid {
-		paymentFunc := w.preparePriceTableContractPayment(rsr.HostKey, &revision)
-		pt, err = w.priceTables.Update(jc.Request.Context(), paymentFunc, siamuxAddr, rsr.HostKey)
-		if jc.Check("failed to update outdated price table", err) != nil {
-			return
-		}
-	}
-
-	// Sync account.
-	err = w.syncAccount(ctx, pt, siamuxAddr, rsr.HostKey)
-	if jc.Check("couldn't sync account", err) != nil {
-		return
-	}
-=======
 	// sync the account
 	jc.Check("couldn't sync account", w.withRevision(ctx, rsr.ContractID, rsr.HostKey, rsr.HostIP, lockingPrioritySyncing, lockingDurationSyncing, func(revision types.FileContractRevision) error {
 		return w.syncAccount(ctx, rsr.HostKey, rsr.SiamuxAddr, &revision)
 	}))
->>>>>>> bfbee3fe
 }
 
 func (w *worker) slabMigrateHandler(jc jape.Context) {
