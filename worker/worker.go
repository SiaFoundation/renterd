--- conflicted
+++ resolved
@@ -1156,17 +1156,12 @@
 	}
 
 	// upload the object
-<<<<<<< HEAD
-	params := defaultParameters(bucket, jc.PathParam("path"))
-	eTag, err := w.upload(ctx, jc.Request.Body, params, opts...)
-	if jc.Check("couldn't upload object", err) != nil {
-=======
-	eTag, err := w.upload(ctx, jc.Request.Body, contracts, bucket, path, opts...)
+	params := defaultParameters(bucket, path)
+	eTag, err := w.upload(ctx, jc.Request.Body, contracts, params, opts...)
 	if err := jc.Check("couldn't upload object", err); err != nil {
 		if !errors.Is(err, errUploadManagerStopped) {
 			w.registerAlert(newUploadFailedAlert(bucket, path, up.ContractSet, mimeType, rs.MinShards, rs.TotalShards, len(contracts), up.UploadPacking, false, err))
 		}
->>>>>>> 37b35131
 		return
 	}
 
@@ -1294,17 +1289,12 @@
 	}
 
 	// upload the multipart
-<<<<<<< HEAD
-	params := multipartParameters(bucket, jc.PathParam("path"), uploadID, partNumber)
-	eTag, err := w.upload(ctx, jc.Request.Body, params, opts...)
-	if jc.Check("couldn't upload multipart", err) != nil {
-=======
-	eTag, err := w.uploadMultiPart(ctx, jc.Request.Body, contracts, bucket, path, uploadID, partNumber, opts...)
+	params := multipartParameters(bucket, path, uploadID, partNumber)
+	eTag, err := w.upload(ctx, jc.Request.Body, contracts, params, opts...)
 	if jc.Check("couldn't upload object", err) != nil {
 		if !errors.Is(err, errUploadManagerStopped) {
 			w.registerAlert(newUploadFailedAlert(bucket, path, up.ContractSet, "", rs.MinShards, rs.TotalShards, len(contracts), up.UploadPacking, true, err))
 		}
->>>>>>> 37b35131
 		return
 	}
 
