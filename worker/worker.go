package worker

import (
	"bytes"
	"context"
	"errors"
	"fmt"
	"io"
	"math"
	"math/big"
	"net"
	"net/http"
	"os"
	"runtime"
	"sort"
	"strings"
	"sync"
	"time"

	"github.com/gotd/contrib/http_range"
	rhpv2 "go.sia.tech/core/rhp/v2"
	rhpv3 "go.sia.tech/core/rhp/v3"
	"go.sia.tech/core/types"
	"go.sia.tech/jape"
	"go.sia.tech/renterd/alerts"
	"go.sia.tech/renterd/api"
	"go.sia.tech/renterd/build"
	"go.sia.tech/renterd/internal/utils"
	"go.sia.tech/renterd/object"
	"go.sia.tech/renterd/webhooks"
	"go.sia.tech/renterd/worker/client"
	"go.uber.org/zap"
	"golang.org/x/crypto/blake2b"
)

const (
	batchSizeDeleteSectors = uint64(500000) // ~16MiB of roots
	batchSizeFetchSectors  = uint64(130000) // ~4MiB of roots

	defaultLockTimeout          = time.Minute
	defaultRevisionFetchTimeout = 30 * time.Second

	lockingPriorityActiveContractRevision = 100
	lockingPriorityRenew                  = 80
	lockingPriorityFunding                = 40
	lockingPrioritySyncing                = 30
	lockingPriorityPruning                = 20

	lockingPriorityBlockedUpload    = 15
	lockingPriorityUpload           = 10
	lockingPriorityBackgroundUpload = 5
)

var (
	ErrShuttingDown = errors.New("worker is shutting down")
)

// re-export the client
type Client struct {
	*client.Client
}

func NewClient(address, password string) *Client {
	return &Client{
		Client: client.New(address, password),
	}
}

type (
	Bus interface {
		alerts.Alerter
		ConsensusState
		webhooks.Broadcaster

		AccountStore
		ContractLocker
		ContractStore
		HostStore
		ObjectStore
		SettingStore

		Syncer
		Wallet
	}

	// An AccountStore manages ephemaral accounts state.
	AccountStore interface {
		Accounts(ctx context.Context) ([]api.Account, error)
		AddBalance(ctx context.Context, id rhpv3.Account, hk types.PublicKey, amt *big.Int) error

		LockAccount(ctx context.Context, id rhpv3.Account, hostKey types.PublicKey, exclusive bool, duration time.Duration) (api.Account, uint64, error)
		UnlockAccount(ctx context.Context, id rhpv3.Account, lockID uint64) error

		ResetDrift(ctx context.Context, id rhpv3.Account) error
		SetBalance(ctx context.Context, id rhpv3.Account, hk types.PublicKey, amt *big.Int) error
		ScheduleSync(ctx context.Context, id rhpv3.Account, hk types.PublicKey) error
	}

	ContractStore interface {
		Contract(ctx context.Context, id types.FileContractID) (api.ContractMetadata, error)
		ContractSize(ctx context.Context, id types.FileContractID) (api.ContractSize, error)
		ContractRoots(ctx context.Context, id types.FileContractID) ([]types.Hash256, []types.Hash256, error)
		Contracts(ctx context.Context, opts api.ContractsOpts) ([]api.ContractMetadata, error)
		RenewedContract(ctx context.Context, renewedFrom types.FileContractID) (api.ContractMetadata, error)
	}

	HostStore interface {
		RecordHostScans(ctx context.Context, scans []api.HostScan) error
		RecordPriceTables(ctx context.Context, priceTableUpdate []api.HostPriceTableUpdate) error
		RecordContractSpending(ctx context.Context, records []api.ContractSpendingRecord) error

		Host(ctx context.Context, hostKey types.PublicKey) (api.Host, error)
	}

	ObjectStore interface {
		// NOTE: used for download
		DeleteHostSector(ctx context.Context, hk types.PublicKey, root types.Hash256) error
		FetchPartialSlab(ctx context.Context, key object.EncryptionKey, offset, length uint32) ([]byte, error)
		Slab(ctx context.Context, key object.EncryptionKey) (object.Slab, error)

		// NOTE: used for upload
		AddObject(ctx context.Context, bucket, path, contractSet string, o object.Object, opts api.AddObjectOptions) error
		AddMultipartPart(ctx context.Context, bucket, path, contractSet, ETag, uploadID string, partNumber int, slices []object.SlabSlice) (err error)
		AddPartialSlab(ctx context.Context, data []byte, minShards, totalShards uint8, contractSet string) (slabs []object.SlabSlice, slabBufferMaxSizeSoftReached bool, err error)
		AddUploadingSector(ctx context.Context, uID api.UploadID, id types.FileContractID, root types.Hash256) error
		FinishUpload(ctx context.Context, uID api.UploadID) error
		MarkPackedSlabsUploaded(ctx context.Context, slabs []api.UploadedPackedSlab) error
		TrackUpload(ctx context.Context, uID api.UploadID) error
		UpdateSlab(ctx context.Context, s object.Slab, contractSet string) error

		// NOTE: used by worker
		Bucket(_ context.Context, bucket string) (api.Bucket, error)
		Object(ctx context.Context, bucket, path string, opts api.GetObjectOptions) (api.ObjectsResponse, error)
		DeleteObject(ctx context.Context, bucket, path string, opts api.DeleteObjectOptions) error
		MultipartUpload(ctx context.Context, uploadID string) (resp api.MultipartUpload, err error)
		PackedSlabsForUpload(ctx context.Context, lockingDuration time.Duration, minShards, totalShards uint8, set string, limit int) ([]api.PackedSlab, error)
	}

	SettingStore interface {
		GougingParams(ctx context.Context) (api.GougingParams, error)
		UploadParams(ctx context.Context) (api.UploadParams, error)
	}

	Syncer interface {
		BroadcastTransaction(ctx context.Context, txns []types.Transaction) error
		SyncerPeers(ctx context.Context) (resp []string, err error)
	}

	Wallet interface {
		WalletDiscard(ctx context.Context, txn types.Transaction) error
		WalletFund(ctx context.Context, txn *types.Transaction, amount types.Currency, useUnconfirmedTxns bool) ([]types.Hash256, []types.Transaction, error)
		WalletPrepareForm(ctx context.Context, renterAddress types.Address, renterKey types.PublicKey, renterFunds, hostCollateral types.Currency, hostKey types.PublicKey, hostSettings rhpv2.HostSettings, endHeight uint64) (txns []types.Transaction, err error)
		WalletPrepareRenew(ctx context.Context, revision types.FileContractRevision, hostAddress, renterAddress types.Address, renterKey types.PrivateKey, renterFunds, minNewCollateral types.Currency, pt rhpv3.HostPriceTable, endHeight, windowSize, expectedStorage uint64) (api.WalletPrepareRenewResponse, error)
		WalletSign(ctx context.Context, txn *types.Transaction, toSign []types.Hash256, cf types.CoveredFields) error
	}

	ConsensusState interface {
		ConsensusState(ctx context.Context) (api.ConsensusState, error)
	}
)

// deriveSubKey can be used to derive a sub-masterkey from the worker's
// masterkey to use for a specific purpose. Such as deriving more keys for
// ephemeral accounts.
func (w *worker) deriveSubKey(purpose string) types.PrivateKey {
	seed := blake2b.Sum256(append(w.masterKey[:], []byte(purpose)...))
	pk := types.NewPrivateKeyFromSeed(seed[:])
	for i := range seed {
		seed[i] = 0
	}
	return pk
}

// TODO: deriving the renter key from the host key using the master key only
// works if we persist a hash of the renter's master key in the database and
// compare it on startup, otherwise there's no way of knowing the derived key is
// usuable
// NOTE: Instead of hashing the masterkey and comparing, we could use random
// bytes + the HMAC thereof as the salt. e.g. 32 bytes + 32 bytes HMAC. Then
// whenever we read a specific salt we can verify that is was created with a
// given key. That would eventually allow different masterkeys to coexist in the
// same bus.
//
// TODO: instead of deriving a renter key use a randomly generated salt so we're
// not limited to one key per host
func (w *worker) deriveRenterKey(hostKey types.PublicKey) types.PrivateKey {
	seed := blake2b.Sum256(append(w.deriveSubKey("renterkey"), hostKey[:]...))
	pk := types.NewPrivateKeyFromSeed(seed[:])
	for i := range seed {
		seed[i] = 0
	}
	return pk
}

// A worker talks to Sia hosts to perform contract and storage operations within
// a renterd system.
type worker struct {
	alerts alerts.Alerter

	allowPrivateIPs bool
	id              string
	bus             Bus
	masterKey       [32]byte
	startTime       time.Time

	downloadManager *downloadManager
	uploadManager   *uploadManager

	accounts        *accounts
	priceTables     *priceTables
	transportPoolV3 *transportPoolV3

	uploadsMu            sync.Mutex
	uploadingPackedSlabs map[string]struct{}

	contractSpendingRecorder ContractSpendingRecorder
	contractLockingDuration  time.Duration

	shutdownCtx       context.Context
	shutdownCtxCancel context.CancelFunc

	logger *zap.SugaredLogger
}

func (w *worker) isStopped() bool {
	select {
	case <-w.shutdownCtx.Done():
		return true
	default:
	}
	return false
}

func (w *worker) withRevision(ctx context.Context, fetchTimeout time.Duration, fcid types.FileContractID, hk types.PublicKey, siamuxAddr string, lockPriority int, fn func(rev types.FileContractRevision) error) error {
	return w.withContractLock(ctx, fcid, lockPriority, func() error {
		h := w.Host(hk, fcid, siamuxAddr)
		rev, err := h.FetchRevision(ctx, fetchTimeout)
		if err != nil {
			return err
		}
		return fn(rev)
	})
}

func (w *worker) registerAlert(a alerts.Alert) {
	ctx, cancel := context.WithTimeout(w.shutdownCtx, time.Minute)
	if err := w.alerts.RegisterAlert(ctx, a); err != nil {
		w.logger.Errorf("failed to register alert, err: %v", err)
	}
	cancel()
}

func (w *worker) rhpScanHandler(jc jape.Context) {
	ctx := jc.Request.Context()

	// decode the request
	var rsr api.RHPScanRequest
	if jc.Decode(&rsr) != nil {
		return
	}

	// only scan hosts if we are online
	peers, err := w.bus.SyncerPeers(ctx)
	if jc.Check("failed to fetch peers from bus", err) != nil {
		return
	}
	if len(peers) == 0 {
		jc.Error(errors.New("not connected to the internet"), http.StatusServiceUnavailable)
		return
	}

	// scan host
	var errStr string
	settings, priceTable, elapsed, err := w.scanHost(ctx, time.Duration(rsr.Timeout), rsr.HostKey, rsr.HostIP)
	if err != nil {
		errStr = err.Error()
	}

	jc.Encode(api.RHPScanResponse{
		Ping:       api.DurationMS(elapsed),
		PriceTable: priceTable,
		ScanError:  errStr,
		Settings:   settings,
	})
}

func (w *worker) fetchContracts(ctx context.Context, metadatas []api.ContractMetadata, timeout time.Duration) (contracts []api.Contract, errs HostErrorSet) {
	errs = make(HostErrorSet)

	// create requests channel
	reqs := make(chan api.ContractMetadata)

	// create worker function
	var mu sync.Mutex
	worker := func() {
		for md := range reqs {
			var revision types.FileContractRevision
			err := w.withRevision(ctx, timeout, md.ID, md.HostKey, md.SiamuxAddr, lockingPriorityActiveContractRevision, func(rev types.FileContractRevision) error {
				revision = rev
				return nil
			})
			mu.Lock()
			if err != nil {
				errs[md.HostKey] = err
				contracts = append(contracts, api.Contract{
					ContractMetadata: md,
				})
			} else {
				contracts = append(contracts, api.Contract{
					ContractMetadata: md,
					Revision:         &revision,
				})
			}
			mu.Unlock()
		}
	}

	// launch all workers
	var wg sync.WaitGroup
	for t := 0; t < 20 && t < len(metadatas); t++ {
		wg.Add(1)
		go func() {
			worker()
			wg.Done()
		}()
	}

	// launch all requests
	for _, metadata := range metadatas {
		reqs <- metadata
	}
	close(reqs)

	// wait until they're done
	wg.Wait()
	return
}

func (w *worker) rhpPriceTableHandler(jc jape.Context) {
	ctx := jc.Request.Context()

	// decode the request
	var rptr api.RHPPriceTableRequest
	if jc.Decode(&rptr) != nil {
		return
	}

	// apply timeout
	if rptr.Timeout > 0 {
		var cancel context.CancelFunc
		ctx, cancel = context.WithTimeout(ctx, time.Duration(rptr.Timeout))
		defer cancel()
	}

	// defer interaction recording
	var err error
	var hpt api.HostPriceTable
	defer func() {
		w.bus.RecordPriceTables(ctx, []api.HostPriceTableUpdate{
			{
				HostKey:    rptr.HostKey,
				Success:    isSuccessfulInteraction(err),
				Timestamp:  time.Now(),
				PriceTable: hpt,
			},
		})
	}()

	err = w.transportPoolV3.withTransportV3(ctx, rptr.HostKey, rptr.SiamuxAddr, func(ctx context.Context, t *transportV3) error {
		hpt, err = RPCPriceTable(ctx, t, func(pt rhpv3.HostPriceTable) (rhpv3.PaymentMethod, error) { return nil, nil })
		return err
	})

	if jc.Check("could not get price table", err) != nil {
		return
	}
	jc.Encode(hpt)
}

func (w *worker) discardTxnOnErr(txn types.Transaction, errContext string, err *error) {
	discardTxnOnErr(w.shutdownCtx, w.bus, w.logger, txn, errContext, err)
}

func (w *worker) rhpFormHandler(jc jape.Context) {
	ctx := jc.Request.Context()

	// decode the request
	var rfr api.RHPFormRequest
	if jc.Decode(&rfr) != nil {
		return
	}

	// check renter funds is not zero
	if rfr.RenterFunds.IsZero() {
		http.Error(jc.ResponseWriter, "RenterFunds can not be zero", http.StatusBadRequest)
		return
	}

	// apply a pessimistic timeout on contract formations
	ctx, cancel := context.WithTimeout(ctx, 15*time.Minute)
	defer cancel()

	gp, err := w.bus.GougingParams(ctx)
	if jc.Check("could not get gouging parameters", err) != nil {
		return
	}

	hostIP, hostKey, renterFunds := rfr.HostIP, rfr.HostKey, rfr.RenterFunds
	renterAddress, endHeight, hostCollateral := rfr.RenterAddress, rfr.EndHeight, rfr.HostCollateral
	renterKey := w.deriveRenterKey(hostKey)

	var contract rhpv2.ContractRevision
	var txnSet []types.Transaction
	ctx = WithGougingChecker(ctx, w.bus, gp)
	err = w.withTransportV2(ctx, rfr.HostKey, hostIP, func(t *rhpv2.Transport) (err error) {
		hostSettings, err := RPCSettings(ctx, t)
		if err != nil {
			return err
		}
		// NOTE: we overwrite the NetAddress with the host address here since we
		// just used it to dial the host we know it's valid
		hostSettings.NetAddress = hostIP

		gc, err := GougingCheckerFromContext(ctx, false)
		if err != nil {
			return err
		}
		if breakdown := gc.Check(&hostSettings, nil); breakdown.Gouging() {
			return fmt.Errorf("failed to form contract, gouging check failed: %v", breakdown)
		}

		renterTxnSet, err := w.bus.WalletPrepareForm(ctx, renterAddress, renterKey.PublicKey(), renterFunds, hostCollateral, hostKey, hostSettings, endHeight)
		if err != nil {
			return err
		}
		defer w.discardTxnOnErr(renterTxnSet[len(renterTxnSet)-1], "rhpFormHandler", &err)

		contract, txnSet, err = RPCFormContract(ctx, t, renterKey, renterTxnSet)
		if err != nil {
			return err
		}
		return
	})
	if jc.Check("couldn't form contract", err) != nil {
		return
	}

	// broadcast the transaction set
	err = w.bus.BroadcastTransaction(ctx, txnSet)
	if err != nil {
		w.logger.Errorf("failed to broadcast formation txn set: %v", err)
	}

	jc.Encode(api.RHPFormResponse{
		ContractID:     contract.ID(),
		Contract:       contract,
		TransactionSet: txnSet,
	})
}

func (w *worker) rhpBroadcastHandler(jc jape.Context) {
	ctx := jc.Request.Context()

	// decode the fcid
	var fcid types.FileContractID
	if jc.DecodeParam("id", &fcid) != nil {
		return
	}

	// Acquire lock before fetching revision.
	unlocker, err := w.acquireContractLock(ctx, fcid, lockingPriorityActiveContractRevision)
	if jc.Check("could not acquire revision lock", err) != nil {
		return
	}
	defer unlocker.Release(ctx)

	// Fetch contract from bus.
	c, err := w.bus.Contract(ctx, fcid)
	if jc.Check("could not get contract", err) != nil {
		return
	}
	rk := w.deriveRenterKey(c.HostKey)

	rev, err := w.FetchSignedRevision(ctx, c.HostIP, c.HostKey, rk, fcid, time.Minute)
	if jc.Check("could not fetch revision", err) != nil {
		return
	}

	// Create txn with revision.
	txn := types.Transaction{
		FileContractRevisions: []types.FileContractRevision{rev.Revision},
		Signatures:            rev.Signatures[:],
	}
	// Fund the txn. We pass 0 here since we only need the wallet to fund
	// the fee.
	toSign, parents, err := w.bus.WalletFund(ctx, &txn, types.ZeroCurrency, true)
	if jc.Check("failed to fund transaction", err) != nil {
		return
	}
	// Sign the txn.
	err = w.bus.WalletSign(ctx, &txn, toSign, types.CoveredFields{
		WholeTransaction: true,
	})
	if jc.Check("failed to sign transaction", err) != nil {
		_ = w.bus.WalletDiscard(ctx, txn)
		return
	}
	// Broadcast the txn.
	txnSet := parents
	txnSet = append(txnSet, txn)
	err = w.bus.BroadcastTransaction(ctx, txnSet)
	if jc.Check("failed to broadcast transaction", err) != nil {
		_ = w.bus.WalletDiscard(ctx, txn)
		return
	}
}

func (w *worker) rhpPruneContractHandlerPOST(jc jape.Context) {
	ctx := jc.Request.Context()

	// decode fcid
	var fcid types.FileContractID
	if jc.DecodeParam("id", &fcid) != nil {
		return
	}

	// decode timeout
	var pcr api.RHPPruneContractRequest
	if jc.Decode(&pcr) != nil {
		return
	}

	// apply timeout
	if pcr.Timeout > 0 {
		var cancel context.CancelFunc
		ctx, cancel = context.WithTimeout(ctx, time.Duration(pcr.Timeout))
		defer cancel()
	}

	// fetch the contract from the bus
	contract, err := w.bus.Contract(ctx, fcid)
	if errors.Is(err, api.ErrContractNotFound) {
		jc.Error(err, http.StatusNotFound)
		return
	} else if jc.Check("couldn't fetch contract", err) != nil {
		return
	}

	// return early if there's no data to prune
	size, err := w.bus.ContractSize(ctx, fcid)
	if jc.Check("couldn't fetch contract size", err) != nil {
		return
	} else if size.Prunable == 0 {
		jc.Encode(api.RHPPruneContractResponse{})
		return
	}

	// fetch gouging params
	gp, err := w.bus.GougingParams(ctx)
	if jc.Check("could not fetch gouging parameters", err) != nil {
		return
	}

	// attach gouging checker
	ctx = WithGougingChecker(ctx, w.bus, gp)

	// prune the contract
	pruned, remaining, err := w.PruneContract(ctx, contract.HostIP, contract.HostKey, fcid, contract.RevisionNumber)
	if err != nil && !errors.Is(err, ErrNoSectorsToPrune) && pruned == 0 {
		err = fmt.Errorf("failed to prune contract %v; %w", fcid, err)
		jc.Error(err, http.StatusInternalServerError)
		return
	}

	res := api.RHPPruneContractResponse{
		Pruned:    pruned,
		Remaining: remaining,
	}
	if err != nil {
		res.Error = err.Error()
	}
	jc.Encode(res)
}

func (w *worker) rhpContractRootsHandlerGET(jc jape.Context) {
	ctx := jc.Request.Context()

	// decode fcid
	var id types.FileContractID
	if jc.DecodeParam("id", &id) != nil {
		return
	}

	// fetch the contract from the bus
	c, err := w.bus.Contract(ctx, id)
	if errors.Is(err, api.ErrContractNotFound) {
		jc.Error(err, http.StatusNotFound)
		return
	} else if jc.Check("couldn't fetch contract", err) != nil {
		return
	}

	// fetch gouging params
	gp, err := w.bus.GougingParams(ctx)
	if jc.Check("couldn't fetch gouging parameters from bus", err) != nil {
		return
	}

	// attach gouging checker to the context
	ctx = WithGougingChecker(ctx, w.bus, gp)

	// fetch the roots from the host
	roots, err := w.FetchContractRoots(ctx, c.HostIP, c.HostKey, id, c.RevisionNumber)
	if jc.Check("couldn't fetch contract roots from host", err) == nil {
		jc.Encode(roots)
	}
}

func (w *worker) rhpRenewHandler(jc jape.Context) {
	ctx := jc.Request.Context()

	// decode request
	var rrr api.RHPRenewRequest
	if jc.Decode(&rrr) != nil {
		return
	}

	// check renter funds is not zero
	if rrr.RenterFunds.IsZero() {
		http.Error(jc.ResponseWriter, "RenterFunds can not be zero", http.StatusBadRequest)
		return
	}

	// attach gouging checker
	gp, err := w.bus.GougingParams(ctx)
	if jc.Check("could not get gouging parameters", err) != nil {
		return
	}
	ctx = WithGougingChecker(ctx, w.bus, gp)

	// renew the contract
	var renewed rhpv2.ContractRevision
	var txnSet []types.Transaction
	var contractPrice types.Currency
	if jc.Check("couldn't renew contract", w.withRevision(ctx, defaultRevisionFetchTimeout, rrr.ContractID, rrr.HostKey, rrr.SiamuxAddr, lockingPriorityRenew, func(_ types.FileContractRevision) (err error) {
		h := w.Host(rrr.HostKey, rrr.ContractID, rrr.SiamuxAddr)
		renewed, txnSet, contractPrice, err = h.RenewContract(ctx, rrr)
		return err
	})) != nil {
		return
	}

	// broadcast the transaction set
	err = w.bus.BroadcastTransaction(ctx, txnSet)
	if err != nil {
		w.logger.Errorf("failed to broadcast renewal txn set: %v", err)
	}

	// send the response
	jc.Encode(api.RHPRenewResponse{
		ContractID:     renewed.ID(),
		Contract:       renewed,
		ContractPrice:  contractPrice,
		TransactionSet: txnSet,
	})
}

func (w *worker) rhpFundHandler(jc jape.Context) {
	ctx := jc.Request.Context()

	// decode request
	var rfr api.RHPFundRequest
	if jc.Decode(&rfr) != nil {
		return
	}

	// attach gouging checker
	gp, err := w.bus.GougingParams(ctx)
	if jc.Check("could not get gouging parameters", err) != nil {
		return
	}
	ctx = WithGougingChecker(ctx, w.bus, gp)

	// fund the account
	jc.Check("couldn't fund account", w.withRevision(ctx, defaultRevisionFetchTimeout, rfr.ContractID, rfr.HostKey, rfr.SiamuxAddr, lockingPriorityFunding, func(rev types.FileContractRevision) (err error) {
		h := w.Host(rfr.HostKey, rev.ParentID, rfr.SiamuxAddr)
		err = h.FundAccount(ctx, rfr.Balance, &rev)
		if isBalanceMaxExceeded(err) {
			// sync the account
			err = h.SyncAccount(ctx, &rev)
			if err != nil {
				w.logger.Infof(fmt.Sprintf("failed to sync account: %v", err), "host", rfr.HostKey)
				return
			}

			// try funding the account again
			err = h.FundAccount(ctx, rfr.Balance, &rev)
			if err != nil {
				w.logger.Errorw(fmt.Sprintf("failed to fund account after syncing: %v", err), "host", rfr.HostKey, "balance", rfr.Balance)
			}
		}
		return
	}))
}

func (w *worker) rhpSyncHandler(jc jape.Context) {
	ctx := jc.Request.Context()

	// decode the request
	var rsr api.RHPSyncRequest
	if jc.Decode(&rsr) != nil {
		return
	}

	// attach gouging checker
	up, err := w.bus.UploadParams(ctx)
	if jc.Check("couldn't fetch upload parameters from bus", err) != nil {
		return
	}
	ctx = WithGougingChecker(ctx, w.bus, up.GougingParams)

	// sync the account
	h := w.Host(rsr.HostKey, rsr.ContractID, rsr.SiamuxAddr)
	jc.Check("couldn't sync account", w.withRevision(ctx, defaultRevisionFetchTimeout, rsr.ContractID, rsr.HostKey, rsr.SiamuxAddr, lockingPrioritySyncing, func(rev types.FileContractRevision) error {
		return h.SyncAccount(ctx, &rev)
	}))
}

func (w *worker) slabMigrateHandler(jc jape.Context) {
	ctx := jc.Request.Context()

	// decode the slab
	var slab object.Slab
	if jc.Decode(&slab) != nil {
		return
	}

	// fetch the upload parameters
	up, err := w.bus.UploadParams(ctx)
	if jc.Check("couldn't fetch upload parameters from bus", err) != nil {
		return
	}

	// NOTE: migrations do not use the default contract set but instead require
	// the user to specify the contract set through the query string parameter,
	// this to avoid accidentally migration to the default set if the autopilot
	// configuration is missing a contract set
	up.ContractSet = ""

	// decode the contract set from the query string
	var contractset string
	if jc.DecodeForm("contractset", &contractset) != nil {
		return
	} else if contractset != "" {
		up.ContractSet = contractset
	}

	// cancel the migration if no contract set is specified
	if up.ContractSet == "" {
		jc.Error(fmt.Errorf("migrations require the contract set to be passed as a query string parameter; %w", api.ErrContractSetNotSpecified), http.StatusBadRequest)
		return
	}

	// cancel the upload if consensus is not synced
	if !up.ConsensusState.Synced {
		w.logger.Errorf("migration cancelled, err: %v", api.ErrConsensusNotSynced)
		jc.Error(api.ErrConsensusNotSynced, http.StatusServiceUnavailable)
		return
	}

	// attach gouging checker to the context
	ctx = WithGougingChecker(ctx, w.bus, up.GougingParams)

	// fetch all contracts
	dlContracts, err := w.bus.Contracts(ctx, api.ContractsOpts{})
	if jc.Check("couldn't fetch contracts from bus", err) != nil {
		return
	}

	// fetch upload contracts
	ulContracts, err := w.bus.Contracts(ctx, api.ContractsOpts{ContractSet: up.ContractSet})
	if jc.Check("couldn't fetch contracts from bus", err) != nil {
		return
	}

	// migrate the slab
	numShardsMigrated, surchargeApplied, err := w.migrate(ctx, slab, up.ContractSet, dlContracts, ulContracts, up.CurrentHeight)
	if err != nil {
		jc.Encode(api.MigrateSlabResponse{
			NumShardsMigrated: numShardsMigrated,
			SurchargeApplied:  surchargeApplied,
			Error:             err.Error(),
		})
		return
	}

	jc.Encode(api.MigrateSlabResponse{
		NumShardsMigrated: numShardsMigrated,
		SurchargeApplied:  surchargeApplied,
	})
}

func (w *worker) downloadsStatsHandlerGET(jc jape.Context) {
	stats := w.downloadManager.Stats()

	// prepare downloaders stats
	var healthy uint64
	var dss []api.DownloaderStats
	for hk, stat := range stats.downloaders {
		if stat.healthy {
			healthy++
		}
		dss = append(dss, api.DownloaderStats{
			HostKey:                    hk,
			AvgSectorDownloadSpeedMBPS: stat.avgSpeedMBPS,
			NumDownloads:               stat.numDownloads,
		})
	}
	sort.SliceStable(dss, func(i, j int) bool {
		return dss[i].AvgSectorDownloadSpeedMBPS > dss[j].AvgSectorDownloadSpeedMBPS
	})

	// encode response
	jc.Encode(api.DownloadStatsResponse{
		AvgDownloadSpeedMBPS: math.Ceil(stats.avgDownloadSpeedMBPS*100) / 100,
		AvgOverdrivePct:      math.Floor(stats.avgOverdrivePct*100*100) / 100,
		HealthyDownloaders:   healthy,
		NumDownloaders:       uint64(len(stats.downloaders)),
		DownloadersStats:     dss,
	})
}

func (w *worker) uploadsStatsHandlerGET(jc jape.Context) {
	stats := w.uploadManager.Stats()

	// prepare upload stats
	var uss []api.UploaderStats
	for hk, mbps := range stats.uploadSpeedsMBPS {
		uss = append(uss, api.UploaderStats{
			HostKey:                  hk,
			AvgSectorUploadSpeedMBPS: mbps,
		})
	}
	sort.SliceStable(uss, func(i, j int) bool {
		return uss[i].AvgSectorUploadSpeedMBPS > uss[j].AvgSectorUploadSpeedMBPS
	})

	// encode response
	jc.Encode(api.UploadStatsResponse{
		AvgSlabUploadSpeedMBPS: math.Ceil(stats.avgSlabUploadSpeedMBPS*100) / 100,
		AvgOverdrivePct:        math.Floor(stats.avgOverdrivePct*100*100) / 100,
		HealthyUploaders:       stats.healthyUploaders,
		NumUploaders:           stats.numUploaders,
		UploadersStats:         uss,
	})
}

func (w *worker) objectsHandlerHEAD(jc jape.Context) {
	// parse bucket
	bucket := api.DefaultBucketName
	if jc.DecodeForm("bucket", &bucket) != nil {
		return
	}
	var ignoreDelim bool
	if jc.DecodeForm("ignoreDelim", &ignoreDelim) != nil {
		return
	}

	// parse path
	path := jc.PathParam("path")
	if !ignoreDelim && (path == "" || strings.HasSuffix(path, "/")) {
		jc.Error(errors.New("HEAD requests can only be performed on objects, not directories"), http.StatusBadRequest)
		return
	}

	var off int
	if jc.DecodeForm("offset", &off) != nil {
		return
	}
	limit := -1
	if jc.DecodeForm("limit", &limit) != nil {
		return
	}

	dr, err := api.ParseDownloadRange(jc.Request)
	if errors.Is(err, http_range.ErrInvalid) || errors.Is(err, api.ErrMultiRangeNotSupported) {
		jc.Error(err, http.StatusBadRequest)
		return
	} else if errors.Is(err, http_range.ErrNoOverlap) {
		jc.Error(err, http.StatusRequestedRangeNotSatisfiable)
		return
	} else if err != nil {
		jc.Error(err, http.StatusInternalServerError)
		return
	}

	// fetch object metadata
	hor, err := w.HeadObject(jc.Request.Context(), bucket, path, api.HeadObjectOptions{
		IgnoreDelim: ignoreDelim,
		Range:       &dr,
	})
	if utils.IsErr(err, api.ErrObjectNotFound) {
		jc.Error(err, http.StatusNotFound)
		return
	} else if errors.Is(err, http_range.ErrInvalid) {
		jc.Error(err, http.StatusBadRequest)
		return
	} else if jc.Check("couldn't get object", err) != nil {
		return
	}

	// serve the content to ensure we're setting the exact same headers as we
	// would for a GET request
	serveContent(jc.ResponseWriter, jc.Request, path, bytes.NewReader(nil), *hor)
}

func (w *worker) objectsHandlerGET(jc jape.Context) {
	jc.Custom(nil, []api.ObjectMetadata{})

	ctx := jc.Request.Context()

	bucket := api.DefaultBucketName
	if jc.DecodeForm("bucket", &bucket) != nil {
		return
	}
	var prefix string
	if jc.DecodeForm("prefix", &prefix) != nil {
		return
	}
	var sortBy string
	if jc.DecodeForm("sortBy", &sortBy) != nil {
		return
	}
	var sortDir string
	if jc.DecodeForm("sortDir", &sortDir) != nil {
		return
	}
	var marker string
	if jc.DecodeForm("marker", &marker) != nil {
		return
	}
	var off int
	if jc.DecodeForm("offset", &off) != nil {
		return
	}
	limit := -1
	if jc.DecodeForm("limit", &limit) != nil {
		return
	}
	var ignoreDelim bool
	if jc.DecodeForm("ignoreDelim", &ignoreDelim) != nil {
		return
	}

	opts := api.GetObjectOptions{
		Prefix:      prefix,
		Marker:      marker,
		Offset:      off,
		Limit:       limit,
		IgnoreDelim: ignoreDelim,
		SortBy:      sortBy,
		SortDir:     sortDir,
	}

	path := jc.PathParam("path")
	if path == "" || strings.HasSuffix(path, "/") {
		// list directory
		res, err := w.bus.Object(ctx, bucket, path, opts)
		if utils.IsErr(err, api.ErrObjectNotFound) {
			jc.Error(err, http.StatusNotFound)
			return
		} else if jc.Check("couldn't get object or entries", err) != nil {
			return
		}
		jc.Encode(res.Entries)
		return
	}

	dr, err := api.ParseDownloadRange(jc.Request)
	if errors.Is(err, http_range.ErrInvalid) || errors.Is(err, api.ErrMultiRangeNotSupported) {
		jc.Error(err, http.StatusBadRequest)
		return
	} else if errors.Is(err, http_range.ErrNoOverlap) {
		jc.Error(err, http.StatusRequestedRangeNotSatisfiable)
		return
	} else if err != nil {
		jc.Error(err, http.StatusInternalServerError)
		return
	}

	gor, err := w.GetObject(ctx, bucket, path, api.DownloadObjectOptions{
		GetObjectOptions: opts,
		Range:            &dr,
	})
	if utils.IsErr(err, api.ErrObjectNotFound) {
		jc.Error(err, http.StatusNotFound)
		return
	} else if errors.Is(err, http_range.ErrInvalid) {
		jc.Error(err, http.StatusBadRequest)
		return
	} else if jc.Check("couldn't get object", err) != nil {
		return
	}
	defer gor.Content.Close()

	// serve the content
	serveContent(jc.ResponseWriter, jc.Request, path, gor.Content, gor.HeadObjectResponse)
}

func (w *worker) objectsHandlerPUT(jc jape.Context) {
	jc.Custom((*[]byte)(nil), nil)
	ctx := jc.Request.Context()

	// grab the path
	path := jc.PathParam("path")

	// decode the contract set from the query string
	var contractset string
	if jc.DecodeForm("contractset", &contractset) != nil {
		return
	}

	// decode the mimetype from the query string
	var mimeType string
	if jc.DecodeForm("mimetype", &mimeType) != nil {
		return
	}

	// decode the bucket from the query string
	bucket := api.DefaultBucketName
	if jc.DecodeForm("bucket", &bucket) != nil {
		return
	}

	// allow overriding the redundancy settings
	var minShards, totalShards int
	if jc.DecodeForm("minshards", &minShards) != nil {
		return
	}
	if jc.DecodeForm("totalshards", &totalShards) != nil {
		return
	}

	// parse headers and extract object meta
	metadata := make(api.ObjectUserMetadata)
	for k, v := range jc.Request.Header {
		if strings.HasPrefix(strings.ToLower(k), strings.ToLower(api.ObjectMetadataPrefix)) && len(v) > 0 {
			metadata[k[len(api.ObjectMetadataPrefix):]] = v[0]
		}
	}

	// upload the object
	resp, err := w.UploadObject(ctx, jc.Request.Body, bucket, path, api.UploadObjectOptions{
		MinShards:     minShards,
		TotalShards:   totalShards,
		ContractSet:   contractset,
		ContentLength: jc.Request.ContentLength,
		MimeType:      mimeType,
		Metadata:      metadata,
	})
	if utils.IsErr(err, api.ErrInvalidRedundancySettings) {
		jc.Error(err, http.StatusBadRequest)
		return
	} else if utils.IsErr(err, api.ErrBucketNotFound) {
		jc.Error(err, http.StatusNotFound)
		return
	} else if utils.IsErr(err, api.ErrContractSetNotSpecified) {
		jc.Error(err, http.StatusBadRequest)
		return
	} else if utils.IsErr(err, api.ErrConsensusNotSynced) {
		jc.Error(err, http.StatusServiceUnavailable)
		return
	} else if jc.Check("couldn't upload object", err) != nil {
		return
	}

	// set etag header
	jc.ResponseWriter.Header().Set("ETag", api.FormatETag(resp.ETag))
}

func (w *worker) multipartUploadHandlerPUT(jc jape.Context) {
	jc.Custom((*[]byte)(nil), nil)
	ctx := jc.Request.Context()

	// grab the path
	path := jc.PathParam("path")

	// decode the contract set from the query string
	var contractset string
	if jc.DecodeForm("contractset", &contractset) != nil {
		return
	}

	// decode the bucket from the query string
	bucket := api.DefaultBucketName
	if jc.DecodeForm("bucket", &bucket) != nil {
		return
	}

	// decode the upload id
	var uploadID string
	if jc.DecodeForm("uploadid", &uploadID) != nil {
		return
	} else if uploadID == "" {
		jc.Error(errors.New("upload id not specified"), http.StatusBadRequest)
		return
	}

	// decode the part number
	var partNumber int
	if jc.DecodeForm("partnumber", &partNumber) != nil {
		return
	}

	// allow overriding the redundancy settings
	var minShards, totalShards int
	if jc.DecodeForm("minshards", &minShards) != nil {
		return
	}
	if jc.DecodeForm("totalshards", &totalShards) != nil {
		return
	}

	// prepare options
	opts := api.UploadMultipartUploadPartOptions{
		ContractSet:      contractset,
		MinShards:        minShards,
		TotalShards:      totalShards,
		EncryptionOffset: nil,
		ContentLength:    jc.Request.ContentLength,
	}

	// get the offset
	var offset int
	if jc.DecodeForm("offset", &offset) != nil {
		return
	} else if jc.Request.FormValue("offset") != "" {
		opts.EncryptionOffset = &offset
	}

	// upload the multipart
	resp, err := w.UploadMultipartUploadPart(ctx, jc.Request.Body, bucket, path, uploadID, partNumber, opts)
	if utils.IsErr(err, api.ErrInvalidRedundancySettings) {
		jc.Error(err, http.StatusBadRequest)
		return
	} else if utils.IsErr(err, api.ErrBucketNotFound) {
		jc.Error(err, http.StatusNotFound)
		return
	} else if utils.IsErr(err, api.ErrContractSetNotSpecified) {
		jc.Error(err, http.StatusBadRequest)
		return
	} else if utils.IsErr(err, api.ErrConsensusNotSynced) {
		jc.Error(err, http.StatusServiceUnavailable)
		return
	} else if utils.IsErr(err, api.ErrMultipartUploadNotFound) {
		jc.Error(err, http.StatusNotFound)
		return
	} else if utils.IsErr(err, api.ErrInvalidMultipartEncryptionSettings) {
		jc.Error(err, http.StatusBadRequest)
		return
	} else if jc.Check("couldn't upload multipart part", err) != nil {
		return
	}

	// set etag header
	jc.ResponseWriter.Header().Set("ETag", api.FormatETag(resp.ETag))
}

func (w *worker) objectsHandlerDELETE(jc jape.Context) {
	var batch bool
	if jc.DecodeForm("batch", &batch) != nil {
		return
	}
	var bucket string
	if jc.DecodeForm("bucket", &bucket) != nil {
		return
	}
	err := w.bus.DeleteObject(jc.Request.Context(), bucket, jc.PathParam("path"), api.DeleteObjectOptions{Batch: batch})
	if utils.IsErr(err, api.ErrObjectNotFound) {
		jc.Error(err, http.StatusNotFound)
		return
	}
	jc.Check("couldn't delete object", err)
}

func (w *worker) rhpContractsHandlerGET(jc jape.Context) {
	ctx := jc.Request.Context()

	// fetch contracts
	busContracts, err := w.bus.Contracts(ctx, api.ContractsOpts{})
	if jc.Check("failed to fetch contracts from bus", err) != nil {
		return
	}
	if len(busContracts) == 0 {
		jc.Encode(api.ContractsResponse{Contracts: nil})
		return
	}

	var hosttimeout time.Duration
	if jc.DecodeForm("hosttimeout", (*api.DurationMS)(&hosttimeout)) != nil {
		return
	}

	gp, err := w.bus.GougingParams(ctx)
	if jc.Check("could not get gouging parameters", err) != nil {
		return
	}
	ctx = WithGougingChecker(ctx, w.bus, gp)

	contracts, errs := w.fetchContracts(ctx, busContracts, hosttimeout)
	resp := api.ContractsResponse{Contracts: contracts}
	if errs != nil {
		resp.Error = errs.Error()
		resp.Errors = make(map[types.PublicKey]string)
		for pk, err := range errs {
			resp.Errors[pk] = err.Error()
		}
	}
	jc.Encode(resp)
}

func (w *worker) idHandlerGET(jc jape.Context) {
	jc.Encode(w.id)
}

func (w *worker) memoryGET(jc jape.Context) {
	jc.Encode(api.MemoryResponse{
		Download: w.downloadManager.mm.Status(),
		Upload:   w.uploadManager.mm.Status(),
	})
}

func (w *worker) accountHandlerGET(jc jape.Context) {
	var hostKey types.PublicKey
	if jc.DecodeParam("hostkey", &hostKey) != nil {
		return
	}
	account := rhpv3.Account(w.accounts.deriveAccountKey(hostKey).PublicKey())
	jc.Encode(account)
}

func (w *worker) stateHandlerGET(jc jape.Context) {
	jc.Encode(api.WorkerStateResponse{
		ID:        w.id,
		StartTime: api.TimeRFC3339(w.startTime),
		BuildState: api.BuildState{
			Network:   build.NetworkName(),
			Version:   build.Version(),
			Commit:    build.Commit(),
			OS:        runtime.GOOS,
			BuildTime: api.TimeRFC3339(build.BuildTime()),
		},
	})
}

// New returns an HTTP handler that serves the worker API.
func New(masterKey [32]byte, id string, b Bus, contractLockingDuration, busFlushInterval, downloadOverdriveTimeout, uploadOverdriveTimeout time.Duration, downloadMaxOverdrive, uploadMaxOverdrive, downloadMaxMemory, uploadMaxMemory uint64, allowPrivateIPs bool, l *zap.Logger) (*worker, error) {
	if contractLockingDuration == 0 {
		return nil, errors.New("contract lock duration must be positive")
	}
	if busFlushInterval == 0 {
		return nil, errors.New("bus flush interval must be positive")
	}
	if downloadOverdriveTimeout == 0 {
		return nil, errors.New("download overdrive timeout must be positive")
	}
	if uploadOverdriveTimeout == 0 {
		return nil, errors.New("upload overdrive timeout must be positive")
	}
	if downloadMaxMemory == 0 {
		return nil, errors.New("downloadMaxMemory cannot be 0")
	}
	if uploadMaxMemory == 0 {
		return nil, errors.New("uploadMaxMemory cannot be 0")
	}

	l = l.Named("worker").Named(id)
	ctx, cancel := context.WithCancel(context.Background())
	w := &worker{
		alerts:                  alerts.WithOrigin(b, fmt.Sprintf("worker.%s", id)),
		allowPrivateIPs:         allowPrivateIPs,
		contractLockingDuration: contractLockingDuration,
		id:                      id,
		bus:                     b,
		masterKey:               masterKey,
		logger:                  l.Sugar(),
		startTime:               time.Now(),
		uploadingPackedSlabs:    make(map[string]struct{}),
		shutdownCtx:             ctx,
		shutdownCtxCancel:       cancel,
	}

	w.initAccounts(b)
	w.initPriceTables()
	w.initTransportPool()

	w.initDownloadManager(downloadMaxMemory, downloadMaxOverdrive, downloadOverdriveTimeout, l.Named("downloadmanager").Sugar())
	w.initUploadManager(uploadMaxMemory, uploadMaxOverdrive, uploadOverdriveTimeout, l.Named("uploadmanager").Sugar())

	w.initContractSpendingRecorder(busFlushInterval)
	return w, nil
}

// Handler returns an HTTP handler that serves the worker API.
func (w *worker) Handler() http.Handler {
	return jape.Mux(map[string]jape.Handler{
		"GET    /account/:hostkey": w.accountHandlerGET,
		"GET    /id":               w.idHandlerGET,

		"GET /memory": w.memoryGET,

		"GET    /rhp/contracts":              w.rhpContractsHandlerGET,
		"POST   /rhp/contract/:id/broadcast": w.rhpBroadcastHandler,
		"POST   /rhp/contract/:id/prune":     w.rhpPruneContractHandlerPOST,
		"GET    /rhp/contract/:id/roots":     w.rhpContractRootsHandlerGET,
		"POST   /rhp/scan":                   w.rhpScanHandler,
		"POST   /rhp/form":                   w.rhpFormHandler,
		"POST   /rhp/renew":                  w.rhpRenewHandler,
		"POST   /rhp/fund":                   w.rhpFundHandler,
		"POST   /rhp/sync":                   w.rhpSyncHandler,
		"POST   /rhp/pricetable":             w.rhpPriceTableHandler,

		"GET    /stats/downloads": w.downloadsStatsHandlerGET,
		"GET    /stats/uploads":   w.uploadsStatsHandlerGET,
		"POST   /slab/migrate":    w.slabMigrateHandler,

		"HEAD   /objects/*path": w.objectsHandlerHEAD,
		"GET    /objects/*path": w.objectsHandlerGET,
		"PUT    /objects/*path": w.objectsHandlerPUT,
		"DELETE /objects/*path": w.objectsHandlerDELETE,

		"PUT    /multipart/*path": w.multipartUploadHandlerPUT,

		"GET    /state": w.stateHandlerGET,
	})
}

// Shutdown shuts down the worker.
func (w *worker) Shutdown(ctx context.Context) error {
	// cancel shutdown context
	w.shutdownCtxCancel()

	// stop uploads and downloads
	w.downloadManager.Stop()
	w.uploadManager.Stop()

	// stop recorders
	w.contractSpendingRecorder.Stop(ctx)
	return nil
}

func (w *worker) scanHost(ctx context.Context, timeout time.Duration, hostKey types.PublicKey, hostIP string) (rhpv2.HostSettings, rhpv3.HostPriceTable, time.Duration, error) {
	logger := w.logger.With("host", hostKey).With("hostIP", hostIP).With("timeout", timeout)
	// prepare a helper for scanning
	scan := func() (rhpv2.HostSettings, rhpv3.HostPriceTable, time.Duration, error) {
		// helper to prepare a context for scanning
		withTimeoutCtx := func() (context.Context, context.CancelFunc) {
			if timeout > 0 {
				return context.WithTimeout(ctx, timeout)
			}
			return ctx, func() {}
		}
		// resolve the address
		{
			scanCtx, cancel := withTimeoutCtx()
			defer cancel()
			// resolve hostIP. We don't want to scan hosts on private networks.
			if !w.allowPrivateIPs {
				host, _, err := net.SplitHostPort(hostIP)
				if err != nil {
					return rhpv2.HostSettings{}, rhpv3.HostPriceTable{}, 0, err
				}
				addrs, err := (&net.Resolver{}).LookupIPAddr(scanCtx, host)
				if err != nil {
					return rhpv2.HostSettings{}, rhpv3.HostPriceTable{}, 0, err
				}
				for _, addr := range addrs {
					if isPrivateIP(addr.IP) {
						return rhpv2.HostSettings{}, rhpv3.HostPriceTable{}, 0, api.ErrHostOnPrivateNetwork
					}
				}
			}
		}

		// fetch the host settings
		start := time.Now()
		var settings rhpv2.HostSettings
		{
			scanCtx, cancel := withTimeoutCtx()
			defer cancel()
			err := w.withTransportV2(scanCtx, hostKey, hostIP, func(t *rhpv2.Transport) error {
				var err error
				if settings, err = RPCSettings(scanCtx, t); err != nil {
					return fmt.Errorf("failed to fetch host settings: %w", err)
				}
				// NOTE: we overwrite the NetAddress with the host address here
				// since we just used it to dial the host we know it's valid
				settings.NetAddress = hostIP
				return nil
			})
			if err != nil {
				return settings, rhpv3.HostPriceTable{}, time.Since(start), err
			}
		}

		// fetch the host pricetable
		var pt rhpv3.HostPriceTable
		{
			scanCtx, cancel := withTimeoutCtx()
			defer cancel()
			err := w.transportPoolV3.withTransportV3(scanCtx, hostKey, settings.SiamuxAddr(), func(ctx context.Context, t *transportV3) error {
				if hpt, err := RPCPriceTable(ctx, t, func(pt rhpv3.HostPriceTable) (rhpv3.PaymentMethod, error) { return nil, nil }); err != nil {
					return fmt.Errorf("failed to fetch host price table: %w", err)
				} else {
					pt = hpt.HostPriceTable
					return nil
				}
			})
			if err != nil {
				return settings, rhpv3.HostPriceTable{}, time.Since(start), err
			}
		}
		return settings, pt, time.Since(start), nil
	}

	// scan: first try
	settings, pt, duration, err := scan()
	if err != nil {
		logger = logger.With(zap.Error(err))

		// scan: second try
		select {
		case <-ctx.Done():
			return rhpv2.HostSettings{}, rhpv3.HostPriceTable{}, 0, ctx.Err()
		case <-time.After(time.Second):
		}
		settings, pt, duration, err = scan()

		logger = logger.With("elapsed", duration).With(zap.Error(err))
		if err == nil {
			logger.Info("successfully scanned host on second try")
		} else if !isErrHostUnreachable(err) {
			logger.Infow("failed to scan host")
		}
	}

	// check if the scan failed due to a shutdown - shouldn't be necessary but
	// just in case since recording a failed scan might have serious
	// repercussions
	select {
	case <-ctx.Done():
		return rhpv2.HostSettings{}, rhpv3.HostPriceTable{}, 0, ctx.Err()
	default:
	}

	// record host scan - make sure this isn't interrupted by the same context
	// used to time out the scan itself because otherwise we won't be able to
	// record scans that timed out.
	recordCtx, cancel := context.WithTimeout(context.Background(), 30*time.Second)
	defer cancel()
	scanErr := w.bus.RecordHostScans(recordCtx, []api.HostScan{
		{
			HostKey:    hostKey,
			Success:    isSuccessfulInteraction(err),
			Timestamp:  time.Now(),
			Settings:   settings,
			PriceTable: pt,
		},
	})
	if scanErr != nil {
		logger.Errorw("failed to record host scan", zap.Error(scanErr))
	}
	return settings, pt, duration, err
}

func discardTxnOnErr(ctx context.Context, bus Bus, l *zap.SugaredLogger, txn types.Transaction, errContext string, err *error) {
	if *err == nil {
		return
	}

	ctx, cancel := context.WithTimeout(ctx, 10*time.Second)
	if dErr := bus.WalletDiscard(ctx, txn); dErr != nil {
		l.Errorf("%w: %v, failed to discard txn: %v", *err, errContext, dErr)
	}
	cancel()
}

func isErrHostUnreachable(err error) bool {
	return utils.IsErr(err, os.ErrDeadlineExceeded) ||
		utils.IsErr(err, context.DeadlineExceeded) ||
		utils.IsErr(err, api.ErrHostOnPrivateNetwork) ||
		utils.IsErr(err, errors.New("no route to host")) ||
		utils.IsErr(err, errors.New("no such host")) ||
		utils.IsErr(err, errors.New("connection refused")) ||
		utils.IsErr(err, errors.New("unknown port")) ||
		utils.IsErr(err, errors.New("cannot assign requested address"))
<<<<<<< HEAD
=======
}

func isErrDuplicateTransactionSet(err error) bool {
	return utils.IsErr(err, modules.ErrDuplicateTransactionSet)
}

func (w *worker) headObject(ctx context.Context, bucket, path string, onlyMetadata bool, opts api.HeadObjectOptions) (*api.HeadObjectResponse, api.ObjectsResponse, error) {
	// fetch object
	res, err := w.bus.Object(ctx, bucket, path, api.GetObjectOptions{
		IgnoreDelim:  opts.IgnoreDelim,
		OnlyMetadata: onlyMetadata,
	})
	if err != nil {
		return nil, api.ObjectsResponse{}, fmt.Errorf("couldn't fetch object: %w", err)
	} else if res.Object == nil {
		return nil, api.ObjectsResponse{}, errors.New("object is a directory")
	}

	// adjust length
	if opts.Range == nil {
		opts.Range = &api.DownloadRange{Offset: 0, Length: -1}
	}
	if opts.Range.Length == -1 {
		opts.Range.Length = res.Object.Size - opts.Range.Offset
	}

	// check size of object against range
	if opts.Range.Offset+opts.Range.Length > res.Object.Size {
		return nil, api.ObjectsResponse{}, http_range.ErrInvalid
	}

	return &api.HeadObjectResponse{
		ContentType:  res.Object.MimeType,
		Etag:         res.Object.ETag,
		LastModified: res.Object.ModTime,
		Range:        opts.Range.ContentRange(res.Object.Size),
		Size:         res.Object.Size,
		Metadata:     res.Object.Metadata,
	}, res, nil
}

func (w *worker) GetObject(ctx context.Context, bucket, path string, opts api.DownloadObjectOptions) (*api.GetObjectResponse, error) {
	// head object
	hor, res, err := w.headObject(ctx, bucket, path, false, api.HeadObjectOptions{
		IgnoreDelim: opts.IgnoreDelim,
		Range:       opts.Range,
	})
	if err != nil {
		return nil, fmt.Errorf("couldn't fetch object: %w", err)
	}
	obj := *res.Object.Object

	// adjust range
	if opts.Range == nil {
		opts.Range = &api.DownloadRange{}
	}
	opts.Range.Offset = hor.Range.Offset
	opts.Range.Length = hor.Range.Length

	// fetch gouging params
	gp, err := w.bus.GougingParams(ctx)
	if err != nil {
		return nil, fmt.Errorf("couldn't fetch gouging parameters from bus: %w", err)
	}

	// fetch all contracts
	contracts, err := w.bus.Contracts(ctx, api.ContractsOpts{})
	if err != nil {
		return nil, fmt.Errorf("couldn't fetch contracts from bus: %w", err)
	}

	// prepare the content
	var content io.ReadCloser
	if opts.Range.Length == 0 || obj.TotalSize() == 0 {
		// if the object has no content or the requested range is 0, return an
		// empty reader
		content = io.NopCloser(bytes.NewReader(nil))
	} else {
		// otherwise return a pipe reader
		downloadFn := func(wr io.Writer, offset, length int64) error {
			ctx = WithGougingChecker(ctx, w.bus, gp)
			err = w.downloadManager.DownloadObject(ctx, wr, obj, uint64(offset), uint64(length), contracts)
			if err != nil {
				w.logger.Error(err)
				if !errors.Is(err, ErrShuttingDown) &&
					!errors.Is(err, errDownloadCancelled) &&
					!errors.Is(err, io.ErrClosedPipe) {
					w.registerAlert(newDownloadFailedAlert(bucket, path, opts.Prefix, opts.Marker, offset, length, int64(len(contracts)), err))
				}
				return fmt.Errorf("failed to download object: %w", err)
			}
			return nil
		}
		pr, pw := io.Pipe()
		go func() {
			err := downloadFn(pw, opts.Range.Offset, opts.Range.Length)
			pw.CloseWithError(err)
		}()
		content = pr
	}

	return &api.GetObjectResponse{
		Content:            content,
		HeadObjectResponse: *hor,
	}, nil
}

func (w *worker) HeadObject(ctx context.Context, bucket, path string, opts api.HeadObjectOptions) (*api.HeadObjectResponse, error) {
	res, _, err := w.headObject(ctx, bucket, path, true, opts)
	return res, err
}

func (w *worker) UploadObject(ctx context.Context, r io.Reader, bucket, path string, opts api.UploadObjectOptions) (*api.UploadObjectResponse, error) {
	// prepare upload params
	up, err := w.prepareUploadParams(ctx, bucket, opts.ContractSet, opts.MinShards, opts.TotalShards)
	if err != nil {
		return nil, err
	}

	// attach gouging checker to the context
	ctx = WithGougingChecker(ctx, w.bus, up.GougingParams)

	// fetch contracts
	contracts, err := w.bus.Contracts(ctx, api.ContractsOpts{ContractSet: up.ContractSet})
	if err != nil {
		return nil, fmt.Errorf("couldn't fetch contracts from bus: %w", err)
	}

	// upload
	eTag, err := w.upload(ctx, bucket, path, r, contracts,
		WithBlockHeight(up.CurrentHeight),
		WithContractSet(up.ContractSet),
		WithMimeType(opts.MimeType),
		WithPacking(up.UploadPacking),
		WithRedundancySettings(up.RedundancySettings),
		WithObjectUserMetadata(opts.Metadata),
	)
	if err != nil {
		w.logger.With(zap.Error(err)).With("path", path).With("bucket", bucket).Error("failed to upload object")
		if !errors.Is(err, ErrShuttingDown) && !errors.Is(err, errUploadInterrupted) && !errors.Is(err, context.Canceled) {
			w.registerAlert(newUploadFailedAlert(bucket, path, up.ContractSet, opts.MimeType, up.RedundancySettings.MinShards, up.RedundancySettings.TotalShards, len(contracts), up.UploadPacking, false, err))
		}
		return nil, fmt.Errorf("couldn't upload object: %w", err)
	}
	return &api.UploadObjectResponse{
		ETag: eTag,
	}, nil
}

func (w *worker) UploadMultipartUploadPart(ctx context.Context, r io.Reader, bucket, path, uploadID string, partNumber int, opts api.UploadMultipartUploadPartOptions) (*api.UploadMultipartUploadPartResponse, error) {
	// prepare upload params
	up, err := w.prepareUploadParams(ctx, bucket, opts.ContractSet, opts.MinShards, opts.TotalShards)
	if err != nil {
		return nil, err
	}

	// fetch upload from bus
	upload, err := w.bus.MultipartUpload(ctx, uploadID)
	if err != nil {
		return nil, fmt.Errorf("couldn't fetch multipart upload: %w", err)
	}

	// attach gouging checker to the context
	ctx = WithGougingChecker(ctx, w.bus, up.GougingParams)

	// prepare opts
	uploadOpts := []UploadOption{
		WithBlockHeight(up.CurrentHeight),
		WithContractSet(up.ContractSet),
		WithPacking(up.UploadPacking),
		WithRedundancySettings(up.RedundancySettings),
		WithCustomKey(upload.Key),
		WithPartNumber(partNumber),
		WithUploadID(uploadID),
	}

	// make sure only one of the following is set
	if encryptionEnabled := !upload.Key.IsNoopKey(); encryptionEnabled && opts.EncryptionOffset == nil {
		return nil, fmt.Errorf("%w: if object encryption (pre-erasure coding) wasn't disabled by creating the multipart upload with the no-op key, the offset needs to be set", api.ErrInvalidMultipartEncryptionSettings)
	} else if opts.EncryptionOffset != nil && *opts.EncryptionOffset < 0 {
		return nil, fmt.Errorf("%w: encryption offset must be positive", api.ErrInvalidMultipartEncryptionSettings)
	} else if encryptionEnabled {
		uploadOpts = append(uploadOpts, WithCustomEncryptionOffset(uint64(*opts.EncryptionOffset)))
	}

	// fetch contracts
	contracts, err := w.bus.Contracts(ctx, api.ContractsOpts{ContractSet: up.ContractSet})
	if err != nil {
		return nil, fmt.Errorf("couldn't fetch contracts from bus: %w", err)
	}

	// upload
	eTag, err := w.upload(ctx, bucket, path, r, contracts, uploadOpts...)
	if err != nil {
		w.logger.With(zap.Error(err)).With("path", path).With("bucket", bucket).Error("failed to upload object")
		if !errors.Is(err, ErrShuttingDown) && !errors.Is(err, errUploadInterrupted) && !errors.Is(err, context.Canceled) {
			w.registerAlert(newUploadFailedAlert(bucket, path, up.ContractSet, "", up.RedundancySettings.MinShards, up.RedundancySettings.TotalShards, len(contracts), up.UploadPacking, false, err))
		}
		return nil, fmt.Errorf("couldn't upload object: %w", err)
	}
	return &api.UploadMultipartUploadPartResponse{
		ETag: eTag,
	}, nil
}

func (w *worker) prepareUploadParams(ctx context.Context, bucket string, contractSet string, minShards, totalShards int) (api.UploadParams, error) {
	// return early if the bucket does not exist
	_, err := w.bus.Bucket(ctx, bucket)
	if err != nil {
		return api.UploadParams{}, fmt.Errorf("bucket '%s' not found; %w", bucket, err)
	}

	// fetch the upload parameters
	up, err := w.bus.UploadParams(ctx)
	if err != nil {
		return api.UploadParams{}, fmt.Errorf("couldn't fetch upload parameters from bus: %w", err)
	} else if contractSet != "" {
		up.ContractSet = contractSet
	} else if up.ContractSet == "" {
		return api.UploadParams{}, api.ErrContractSetNotSpecified
	}

	// cancel the upload if consensus is not synced
	if !up.ConsensusState.Synced {
		return api.UploadParams{}, api.ErrConsensusNotSynced
	}

	// allow overriding the redundancy settings
	if minShards != 0 {
		up.RedundancySettings.MinShards = minShards
	}
	if totalShards != 0 {
		up.RedundancySettings.TotalShards = totalShards
	}
	err = api.RedundancySettings{MinShards: up.RedundancySettings.MinShards, TotalShards: up.RedundancySettings.TotalShards}.Validate()
	if err != nil {
		return api.UploadParams{}, err
	}
	return up, nil
>>>>>>> a4f7d297
}<|MERGE_RESOLUTION|>--- conflicted
+++ resolved
@@ -1494,12 +1494,6 @@
 		utils.IsErr(err, errors.New("connection refused")) ||
 		utils.IsErr(err, errors.New("unknown port")) ||
 		utils.IsErr(err, errors.New("cannot assign requested address"))
-<<<<<<< HEAD
-=======
-}
-
-func isErrDuplicateTransactionSet(err error) bool {
-	return utils.IsErr(err, modules.ErrDuplicateTransactionSet)
 }
 
 func (w *worker) headObject(ctx context.Context, bucket, path string, onlyMetadata bool, opts api.HeadObjectOptions) (*api.HeadObjectResponse, api.ObjectsResponse, error) {
@@ -1735,5 +1729,4 @@
 		return api.UploadParams{}, err
 	}
 	return up, nil
->>>>>>> a4f7d297
 }