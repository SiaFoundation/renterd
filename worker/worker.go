--- conflicted
+++ resolved
@@ -157,13 +157,8 @@
 	UploadParams(ctx context.Context) (api.UploadParams, error)
 
 	Object(ctx context.Context, path string, opts ...api.ObjectsOption) (api.Object, []api.ObjectMetadata, error)
-<<<<<<< HEAD
-	AddObject(ctx context.Context, path, contractSet, bucket string, o object.Object, usedContracts map[types.PublicKey]types.FileContractID) error
-	DeleteObject(ctx context.Context, path, bucket string, batch bool) error
-=======
 	AddObject(ctx context.Context, bucket string, path, contractSet string, o object.Object, usedContracts map[types.PublicKey]types.FileContractID) error
 	DeleteObject(ctx context.Context, bucket, path string, batch bool) error
->>>>>>> 2c16c882
 
 	AddPartialSlab(ctx context.Context, data []byte, minShards, totalShards uint8, contractSet string) (slabs []object.PartialSlab, err error)
 	FetchPartialSlab(ctx context.Context, key object.EncryptionKey, offset, length uint32) ([]byte, error)
@@ -930,11 +925,7 @@
 	if jc.DecodeForm("prefix", &prefix) != nil {
 		return
 	}
-<<<<<<< HEAD
-	var bucket string
-=======
 	bucket := api.DefaultBucketName
->>>>>>> 2c16c882
 	if jc.DecodeForm("bucket", &bucket) != nil {
 		return
 	}
@@ -1029,11 +1020,7 @@
 	}
 
 	// decode the bucket from the query string
-<<<<<<< HEAD
-	var bucket string
-=======
 	bucket := api.DefaultBucketName
->>>>>>> 2c16c882
 	if jc.DecodeForm("bucket", &bucket) != nil {
 		return
 	}
@@ -1099,11 +1086,7 @@
 	}
 
 	// persist the object
-<<<<<<< HEAD
-	if jc.Check("couldn't add object", w.bus.AddObject(ctx, jc.PathParam("path"), bucket, up.ContractSet, obj, used)) != nil {
-=======
 	if jc.Check("couldn't add object", w.bus.AddObject(ctx, bucket, jc.PathParam("path"), up.ContractSet, obj, used)) != nil {
->>>>>>> 2c16c882
 		return
 	}
 
@@ -1170,11 +1153,7 @@
 	if jc.DecodeForm("bucket", &bucket) != nil {
 		return
 	}
-<<<<<<< HEAD
-	err := w.bus.DeleteObject(jc.Request.Context(), jc.PathParam("path"), bucket, batch)
-=======
 	err := w.bus.DeleteObject(jc.Request.Context(), bucket, jc.PathParam("path"), batch)
->>>>>>> 2c16c882
 	if err != nil && strings.Contains(err.Error(), api.ErrObjectNotFound.Error()) {
 		jc.Error(err, http.StatusNotFound)
 		return
