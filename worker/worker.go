package worker

import (
	"context"
	"errors"
	"fmt"
	"io"
	"math"
	"math/big"
	"mime"
	"net"
	"net/http"
	"path/filepath"
	"runtime"
	"sort"
	"strconv"
	"strings"
	"sync"
	"time"

	"github.com/gotd/contrib/http_range"
	"go.opentelemetry.io/otel/trace"
	rhpv2 "go.sia.tech/core/rhp/v2"
	rhpv3 "go.sia.tech/core/rhp/v3"
	"go.sia.tech/core/types"
	"go.sia.tech/jape"
	"go.sia.tech/renterd/alerts"
	"go.sia.tech/renterd/api"
	"go.sia.tech/renterd/build"
	"go.sia.tech/renterd/hostdb"
	"go.sia.tech/renterd/metrics"
	"go.sia.tech/renterd/object"
	"go.sia.tech/renterd/tracing"
	"go.sia.tech/renterd/webhooks"
	"go.sia.tech/siad/modules"
	"go.uber.org/zap"
	"golang.org/x/crypto/blake2b"
)

const (
	batchSizeFetchSectors = uint64(130000) // ~4MiB of roots

	defaultRevisionFetchTimeout = 30 * time.Second

	lockingPriorityActiveContractRevision = 100 // highest
	lockingPriorityRenew                  = 80
	lockingPriorityPriceTable             = 60
	lockingPriorityFunding                = 40
	lockingPrioritySyncing                = 20
	lockingPriorityUpload                 = 1 // lowest
)

var privateSubnets []*net.IPNet

func init() {
	for _, subnet := range []string{
		"10.0.0.0/8",
		"172.16.0.0/12",
		"192.168.0.0/16",
		"100.64.0.0/10",
	} {
		_, subnet, err := net.ParseCIDR(subnet)
		if err != nil {
			panic(fmt.Sprintf("failed to parse subnet: %v", err))
		}
		privateSubnets = append(privateSubnets, subnet)
	}
}

// rangedResponseWriter is a wrapper around http.ResponseWriter. The difference
// to the standard http.ResponseWriter is that it allows for overriding the
// default status code that is sent upon the first call to Write with a custom
// one.
type rangedResponseWriter struct {
	rw                http.ResponseWriter
	defaultStatusCode int
	headerWritten     bool
}

func (rw *rangedResponseWriter) Write(p []byte) (int, error) {
	if !rw.headerWritten {
		contentType := rw.Header().Get("Content-Type")
		if contentType == "" {
			rw.Header().Set("Content-Type", http.DetectContentType(p))
		}
		rw.WriteHeader(rw.defaultStatusCode)
	}
	return rw.rw.Write(p)
}

func (rw *rangedResponseWriter) Header() http.Header {
	return rw.rw.Header()
}

func (rw *rangedResponseWriter) WriteHeader(statusCode int) {
	rw.headerWritten = true
	rw.rw.WriteHeader(statusCode)
}

type AccountStore interface {
	Accounts(ctx context.Context) ([]api.Account, error)
	AddBalance(ctx context.Context, id rhpv3.Account, hk types.PublicKey, amt *big.Int) error

	LockAccount(ctx context.Context, id rhpv3.Account, hostKey types.PublicKey, exclusive bool, duration time.Duration) (api.Account, uint64, error)
	UnlockAccount(ctx context.Context, id rhpv3.Account, lockID uint64) error

	ResetDrift(ctx context.Context, id rhpv3.Account) error
	SetBalance(ctx context.Context, id rhpv3.Account, hk types.PublicKey, amt *big.Int) error
	ScheduleSync(ctx context.Context, id rhpv3.Account, hk types.PublicKey) error
}

type (
	consensusState interface {
		ConsensusState(ctx context.Context) (api.ConsensusState, error)
	}

	revisionUnlocker interface {
		Release(context.Context) error
	}

	revisionLocker interface {
		withRevision(ctx context.Context, timeout time.Duration, contractID types.FileContractID, hk types.PublicKey, siamuxAddr string, lockPriority int, blockHeight uint64, fn func(rev types.FileContractRevision) error) error
	}
)

type ContractLocker interface {
	AcquireContract(ctx context.Context, fcid types.FileContractID, priority int, d time.Duration) (lockID uint64, err error)
	KeepaliveContract(ctx context.Context, fcid types.FileContractID, lockID uint64, d time.Duration) (err error)
	ReleaseContract(ctx context.Context, fcid types.FileContractID, lockID uint64) (err error)
}

// A Bus is the source of truth within a renterd system.
type Bus interface {
	alerts.Alerter
	consensusState
	webhooks.Broadcaster

	AccountStore
	ContractLocker

	SyncerPeers(ctx context.Context) (resp []string, err error)

	BroadcastTransaction(ctx context.Context, txns []types.Transaction) error

	Contract(ctx context.Context, id types.FileContractID) (api.ContractMetadata, error)
	ContractRoots(ctx context.Context, id types.FileContractID) ([]types.Hash256, []types.Hash256, error)
	Contracts(ctx context.Context) ([]api.ContractMetadata, error)
	ContractSetContracts(ctx context.Context, set string) ([]api.ContractMetadata, error)
	RecordInteractions(ctx context.Context, interactions []hostdb.Interaction) error
	RecordContractSpending(ctx context.Context, records []api.ContractSpendingRecord) error
	RenewedContract(ctx context.Context, renewedFrom types.FileContractID) (api.ContractMetadata, error)

	Host(ctx context.Context, hostKey types.PublicKey) (hostdb.HostInfo, error)

	GougingParams(ctx context.Context) (api.GougingParams, error)
	UploadParams(ctx context.Context) (api.UploadParams, error)

	Object(ctx context.Context, path string, opts ...api.ObjectsOption) (api.Object, []api.ObjectMetadata, error)
	AddObject(ctx context.Context, path, contractSet string, o object.Object, usedContracts map[types.PublicKey]types.FileContractID) error
	DeleteObject(ctx context.Context, path string, batch bool) error

	MarkPackedSlabsUploaded(ctx context.Context, slabs []api.UploadedPackedSlab, usedContracts map[types.PublicKey]types.FileContractID) error
	PackedSlabsForUpload(ctx context.Context, lockingDuration time.Duration, minShards, totalShards uint8, set string, limit int) ([]api.PackedSlab, error)

	Accounts(ctx context.Context) ([]api.Account, error)
	UpdateSlab(ctx context.Context, s object.Slab, contractSet string, goodContracts map[types.PublicKey]types.FileContractID) error

	TrackUpload(ctx context.Context, uID api.UploadID) error
	AddUploadingSector(ctx context.Context, uID api.UploadID, id types.FileContractID, root types.Hash256) error
	FinishUpload(ctx context.Context, uID api.UploadID) error

	WalletDiscard(ctx context.Context, txn types.Transaction) error
	WalletFund(ctx context.Context, txn *types.Transaction, amount types.Currency) ([]types.Hash256, []types.Transaction, error)
	WalletPrepareForm(ctx context.Context, renterAddress types.Address, renterKey types.PublicKey, renterFunds, hostCollateral types.Currency, hostKey types.PublicKey, hostSettings rhpv2.HostSettings, endHeight uint64) (txns []types.Transaction, err error)
	WalletPrepareRenew(ctx context.Context, revision types.FileContractRevision, hostAddress, renterAddress types.Address, renterKey types.PrivateKey, renterFunds, newCollateral types.Currency, hostKey types.PublicKey, pt rhpv3.HostPriceTable, endHeight, windowSize uint64) (api.WalletPrepareRenewResponse, error)
	WalletSign(ctx context.Context, txn *types.Transaction, toSign []types.Hash256, cf types.CoveredFields) error
}

// deriveSubKey can be used to derive a sub-masterkey from the worker's
// masterkey to use for a specific purpose. Such as deriving more keys for
// ephemeral accounts.
func (w *worker) deriveSubKey(purpose string) types.PrivateKey {
	seed := blake2b.Sum256(append(w.masterKey[:], []byte(purpose)...))
	pk := types.NewPrivateKeyFromSeed(seed[:])
	for i := range seed {
		seed[i] = 0
	}
	return pk
}

// TODO: deriving the renter key from the host key using the master key only
// works if we persist a hash of the renter's master key in the database and
// compare it on startup, otherwise there's no way of knowing the derived key is
// usuable
// NOTE: Instead of hashing the masterkey and comparing, we could use random
// bytes + the HMAC thereof as the salt. e.g. 32 bytes + 32 bytes HMAC. Then
// whenever we read a specific salt we can verify that is was created with a
// given key. That would eventually allow different masterkeys to coexist in the
// same bus.
//
// TODO: instead of deriving a renter key use a randomly generated salt so we're
// not limited to one key per host
func (w *worker) deriveRenterKey(hostKey types.PublicKey) types.PrivateKey {
	seed := blake2b.Sum256(append(w.deriveSubKey("renterkey"), hostKey[:]...))
	pk := types.NewPrivateKeyFromSeed(seed[:])
	for i := range seed {
		seed[i] = 0
	}
	return pk
}

type hostV2 interface {
	Contract() types.FileContractID
	HostKey() types.PublicKey
}

type hostV3 interface {
	hostV2

	DownloadSector(ctx context.Context, w io.Writer, root types.Hash256, offset, length uint32) error
	FetchPriceTable(ctx context.Context, rev *types.FileContractRevision) (hpt hostdb.HostPriceTable, err error)
	FetchRevision(ctx context.Context, fetchTimeout time.Duration, blockHeight uint64) (types.FileContractRevision, error)
	FundAccount(ctx context.Context, balance types.Currency, rev *types.FileContractRevision) error
	Renew(ctx context.Context, rrr api.RHPRenewRequest) (_ rhpv2.ContractRevision, _ []types.Transaction, err error)
	SyncAccount(ctx context.Context, rev *types.FileContractRevision) error
	UploadSector(ctx context.Context, sector *[rhpv2.SectorSize]byte, rev types.FileContractRevision) (types.Hash256, error)
}

type hostProvider interface {
	newHostV3(types.FileContractID, types.PublicKey, string) hostV3
}

// A worker talks to Sia hosts to perform contract and storage operations within
// a renterd system.
type worker struct {
	alerts          alerts.Alerter
	allowPrivateIPs bool
	id              string
	bus             Bus
	masterKey       [32]byte
	startTime       time.Time

	downloadManager *downloadManager
	uploadManager   *uploadManager

	accounts    *accounts
	priceTables *priceTables

	busFlushInterval time.Duration

	interactionsMu         sync.Mutex
	interactions           []hostdb.Interaction
	interactionsFlushTimer *time.Timer

	contractSpendingRecorder *contractSpendingRecorder
	contractLockingDuration  time.Duration

	transportPoolV3 *transportPoolV3
	logger          *zap.SugaredLogger
}

func dial(ctx context.Context, hostIP string) (net.Conn, error) {
	conn, err := (&net.Dialer{}).DialContext(ctx, "tcp", hostIP)
	return conn, err
}

func (w *worker) withTransportV2(ctx context.Context, hostKey types.PublicKey, hostIP string, fn func(*rhpv2.Transport) error) (err error) {
	var mr ephemeralMetricsRecorder
	defer func() {
		w.recordInteractions(mr.interactions())
	}()
	ctx = metrics.WithRecorder(ctx, &mr)
	conn, err := dial(ctx, hostIP)
	if err != nil {
		return err
	}
	done := make(chan struct{})
	go func() {
		select {
		case <-done:
		case <-ctx.Done():
			conn.Close()
		}
	}()
	defer func() {
		close(done)
		if ctx.Err() != nil {
			err = ctx.Err()
		}
	}()
	t, err := rhpv2.NewRenterTransport(conn, hostKey)
	if err != nil {
		return err
	}
	defer t.Close()
	return fn(t)
}

func (w *worker) newHostV3(contractID types.FileContractID, hostKey types.PublicKey, siamuxAddr string) hostV3 {
	return &host{
		acc:                      w.accounts.ForHost(hostKey),
		bus:                      w.bus,
		contractSpendingRecorder: w.contractSpendingRecorder,
		mr:                       &ephemeralMetricsRecorder{},
		logger:                   w.logger.Named(hostKey.String()[:4]),
		fcid:                     contractID,
		siamuxAddr:               siamuxAddr,
		renterKey:                w.deriveRenterKey(hostKey),
		accountKey:               w.accounts.deriveAccountKey(hostKey),
		transportPool:            w.transportPoolV3,
		priceTables:              w.priceTables,
	}
}

func (w *worker) withRevision(ctx context.Context, fetchTimeout time.Duration, contractID types.FileContractID, hk types.PublicKey, siamuxAddr string, lockPriority int, blockHeight uint64, fn func(rev types.FileContractRevision) error) error {
	// lock the revision for the duration of the operation.
	contractLock, err := w.acquireRevision(ctx, contractID, lockPriority)
	if err != nil {
		return err
	}
	defer func() {
		releaseCtx, cancel := context.WithTimeout(context.Background(), 10*time.Second)
		_ = contractLock.Release(releaseCtx)
		cancel()
	}()

	h := w.newHostV3(contractID, hk, siamuxAddr)
	rev, err := h.FetchRevision(ctx, fetchTimeout, blockHeight)
	if err != nil {
		return err
	}

	return fn(rev)
}

func (w *worker) rhpScanHandler(jc jape.Context) {
	var rsr api.RHPScanRequest
	if jc.Decode(&rsr) != nil {
		return
	}

	ctx := jc.Request.Context()
	if rsr.Timeout > 0 {
		var cancel context.CancelFunc
		ctx, cancel = context.WithTimeout(jc.Request.Context(), rsr.Timeout)
		defer cancel()
	}

	// only scan hosts if we are online
	peers, err := w.bus.SyncerPeers(jc.Request.Context())
	if jc.Check("failed to fetch peers from bus", err) != nil {
		return
	}
	if len(peers) == 0 {
		jc.Error(errors.New("not connected to the internet"), http.StatusServiceUnavailable)
		return
	}

	// scan host
	var errStr string
	settings, priceTable, elapsed, err := w.scanHost(ctx, rsr.HostKey, rsr.HostIP)
	if err != nil {
		errStr = err.Error()
	}

	// record scan
	var mr ephemeralMetricsRecorder
	recordScan(&mr, elapsed, rsr.HostIP, rsr.HostKey, priceTable, settings, err)
	w.recordInteractions(mr.interactions())

	jc.Encode(api.RHPScanResponse{
		Ping:      api.ParamDuration(elapsed),
		ScanError: errStr,
		Settings:  settings,
	})
}

func (w *worker) fetchContracts(ctx context.Context, metadatas []api.ContractMetadata, timeout time.Duration, blockHeight uint64) (contracts []api.Contract, errs HostErrorSet) {
	// create requests channel
	reqs := make(chan api.ContractMetadata)

	// create worker function
	var mu sync.Mutex
	worker := func() {
		for md := range reqs {
			var revision types.FileContractRevision
			err := w.withRevision(ctx, timeout, md.ID, md.HostKey, md.SiamuxAddr, lockingPriorityActiveContractRevision, blockHeight, func(rev types.FileContractRevision) error {
				revision = rev
				return nil
			})
			mu.Lock()
			if err != nil {
				errs = append(errs, &HostError{HostKey: md.HostKey, Err: err})
				contracts = append(contracts, api.Contract{
					ContractMetadata: md,
				})
			} else {
				contracts = append(contracts, api.Contract{
					ContractMetadata: md,
					Revision:         &revision,
				})
			}
			mu.Unlock()
		}
	}

	// launch all workers
	var wg sync.WaitGroup
	for t := 0; t < 20 && t < len(metadatas); t++ {
		wg.Add(1)
		go func() {
			worker()
			wg.Done()
		}()
	}

	// launch all requests
	for _, metadata := range metadatas {
		reqs <- metadata
	}
	close(reqs)

	// wait until they're done
	wg.Wait()
	return
}

func (w *worker) fetchPriceTable(ctx context.Context, hk types.PublicKey, siamuxAddr string, rev *types.FileContractRevision) (hpt hostdb.HostPriceTable, err error) {
	h := w.newHostV3(types.FileContractID{}, hk, siamuxAddr)
	hpt, err = h.FetchPriceTable(ctx, rev)
	if err != nil {
		return hostdb.HostPriceTable{}, err
	}
	return hpt, nil
}

func (w *worker) rhpPriceTableHandler(jc jape.Context) {
	var rptr api.RHPPriceTableRequest
	if jc.Decode(&rptr) != nil {
		return
	}

	ctx := jc.Request.Context()
	if rptr.Timeout > 0 {
		var cancel context.CancelFunc
		ctx, cancel = context.WithTimeout(jc.Request.Context(), rptr.Timeout)
		defer cancel()
	}

	var pt rhpv3.HostPriceTable
	if jc.Check("could not get price table", w.transportPoolV3.withTransportV3(ctx, rptr.HostKey, rptr.SiamuxAddr, func(ctx context.Context, t *transportV3) (err error) {
		pt, err = RPCPriceTable(ctx, t, func(pt rhpv3.HostPriceTable) (rhpv3.PaymentMethod, error) { return nil, nil })
		return
	})) != nil {
		return
	}

	jc.Encode(hostdb.HostPriceTable{
		HostPriceTable: pt,
		Expiry:         time.Now().Add(pt.Validity),
	})
}

func (w *worker) discardTxnOnErr(ctx context.Context, txn types.Transaction, errContext string, err *error) {
	discardTxnOnErr(ctx, w.bus, w.logger, txn, errContext, err)
}

func (w *worker) rhpFormHandler(jc jape.Context) {
	ctx := jc.Request.Context()
	var rfr api.RHPFormRequest
	if jc.Decode(&rfr) != nil {
		return
	}

	// apply a pessimistic timeout on contract formations
	ctx, cancel := context.WithTimeout(ctx, 15*time.Minute)
	defer cancel()

	gp, err := w.bus.GougingParams(ctx)
	if jc.Check("could not get gouging parameters", err) != nil {
		return
	}

	hostIP, hostKey, renterFunds := rfr.HostIP, rfr.HostKey, rfr.RenterFunds
	renterAddress, endHeight, hostCollateral := rfr.RenterAddress, rfr.EndHeight, rfr.HostCollateral
	renterKey := w.deriveRenterKey(hostKey)

	var contract rhpv2.ContractRevision
	var txnSet []types.Transaction
	ctx = WithGougingChecker(ctx, w.bus, gp)
	err = w.withTransportV2(ctx, rfr.HostKey, hostIP, func(t *rhpv2.Transport) (err error) {
		hostSettings, err := RPCSettings(ctx, t)
		if err != nil {
			return err
		}
		// NOTE: we overwrite the NetAddress with the host address here since we
		// just used it to dial the host we know it's valid
		hostSettings.NetAddress = hostIP

		gc, err := GougingCheckerFromContext(ctx)
		if err != nil {
			return err
		}
		if breakdown := gc.Check(&hostSettings, nil); breakdown.Gouging() {
			return fmt.Errorf("failed to form contract, gouging check failed: %v", breakdown.Reasons())
		}

		renterTxnSet, err := w.bus.WalletPrepareForm(ctx, renterAddress, renterKey.PublicKey(), renterFunds, hostCollateral, hostKey, hostSettings, endHeight)
		if err != nil {
			return err
		}
		defer w.discardTxnOnErr(ctx, renterTxnSet[len(renterTxnSet)-1], "rhpFormHandler", &err)

		contract, txnSet, err = RPCFormContract(ctx, t, renterKey, renterTxnSet)
		if err != nil {
			return err
		}
		return
	})
	if jc.Check("couldn't form contract", err) != nil {
		return
	}

	// broadcast the transaction set
	err = w.bus.BroadcastTransaction(jc.Request.Context(), txnSet)
	if err != nil && !isErrDuplicateTransactionSet(err) {
		w.logger.Errorf("failed to broadcast formation txn set: %v", err)
	}

	jc.Encode(api.RHPFormResponse{
		ContractID:     contract.ID(),
		Contract:       contract,
		TransactionSet: txnSet,
	})
}

func (w *worker) rhpBroadcastHandler(jc jape.Context) {
	var fcid types.FileContractID
	if jc.DecodeParam("id", &fcid) != nil {
		return
	}

	// Fetch contract from bus.
	ctx := jc.Request.Context()
	c, err := w.bus.Contract(ctx, fcid)
	if jc.Check("could not get contract", err) != nil {
		return
	}
	rk := w.deriveRenterKey(c.HostKey)

	rev, err := w.FetchSignedRevision(ctx, c.HostIP, c.HostKey, rk, fcid, time.Minute)
	if jc.Check("could not fetch revision", err) != nil {
		return
	}
	// Create txn with revision.
	txn := types.Transaction{
		FileContractRevisions: []types.FileContractRevision{rev.Revision},
		Signatures:            rev.Signatures[:],
	}
	// Fund the txn. We pass 0 here since we only need the wallet to fund
	// the fee.
	toSign, parents, err := w.bus.WalletFund(ctx, &txn, types.ZeroCurrency)
	if jc.Check("failed to fund transaction", err) != nil {
		return
	}
	// Sign the txn.
	err = w.bus.WalletSign(ctx, &txn, toSign, types.CoveredFields{
		WholeTransaction: true,
	})
	if jc.Check("failed to sign transaction", err) != nil {
		_ = w.bus.WalletDiscard(ctx, txn)
		return
	}
	// Broadcast the txn.
	txnSet := append(parents, txn)
	err = w.bus.BroadcastTransaction(ctx, txnSet)
	if jc.Check("failed to broadcast transaction", err) != nil {
		_ = w.bus.WalletDiscard(ctx, txn)
		return
	}
}

func (w *worker) rhpContractRootsHandlerGET(jc jape.Context) {
	// decode fcid
	var id types.FileContractID
	if jc.DecodeParam("id", &id) != nil {
		return
	}

	// fetch the contract from the bus
	ctx := jc.Request.Context()
	c, err := w.bus.Contract(ctx, id)
	if errors.Is(err, api.ErrContractNotFound) {
		jc.Error(err, http.StatusNotFound)
		return
	} else if jc.Check("couldn't fetch contract", err) != nil {
		return
	}

	// fetch the roots from the host
	renterKey := w.deriveRenterKey(c.HostKey)
	roots, err := w.FetchContractRoots(ctx, c.HostIP, c.HostKey, renterKey, id, c.RevisionNumber, time.Minute)
	if jc.Check("couldn't fetch contract roots from host", err) == nil {
		jc.Encode(roots)
	}
}

func (w *worker) rhpRenewHandler(jc jape.Context) {
	ctx := jc.Request.Context()

	// decode request
	var rrr api.RHPRenewRequest
	if jc.Decode(&rrr) != nil {
		return
	}

	// attach gouging checker
	gp, err := w.bus.GougingParams(ctx)
	if jc.Check("could not get gouging parameters", err) != nil {
		return
	}
	cs, err := w.bus.ConsensusState(ctx)
	if jc.Check("could not get consensus state", err) != nil {
		return
	}
	ctx = WithGougingChecker(ctx, w.bus, gp)

	// renew the contract
	var renewed rhpv2.ContractRevision
	var txnSet []types.Transaction
	if jc.Check("couldn't renew contract", w.withRevision(ctx, defaultRevisionFetchTimeout, rrr.ContractID, rrr.HostKey, rrr.SiamuxAddr, lockingPriorityRenew, cs.BlockHeight, func(_ types.FileContractRevision) (err error) {
		h := w.newHostV3(rrr.ContractID, rrr.HostKey, rrr.SiamuxAddr)
		renewed, txnSet, err = h.Renew(ctx, rrr)
		return err
	})) != nil {
		return
	}

	// broadcast the transaction set
	err = w.bus.BroadcastTransaction(jc.Request.Context(), txnSet)
	if err != nil && !isErrDuplicateTransactionSet(err) {
		w.logger.Errorf("failed to broadcast renewal txn set: %v", err)
	}

	// send the response
	jc.Encode(api.RHPRenewResponse{
		ContractID:     renewed.ID(),
		Contract:       renewed,
		TransactionSet: txnSet,
	})
}

func (w *worker) rhpFundHandler(jc jape.Context) {
	ctx := jc.Request.Context()

	// decode request
	var rfr api.RHPFundRequest
	if jc.Decode(&rfr) != nil {
		return
	}

	// attach gouging checker
	gp, err := w.bus.GougingParams(ctx)
	if jc.Check("could not get gouging parameters", err) != nil {
		return
	}
	ctx = WithGougingChecker(ctx, w.bus, gp)

	// fund the account
	jc.Check("couldn't fund account", w.withRevision(ctx, defaultRevisionFetchTimeout, rfr.ContractID, rfr.HostKey, rfr.SiamuxAddr, lockingPriorityFunding, gp.ConsensusState.BlockHeight, func(rev types.FileContractRevision) (err error) {
		h := w.newHostV3(rev.ParentID, rfr.HostKey, rfr.SiamuxAddr)
		err = h.FundAccount(ctx, rfr.Balance, &rev)
		if isBalanceMaxExceeded(err) {
			// sync the account
			err = h.SyncAccount(ctx, &rev)
			if err != nil {
				w.logger.Debugf(fmt.Sprintf("failed to sync account: %v", err), "host", rfr.HostKey)
				return
			}

			// try funding the account again
			err = h.FundAccount(ctx, rfr.Balance, &rev)
			if err != nil {
				w.logger.Errorw(fmt.Sprintf("failed to fund account after syncing: %v", err), "host", rfr.HostKey, "balance", rfr.Balance)
			}
		}
		return
	}))
}

func (w *worker) rhpRegistryReadHandler(jc jape.Context) {
	var rrrr api.RHPRegistryReadRequest
	if jc.Decode(&rrrr) != nil {
		return
	}
	var value rhpv3.RegistryValue
	err := w.transportPoolV3.withTransportV3(jc.Request.Context(), rrrr.HostKey, rrrr.SiamuxAddr, func(ctx context.Context, t *transportV3) (err error) {
		value, err = RPCReadRegistry(ctx, t, &rrrr.Payment, rrrr.RegistryKey)
		return
	})
	if jc.Check("couldn't read registry", err) != nil {
		return
	}
	jc.Encode(value)
}

func (w *worker) rhpRegistryUpdateHandler(jc jape.Context) {
	var rrur api.RHPRegistryUpdateRequest
	if jc.Decode(&rrur) != nil {
		return
	}
	var pt rhpv3.HostPriceTable   // TODO
	rc := pt.UpdateRegistryCost() // TODO: handle refund
	cost, _ := rc.Total()
	// TODO: refactor to a w.RegistryUpdate method that calls host.RegistryUpdate.
	payment := preparePayment(w.accounts.deriveAccountKey(rrur.HostKey), cost, pt.HostBlockHeight)
	err := w.transportPoolV3.withTransportV3(jc.Request.Context(), rrur.HostKey, rrur.SiamuxAddr, func(ctx context.Context, t *transportV3) (err error) {
		return RPCUpdateRegistry(ctx, t, &payment, rrur.RegistryKey, rrur.RegistryValue)
	})
	if jc.Check("couldn't update registry", err) != nil {
		return
	}
}

func (w *worker) rhpSyncHandler(jc jape.Context) {
	ctx := jc.Request.Context()

	// decode the request
	var rsr api.RHPSyncRequest
	if jc.Decode(&rsr) != nil {
		return
	}

	// fetch gouging params
	up, err := w.bus.UploadParams(ctx)
	if jc.Check("couldn't fetch upload parameters from bus", err) != nil {
		return
	}

	// attach gouging checker to the context
	ctx = WithGougingChecker(ctx, w.bus, up.GougingParams)

	// sync the account
	h := w.newHostV3(rsr.ContractID, rsr.HostKey, rsr.SiamuxAddr)
	jc.Check("couldn't sync account", w.withRevision(ctx, defaultRevisionFetchTimeout, rsr.ContractID, rsr.HostKey, rsr.SiamuxAddr, lockingPrioritySyncing, up.CurrentHeight, func(rev types.FileContractRevision) error {
		return h.SyncAccount(ctx, &rev)
	}))
}

func (w *worker) slabMigrateHandler(jc jape.Context) {
	ctx := jc.Request.Context()

	// decode the slab
	var slab object.Slab
	if jc.Decode(&slab) != nil {
		return
	}

	// fetch the upload parameters
	up, err := w.bus.UploadParams(ctx)
	if jc.Check("couldn't fetch upload parameters from bus", err) != nil {
		return
	}

	// NOTE: migrations do not use the default contract set but instead require
	// the user to specify the contract set through the query string parameter,
	// this to avoid accidentally migration to the default set if the autopilot
	// configuration is missing a contract set
	up.ContractSet = ""

	// decode the contract set from the query string
	var contractset string
	if jc.DecodeForm("contractset", &contractset) != nil {
		return
	} else if contractset != "" {
		up.ContractSet = contractset
	}

	// cancel the migration if no contract set is specified
	if up.ContractSet == "" {
		jc.Error(fmt.Errorf("migrations require the contract set to be passed as a query string parameter; %w", api.ErrContractSetNotSpecified), http.StatusBadRequest)
		return
	}

	// cancel the upload if consensus is not synced
	if !up.ConsensusState.Synced {
		w.logger.Errorf("migration cancelled, err: %v", api.ErrConsensusNotSynced)
		jc.Error(api.ErrConsensusNotSynced, http.StatusServiceUnavailable)
		return
	}

	// attach gouging checker to the context
	ctx = WithGougingChecker(ctx, w.bus, up.GougingParams)

	// fetch all contracts
	dlContracts, err := w.bus.Contracts(ctx)
	if jc.Check("couldn't fetch contracts from bus", err) != nil {
		return
	}

	// fetch upload contracts
	ulContracts, err := w.bus.ContractSetContracts(ctx, up.ContractSet)
	if jc.Check("couldn't fetch contracts from bus", err) != nil {
		return
	}

	err = migrateSlab(ctx, w.downloadManager, w.uploadManager, &slab, dlContracts, ulContracts, up.CurrentHeight, w.logger)
	if jc.Check("couldn't migrate slabs", err) != nil {
		return
	}

	usedContracts := make(map[types.PublicKey]types.FileContractID)
	for _, ss := range slab.Shards {
		if _, exists := usedContracts[ss.Host]; exists {
			continue
		}

		for _, c := range ulContracts {
			if c.HostKey == ss.Host {
				usedContracts[ss.Host] = c.ID
				break
			}
		}
	}

	if jc.Check("couldn't update slab", w.bus.UpdateSlab(ctx, slab, up.ContractSet, usedContracts)) != nil {
		return
	}
}

func (w *worker) downloadsStatsHandlerGET(jc jape.Context) {
	stats := w.downloadManager.Stats()

	// prepare downloaders stats
	var healthy uint64
	var dss []api.DownloaderStats
	for hk, stat := range stats.downloaders {
		if stat.healthy {
			healthy++
		}
		dss = append(dss, api.DownloaderStats{
			HostKey:                    hk,
			AvgSectorDownloadSpeedMBPS: stat.avgSpeedMBPS,
			NumDownloads:               stat.numDownloads,
		})
	}
	sort.SliceStable(dss, func(i, j int) bool {
		return dss[i].AvgSectorDownloadSpeedMBPS > dss[j].AvgSectorDownloadSpeedMBPS
	})

	// encode response
	jc.Encode(api.DownloadStatsResponse{
		AvgDownloadSpeedMBPS: math.Ceil(stats.avgDownloadSpeedMBPS*100) / 100,
		AvgOverdrivePct:      math.Floor(stats.avgOverdrivePct*100*100) / 100,
		HealthyDownloaders:   healthy,
		NumDownloaders:       uint64(len(stats.downloaders)),
		DownloadersStats:     dss,
	})
}

func (w *worker) uploadsStatsHandlerGET(jc jape.Context) {
	stats := w.uploadManager.Stats()

	// prepare upload stats
	var uss []api.UploaderStats
	for hk, mbps := range stats.uploadSpeedsMBPS {
		uss = append(uss, api.UploaderStats{
			HostKey:                  hk,
			AvgSectorUploadSpeedMBPS: mbps,
		})
	}
	sort.SliceStable(uss, func(i, j int) bool {
		return uss[i].AvgSectorUploadSpeedMBPS > uss[j].AvgSectorUploadSpeedMBPS
	})

	// encode response
	jc.Encode(api.UploadStatsResponse{
		AvgSlabUploadSpeedMBPS: math.Ceil(stats.avgSlabUploadSpeedMBPS*100) / 100,
		AvgOverdrivePct:        math.Floor(stats.avgOverdrivePct*100*100) / 100,
		HealthyUploaders:       stats.healthyUploaders,
		NumUploaders:           stats.numUploaders,
		UploadersStats:         uss,
	})
}

func (w *worker) objectsHandlerGET(jc jape.Context) {
	ctx := jc.Request.Context()
	jc.Custom(nil, []api.ObjectMetadata{})

	var off int
	if jc.DecodeForm("offset", &off) != nil {
		return
	}
	limit := -1
	if jc.DecodeForm("limit", &limit) != nil {
		return
	}
	var prefix string
	if jc.DecodeForm("prefix", &prefix) != nil {
		return
	}

	path := jc.PathParam("path")
	obj, entries, err := w.bus.Object(ctx, path, api.ObjectsWithPrefix(prefix), api.ObjectsWithOffset(off), api.ObjectsWithLimit(limit))
	if err != nil && strings.Contains(err.Error(), api.ErrObjectNotFound.Error()) {
		jc.Error(err, http.StatusNotFound)
		return
	} else if jc.Check("couldn't get object or entries", err) != nil {
		return
	}

	if path == "" || strings.HasSuffix(path, "/") {
		jc.Encode(entries)
		return
	}
	if len(obj.Slabs) == 0 && obj.PartialSlab == nil {
		return
	}

	gp, err := w.bus.GougingParams(ctx)
	if jc.Check("couldn't fetch gouging parameters from bus", err) != nil {
		return
	}

	// attach gouging checker to the context
	ctx = WithGougingChecker(ctx, w.bus, gp)

	// NOTE: ideally we would use http.ServeContent in this handler, but that
	// has performance issues. If we implemented io.ReadSeeker in the most
	// straightforward fashion, we would need one (or more!) RHP RPCs for each
	// Read call. We can improve on this to some degree by buffering, but
	// without knowing the exact ranges being requested, this will always be
	// suboptimal. Thus, sadly, we have to roll our own range support.
	ranges, err := http_range.ParseRange(jc.Request.Header.Get("Range"), obj.Size)
	if err != nil {
		jc.Error(err, http.StatusRequestedRangeNotSatisfiable)
		return
	}
	var offset int64
	length := obj.Size
	status := http.StatusOK
	if len(ranges) > 0 {
		status = http.StatusPartialContent
		jc.ResponseWriter.Header().Set("Content-Range", ranges[0].ContentRange(obj.Size))
		offset, length = ranges[0].Start, ranges[0].Length
		if offset < 0 || length < 0 || offset+length > obj.Size {
			jc.Error(fmt.Errorf("invalid range: %v %v", offset, length), http.StatusRequestedRangeNotSatisfiable)
			return
		}
	}
	jc.ResponseWriter.Header().Set("Content-Length", strconv.FormatInt(length, 10))
	jc.ResponseWriter.Header().Set("Accept-Ranges", "bytes")
	if ext := filepath.Ext(path); ext != "" {
		if mimeType := mime.TypeByExtension(ext); mimeType != "" {
			jc.ResponseWriter.Header().Set("Content-Type", mimeType)
		}
	}
	rw := rangedResponseWriter{rw: jc.ResponseWriter, defaultStatusCode: status}

	// fetch all contracts
	contracts, err := w.bus.Contracts(ctx)
	if err != nil {
		jc.Error(err, http.StatusInternalServerError)
		return
	}

	// download the object
	if jc.Check(fmt.Sprintf("couldn't download object '%v'", path), w.downloadManager.DownloadObject(ctx, &rw, obj.Object, uint64(offset), uint64(length), contracts)) != nil {
		return
	}
}

func (w *worker) objectsHandlerPUT(jc jape.Context) {
	jc.Custom((*[]byte)(nil), nil)
	ctx := jc.Request.Context()

	// fetch the upload parameters
	up, err := w.bus.UploadParams(ctx)
	if jc.Check("couldn't fetch upload parameters from bus", err) != nil {
		return
	}

	// decode the contract set from the query string
	var contractset string
	if jc.DecodeForm("contractset", &contractset) != nil {
		return
	} else if contractset != "" {
		up.ContractSet = contractset
	}

	// cancel the upload if no contract set is specified
	if up.ContractSet == "" {
		jc.Error(api.ErrContractSetNotSpecified, http.StatusBadRequest)
		return
	}

	// cancel the upload if consensus is not synced
	if !up.ConsensusState.Synced {
		w.logger.Errorf("upload cancelled, err: %v", api.ErrConsensusNotSynced)
		jc.Error(api.ErrConsensusNotSynced, http.StatusServiceUnavailable)
		return
	}

	// allow overriding the redundancy settings
	rs := up.RedundancySettings
	if jc.DecodeForm("minshards", &rs.MinShards) != nil {
		return
	}
	if jc.DecodeForm("totalshards", &rs.TotalShards) != nil {
		return
	}
	if jc.Check("invalid redundancy settings", rs.Validate()) != nil {
		return
	}

	// attach gouging checker to the context
	ctx = WithGougingChecker(ctx, w.bus, up.GougingParams)

	// update uploader contracts
	contracts, err := w.bus.ContractSetContracts(ctx, up.ContractSet)
	if jc.Check("couldn't fetch contracts from bus", err) != nil {
		return
	}

	// upload the object
	obj, err := w.uploadManager.Upload(ctx, jc.Request.Body, rs, contracts, up.CurrentHeight, up.UploadPacking)
	if jc.Check("couldn't upload object", err) != nil {
		return
	}

	// build used contracts map
	h2c := make(map[types.PublicKey]types.FileContractID)
	for _, c := range contracts {
		h2c[c.HostKey] = c.ID
	}
	used := make(map[types.PublicKey]types.FileContractID)
	for _, s := range obj.Slabs {
		for _, ss := range s.Shards {
			used[ss.Host] = h2c[ss.Host]
		}
	}

	// persist the object
	if jc.Check("couldn't add object", w.bus.AddObject(ctx, jc.PathParam("path"), up.ContractSet, obj, used)) != nil {
		return
	}

	// if partial uploads are not enabled we are done.
	if !up.UploadPacking {
		return
	}

	// if partial uploads are enabled, check whether we have a full slab now
	packedSlabs, err := w.bus.PackedSlabsForUpload(jc.Request.Context(), 5*time.Minute, uint8(rs.MinShards), uint8(rs.TotalShards), up.ContractSet, 2)
	if jc.Check("couldn't fetch packed slabs from bus", err) != nil {
		return
	}

	for _, ps := range packedSlabs {
		// upload packed slab.
		key := object.GenerateEncryptionKey()
		shards := (&object.PartialSlab{
			MinShards:   uint8(rs.MinShards),
			TotalShards: uint8(rs.TotalShards),
			Data:        ps.Data,
		}).Encrypt(key)

		sectors, err := w.uploadManager.Migrate(ctx, shards, contracts, up.CurrentHeight)
		if jc.Check("couldn't upload packed slab", err) != nil {
			return
		}
		slab := object.Slab{
			Key:       key,
			MinShards: uint8(rs.MinShards),
			Shards:    sectors,
		}

		// build used contracts map
		h2c := make(map[types.PublicKey]types.FileContractID)
		for _, c := range contracts {
			h2c[c.HostKey] = c.ID
		}
		used := make(map[types.PublicKey]types.FileContractID)
		for _, ss := range slab.Shards {
			used[ss.Host] = h2c[ss.Host]
		}

		// mark packed slab as uploaded.
		err = w.bus.MarkPackedSlabsUploaded(jc.Request.Context(), []api.UploadedPackedSlab{
			{
				BufferID: ps.BufferID,
				Key:      slab.Key,
				Shards:   sectors,
			},
		}, used)
		if jc.Check("couldn't mark packed slabs uploaded", err) != nil {
			return
		}
	}
}

func (w *worker) objectsHandlerDELETE(jc jape.Context) {
	var batch bool
	if jc.DecodeForm("batch", &batch) != nil {
		return
	}
	err := w.bus.DeleteObject(jc.Request.Context(), jc.PathParam("path"), batch)
	if err != nil && strings.Contains(err.Error(), api.ErrObjectNotFound.Error()) {
		jc.Error(err, http.StatusNotFound)
		return
	}
	jc.Check("couldn't delete object", err)
}

func (w *worker) rhpContractsHandlerGET(jc jape.Context) {
	ctx := jc.Request.Context()
	busContracts, err := w.bus.Contracts(ctx)
	if jc.Check("failed to fetch contracts from bus", err) != nil {
		return
	}
	if len(busContracts) == 0 {
		jc.Encode(api.ContractsResponse{Contracts: nil})
		return
	}

	var hosttimeout time.Duration
	if jc.DecodeForm("hosttimeout", (*api.ParamDuration)(&hosttimeout)) != nil {
		return
	}

	gp, err := w.bus.GougingParams(ctx)
	if jc.Check("could not get gouging parameters", err) != nil {
		return
	}
	ctx = WithGougingChecker(ctx, w.bus, gp)

	contracts, errs := w.fetchContracts(ctx, busContracts, hosttimeout, gp.ConsensusState.BlockHeight)
	resp := api.ContractsResponse{Contracts: contracts}
	if errs != nil {
		resp.Error = errs.Error()
	}
	jc.Encode(resp)
}

func preparePayment(accountKey types.PrivateKey, amt types.Currency, blockHeight uint64) rhpv3.PayByEphemeralAccountRequest {
	return rhpv3.PayByEphemeralAccount(rhpv3.Account(accountKey.PublicKey()), amt, blockHeight+6, accountKey) // 1 hour valid
}

func (w *worker) idHandlerGET(jc jape.Context) {
	jc.Encode(w.id)
}

<<<<<<< HEAD
func (w *worker) handleGETAlerts(c jape.Context) {
	c.Encode(w.alerts.Active())
}

func (w *worker) handlePOSTAlertsDismiss(jc jape.Context) {
	var ids []types.Hash256
	if jc.Decode(&ids) != nil {
		return
	}
	if len(ids) == 0 {
		jc.Error(errors.New("no alerts to dismiss"), http.StatusBadRequest)
		return
	}
	w.alerts.Dismiss(jc.Request.Context(), ids...)
}

=======
>>>>>>> 9bb5aaeb
func (w *worker) accountHandlerGET(jc jape.Context) {
	var hostKey types.PublicKey
	if jc.DecodeParam("hostkey", &hostKey) != nil {
		return
	}
	account := rhpv3.Account(w.accounts.deriveAccountKey(hostKey).PublicKey())
	jc.Encode(account)
}

func (w *worker) stateHandlerGET(jc jape.Context) {
	jc.Encode(api.WorkerStateResponse{
		ID:        w.id,
		StartTime: w.startTime,
		BuildState: api.BuildState{
			Network:   build.NetworkName(),
			Version:   build.Version(),
			Commit:    build.Commit(),
			OS:        runtime.GOOS,
			BuildTime: build.BuildTime(),
		},
	})
}

// New returns an HTTP handler that serves the worker API.
func New(masterKey [32]byte, id string, b Bus, contractLockingDuration, busFlushInterval, downloadOverdriveTimeout, uploadOverdriveTimeout time.Duration, downloadMaxOverdrive, uploadMaxOverdrive uint64, allowPrivateIPs bool, l *zap.Logger) (*worker, error) {
	if contractLockingDuration == 0 {
		return nil, errors.New("contract lock duration must be positive")
	}
	if busFlushInterval == 0 {
		return nil, errors.New("bus flush interval must be positive")
	}
	if downloadOverdriveTimeout == 0 {
		return nil, errors.New("download overdrive timeout must be positive")
	}
	if uploadOverdriveTimeout == 0 {
		return nil, errors.New("upload overdrive timeout must be positive")
	}

	w := &worker{
<<<<<<< HEAD
		alerts:                  alerts.NewManager(b),
=======
		alerts:                  alerts.WithOrigin(b, fmt.Sprintf("worker.%s", id)),
>>>>>>> 9bb5aaeb
		allowPrivateIPs:         allowPrivateIPs,
		contractLockingDuration: contractLockingDuration,
		id:                      id,
		bus:                     b,
		masterKey:               masterKey,
		busFlushInterval:        busFlushInterval,
		logger:                  l.Sugar().Named("worker").Named(id),
		startTime:               time.Now(),
	}
	w.initTransportPool()
	w.initAccounts(b)
	w.initContractSpendingRecorder()
	w.initPriceTables()
	w.initDownloadManager(downloadMaxOverdrive, downloadOverdriveTimeout, l.Sugar().Named("downloadmanager"))
	w.initUploadManager(uploadMaxOverdrive, uploadOverdriveTimeout, l.Sugar().Named("uploadmanager"))
	return w, nil
}

// Handler returns an HTTP handler that serves the worker API.
func (w *worker) Handler() http.Handler {
	return jape.Mux(tracing.TracedRoutes("worker", map[string]jape.Handler{
<<<<<<< HEAD
		"GET    /alerts":         w.handleGETAlerts,
		"POST   /alerts/dismiss": w.handlePOSTAlertsDismiss,

=======
>>>>>>> 9bb5aaeb
		"GET    /account/:hostkey": w.accountHandlerGET,
		"GET    /id":               w.idHandlerGET,

		"GET    /rhp/contracts":              w.rhpContractsHandlerGET,
		"POST   /rhp/contract/:id/broadcast": w.rhpBroadcastHandler,
		"GET    /rhp/contract/:id/roots":     w.rhpContractRootsHandlerGET,
		"POST   /rhp/scan":                   w.rhpScanHandler,
		"POST   /rhp/form":                   w.rhpFormHandler,
		"POST   /rhp/renew":                  w.rhpRenewHandler,
		"POST   /rhp/fund":                   w.rhpFundHandler,
		"POST   /rhp/sync":                   w.rhpSyncHandler,
		"POST   /rhp/pricetable":             w.rhpPriceTableHandler,
		"POST   /rhp/registry/read":          w.rhpRegistryReadHandler,
		"POST   /rhp/registry/update":        w.rhpRegistryUpdateHandler,

		"GET    /stats/downloads": w.downloadsStatsHandlerGET,
		"GET    /stats/uploads":   w.uploadsStatsHandlerGET,
		"POST   /slab/migrate":    w.slabMigrateHandler,

		"GET    /objects/*path": w.objectsHandlerGET,
		"PUT    /objects/*path": w.objectsHandlerPUT,
		"DELETE /objects/*path": w.objectsHandlerDELETE,

		"GET    /state": w.stateHandlerGET,
	}))
}

// Shutdown shuts down the worker.
func (w *worker) Shutdown(_ context.Context) error {
	w.interactionsMu.Lock()
	if w.interactionsFlushTimer != nil {
		w.interactionsFlushTimer.Stop()
		w.flushInteractions()
	}
	w.interactionsMu.Unlock()

	// Stop contract spending recorder.
	w.contractSpendingRecorder.Stop()

	// Stop the downloader.
	w.downloadManager.Stop()

	// Stop the uploader.
	w.uploadManager.Stop()
	return nil
}

type contractLock struct {
	lockID uint64
	fcid   types.FileContractID
	d      time.Duration
	locker ContractLocker
	logger *zap.SugaredLogger

	stopCtx       context.Context
	stopCtxCancel context.CancelFunc
	stopWG        sync.WaitGroup
}

func newContractLock(fcid types.FileContractID, lockID uint64, d time.Duration, locker ContractLocker, logger *zap.SugaredLogger) *contractLock {
	ctx, cancel := context.WithCancel(context.Background())
	cl := &contractLock{
		lockID: lockID,
		fcid:   fcid,
		d:      d,
		locker: locker,
		logger: logger,

		stopCtx:       ctx,
		stopCtxCancel: cancel,
	}
	cl.stopWG.Add(1)
	go func() {
		cl.keepaliveLoop()
		cl.stopWG.Done()
	}()
	return cl
}

func (cl *contractLock) Release(ctx context.Context) error {
	// Stop background loop.
	cl.stopCtxCancel()
	cl.stopWG.Wait()

	// Release the contract.
	return cl.locker.ReleaseContract(ctx, cl.fcid, cl.lockID)
}

func (cl *contractLock) keepaliveLoop() {
	// Create ticker for 20% of the lock duration.
	start := time.Now()
	var lastUpdate time.Time
	tickDuration := cl.d / 5
	t := time.NewTicker(tickDuration)

	// Cleanup
	defer func() {
		t.Stop()
		select {
		case <-t.C:
		default:
		}
	}()

	// Loop until stopped.
	for {
		select {
		case <-cl.stopCtx.Done():
			return // released
		case <-t.C:
		}
		if err := cl.locker.KeepaliveContract(cl.stopCtx, cl.fcid, cl.lockID, cl.d); err != nil && !errors.Is(err, context.Canceled) {
			cl.logger.Errorw(fmt.Sprintf("failed to send keepalive: %v", err),
				"contract", cl.fcid,
				"lockID", cl.lockID,
				"loopStart", start,
				"timeSinceLastUpdate", time.Since(lastUpdate),
				"tickDuration", tickDuration)
			return
		}
		lastUpdate = time.Now()
	}
}

func (w *worker) acquireRevision(ctx context.Context, fcid types.FileContractID, priority int) (_ revisionUnlocker, err error) {
	lockID, err := w.bus.AcquireContract(ctx, fcid, priority, w.contractLockingDuration)
	if err != nil {
		return nil, err
	}
	return newContractLock(fcid, lockID, w.contractLockingDuration, w.bus, w.logger), nil
}

func (w *worker) scanHost(ctx context.Context, hostKey types.PublicKey, hostIP string) (rhpv2.HostSettings, rhpv3.HostPriceTable, time.Duration, error) {
	// resolve hostIP. We don't want to scan hosts on private networks.
	if !w.allowPrivateIPs {
		host, _, err := net.SplitHostPort(hostIP)
		if err != nil {
			return rhpv2.HostSettings{}, rhpv3.HostPriceTable{}, 0, err
		}
		addrs, err := (&net.Resolver{}).LookupIPAddr(ctx, host)
		if err != nil {
			return rhpv2.HostSettings{}, rhpv3.HostPriceTable{}, 0, err
		}
		for _, addr := range addrs {
			if isPrivateIP(addr.IP) {
				return rhpv2.HostSettings{}, rhpv3.HostPriceTable{}, 0, errors.New("host is on a private network")
			}
		}
	}

	// fetch the host settings
	start := time.Now()
	var settings rhpv2.HostSettings
	err := w.withTransportV2(ctx, hostKey, hostIP, func(t *rhpv2.Transport) (err error) {
		if settings, err = RPCSettings(ctx, t); err == nil {
			// NOTE: we overwrite the NetAddress with the host address here since we
			// just used it to dial the host we know it's valid
			settings.NetAddress = hostIP
		}
		return err
	})
	elapsed := time.Since(start)

	// fetch the host pricetable
	var pt rhpv3.HostPriceTable
	if err == nil {
		err = w.transportPoolV3.withTransportV3(ctx, hostKey, settings.SiamuxAddr(), func(ctx context.Context, t *transportV3) (err error) {
			pt, err = RPCPriceTable(ctx, t, func(pt rhpv3.HostPriceTable) (rhpv3.PaymentMethod, error) { return nil, nil })
			return err
		})
	}
	return settings, pt, elapsed, err
}

func discardTxnOnErr(ctx context.Context, bus Bus, l *zap.SugaredLogger, txn types.Transaction, errContext string, err *error) {
	if *err == nil {
		return
	}
	_, span := tracing.Tracer.Start(ctx, "discardTxn")
	defer span.End()
	// Attach the span to a new context derived from the background context.
	timeoutCtx, cancel := context.WithTimeout(context.Background(), 10*time.Second)
	defer cancel()
	timeoutCtx = trace.ContextWithSpan(timeoutCtx, span)
	if err := bus.WalletDiscard(timeoutCtx, txn); err != nil {
		l.Errorf("%v: failed to discard txn: %v", err)
	}
}

func isErrDuplicateTransactionSet(err error) bool {
	return err != nil && strings.Contains(err.Error(), modules.ErrDuplicateTransactionSet.Error())
}

func isPrivateIP(addr net.IP) bool {
	if addr.IsLoopback() || addr.IsLinkLocalUnicast() || addr.IsLinkLocalMulticast() {
		return true
	}

	for _, block := range privateSubnets {
		if block.Contains(addr) {
			return true
		}
	}
	return false
}<|MERGE_RESOLUTION|>--- conflicted
+++ resolved
@@ -1150,25 +1150,6 @@
 	jc.Encode(w.id)
 }
 
-<<<<<<< HEAD
-func (w *worker) handleGETAlerts(c jape.Context) {
-	c.Encode(w.alerts.Active())
-}
-
-func (w *worker) handlePOSTAlertsDismiss(jc jape.Context) {
-	var ids []types.Hash256
-	if jc.Decode(&ids) != nil {
-		return
-	}
-	if len(ids) == 0 {
-		jc.Error(errors.New("no alerts to dismiss"), http.StatusBadRequest)
-		return
-	}
-	w.alerts.Dismiss(jc.Request.Context(), ids...)
-}
-
-=======
->>>>>>> 9bb5aaeb
 func (w *worker) accountHandlerGET(jc jape.Context) {
 	var hostKey types.PublicKey
 	if jc.DecodeParam("hostkey", &hostKey) != nil {
@@ -1208,11 +1189,7 @@
 	}
 
 	w := &worker{
-<<<<<<< HEAD
-		alerts:                  alerts.NewManager(b),
-=======
 		alerts:                  alerts.WithOrigin(b, fmt.Sprintf("worker.%s", id)),
->>>>>>> 9bb5aaeb
 		allowPrivateIPs:         allowPrivateIPs,
 		contractLockingDuration: contractLockingDuration,
 		id:                      id,
@@ -1234,12 +1211,6 @@
 // Handler returns an HTTP handler that serves the worker API.
 func (w *worker) Handler() http.Handler {
 	return jape.Mux(tracing.TracedRoutes("worker", map[string]jape.Handler{
-<<<<<<< HEAD
-		"GET    /alerts":         w.handleGETAlerts,
-		"POST   /alerts/dismiss": w.handlePOSTAlertsDismiss,
-
-=======
->>>>>>> 9bb5aaeb
 		"GET    /account/:hostkey": w.accountHandlerGET,
 		"GET    /id":               w.idHandlerGET,
 
