--- conflicted
+++ resolved
@@ -426,17 +426,11 @@
 	}
 	defer contractLock.Release(ctx)
 
-<<<<<<< HEAD
-	var rev types.FileContractRevision
-	err = w.withHostV3(ctx, contractID, hk, siamuxAddr, func(h hostV3) error {
-		rev, err = h.FetchRevision(ctx, fetchTimeout, blockHeight)
-=======
 	h, err := w.newHostV3(ctx, contractID, hk, siamuxAddr)
 	if err != nil {
->>>>>>> 691f600d
 		return err
 	}
-	rev, err := h.FetchRevision(ctx, fetchTimeout, cs.BlockHeight)
+	rev, err := h.FetchRevision(ctx, fetchTimeout, blockHeight)
 	if err != nil {
 		return err
 	}
@@ -561,28 +555,15 @@
 func (w *worker) fetchPriceTable(ctx context.Context, hk types.PublicKey, siamuxAddr string, rev *types.FileContractRevision) (hpt hostdb.HostPriceTable, err error) {
 	defer func() { w.recordPriceTableUpdate(hk, hpt, err) }()
 
-<<<<<<< HEAD
-	var pt hostdb.HostPriceTable
-	err = w.withHostV3(ctx, types.FileContractID{}, hk, siamuxAddr, func(h hostV3) error {
-		hpt, err := h.FetchPriceTable(ctx, rev)
-		if err != nil {
-			return err
-		}
-		pt = hpt
-		return nil
-	})
-	return pt, err
-=======
 	h, err := w.newHostV3(ctx, types.FileContractID{}, hk, siamuxAddr)
 	if err != nil {
 		return hostdb.HostPriceTable{}, err
 	}
-	hpt, err = h.FetchPriceTable(ctx, revision)
+	hpt, err = h.FetchPriceTable(ctx, rev)
 	if err != nil {
 		return hostdb.HostPriceTable{}, err
 	}
 	return hpt, nil
->>>>>>> 691f600d
 }
 
 func (w *worker) rhpPriceTableHandler(jc jape.Context) {
@@ -737,14 +718,7 @@
 	// create host
 
 	// fund the account
-<<<<<<< HEAD
-	jc.Check("couldn't fund account", w.withRevision(ctx, defaultRevisionFetchTimeout, rfr.ContractID, rfr.HostKey, rfr.SiamuxAddr, lockingPriorityFunding, gp.ConsensusState.BlockHeight, func(rev types.FileContractRevision) (err error) {
-		err = w.FundAccount(ctx, rfr.HostKey, rfr.SiamuxAddr, rfr.Balance, &rev)
-		if isMaxBalanceExceeded(err) {
-			// sync the account
-			err = w.SyncAccount(ctx, rfr.HostKey, rfr.SiamuxAddr, &rev)
-=======
-	jc.Check("couldn't fund account", w.withRevision(ctx, defaultRevisionFetchTimeout, rfr.ContractID, rfr.HostKey, rfr.SiamuxAddr, lockingPriorityFunding, func(revision types.FileContractRevision) (err error) {
+	jc.Check("couldn't fund account", w.withRevision(ctx, defaultRevisionFetchTimeout, rfr.ContractID, rfr.HostKey, rfr.SiamuxAddr, lockingPriorityFunding, gp.ConsensusState.BlockHeight, func(revision types.FileContractRevision) (err error) {
 		h, err := w.newHostV3(ctx, revision.ParentID, rfr.HostKey, rfr.SiamuxAddr)
 		if err != nil {
 			return err
@@ -753,18 +727,13 @@
 		if isMaxBalanceExceeded(err) {
 			// sync the account
 			err = h.SyncAccount(ctx, &revision)
->>>>>>> 691f600d
 			if err != nil {
 				w.logger.Errorw(fmt.Sprintf("failed to sync account: %v", err), "host", rfr.HostKey)
 				return
 			}
 
 			// try funding the account again
-<<<<<<< HEAD
-			err = w.FundAccount(ctx, rfr.HostKey, rfr.SiamuxAddr, rfr.Balance, &rev)
-=======
 			err = h.FundAccount(ctx, rfr.Balance, &revision)
->>>>>>> 691f600d
 			if errors.Is(err, errBalanceSufficient) {
 				w.logger.Debugf("account balance for host %v restored after sync", rfr.HostKey)
 				return nil
@@ -832,17 +801,12 @@
 	ctx = WithGougingChecker(ctx, w.bus, up.GougingParams)
 
 	// sync the account
-<<<<<<< HEAD
-	jc.Check("couldn't sync account", w.withRevision(ctx, defaultRevisionFetchTimeout, rsr.ContractID, rsr.HostKey, rsr.SiamuxAddr, lockingPrioritySyncing, up.CurrentHeight, func(rev types.FileContractRevision) error {
-		return w.SyncAccount(ctx, rsr.HostKey, rsr.SiamuxAddr, &rev)
-=======
 	h, err := w.newHostV3(ctx, rsr.ContractID, rsr.HostKey, rsr.SiamuxAddr)
 	if jc.Check("failed to create host for renewal", err) != nil {
 		return
 	}
-	jc.Check("couldn't sync account", w.withRevision(ctx, defaultRevisionFetchTimeout, rsr.ContractID, rsr.HostKey, rsr.SiamuxAddr, lockingPrioritySyncing, func(revision types.FileContractRevision) error {
+	jc.Check("couldn't sync account", w.withRevision(ctx, defaultRevisionFetchTimeout, rsr.ContractID, rsr.HostKey, rsr.SiamuxAddr, lockingPrioritySyncing, up.CurrentHeight, func(revision types.FileContractRevision) error {
 		return h.SyncAccount(ctx, &revision)
->>>>>>> 691f600d
 	}))
 }
 
@@ -1388,32 +1352,4 @@
 
 func isErrDuplicateTransactionSet(err error) bool {
 	return err != nil && strings.Contains(err.Error(), modules.ErrDuplicateTransactionSet.Error())
-<<<<<<< HEAD
-}
-
-func (w *worker) FundAccount(ctx context.Context, hk types.PublicKey, siamuxAddr string, balance types.Currency, rev *types.FileContractRevision) error {
-	return w.withHostV3(ctx, rev.ParentID, hk, siamuxAddr, func(h hostV3) error {
-		return h.FundAccount(ctx, balance, rev)
-	})
-}
-
-// Renew renews a contract with a host. To avoid an edge case where the contract
-// is drained and can therefore not be used to pay for the revision, we simply
-// don't pay for it.
-func (w *worker) Renew(ctx context.Context, rrr api.RHPRenewRequest) (_ rhpv2.ContractRevision, _ []types.Transaction, err error) {
-	var renewed rhpv2.ContractRevision
-	var txns []types.Transaction
-	err = w.withHostV3(ctx, rrr.ContractID, rrr.HostKey, rrr.SiamuxAddr, func(h hostV3) error {
-		renewed, txns, err = h.Renew(ctx, rrr)
-		return err
-	})
-	return renewed, txns, err
-}
-
-func (w *worker) SyncAccount(ctx context.Context, hk types.PublicKey, siamuxAddr string, rev *types.FileContractRevision) error {
-	return w.withHostV3(ctx, rev.ParentID, hk, siamuxAddr, func(h hostV3) error {
-		return h.SyncAccount(ctx, rev)
-	})
-=======
->>>>>>> 691f600d
 }