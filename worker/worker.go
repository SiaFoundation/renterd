package worker

import (
	"context"
	"encoding/json"
	"errors"
	"fmt"
	"io"
	"math/big"
	"net"
	"net/http"
	"sort"
	"strconv"
	"strings"
	"sync"
	"time"

	"go.opentelemetry.io/otel/attribute"
	"go.opentelemetry.io/otel/codes"
	"go.opentelemetry.io/otel/trace"
	rhpv2 "go.sia.tech/core/rhp/v2"
	rhpv3 "go.sia.tech/core/rhp/v3"
	"go.sia.tech/core/types"
	"go.sia.tech/jape"
	"go.sia.tech/renterd/api"
	"go.sia.tech/renterd/hostdb"
	"go.sia.tech/renterd/internal/tracing"
	"go.sia.tech/renterd/metrics"
	"go.sia.tech/renterd/object"
	"go.uber.org/zap"
	"golang.org/x/crypto/blake2b"
	"lukechampine.com/frand"
)

const (
	lockingPriorityRenew      = 100 // highest
	lockingPriorityPriceTable = 95
	lockingPriorityFunding    = 90
	lockingPrioritySyncing    = 80

	lockingDurationRenew      = time.Minute
	lockingDurationPriceTable = 30 * time.Second
	lockingDurationFunding    = 30 * time.Second
	lockingDurationSyncing    = 30 * time.Second

	queryStringParamContractSet = "contractset"
	queryStringParamMinShards   = "minshards"
	queryStringParamTotalShards = "totalshards"
)

// parseRange parses a Range header string as per RFC 7233. Only the first range
// is returned. If no range is specified, parseRange returns 0, size.
func parseRange(s string, size int64) (offset, length int64, _ error) {
	if s == "" {
		return 0, size, nil
	}
	const b = "bytes="
	if !strings.HasPrefix(s, b) {
		return 0, 0, errors.New("invalid range")
	}
	rs := strings.Split(s[len(b):], ",")
	if len(rs) == 0 {
		return 0, 0, errors.New("invalid range")
	}
	ra := strings.TrimSpace(rs[0])
	if ra == "" {
		return 0, 0, errors.New("invalid range")
	}
	i := strings.Index(ra, "-")
	if i < 0 {
		return 0, 0, errors.New("invalid range")
	}
	start, end := strings.TrimSpace(ra[:i]), strings.TrimSpace(ra[i+1:])
	if start == "" {
		if end == "" || end[0] == '-' {
			return 0, 0, errors.New("invalid range")
		}
		i, err := strconv.ParseInt(end, 10, 64)
		if i < 0 || err != nil {
			return 0, 0, errors.New("invalid range")
		}
		if i > size {
			i = size
		}
		offset = size - i
		length = size - offset
	} else {
		i, err := strconv.ParseInt(start, 10, 64)
		if err != nil || i < 0 {
			return 0, 0, errors.New("invalid range")
		} else if i >= size {
			return 0, 0, errors.New("invalid range")
		}
		offset = i
		if end == "" {
			length = size - offset
		} else {
			i, err := strconv.ParseInt(end, 10, 64)
			if err != nil || offset > i {
				return 0, 0, errors.New("invalid range")
			}
			if i >= size {
				i = size - 1
			}
			length = i - offset + 1
		}
	}
	return offset, length, nil
}

func errToStr(err error) string {
	if err != nil {
		return err.Error()
	}
	return ""
}

type InteractionResult struct {
	Error string `json:"error,omitempty"`
}

type ephemeralMetricsRecorder struct {
	ms []metrics.Metric
	mu sync.Mutex
}

func (mr *ephemeralMetricsRecorder) RecordMetric(m metrics.Metric) {
	mr.mu.Lock()
	defer mr.mu.Unlock()
	mr.ms = append(mr.ms, m)
}

func (mr *ephemeralMetricsRecorder) interactions() []hostdb.Interaction {
	// TODO: merge/filter metrics?
	var his []hostdb.Interaction
	mr.mu.Lock()
	defer mr.mu.Unlock()
	for _, m := range mr.ms {
		if hi, ok := toHostInteraction(m); ok {
			his = append(his, hi)
		}
	}
	return his
}

// MetricHostDial contains metrics relating to a host dial.
type MetricHostDial struct {
	HostKey   types.PublicKey
	HostIP    string
	Timestamp time.Time
	Elapsed   time.Duration
	Err       error
}

// IsMetric implements metrics.Metric.
func (MetricHostDial) IsMetric() {}

// IsSuccess implements metrics.Metric.
func (m MetricHostDial) IsSuccess() bool { return m.Err == nil }

func dial(ctx context.Context, hostIP string, hostKey types.PublicKey) (net.Conn, error) {
	start := time.Now()
	conn, err := (&net.Dialer{}).DialContext(ctx, "tcp", hostIP)
	metrics.Record(ctx, MetricHostDial{
		HostKey:   hostKey,
		HostIP:    hostIP,
		Timestamp: start,
		Elapsed:   time.Since(start),
		Err:       err,
	})
	return conn, err
}

func toHostInteraction(m metrics.Metric) (hostdb.Interaction, bool) {
	transform := func(hk types.PublicKey, timestamp time.Time, typ string, err error, res interface{}) (hostdb.Interaction, bool) {
		b, _ := json.Marshal(InteractionResult{Error: errToStr(err)})
		hi := hostdb.Interaction{
			Host:      hk,
			Timestamp: timestamp,
			Type:      typ,
			Result:    json.RawMessage(b),
			Success:   err == nil,
		}
		return hi, true
	}

	switch m := m.(type) {
	case MetricHostDial:
		return transform(m.HostKey, m.Timestamp, "dial", m.Err, struct {
			HostIP    string        `json:"hostIP"`
			Timestamp time.Time     `json:"timestamp"`
			Elapsed   time.Duration `json:"elapsed"`
		}{m.HostIP, m.Timestamp, m.Elapsed})
	case MetricRPC:
		return transform(m.HostKey, m.Timestamp, "rhpv2 rpc", m.Err, struct {
			RPC        string         `json:"RPC"`
			Timestamp  time.Time      `json:"timestamp"`
			Elapsed    time.Duration  `json:"elapsed"`
			Contract   string         `json:"contract"`
			Uploaded   uint64         `json:"uploaded"`
			Downloaded uint64         `json:"downloaded"`
			Cost       types.Currency `json:"cost"`
			Collateral types.Currency `json:"collateral"`
		}{m.RPC.String(), m.Timestamp, m.Elapsed, m.Contract.String(), m.Uploaded, m.Downloaded, m.Cost, m.Collateral})
	default:
		return hostdb.Interaction{}, false
	}
}

type AccountStore interface {
	Accounts(ctx context.Context) ([]api.Account, error)
	AddBalance(ctx context.Context, id rhpv3.Account, hk types.PublicKey, amt *big.Int) error

	LockAccount(ctx context.Context, id rhpv3.Account, hostKey types.PublicKey, exclusive bool, duration time.Duration) (api.Account, uint64, error)
	UnlockAccount(ctx context.Context, id rhpv3.Account, lockID uint64) error

	ResetDrift(ctx context.Context, id rhpv3.Account) error
	SetBalance(ctx context.Context, id rhpv3.Account, hk types.PublicKey, amt *big.Int) error
	ScheduleSync(ctx context.Context, id rhpv3.Account, hk types.PublicKey) error
}

type contractLocker interface {
	AcquireContract(ctx context.Context, fcid types.FileContractID, priority int, d time.Duration) (lockID uint64, err error)
	ReleaseContract(ctx context.Context, fcid types.FileContractID, lockID uint64) (err error)
}

// A Bus is the source of truth within a renterd system.
type Bus interface {
	AccountStore
	contractLocker

	ConsensusState(ctx context.Context) (api.ConsensusState, error)

	ActiveContracts(ctx context.Context) ([]api.ContractMetadata, error)
	Contracts(ctx context.Context, set string) ([]api.ContractMetadata, error)
	RecordInteractions(ctx context.Context, interactions []hostdb.Interaction) error
	RecordContractSpending(ctx context.Context, records []api.ContractSpendingRecord) error

	Host(ctx context.Context, hostKey types.PublicKey) (hostdb.HostInfo, error)

	DownloadParams(ctx context.Context) (api.DownloadParams, error)
	GougingParams(ctx context.Context) (api.GougingParams, error)
	UploadParams(ctx context.Context) (api.UploadParams, error)

	Object(ctx context.Context, path, prefix string, offset, limit int) (object.Object, []string, error)
	AddObject(ctx context.Context, path string, o object.Object, usedContracts map[types.PublicKey]types.FileContractID) error
	DeleteObject(ctx context.Context, path string) error

	Accounts(ctx context.Context) ([]api.Account, error)
	UpdateSlab(ctx context.Context, s object.Slab, goodContracts map[types.PublicKey]types.FileContractID) error

	WalletDiscard(ctx context.Context, txn types.Transaction) error
	WalletPrepareForm(ctx context.Context, renterAddress types.Address, renterKey types.PrivateKey, renterFunds, hostCollateral types.Currency, hostKey types.PublicKey, hostSettings rhpv2.HostSettings, endHeight uint64) (txns []types.Transaction, err error)
	WalletPrepareRenew(ctx context.Context, contract types.FileContractRevision, renterAddress types.Address, renterKey types.PrivateKey, renterFunds, newCollateral types.Currency, hostKey types.PublicKey, hostSettings rhpv2.HostSettings, endHeight uint64) ([]types.Transaction, types.Currency, error)
}

// deriveSubKey can be used to derive a sub-masterkey from the worker's
// masterkey to use for a specific purpose. Such as deriving more keys for
// ephemeral accounts.
func (w *worker) deriveSubKey(purpose string) types.PrivateKey {
	seed := blake2b.Sum256(append(w.masterKey[:], []byte(purpose)...))
	pk := types.NewPrivateKeyFromSeed(seed[:])
	for i := range seed {
		seed[i] = 0
	}
	return pk
}

// TODO: deriving the renter key from the host key using the master key only
// works if we persist a hash of the renter's master key in the database and
// compare it on startup, otherwise there's no way of knowing the derived key is
// usuable
// NOTE: Instead of hashing the masterkey and comparing, we could use random
// bytes + the HMAC thereof as the salt. e.g. 32 bytes + 32 bytes HMAC. Then
// whenever we read a specific salt we can verify that is was created with a
// given key. That would eventually allow different masterkeys to coexist in the
// same bus.
//
// TODO: instead of deriving a renter key use a randomly generated salt so we're
// not limited to one key per host
func (w *worker) deriveRenterKey(hostKey types.PublicKey) types.PrivateKey {
	seed := blake2b.Sum256(append(w.deriveSubKey("renterkey"), hostKey[:]...))
	pk := types.NewPrivateKeyFromSeed(seed[:])
	for i := range seed {
		seed[i] = 0
	}
	return pk
}

// A worker talks to Sia hosts to perform contract and storage operations within
// a renterd system.
type worker struct {
	id        string
	bus       Bus
	pool      *sessionPool
	masterKey [32]byte

	accounts    *accounts
	priceTables *priceTables

	busFlushInterval time.Duration

	interactionsMu         sync.Mutex
	interactions           []hostdb.Interaction
	interactionsFlushTimer *time.Timer

	contractSpendingRecorder *contractSpendingRecorder

	downloadSectorTimeout time.Duration
	uploadSectorTimeout   time.Duration

	logger *zap.SugaredLogger
}

func (w *worker) recordPriceTableUpdate(hostKey types.PublicKey, pt hostdb.HostPriceTable, err error) {
	hi := hostdb.Interaction{
		Host:      hostKey,
		Timestamp: time.Now(),
		Type:      hostdb.InteractionTypePriceTableUpdate,
		Success:   err == nil,
	}
	if err == nil {
		hi.Result, _ = json.Marshal(hostdb.PriceTableUpdateResult{
			PriceTable: pt,
		})
	} else {
		hi.Result, _ = json.Marshal(hostdb.PriceTableUpdateResult{
			Error: errToStr(err),
		})
	}
	w.recordInteractions([]hostdb.Interaction{hi})
}

func (w *worker) recordScan(hostKey types.PublicKey, pt rhpv3.HostPriceTable, settings rhpv2.HostSettings, err error) {
	hi := hostdb.Interaction{
		Host:      hostKey,
		Timestamp: time.Now(),
		Type:      hostdb.InteractionTypeScan,
		Success:   err == nil,
	}
	if err == nil {
		hi.Result, _ = json.Marshal(hostdb.ScanResult{
			PriceTable: pt,
			Settings:   settings,
		})
	} else {
		hi.Result, _ = json.Marshal(hostdb.ScanResult{
			Error: errToStr(err),
		})
	}
	w.recordInteractions([]hostdb.Interaction{hi})
}

func (w *worker) withTransportV2(ctx context.Context, hostKey types.PublicKey, hostIP string, fn func(*rhpv2.Transport) error) (err error) {
	var mr ephemeralMetricsRecorder
	defer func() {
		w.recordInteractions(mr.interactions())
	}()
	ctx = metrics.WithRecorder(ctx, &mr)
	conn, err := dial(ctx, hostIP, hostKey)
	if err != nil {
		return err
	}
	done := make(chan struct{})
	go func() {
		select {
		case <-done:
		case <-ctx.Done():
			conn.Close()
		}
	}()
	defer func() {
		close(done)
		if ctx.Err() != nil {
			err = ctx.Err()
		}
	}()
	t, err := rhpv2.NewRenterTransport(conn, hostKey)
	if err != nil {
		return err
	}
	defer t.Close()
	return fn(t)
}

func withTransportV3(ctx context.Context, hostKey types.PublicKey, siamuxAddr string, fn func(*rhpv3.Transport) error) (err error) {
	conn, err := dial(ctx, siamuxAddr, hostKey)
	if err != nil {
		return err
	}
	done := make(chan struct{})
	go func() {
		select {
		case <-done:
		case <-ctx.Done():
			conn.Close()
		}
	}()
	defer func() {
		close(done)
		if ctx.Err() != nil {
			err = ctx.Err()
		}
	}()
	t, err := rhpv3.NewRenterTransport(conn, hostKey)
	if err != nil {
		return err
	}
	defer t.Close()
	return fn(t)
}

func (w *worker) withHostV2(ctx context.Context, contractID types.FileContractID, hostKey types.PublicKey, hostIP string, fn func(sectorStore) error) (err error) {
	return w.withHostsV2(ctx, []api.ContractMetadata{{
		ID:      contractID,
		HostKey: hostKey,
		HostIP:  hostIP,
	}}, func(ss []sectorStore) error {
		return fn(ss[0])
	})
}

func (w *worker) withRevisionV2(ctx context.Context, contractID types.FileContractID, hk types.PublicKey, hostIP string, lockPriority int, lockDuration time.Duration, fn func(revision types.FileContractRevision) error) error {
	// acquire contract lock
	if lockID, err := w.AcquireContract(ctx, contractID, lockPriority, lockDuration); err != nil {
		return fmt.Errorf("%v: %w", "failed to acquire contract for funding EA", err)
	} else {
		defer func() {
			if err := w.ReleaseContract(ctx, contractID, lockID); err != nil {
				w.logger.Errorw(fmt.Sprintf("failed to release contract, err: %v", err), "hk", hk, "fcid", contractID)
			}
		}()
	}

	// fetch contract revision
	var revision types.FileContractRevision
	if err := w.withHostV2(ctx, contractID, hk, hostIP, func(ss sectorStore) error {
		rev, err := ss.(*sharedSession).Revision(ctx)
		if err != nil {
			return err
		}
		revision = rev.Revision
		return nil
	}); err != nil {
		return err
	}

	return fn(revision)
}

func (w *worker) withRevisionV3(ctx context.Context, contractID types.FileContractID, hk types.PublicKey, siamuxAddr string, lockPriority int, lockDuration time.Duration, fn func(revision types.FileContractRevision) error) error {
	// acquire contract lock
	if lockID, err := w.AcquireContract(ctx, contractID, lockPriority, lockDuration); err != nil {
		return fmt.Errorf("%v: %w", "failed to acquire contract for funding EA", err)
	} else {
		defer func() {
			if err := w.ReleaseContract(ctx, contractID, lockID); err != nil {
				w.logger.Errorw(fmt.Sprintf("failed to release contract, err: %v", err), "hk", hk, "fcid", contractID)
			}
		}()
	}

	// fetch contract revision
	rev, err := w.FetchRevisionWithContract(ctx, hk, siamuxAddr, contractID)
	if err != nil {
		return err
	}
	return fn(rev)
}

func (w *worker) unlockHosts(hosts []sectorStore) {
	// apply a pessimistic timeout, ensuring unlocking the contract or force
	// closing the session does not deadlock and keep this goroutine around
	// forever. Use a background context as the parent to avoid timing out
	// the unlock when 'withHosts' returns and the parent context gets
	// closed.
	ctx, cancel := context.WithTimeout(context.Background(), time.Hour)
	defer cancel()
	var wg sync.WaitGroup
	for _, h := range hosts {
		wg.Add(1)
		go func(ss *sharedSession) {
			w.pool.unlockContract(ctx, ss)
			wg.Done()
		}(h.(*sharedSession))
	}
	wg.Wait()
}

func (w *worker) withHostsV2(ctx context.Context, contracts []api.ContractMetadata, fn func([]sectorStore) error) (err error) {
	var hosts []sectorStore
	for _, c := range contracts {
		hosts = append(hosts, w.pool.session(c.HostKey, c.HostIP, c.ID, w.deriveRenterKey(c.HostKey)))
	}
	done := make(chan struct{})

	// Unlock hosts either after the context is closed or the function is done
	// executing.
	go func() {
		select {
		case <-done:
		case <-ctx.Done():
		}
		w.unlockHosts(hosts)
	}()
	defer func() {
		close(done)
		if ctx.Err() != nil {
			err = ctx.Err()
		}
	}()
	err = fn(hosts)
	return err
}

func (w *worker) rhpScanHandler(jc jape.Context) {
	var rsr api.RHPScanRequest
	if jc.Decode(&rsr) != nil {
		return
	}

	ctx := jc.Request.Context()
	if rsr.Timeout > 0 {
		var cancel context.CancelFunc
		ctx, cancel = context.WithTimeout(jc.Request.Context(), rsr.Timeout)
		defer cancel()
	}

	var settings rhpv2.HostSettings
	start := time.Now()
	pingErr := w.withTransportV2(ctx, rsr.HostKey, rsr.HostIP, func(t *rhpv2.Transport) (err error) {
		settings, err = RPCSettings(ctx, t)
		return err
	})
	elapsed := time.Since(start)

	var pt rhpv3.HostPriceTable
	ptErr := withTransportV3(ctx, rsr.HostKey, settings.SiamuxAddr(), func(t *rhpv3.Transport) (err error) {
		pt, err = RPCPriceTable(t, func(pt rhpv3.HostPriceTable) (rhpv3.PaymentMethod, error) { return nil, nil })
		return err
	})

	w.recordScan(rsr.HostKey, pt, settings, pingErr)

	var scanErrStr string
	if pingErr != nil {
		scanErrStr = pingErr.Error()
	}
	if ptErr != nil {
		if scanErrStr != "" {
			scanErrStr += "; "
		}
		scanErrStr += ptErr.Error()
	}

	jc.Encode(api.RHPScanResponse{
		Ping:      api.ParamDuration(elapsed),
		ScanError: scanErrStr,
		Settings:  settings,
	})
}

func (w *worker) fetchPriceTable(ctx context.Context, hk types.PublicKey, siamuxAddr string, revision *types.FileContractRevision) (hpt hostdb.HostPriceTable, err error) {
	defer func() { w.recordPriceTableUpdate(hk, hpt, err) }()

	// fetchPT is a helper function that performs the RPC given a payment function
	fetchPT := func(paymentFn PriceTablePaymentFunc) (hpt hostdb.HostPriceTable, err error) {
		err = withTransportV3(ctx, hk, siamuxAddr, func(t *rhpv3.Transport) (err error) {
			pt, err := RPCPriceTable(t, paymentFn)
			if err != nil {
				return err
			}
			hpt = hostdb.HostPriceTable{
				HostPriceTable: pt,
				Expiry:         time.Now().Add(pt.Validity),
			}
			return nil
		})
		return
	}

	// pay by contract if a revision is given
	if revision != nil {
		return fetchPT(w.preparePriceTableContractPayment(hk, revision))
	}

	// pay by account
	cs, err := w.bus.ConsensusState(ctx)
	if err != nil {
		return hostdb.HostPriceTable{}, err
	}
	return fetchPT(w.preparePriceTableAccountPayment(hk, cs.BlockHeight))
}

func (w *worker) rhpPriceTableHandler(jc jape.Context) {
	var rptr api.RHPPriceTableRequest
	if jc.Decode(&rptr) != nil {
		return
	}

	var pt rhpv3.HostPriceTable
	if jc.Check("could not get price table", withTransportV3(jc.Request.Context(), rptr.HostKey, rptr.SiamuxAddr, func(t *rhpv3.Transport) (err error) {
		pt, err = RPCPriceTable(t, func(pt rhpv3.HostPriceTable) (rhpv3.PaymentMethod, error) { return nil, nil })
		return
	})) != nil {
		return
	}

	jc.Encode(pt)
}

func (w *worker) rhpFormHandler(jc jape.Context) {
	ctx := jc.Request.Context()
	var rfr api.RHPFormRequest
	if jc.Decode(&rfr) != nil {
		return
	}

	// apply a pessimistic timeout on contract formations
	ctx, cancel := context.WithTimeout(ctx, 15*time.Minute)
	defer cancel()

	gp, err := w.bus.GougingParams(ctx)
	if jc.Check("could not get gouging parameters", err) != nil {
		return
	}

	hostIP, hostKey, renterFunds := rfr.HostIP, rfr.HostKey, rfr.RenterFunds
	renterAddress, endHeight, hostCollateral := rfr.RenterAddress, rfr.EndHeight, rfr.HostCollateral
	renterKey := w.deriveRenterKey(hostKey)

	var contract rhpv2.ContractRevision
	var txnSet []types.Transaction
	ctx = WithGougingChecker(ctx, gp)
	err = w.withTransportV2(ctx, rfr.HostKey, hostIP, func(t *rhpv2.Transport) (err error) {
		hostSettings, err := RPCSettings(ctx, t)
		if err != nil {
			return err
		}

		if errs := PerformGougingChecks(ctx, &hostSettings, nil).CanForm(); len(errs) > 0 {
			return fmt.Errorf("failed to form contract, gouging check failed: %v", errs)
		}

		renterTxnSet, err := w.bus.WalletPrepareForm(ctx, renterAddress, renterKey, renterFunds, hostCollateral, hostKey, hostSettings, endHeight)
		if err != nil {
			return err
		}

		contract, txnSet, err = RPCFormContract(ctx, t, renterKey, renterTxnSet)
		if err != nil {
			w.bus.WalletDiscard(ctx, renterTxnSet[len(renterTxnSet)-1])
			return err
		}
		return
	})
	if jc.Check("couldn't form contract", err) != nil {
		return
	}
	jc.Encode(api.RHPFormResponse{
		ContractID:     contract.ID(),
		Contract:       contract,
		TransactionSet: txnSet,
	})
}

func (w *worker) rhpRenewHandler(jc jape.Context) {
	ctx := jc.Request.Context()

	// decode request
	var rrr api.RHPRenewRequest
	if jc.Decode(&rrr) != nil {
		return
	}

	// attach gouging checker
	gp, err := w.bus.GougingParams(ctx)
	if jc.Check("could not get gouging parameters", err) != nil {
		return
	}
	ctx = WithGougingChecker(ctx, gp)

	// renew the contract
	var renewed rhpv2.ContractRevision
	var txnSet []types.Transaction
	if jc.Check("couldn't renew contract", w.withRevisionV2(ctx, rrr.ContractID, rrr.HostKey, rrr.HostIP, lockingPriorityRenew, lockingDurationRenew, func(revision types.FileContractRevision) error {
		return w.withHostV2(ctx, rrr.ContractID, rrr.HostKey, rrr.HostIP, func(ss sectorStore) error {
			session := ss.(*sharedSession)
			renewed, txnSet, err = session.RenewContract(ctx, func(rev types.FileContractRevision, host rhpv2.HostSettings) ([]types.Transaction, types.Currency, func(), error) {
				renterTxnSet, finalPayment, err := w.bus.WalletPrepareRenew(ctx, rev, rrr.RenterAddress, w.deriveRenterKey(rrr.HostKey), rrr.RenterFunds, rrr.NewCollateral, rrr.HostKey, host, rrr.EndHeight)
				if err != nil {
					return nil, types.Currency{}, nil, err
				}
				return renterTxnSet, finalPayment, func() { w.bus.WalletDiscard(ctx, renterTxnSet[len(renterTxnSet)-1]) }, nil
			})
			return err
		})
	})) != nil {
		return
	}

	// send the response
	jc.Encode(api.RHPRenewResponse{
		ContractID:     renewed.ID(),
		Contract:       renewed,
		TransactionSet: txnSet,
	})
}

func (w *worker) rhpFundHandler(jc jape.Context) {
	ctx := jc.Request.Context()

	// decode request
	var rfr api.RHPFundRequest
	if jc.Decode(&rfr) != nil {
		return
	}

	// attach gouging checker
	gp, err := w.bus.GougingParams(ctx)
	if jc.Check("could not get gouging parameters", err) != nil {
		return
	}
	ctx = WithGougingChecker(ctx, gp)

	// fund the account
	jc.Check("couldn't fund account", w.withRevisionV3(ctx, rfr.ContractID, rfr.HostKey, rfr.SiamuxAddr, lockingPriorityFunding, lockingDurationFunding, func(revision types.FileContractRevision) (err error) {
		err = w.fundAccount(ctx, rfr.HostKey, rfr.SiamuxAddr, rfr.Balance, &revision)
		if isMaxBalanceExceeded(err) {
			// sync the account
			err = w.syncAccount(ctx, rfr.HostKey, rfr.SiamuxAddr, &revision)
			if err != nil {
				w.logger.Errorw(fmt.Sprintf("failed to sync account: %v", err), "host", rfr.HostKey)
				return
			}

			// try funding the account again
			err = w.fundAccount(ctx, rfr.HostKey, rfr.SiamuxAddr, rfr.Balance, &revision)
			if errors.Is(err, errBalanceSufficient) {
				w.logger.Debugf("account balance for host %v restored after sync", rfr.HostKey)
				return nil
			}

			// funding failed after syncing the account successfully
			if err != nil {
				w.logger.Errorw(fmt.Sprintf("failed to fund account after syncing: %v", err), "host", rfr.HostKey, "balance", rfr.Balance)
			}
		}
		return
	}))
}

func (w *worker) rhpRegistryReadHandler(jc jape.Context) {
	var rrrr api.RHPRegistryReadRequest
	if jc.Decode(&rrrr) != nil {
		return
	}
	var value rhpv3.RegistryValue
	err := withTransportV3(jc.Request.Context(), rrrr.HostKey, rrrr.SiamuxAddr, func(t *rhpv3.Transport) (err error) {
		value, err = RPCReadRegistry(t, &rrrr.Payment, rrrr.RegistryKey)
		return
	})
	if jc.Check("couldn't read registry", err) != nil {
		return
	}
	jc.Encode(value)
}

func (w *worker) rhpRegistryUpdateHandler(jc jape.Context) {
	var rrur api.RHPRegistryUpdateRequest
	if jc.Decode(&rrur) != nil {
		return
	}
	var pt rhpv3.HostPriceTable   // TODO
	rc := pt.UpdateRegistryCost() // TODO: handle refund
	cost, _ := rc.Total()
	payment := w.preparePayment(rrur.HostKey, cost, pt.HostBlockHeight)
	err := withTransportV3(jc.Request.Context(), rrur.HostKey, rrur.SiamuxAddr, func(t *rhpv3.Transport) (err error) {
		return RPCUpdateRegistry(t, &payment, rrur.RegistryKey, rrur.RegistryValue)
	})
	if jc.Check("couldn't update registry", err) != nil {
		return
	}
}

func (w *worker) rhpSyncHandler(jc jape.Context) {
	ctx := jc.Request.Context()

	// decode the request
	var rsr api.RHPSyncRequest
	if jc.Decode(&rsr) != nil {
		return
	}

	// fetch gouging params
	up, err := w.bus.UploadParams(ctx)
	if jc.Check("couldn't fetch upload parameters from bus", err) != nil {
		return
	}

	// attach gouging checker to the context
	ctx = WithGougingChecker(ctx, up.GougingParams)

	// sync the account
	jc.Check("couldn't sync account", w.withRevisionV3(ctx, rsr.ContractID, rsr.HostKey, rsr.SiamuxAddr, lockingPrioritySyncing, lockingDurationSyncing, func(revision types.FileContractRevision) error {
		return w.syncAccount(ctx, rsr.HostKey, rsr.SiamuxAddr, &revision)
	}))
}

func (w *worker) slabMigrateHandler(jc jape.Context) {
	ctx := jc.Request.Context()
	var slab object.Slab
	if jc.Decode(&slab) != nil {
		return
	}

	up, err := w.bus.UploadParams(ctx)
	if jc.Check("couldn't fetch upload parameters from bus", err) != nil {
		return
	}

	// allow overriding contract set
	var contractset string
	if jc.DecodeForm(queryStringParamContractSet, &contractset) != nil {
		return
	} else if contractset != "" {
		up.ContractSet = contractset
	}

	// attach gouging checker to the context
	ctx = WithGougingChecker(ctx, up.GougingParams)

	// attach contract spending recorder to the context.
	ctx = WithContractSpendingRecorder(ctx, w.contractSpendingRecorder)

	contracts, err := w.bus.Contracts(ctx, up.ContractSet)
	if jc.Check("couldn't fetch contracts from bus", err) != nil {
		return
	}

	w.pool.setCurrentHeight(up.CurrentHeight)
	err = migrateSlab(ctx, w, &slab, contracts, w, w.downloadSectorTimeout, w.uploadSectorTimeout, w.logger)
	if jc.Check("couldn't migrate slabs", err) != nil {
		return
	}

	usedContracts := make(map[types.PublicKey]types.FileContractID)
	for _, ss := range slab.Shards {
		if _, exists := usedContracts[ss.Host]; exists {
			continue
		}

		for _, c := range contracts {
			if c.HostKey == ss.Host {
				usedContracts[ss.Host] = c.ID
				break
			}
		}
	}

	if jc.Check("couldn't update slab", w.bus.UpdateSlab(ctx, slab, usedContracts)) != nil {
		return
	}
}

func (w *worker) objectsHandlerGET(jc jape.Context) {
	ctx := jc.Request.Context()
	jc.Custom(nil, []string{})

	var off int
	if jc.DecodeForm("offset", &off) != nil {
		return
	}
	limit := -1
	if jc.DecodeForm("limit", &limit) != nil {
		return
	}
	var prefix string
	if jc.DecodeForm("prefix", &prefix) != nil {
		return
	}

	path := strings.TrimPrefix(jc.PathParam("path"), "/")
	obj, entries, err := w.bus.Object(ctx, path, prefix, off, limit)
	if err != nil && strings.Contains(err.Error(), api.ErrObjectNotFound.Error()) {
		jc.Error(err, http.StatusNotFound)
		return
	} else if jc.Check("couldn't get object or entries", err) != nil {
		return
	}

	if path == "" || strings.HasSuffix(path, "/") {
		jc.Encode(entries)
		return
	}
	if len(obj.Slabs) == 0 {
		jc.Error(errors.New("object has no data"), http.StatusInternalServerError)
		return
	}

	dp, err := w.bus.DownloadParams(ctx)
	if jc.Check("couldn't fetch download parameters from bus", err) != nil {
		return
	}

	// allow overriding contract set
	var contractset string
	if jc.DecodeForm(queryStringParamContractSet, &contractset) != nil {
		return
	} else if contractset != "" {
		dp.ContractSet = contractset
	}

	// attach gouging checker to the context
	ctx = WithGougingChecker(ctx, dp.GougingParams)

	// NOTE: ideally we would use http.ServeContent in this handler, but that
	// has performance issues. If we implemented io.ReadSeeker in the most
	// straightforward fashion, we would need one (or more!) RHP RPCs for each
	// Read call. We can improve on this to some degree by buffering, but
	// without knowing the exact ranges being requested, this will always be
	// suboptimal. Thus, sadly, we have to roll our own range support.
	offset, length, err := parseRange(jc.Request.Header.Get("Range"), obj.Size())
	if err != nil {
		jc.Error(err, http.StatusRequestedRangeNotSatisfiable)
		return
	}
	if length < obj.Size() {
		jc.ResponseWriter.WriteHeader(http.StatusPartialContent)
		jc.ResponseWriter.Header().Set("Content-Range", fmt.Sprintf("bytes %d-%d/%d", offset, offset+length-1, obj.Size()))
	}
	jc.ResponseWriter.Header().Set("Content-Length", strconv.FormatInt(length, 10))

	// keep track of recent timings per host so we can favour faster hosts
	performance := make(map[types.PublicKey]int64)

	// fetch contracts
	set, err := w.bus.Contracts(ctx, dp.ContractSet)
	if err != nil {
		jc.Error(err, http.StatusInternalServerError)
		return
	}

	// build contract map
	contracts := make(map[types.PublicKey]api.ContractMetadata)
	for _, contract := range set {
		contracts[contract.HostKey] = contract
	}

	// create a function that returns the contracts for a given slab
	contractsForSlab := func(s object.Slab) (c []api.ContractMetadata) {
		for _, shard := range s.Shards {
			if contract, exists := contracts[shard.Host]; exists {
				c = append(c, contract)
			}
		}
		return
	}

	cw := obj.Key.Decrypt(jc.ResponseWriter, offset)
	for i, ss := range slabsForDownload(obj.Slabs, offset, length) {
		// fetch contracts for the slab
		contracts := contractsForSlab(ss.Slab)
		if len(contracts) < int(ss.MinShards) {
			err = fmt.Errorf("not enough contracts to download the slab, %d<%d", len(contracts), ss.MinShards)
			w.logger.Errorf("couldn't download object '%v' slab %d, err: %v", path, i, err)
			if i == 0 {
				jc.Error(err, http.StatusInternalServerError)
			}
			return
		}

		// make sure consecutive slabs are downloaded from hosts that performed
		// well on previous slab downloads
		sort.SliceStable(contracts, func(i, j int) bool {
			return performance[contracts[i].HostKey] < performance[contracts[j].HostKey]
		})

		timings, err := downloadSlab(ctx, w, cw, ss, contracts, w.downloadSectorTimeout, w.logger)

		// update historic host performance
		//
		// NOTE: we only update if we don't have a datapoint yet or if the
		// returned timing differs from the default. This ensures we don't
		// necessarily want to try downloading from all hosts and we don't reset
		// a host's performance to the default timing.
		for i, timing := range timings {
			if _, exists := performance[contracts[i].HostKey]; !exists || timing != int64(defaultSectorDownloadTiming) {
				performance[contracts[i].HostKey] = timing
			}
		}
		if err != nil {
			w.logger.Errorf("couldn't download object '%v' slab %d, err: %v", path, i, err)
			if i == 0 {
				jc.Error(err, http.StatusInternalServerError)
			}
			return
		}
	}
}

func (w *worker) objectsHandlerPUT(jc jape.Context) {
	jc.Custom((*[]byte)(nil), nil)
	ctx := jc.Request.Context()

	// fetch the path
	path := strings.TrimPrefix(jc.PathParam("path"), "/")

	up, err := w.bus.UploadParams(ctx)
	if jc.Check("couldn't fetch upload parameters from bus", err) != nil {
		return
	}
	rs := up.RedundancySettings

	// allow overriding the redundancy settings
	if jc.DecodeForm(queryStringParamMinShards, &rs.MinShards) != nil {
		return
	}
	if jc.DecodeForm(queryStringParamTotalShards, &rs.TotalShards) != nil {
		return
	}
	if jc.Check("invalid redundancy settings", rs.Validate()) != nil {
		return
	}

	// allow overriding contract set
	var contractset string
	if jc.DecodeForm(queryStringParamContractSet, &contractset) != nil {
		return
	} else if contractset != "" {
		up.ContractSet = contractset
	}

	// attach gouging checker to the context
	ctx = WithGougingChecker(ctx, up.GougingParams)

	// attach contract spending recorder to the context.
	ctx = WithContractSpendingRecorder(ctx, w.contractSpendingRecorder)

	o := object.Object{
		Key: object.GenerateEncryptionKey(),
	}
	w.pool.setCurrentHeight(up.CurrentHeight)
	usedContracts := make(map[types.PublicKey]types.FileContractID)

	// fetch contracts
	contracts, err := w.bus.Contracts(ctx, up.ContractSet)
	if jc.Check("couldn't fetch contracts from bus", err) != nil {
		return
	}

	// randomize order of contracts so we don't always upload to the same hosts
	frand.Shuffle(len(contracts), func(i, j int) { contracts[i], contracts[j] = contracts[j], contracts[i] })

	// keep track of slow hosts so we can avoid them in consecutive slab uploads
	slow := make(map[types.PublicKey]int)

	cr := o.Key.Encrypt(jc.Request.Body)
	var objectSize int
	for {
		var s object.Slab
		var length int
		var slowHosts []int

		lr := io.LimitReader(cr, int64(rs.MinShards)*rhpv2.SectorSize)
		// move slow hosts to the back of the array
		sort.SliceStable(contracts, func(i, j int) bool {
			return slow[contracts[i].HostKey] < slow[contracts[j].HostKey]
		})

		// upload the slab
		start := time.Now()
		s, length, slowHosts, err = uploadSlab(ctx, w, lr, uint8(rs.MinShards), uint8(rs.TotalShards), contracts, &tracedContractLocker{w.bus}, w.uploadSectorTimeout, w.logger)
		for _, h := range slowHosts {
			slow[contracts[h].HostKey]++
		}
		if err == io.EOF {
			break
		} else if jc.Check(fmt.Sprintf("uploading slab failed after %v", time.Since(start)), err); err != nil {
			w.logger.Errorf("couldn't upload object '%v' slab %d, err: %v", path, len(o.Slabs), err)
			return
		}

		objectSize += length
		o.Slabs = append(o.Slabs, object.SlabSlice{
			Slab:   s,
			Offset: 0,
			Length: uint32(length),
		})

		for _, ss := range s.Shards {
			if _, ok := usedContracts[ss.Host]; !ok {
				for _, c := range contracts {
					if c.HostKey == ss.Host {
						usedContracts[ss.Host] = c.ID
						break
					}
				}
			}
		}
	}

	if jc.Check("couldn't add object", w.bus.AddObject(ctx, path, o, usedContracts)) != nil {
		return
	}
}

func (w *worker) objectsHandlerDELETE(jc jape.Context) {
	jc.Check("couldn't delete object", w.bus.DeleteObject(jc.Request.Context(), jc.PathParam("path")))
}

func (w *worker) rhpActiveContractsHandlerGET(jc jape.Context) {
	ctx := jc.Request.Context()
	busContracts, err := w.bus.ActiveContracts(ctx)
	if jc.Check("failed to fetch contracts from bus", err) != nil {
		return
	}

	var hosttimeout api.ParamDuration
	if jc.DecodeForm("hosttimeout", &hosttimeout) != nil {
		return
	}

	// fetch all contracts
	var contracts []api.Contract
	err = w.withHostsV2(jc.Request.Context(), busContracts, func(ss []sectorStore) error {
		var errs HostErrorSet
		for i, store := range ss {
			func() {
				ctx := jc.Request.Context()
				if hosttimeout > 0 {
					var cancel context.CancelFunc
					ctx, cancel = context.WithTimeout(ctx, time.Duration(hosttimeout))
					defer cancel()
				}

				rev, err := store.(*sharedSession).Revision(ctx)
				if err != nil {
					errs = append(errs, &HostError{HostKey: store.HostKey(), Err: err})
					return
				}
				contracts = append(contracts, api.Contract{
					ContractMetadata: busContracts[i],
					Revision:         rev.Revision,
				})
			}()
		}
		if len(errs) > 0 {
			return fmt.Errorf("couldn't retrieve contract(s): %s", errs.Error())
		}
		return nil
	})

	resp := api.ContractsResponse{Contracts: contracts}
	if err != nil {
		resp.Error = err.Error()
	}
	jc.Encode(resp)
}

func (w *worker) preparePayment(hk types.PublicKey, amt types.Currency, blockHeight uint64) rhpv3.PayByEphemeralAccountRequest {
	pk := w.accounts.deriveAccountKey(hk)
	return rhpv3.PayByEphemeralAccount(rhpv3.Account(pk.PublicKey()), amt, blockHeight+6, pk) // 1 hour valid
}

func (w *worker) idHandlerGET(jc jape.Context) {
	jc.Encode(w.id)
}

func (w *worker) accountHandlerGET(jc jape.Context) {
	var hostKey types.PublicKey
	if jc.DecodeParam("hostkey", &hostKey) != nil {
		return
	}
	account := rhpv3.Account(w.accounts.deriveAccountKey(hostKey).PublicKey())
	jc.Encode(account)
}

// New returns an HTTP handler that serves the worker API.
func New(masterKey [32]byte, id string, b Bus, sessionLockTimeout, sessionReconectTimeout, sessionTTL, busFlushInterval, downloadSectorTimeout, uploadSectorTimeout time.Duration, l *zap.Logger) *worker {
	w := &worker{
		id:                    id,
		bus:                   b,
<<<<<<< HEAD
		pool:                  newSessionPool(sessionReconectTimeout, sessionTTL),
=======
		pool:                  newSessionPool(sessionLockTimeout, sessionReconectTimeout, sessionTTL),
		priceTables:           newPriceTables(),
>>>>>>> 21138bf6
		masterKey:             masterKey,
		busFlushInterval:      busFlushInterval,
		downloadSectorTimeout: downloadSectorTimeout,
		uploadSectorTimeout:   uploadSectorTimeout,
		logger:                l.Sugar().Named("worker").Named(id),
	}
	w.initAccounts(b)
	w.initContractSpendingRecorder()
	w.initPriceTables()
	return w
}

// Handler returns an HTTP handler that serves the worker API.
func (w *worker) Handler() http.Handler {
	return jape.Mux(tracing.TracedRoutes("worker", map[string]jape.Handler{
		"GET    /account/:hostkey": w.accountHandlerGET,
		"GET    /id":               w.idHandlerGET,

		"GET    /rhp/contracts/active": w.rhpActiveContractsHandlerGET,
		"POST   /rhp/scan":             w.rhpScanHandler,
		"POST   /rhp/form":             w.rhpFormHandler,
		"POST   /rhp/renew":            w.rhpRenewHandler,
		"POST   /rhp/fund":             w.rhpFundHandler,
		"POST   /rhp/sync":             w.rhpSyncHandler,
		"POST   /rhp/pricetable":       w.rhpPriceTableHandler,
		"POST   /rhp/registry/read":    w.rhpRegistryReadHandler,
		"POST   /rhp/registry/update":  w.rhpRegistryUpdateHandler,

		"POST   /slab/migrate": w.slabMigrateHandler,

		"GET    /objects/*path": w.objectsHandlerGET,
		"PUT    /objects/*path": w.objectsHandlerPUT,
		"DELETE /objects/*path": w.objectsHandlerDELETE,
	}))
}

// Shutdown shuts down the worker.
func (w *worker) Shutdown(_ context.Context) error {
	w.interactionsMu.Lock()
	if w.interactionsFlushTimer != nil {
		w.interactionsFlushTimer.Stop()
		w.flushInteractions()
	}
	w.interactionsMu.Unlock()

	// Stop contract spending recorder.
	w.contractSpendingRecorder.Stop()
	return nil
}

func (w *worker) recordInteractions(interactions []hostdb.Interaction) {
	w.interactionsMu.Lock()
	defer w.interactionsMu.Unlock()

	// Append interactions to buffer.
	w.interactions = append(w.interactions, interactions...)

	// If a thread was scheduled to flush the buffer we are done.
	if w.interactionsFlushTimer != nil {
		return
	}
	// Otherwise we schedule a flush.
	w.interactionsFlushTimer = time.AfterFunc(w.busFlushInterval, func() {
		w.interactionsMu.Lock()
		w.flushInteractions()
		w.interactionsMu.Unlock()
	})
}

func (w *worker) flushInteractions() {
	if len(w.interactions) > 0 {
		ctx, span := tracing.Tracer.Start(context.Background(), "worker: flushInteractions")
		defer span.End()
		if err := w.bus.RecordInteractions(ctx, w.interactions); err != nil {
			w.logger.Errorw(fmt.Sprintf("failed to record interactions: %v", err))
		} else {
			w.interactions = nil
		}
	}
	w.interactionsFlushTimer = nil
}

// tracedContractLocker is a helper type that wraps a contractLocker and adds tracing to its methods.
type tracedContractLocker struct {
	l contractLocker
}

func (l *tracedContractLocker) AcquireContract(ctx context.Context, fcid types.FileContractID, priority int, d time.Duration) (lockID uint64, err error) {
	ctx, span := tracing.Tracer.Start(ctx, "tracedContractLocker.AcquireContract")
	defer span.End()
	lockID, err = l.l.AcquireContract(ctx, fcid, priority, d)
	if err != nil {
		span.SetStatus(codes.Error, "failed to acquire contract")
		span.RecordError(err)
	}
	span.SetAttributes(attribute.Stringer("contract", fcid))
	span.SetAttributes(attribute.Int("priority", priority))
	return
}

func (l *tracedContractLocker) ReleaseContract(ctx context.Context, fcid types.FileContractID, lockID uint64) (err error) {
	_, span := tracing.Tracer.Start(ctx, "tracedContractLocker.ReleaseContract")
	defer span.End()

	// Create a new context with the span that times out after a certain amount
	// of time.  That's because the context passed to this method might be
	// cancelled but we still want to release the contract.
	timeoutCtx, cancel := context.WithTimeout(context.Background(), 10*time.Second)
	defer cancel()
	timeoutCtx = trace.ContextWithSpan(timeoutCtx, span)

	// Release the contract.
	err = l.l.ReleaseContract(timeoutCtx, fcid, lockID)
	if err != nil {
		span.SetStatus(codes.Error, "failed to release contract")
		span.RecordError(err)
	}
	span.SetAttributes(attribute.Stringer("contract", fcid))
	return
}

func (w *worker) AcquireContract(ctx context.Context, fcid types.FileContractID, priority int, d time.Duration) (lockID uint64, err error) {
	return (&tracedContractLocker{w.bus}).AcquireContract(ctx, fcid, priority, d)
}

func (w *worker) ReleaseContract(ctx context.Context, fcid types.FileContractID, lockID uint64) (err error) {
	return (&tracedContractLocker{w.bus}).ReleaseContract(ctx, fcid, lockID)
}<|MERGE_RESOLUTION|>--- conflicted
+++ resolved
@@ -1181,12 +1181,7 @@
 	w := &worker{
 		id:                    id,
 		bus:                   b,
-<<<<<<< HEAD
-		pool:                  newSessionPool(sessionReconectTimeout, sessionTTL),
-=======
 		pool:                  newSessionPool(sessionLockTimeout, sessionReconectTimeout, sessionTTL),
-		priceTables:           newPriceTables(),
->>>>>>> 21138bf6
 		masterKey:             masterKey,
 		busFlushInterval:      busFlushInterval,
 		downloadSectorTimeout: downloadSectorTimeout,
