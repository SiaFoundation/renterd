--- conflicted
+++ resolved
@@ -428,170 +428,6 @@
 	}
 }
 
-<<<<<<< HEAD
-func (w *Worker) rhpRenewHandler(jc jape.Context) {
-	ctx := jc.Request.Context()
-
-	// decode request
-	var rrr api.RHPRenewRequest
-	if jc.Decode(&rrr) != nil {
-		return
-	}
-
-	// check renter funds is not zero
-	if rrr.RenterFunds.IsZero() {
-		http.Error(jc.ResponseWriter, "RenterFunds can not be zero", http.StatusBadRequest)
-		return
-	}
-
-	// attach gouging checker
-	gp, err := w.bus.GougingParams(ctx)
-	if jc.Check("could not get gouging parameters", err) != nil {
-		return
-	}
-	ctx = WithGougingChecker(ctx, w.bus, gp)
-
-	// renew the contract
-	var renewed rhpv2.ContractRevision
-	var txnSet []types.Transaction
-	var contractPrice, fundAmount types.Currency
-	if jc.Check("couldn't renew contract", w.withContractLock(ctx, rrr.ContractID, lockingPriorityRenew, func() (err error) {
-		h := w.Host(rrr.HostKey, rrr.ContractID, rrr.SiamuxAddr)
-		renewed, txnSet, contractPrice, fundAmount, err = h.RenewContract(ctx, rrr)
-		return err
-	})) != nil {
-		return
-	}
-
-	// broadcast the transaction set
-	err = w.bus.BroadcastTransaction(ctx, txnSet)
-	if err != nil {
-		w.logger.Errorf("failed to broadcast renewal txn set: %v", err)
-	}
-
-	// send the response
-	jc.Encode(api.RHPRenewResponse{
-		ContractID:     renewed.ID(),
-		Contract:       renewed,
-		ContractPrice:  contractPrice,
-		FundAmount:     fundAmount,
-		TransactionSet: txnSet,
-	})
-=======
-func (w *Worker) rhpPruneContractHandlerPOST(jc jape.Context) {
-	ctx := jc.Request.Context()
-
-	// decode fcid
-	var fcid types.FileContractID
-	if jc.DecodeParam("id", &fcid) != nil {
-		return
-	}
-
-	// decode timeout
-	var pcr api.RHPPruneContractRequest
-	if jc.Decode(&pcr) != nil {
-		return
-	}
-
-	// apply timeout
-	if pcr.Timeout > 0 {
-		var cancel context.CancelFunc
-		ctx, cancel = context.WithTimeout(ctx, time.Duration(pcr.Timeout))
-		defer cancel()
-	}
-
-	// fetch the contract from the bus
-	contract, err := w.bus.Contract(ctx, fcid)
-	if errors.Is(err, api.ErrContractNotFound) {
-		jc.Error(err, http.StatusNotFound)
-		return
-	} else if jc.Check("couldn't fetch contract", err) != nil {
-		return
-	}
-
-	// return early if there's no data to prune
-	size, err := w.bus.ContractSize(ctx, fcid)
-	if jc.Check("couldn't fetch contract size", err) != nil {
-		return
-	} else if size.Prunable == 0 {
-		jc.Encode(api.RHPPruneContractResponse{})
-		return
-	}
-
-	// fetch gouging params
-	gp, err := w.bus.GougingParams(ctx)
-	if jc.Check("could not fetch gouging parameters", err) != nil {
-		return
-	}
-	gc := newGougingChecker(gp.GougingSettings, gp.ConsensusState, gp.TransactionFee, false)
-
-	// prune the contract
-	var pruned, remaining uint64
-	var rev *types.FileContractRevision
-	var cost types.Currency
-	err = w.withContractLock(ctx, contract.ID, lockingPriorityPruning, func() error {
-		stored, pending, err := w.bus.ContractRoots(ctx, contract.ID)
-		if err != nil {
-			return fmt.Errorf("failed to fetch contract roots; %w", err)
-		}
-		rev, pruned, remaining, cost, err = w.rhp2Client.PruneContract(ctx, w.deriveRenterKey(contract.HostKey), gc, contract.HostIP, contract.HostKey, fcid, contract.RevisionNumber, append(stored, pending...))
-		return err
-	})
-	if rev != nil {
-		w.contractSpendingRecorder.Record(*rev, api.ContractSpending{Deletions: cost})
-	}
-	if err != nil && !errors.Is(err, rhp2.ErrNoSectorsToPrune) && pruned == 0 {
-		err = fmt.Errorf("failed to prune contract %v; %w", fcid, err)
-		jc.Error(err, http.StatusInternalServerError)
-		return
-	}
-
-	res := api.RHPPruneContractResponse{
-		Pruned:    pruned,
-		Remaining: remaining,
-	}
-	if err != nil {
-		res.Error = err.Error()
-	}
-	jc.Encode(res)
-}
-
-func (w *Worker) rhpContractRootsHandlerGET(jc jape.Context) {
-	ctx := jc.Request.Context()
-
-	// decode fcid
-	var id types.FileContractID
-	if jc.DecodeParam("id", &id) != nil {
-		return
-	}
-
-	// fetch the contract from the bus
-	c, err := w.bus.Contract(ctx, id)
-	if errors.Is(err, api.ErrContractNotFound) {
-		jc.Error(err, http.StatusNotFound)
-		return
-	} else if jc.Check("couldn't fetch contract", err) != nil {
-		return
-	}
-
-	// fetch gouging params
-	gp, err := w.bus.GougingParams(ctx)
-	if jc.Check("couldn't fetch gouging parameters from bus", err) != nil {
-		return
-	}
-	gc := newGougingChecker(gp.GougingSettings, gp.ConsensusState, gp.TransactionFee, false)
-
-	// fetch the roots from the host
-	roots, rev, cost, err := w.rhp2Client.ContractRoots(ctx, w.deriveRenterKey(c.HostKey), gc, c.HostIP, c.HostKey, id, c.RevisionNumber)
-	if jc.Check("couldn't fetch contract roots from host", err) != nil {
-		return
-	} else if rev != nil {
-		w.contractSpendingRecorder.Record(*rev, api.ContractSpending{SectorRoots: cost})
-	}
-	jc.Encode(roots)
->>>>>>> 2ab36bbb
-}
-
 func (w *Worker) slabMigrateHandler(jc jape.Context) {
 	ctx := jc.Request.Context()
 
@@ -1226,11 +1062,6 @@
 
 		"GET    /rhp/contracts":              w.rhpContractsHandlerGET,
 		"POST   /rhp/contract/:id/broadcast": w.rhpBroadcastHandler,
-<<<<<<< HEAD
-=======
-		"POST   /rhp/contract/:id/prune":     w.rhpPruneContractHandlerPOST,
-		"GET /rhp/contract/:id/roots":        w.rhpContractRootsHandlerGET,
->>>>>>> 2ab36bbb
 		"POST   /rhp/scan":                   w.rhpScanHandler,
 		"POST   /rhp/pricetable":             w.rhpPriceTableHandler,
 
