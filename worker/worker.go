package worker

import (
	"context"
	"errors"
	"fmt"
	"io"
	"math"
	"math/big"
	"mime"
	"net"
	"net/http"
	"path/filepath"
	"runtime"
	"sort"
	"strconv"
	"strings"
	"sync"
	"time"

	"github.com/gotd/contrib/http_range"
	"go.opentelemetry.io/otel/trace"
	rhpv2 "go.sia.tech/core/rhp/v2"
	rhpv3 "go.sia.tech/core/rhp/v3"
	"go.sia.tech/core/types"
	"go.sia.tech/jape"
	"go.sia.tech/renterd/alerts"
	"go.sia.tech/renterd/api"
	"go.sia.tech/renterd/build"
	"go.sia.tech/renterd/hostdb"
	"go.sia.tech/renterd/metrics"
	"go.sia.tech/renterd/object"
	"go.sia.tech/renterd/tracing"
	"go.sia.tech/renterd/webhooks"
	"go.sia.tech/siad/modules"
	"go.uber.org/zap"
	"golang.org/x/crypto/blake2b"
)

const (
	batchSizeDeleteSectors = uint64(500000) // ~16MiB of roots
	batchSizeFetchSectors  = uint64(130000) // ~4MiB of roots

	defaultLockTimeout          = time.Minute
	defaultRevisionFetchTimeout = 30 * time.Second

	lockingPriorityActiveContractRevision = 100 // highest
	lockingPriorityRenew                  = 80
	lockingPriorityPriceTable             = 60
	lockingPriorityFunding                = 40
	lockingPrioritySyncing                = 20
	lockingPriorityPruning                = 10
	lockingPriorityUpload                 = 1 // lowest
)

var privateSubnets []*net.IPNet

func init() {
	for _, subnet := range []string{
		"10.0.0.0/8",
		"172.16.0.0/12",
		"192.168.0.0/16",
		"100.64.0.0/10",
	} {
		_, subnet, err := net.ParseCIDR(subnet)
		if err != nil {
			panic(fmt.Sprintf("failed to parse subnet: %v", err))
		}
		privateSubnets = append(privateSubnets, subnet)
	}
}

// rangedResponseWriter is a wrapper around http.ResponseWriter. The difference
// to the standard http.ResponseWriter is that it allows for overriding the
// default status code that is sent upon the first call to Write with a custom
// one.
type rangedResponseWriter struct {
	rw                http.ResponseWriter
	defaultStatusCode int
	headerWritten     bool
}

func (rw *rangedResponseWriter) Write(p []byte) (int, error) {
	if !rw.headerWritten {
		contentType := rw.Header().Get("Content-Type")
		if contentType == "" {
			rw.Header().Set("Content-Type", http.DetectContentType(p))
		}
		rw.WriteHeader(rw.defaultStatusCode)
	}
	return rw.rw.Write(p)
}

func (rw *rangedResponseWriter) Header() http.Header {
	return rw.rw.Header()
}

func (rw *rangedResponseWriter) WriteHeader(statusCode int) {
	rw.headerWritten = true
	rw.rw.WriteHeader(statusCode)
}

type AccountStore interface {
	Accounts(ctx context.Context) ([]api.Account, error)
	AddBalance(ctx context.Context, id rhpv3.Account, hk types.PublicKey, amt *big.Int) error

	LockAccount(ctx context.Context, id rhpv3.Account, hostKey types.PublicKey, exclusive bool, duration time.Duration) (api.Account, uint64, error)
	UnlockAccount(ctx context.Context, id rhpv3.Account, lockID uint64) error

	ResetDrift(ctx context.Context, id rhpv3.Account) error
	SetBalance(ctx context.Context, id rhpv3.Account, hk types.PublicKey, amt *big.Int) error
	ScheduleSync(ctx context.Context, id rhpv3.Account, hk types.PublicKey) error
}

type (
	consensusState interface {
		ConsensusState(ctx context.Context) (api.ConsensusState, error)
	}

	revisionUnlocker interface {
		Release(context.Context) error
	}

	revisionLocker interface {
		withRevision(ctx context.Context, timeout time.Duration, contractID types.FileContractID, hk types.PublicKey, siamuxAddr string, lockPriority int, blockHeight uint64, fn func(rev types.FileContractRevision) error) error
	}
)

type ContractLocker interface {
	AcquireContract(ctx context.Context, fcid types.FileContractID, priority int, d time.Duration) (lockID uint64, err error)
	KeepaliveContract(ctx context.Context, fcid types.FileContractID, lockID uint64, d time.Duration) (err error)
	ReleaseContract(ctx context.Context, fcid types.FileContractID, lockID uint64) (err error)
}

// A Bus is the source of truth within a renterd system.
type Bus interface {
	alerts.Alerter
	consensusState
	webhooks.Broadcaster

	AccountStore
	ContractLocker

	SyncerPeers(ctx context.Context) (resp []string, err error)

	BroadcastTransaction(ctx context.Context, txns []types.Transaction) error

	Contract(ctx context.Context, id types.FileContractID) (api.ContractMetadata, error)
	ContractSize(ctx context.Context, id types.FileContractID) (api.ContractSize, error)
	ContractRoots(ctx context.Context, id types.FileContractID) ([]types.Hash256, []types.Hash256, error)
	Contracts(ctx context.Context) ([]api.ContractMetadata, error)
	ContractSetContracts(ctx context.Context, set string) ([]api.ContractMetadata, error)
	RecordHostScans(ctx context.Context, scans []hostdb.HostScan) error
	RecordPriceTables(ctx context.Context, priceTableUpdate []hostdb.PriceTableUpdate) error
	RecordContractSpending(ctx context.Context, records []api.ContractSpendingRecord) error
	RenewedContract(ctx context.Context, renewedFrom types.FileContractID) (api.ContractMetadata, error)

	Host(ctx context.Context, hostKey types.PublicKey) (hostdb.HostInfo, error)

	GougingParams(ctx context.Context) (api.GougingParams, error)
	UploadParams(ctx context.Context) (api.UploadParams, error)

	Object(ctx context.Context, path string, opts ...api.ObjectsOption) (api.ObjectsResponse, error)
	AddObject(ctx context.Context, bucket string, path, contractSet string, o object.Object, usedContracts map[types.PublicKey]types.FileContractID) error
	DeleteObject(ctx context.Context, bucket, path string, batch bool) error

	AddMultipartPart(ctx context.Context, bucket, path, contractSet, uploadID string, partNumber int, slices []object.SlabSlice, partialSlabs []object.PartialSlab, etag string, usedContracts map[types.PublicKey]types.FileContractID) (err error)

	AddPartialSlab(ctx context.Context, data []byte, minShards, totalShards uint8, contractSet string) (slabs []object.PartialSlab, err error)
	FetchPartialSlab(ctx context.Context, key object.EncryptionKey, offset, length uint32) ([]byte, error)
	Slab(ctx context.Context, key object.EncryptionKey) (object.Slab, error)

	MarkPackedSlabsUploaded(ctx context.Context, slabs []api.UploadedPackedSlab, usedContracts map[types.PublicKey]types.FileContractID) error
	PackedSlabsForUpload(ctx context.Context, lockingDuration time.Duration, minShards, totalShards uint8, set string, limit int) ([]api.PackedSlab, error)

	Accounts(ctx context.Context) ([]api.Account, error)
	UpdateSlab(ctx context.Context, s object.Slab, contractSet string, goodContracts map[types.PublicKey]types.FileContractID) error

	TrackUpload(ctx context.Context, uID api.UploadID) error
	AddUploadingSector(ctx context.Context, uID api.UploadID, id types.FileContractID, root types.Hash256) error
	FinishUpload(ctx context.Context, uID api.UploadID) error

	WalletDiscard(ctx context.Context, txn types.Transaction) error
	WalletFund(ctx context.Context, txn *types.Transaction, amount types.Currency) ([]types.Hash256, []types.Transaction, error)
	WalletPrepareForm(ctx context.Context, renterAddress types.Address, renterKey types.PublicKey, renterFunds, hostCollateral types.Currency, hostKey types.PublicKey, hostSettings rhpv2.HostSettings, endHeight uint64) (txns []types.Transaction, err error)
	WalletPrepareRenew(ctx context.Context, revision types.FileContractRevision, hostAddress, renterAddress types.Address, renterKey types.PrivateKey, renterFunds, newCollateral types.Currency, hostKey types.PublicKey, pt rhpv3.HostPriceTable, endHeight, windowSize uint64) (api.WalletPrepareRenewResponse, error)
	WalletSign(ctx context.Context, txn *types.Transaction, toSign []types.Hash256, cf types.CoveredFields) error
}

// deriveSubKey can be used to derive a sub-masterkey from the worker's
// masterkey to use for a specific purpose. Such as deriving more keys for
// ephemeral accounts.
func (w *worker) deriveSubKey(purpose string) types.PrivateKey {
	seed := blake2b.Sum256(append(w.masterKey[:], []byte(purpose)...))
	pk := types.NewPrivateKeyFromSeed(seed[:])
	for i := range seed {
		seed[i] = 0
	}
	return pk
}

// TODO: deriving the renter key from the host key using the master key only
// works if we persist a hash of the renter's master key in the database and
// compare it on startup, otherwise there's no way of knowing the derived key is
// usuable
// NOTE: Instead of hashing the masterkey and comparing, we could use random
// bytes + the HMAC thereof as the salt. e.g. 32 bytes + 32 bytes HMAC. Then
// whenever we read a specific salt we can verify that is was created with a
// given key. That would eventually allow different masterkeys to coexist in the
// same bus.
//
// TODO: instead of deriving a renter key use a randomly generated salt so we're
// not limited to one key per host
func (w *worker) deriveRenterKey(hostKey types.PublicKey) types.PrivateKey {
	seed := blake2b.Sum256(append(w.deriveSubKey("renterkey"), hostKey[:]...))
	pk := types.NewPrivateKeyFromSeed(seed[:])
	for i := range seed {
		seed[i] = 0
	}
	return pk
}

type hostV2 interface {
	Contract() types.FileContractID
	HostKey() types.PublicKey
}

type hostV3 interface {
	hostV2

	DownloadSector(ctx context.Context, w io.Writer, root types.Hash256, offset, length uint32) error
	FetchPriceTable(ctx context.Context, rev *types.FileContractRevision) (hpt hostdb.HostPriceTable, err error)
	FetchRevision(ctx context.Context, fetchTimeout time.Duration, blockHeight uint64) (types.FileContractRevision, error)
	FundAccount(ctx context.Context, balance types.Currency, rev *types.FileContractRevision) error
	Renew(ctx context.Context, rrr api.RHPRenewRequest) (_ rhpv2.ContractRevision, _ []types.Transaction, err error)
	SyncAccount(ctx context.Context, rev *types.FileContractRevision) error
	UploadSector(ctx context.Context, sector *[rhpv2.SectorSize]byte, rev types.FileContractRevision) (types.Hash256, error)
}

type hostProvider interface {
	newHostV3(types.FileContractID, types.PublicKey, string) hostV3
}

type partialSlabStore interface {
	PartialSlab(ctx context.Context, key object.EncryptionKey, offset, length uint32) ([]byte, *object.Slab, error)
}

// A worker talks to Sia hosts to perform contract and storage operations within
// a renterd system.
type worker struct {
	alerts          alerts.Alerter
	allowPrivateIPs bool
	id              string
	bus             Bus
	masterKey       [32]byte
	startTime       time.Time

	downloadManager *downloadManager
	uploadManager   *uploadManager

	accounts    *accounts
	priceTables *priceTables

	busFlushInterval time.Duration

	uploadsMu            sync.Mutex
	uploadingPackedSlabs map[string]bool

	interactionsMu                sync.Mutex
	interactionsScans             []hostdb.HostScan
	interactionsPriceTableUpdates []hostdb.PriceTableUpdate
	interactionsFlushTimer        *time.Timer

	contractSpendingRecorder *contractSpendingRecorder
	contractLockingDuration  time.Duration

	transportPoolV3 *transportPoolV3
	logger          *zap.SugaredLogger
}

func dial(ctx context.Context, hostIP string) (net.Conn, error) {
	conn, err := (&net.Dialer{}).DialContext(ctx, "tcp", hostIP)
	return conn, err
}

func (w *worker) withTransportV2(ctx context.Context, hostKey types.PublicKey, hostIP string, fn func(*rhpv2.Transport) error) (err error) {
	var mr ephemeralMetricsRecorder
	defer func() {
		// TODO record metrics
	}()
	ctx = metrics.WithRecorder(ctx, &mr)
	conn, err := dial(ctx, hostIP)
	if err != nil {
		return err
	}
	done := make(chan struct{})
	go func() {
		select {
		case <-done:
		case <-ctx.Done():
			conn.Close()
		}
	}()
	defer func() {
		close(done)
		if ctx.Err() != nil {
			err = ctx.Err()
		}
	}()
	t, err := rhpv2.NewRenterTransport(conn, hostKey)
	if err != nil {
		return err
	}
	defer t.Close()
	return fn(t)
}

func (w *worker) newHostV3(contractID types.FileContractID, hostKey types.PublicKey, siamuxAddr string) hostV3 {
	return &host{
		acc:                      w.accounts.ForHost(hostKey),
		bus:                      w.bus,
		contractSpendingRecorder: w.contractSpendingRecorder,
		mr:                       &ephemeralMetricsRecorder{},
		logger:                   w.logger.Named(hostKey.String()[:4]),
		fcid:                     contractID,
		siamuxAddr:               siamuxAddr,
		renterKey:                w.deriveRenterKey(hostKey),
		accountKey:               w.accounts.deriveAccountKey(hostKey),
		transportPool:            w.transportPoolV3,
		priceTables:              w.priceTables,
	}
}

func (w *worker) withContractLock(ctx context.Context, fcid types.FileContractID, priority int, fn func() error) error {
	contractLock, err := w.acquireContractLock(ctx, fcid, priority)
	if err != nil {
		return err
	}
	defer func() {
		releaseCtx, cancel := context.WithTimeout(context.Background(), 10*time.Second)
		_ = contractLock.Release(releaseCtx)
		cancel()
	}()

	return fn()
}

func (w *worker) withRevision(ctx context.Context, fetchTimeout time.Duration, contractID types.FileContractID, hk types.PublicKey, siamuxAddr string, lockPriority int, blockHeight uint64, fn func(rev types.FileContractRevision) error) error {
	return w.withContractLock(ctx, contractID, lockPriority, func() error {
		h := w.newHostV3(contractID, hk, siamuxAddr)
		rev, err := h.FetchRevision(ctx, fetchTimeout, blockHeight)
		if err != nil {
			return err
		}
		return fn(rev)
	})
}

func (w *worker) rhpScanHandler(jc jape.Context) {
	var rsr api.RHPScanRequest
	if jc.Decode(&rsr) != nil {
		return
	}

	ctx := jc.Request.Context()
	if rsr.Timeout > 0 {
		var cancel context.CancelFunc
		ctx, cancel = context.WithTimeout(jc.Request.Context(), rsr.Timeout)
		defer cancel()
	}

	// only scan hosts if we are online
	peers, err := w.bus.SyncerPeers(jc.Request.Context())
	if jc.Check("failed to fetch peers from bus", err) != nil {
		return
	}
	if len(peers) == 0 {
		jc.Error(errors.New("not connected to the internet"), http.StatusServiceUnavailable)
		return
	}

	// scan host
	var errStr string
	settings, priceTable, elapsed, err := w.scanHost(ctx, rsr.HostKey, rsr.HostIP)
	if err != nil {
		errStr = err.Error()
	}

	// record scan
	err = w.bus.RecordHostScans(jc.Request.Context(), []hostdb.HostScan{{
		HostKey:    rsr.HostKey,
		Success:    err == nil,
		Timestamp:  time.Now(),
		Settings:   settings,
		PriceTable: priceTable,
	}})
	if jc.Check("failed to record scan", err) != nil {
		return
	}

	// TODO: record metric

	jc.Encode(api.RHPScanResponse{
		Ping:       api.ParamDuration(elapsed),
		PriceTable: priceTable,
		ScanError:  errStr,
		Settings:   settings,
	})
}

func (w *worker) fetchContracts(ctx context.Context, metadatas []api.ContractMetadata, timeout time.Duration, blockHeight uint64) (contracts []api.Contract, errs HostErrorSet) {
	// create requests channel
	reqs := make(chan api.ContractMetadata)

	// create worker function
	var mu sync.Mutex
	worker := func() {
		for md := range reqs {
			var revision types.FileContractRevision
			err := w.withRevision(ctx, timeout, md.ID, md.HostKey, md.SiamuxAddr, lockingPriorityActiveContractRevision, blockHeight, func(rev types.FileContractRevision) error {
				revision = rev
				return nil
			})
			mu.Lock()
			if err != nil {
				errs = append(errs, &HostError{HostKey: md.HostKey, Err: err})
				contracts = append(contracts, api.Contract{
					ContractMetadata: md,
				})
			} else {
				contracts = append(contracts, api.Contract{
					ContractMetadata: md,
					Revision:         &revision,
				})
			}
			mu.Unlock()
		}
	}

	// launch all workers
	var wg sync.WaitGroup
	for t := 0; t < 20 && t < len(metadatas); t++ {
		wg.Add(1)
		go func() {
			worker()
			wg.Done()
		}()
	}

	// launch all requests
	for _, metadata := range metadatas {
		reqs <- metadata
	}
	close(reqs)

	// wait until they're done
	wg.Wait()
	return
}

func (w *worker) fetchPriceTable(ctx context.Context, hk types.PublicKey, siamuxAddr string, rev *types.FileContractRevision) (hpt hostdb.HostPriceTable, err error) {
	h := w.newHostV3(types.FileContractID{}, hk, siamuxAddr)
	hpt, err = h.FetchPriceTable(ctx, rev)
	if err != nil {
		return hostdb.HostPriceTable{}, err
	}
	return hpt, nil
}

func (w *worker) rhpPriceTableHandler(jc jape.Context) {
	var rptr api.RHPPriceTableRequest
	if jc.Decode(&rptr) != nil {
		return
	}

	ctx := jc.Request.Context()
	if rptr.Timeout > 0 {
		var cancel context.CancelFunc
		ctx, cancel = context.WithTimeout(jc.Request.Context(), rptr.Timeout)
		defer cancel()
	}

	var pt rhpv3.HostPriceTable
	if jc.Check("could not get price table", w.transportPoolV3.withTransportV3(ctx, rptr.HostKey, rptr.SiamuxAddr, func(ctx context.Context, t *transportV3) (err error) {
		pt, err = RPCPriceTable(ctx, t, func(pt rhpv3.HostPriceTable) (rhpv3.PaymentMethod, error) { return nil, nil })
		return
	})) != nil {
		return
	}

	jc.Encode(hostdb.HostPriceTable{
		HostPriceTable: pt,
		Expiry:         time.Now().Add(pt.Validity),
	})
}

func (w *worker) discardTxnOnErr(ctx context.Context, txn types.Transaction, errContext string, err *error) {
	discardTxnOnErr(ctx, w.bus, w.logger, txn, errContext, err)
}

func (w *worker) rhpFormHandler(jc jape.Context) {
	ctx := jc.Request.Context()
	var rfr api.RHPFormRequest
	if jc.Decode(&rfr) != nil {
		return
	}

	// apply a pessimistic timeout on contract formations
	ctx, cancel := context.WithTimeout(ctx, 15*time.Minute)
	defer cancel()

	gp, err := w.bus.GougingParams(ctx)
	if jc.Check("could not get gouging parameters", err) != nil {
		return
	}

	hostIP, hostKey, renterFunds := rfr.HostIP, rfr.HostKey, rfr.RenterFunds
	renterAddress, endHeight, hostCollateral := rfr.RenterAddress, rfr.EndHeight, rfr.HostCollateral
	renterKey := w.deriveRenterKey(hostKey)

	var contract rhpv2.ContractRevision
	var txnSet []types.Transaction
	ctx = WithGougingChecker(ctx, w.bus, gp)
	err = w.withTransportV2(ctx, rfr.HostKey, hostIP, func(t *rhpv2.Transport) (err error) {
		hostSettings, err := RPCSettings(ctx, t)
		if err != nil {
			return err
		}
		// NOTE: we overwrite the NetAddress with the host address here since we
		// just used it to dial the host we know it's valid
		hostSettings.NetAddress = hostIP

		gc, err := GougingCheckerFromContext(ctx)
		if err != nil {
			return err
		}
		if breakdown := gc.Check(&hostSettings, nil); breakdown.Gouging() {
			return fmt.Errorf("failed to form contract, gouging check failed: %v", breakdown.Reasons())
		}

		renterTxnSet, err := w.bus.WalletPrepareForm(ctx, renterAddress, renterKey.PublicKey(), renterFunds, hostCollateral, hostKey, hostSettings, endHeight)
		if err != nil {
			return err
		}
		defer w.discardTxnOnErr(ctx, renterTxnSet[len(renterTxnSet)-1], "rhpFormHandler", &err)

		contract, txnSet, err = RPCFormContract(ctx, t, renterKey, renterTxnSet)
		if err != nil {
			return err
		}
		return
	})
	if jc.Check("couldn't form contract", err) != nil {
		return
	}

	// broadcast the transaction set
	err = w.bus.BroadcastTransaction(jc.Request.Context(), txnSet)
	if err != nil && !isErrDuplicateTransactionSet(err) {
		w.logger.Errorf("failed to broadcast formation txn set: %v", err)
	}

	jc.Encode(api.RHPFormResponse{
		ContractID:     contract.ID(),
		Contract:       contract,
		TransactionSet: txnSet,
	})
}

func (w *worker) rhpBroadcastHandler(jc jape.Context) {
	var fcid types.FileContractID
	if jc.DecodeParam("id", &fcid) != nil {
		return
	}

	// Acquire lock before fetching revision.
	ctx := jc.Request.Context()
	unlocker, err := w.acquireContractLock(ctx, fcid, lockingPriorityActiveContractRevision)
	if jc.Check("could not acquire revision lock", err) != nil {
		return
	}
	defer unlocker.Release(ctx)

	// Fetch contract from bus.
	c, err := w.bus.Contract(ctx, fcid)
	if jc.Check("could not get contract", err) != nil {
		return
	}
	rk := w.deriveRenterKey(c.HostKey)

	rev, err := w.FetchSignedRevision(ctx, c.HostIP, c.HostKey, rk, fcid, time.Minute)
	if jc.Check("could not fetch revision", err) != nil {
		return
	}
	// Create txn with revision.
	txn := types.Transaction{
		FileContractRevisions: []types.FileContractRevision{rev.Revision},
		Signatures:            rev.Signatures[:],
	}
	// Fund the txn. We pass 0 here since we only need the wallet to fund
	// the fee.
	toSign, parents, err := w.bus.WalletFund(ctx, &txn, types.ZeroCurrency)
	if jc.Check("failed to fund transaction", err) != nil {
		return
	}
	// Sign the txn.
	err = w.bus.WalletSign(ctx, &txn, toSign, types.CoveredFields{
		WholeTransaction: true,
	})
	if jc.Check("failed to sign transaction", err) != nil {
		_ = w.bus.WalletDiscard(ctx, txn)
		return
	}
	// Broadcast the txn.
	txnSet := append(parents, txn)
	err = w.bus.BroadcastTransaction(ctx, txnSet)
	if jc.Check("failed to broadcast transaction", err) != nil {
		_ = w.bus.WalletDiscard(ctx, txn)
		return
	}
}

func (w *worker) rhpPruneContractHandlerPOST(jc jape.Context) {
	// decode fcid
	var fcid types.FileContractID
	if jc.DecodeParam("id", &fcid) != nil {
		return
	}

	// decode timeout
	var pcr api.RHPPruneContractRequest
	if jc.Decode(&pcr) != nil {
		return
	}

	// apply timeout
	ctx := jc.Request.Context()
	if pcr.Timeout > 0 {
		var cancel context.CancelFunc
		ctx, cancel = context.WithTimeout(jc.Request.Context(), pcr.Timeout)
		defer cancel()
	}

	// attach gouging checker
	gp, err := w.bus.GougingParams(ctx)
	if jc.Check("could not get gouging parameters", err) != nil {
		return
	}
	ctx = WithGougingChecker(ctx, w.bus, gp)

	// fetch the contract from the bus
	contract, err := w.bus.Contract(ctx, fcid)
	if errors.Is(err, api.ErrContractNotFound) {
		jc.Error(err, http.StatusNotFound)
		return
	} else if jc.Check("couldn't fetch contract", err) != nil {
		return
	}

	// return early if there's no data to prune
	size, err := w.bus.ContractSize(ctx, fcid)
	if jc.Check("couldn't fetch contract size", err) != nil {
		return
	} else if size.Prunable == 0 {
		jc.Encode(api.RHPPruneContractResponse{
			Pruned:    0,
			Remaining: 0,
		})
		return
	}

	// prune the contract
	pruned, remaining, err := w.PruneContract(ctx, contract.HostIP, contract.HostKey, fcid, contract.RevisionNumber)
	if err == nil || (errors.Is(err, context.Canceled) && pruned > 0) {
		jc.Encode(api.RHPPruneContractResponse{
			Pruned:    pruned,
			Remaining: remaining,
		})
	} else {
		if pruned > 0 {
			err = fmt.Errorf("%w; couldn't prune all sectors (%d/%d)", err, pruned, pruned+remaining)
		}
		jc.Error(err, http.StatusInternalServerError)
	}
}

func (w *worker) rhpContractRootsHandlerGET(jc jape.Context) {
	// decode fcid
	var id types.FileContractID
	if jc.DecodeParam("id", &id) != nil {
		return
	}

	// fetch the contract from the bus
	ctx := jc.Request.Context()
	c, err := w.bus.Contract(ctx, id)
	if errors.Is(err, api.ErrContractNotFound) {
		jc.Error(err, http.StatusNotFound)
		return
	} else if jc.Check("couldn't fetch contract", err) != nil {
		return
	}

	// fetch the roots from the host
	roots, err := w.FetchContractRoots(ctx, c.HostIP, c.HostKey, id, c.RevisionNumber)
	if jc.Check("couldn't fetch contract roots from host", err) == nil {
		jc.Encode(roots)
	}
}

func (w *worker) rhpRenewHandler(jc jape.Context) {
	ctx := jc.Request.Context()

	// decode request
	var rrr api.RHPRenewRequest
	if jc.Decode(&rrr) != nil {
		return
	}

	// attach gouging checker
	gp, err := w.bus.GougingParams(ctx)
	if jc.Check("could not get gouging parameters", err) != nil {
		return
	}
	cs, err := w.bus.ConsensusState(ctx)
	if jc.Check("could not get consensus state", err) != nil {
		return
	}
	ctx = WithGougingChecker(ctx, w.bus, gp)

	// renew the contract
	var renewed rhpv2.ContractRevision
	var txnSet []types.Transaction
	if jc.Check("couldn't renew contract", w.withRevision(ctx, defaultRevisionFetchTimeout, rrr.ContractID, rrr.HostKey, rrr.SiamuxAddr, lockingPriorityRenew, cs.BlockHeight, func(_ types.FileContractRevision) (err error) {
		h := w.newHostV3(rrr.ContractID, rrr.HostKey, rrr.SiamuxAddr)
		renewed, txnSet, err = h.Renew(ctx, rrr)
		return err
	})) != nil {
		return
	}

	// broadcast the transaction set
	err = w.bus.BroadcastTransaction(jc.Request.Context(), txnSet)
	if err != nil && !isErrDuplicateTransactionSet(err) {
		w.logger.Errorf("failed to broadcast renewal txn set: %v", err)
	}

	// send the response
	jc.Encode(api.RHPRenewResponse{
		ContractID:     renewed.ID(),
		Contract:       renewed,
		TransactionSet: txnSet,
	})
}

func (w *worker) rhpFundHandler(jc jape.Context) {
	ctx := jc.Request.Context()

	// decode request
	var rfr api.RHPFundRequest
	if jc.Decode(&rfr) != nil {
		return
	}

	// attach gouging checker
	gp, err := w.bus.GougingParams(ctx)
	if jc.Check("could not get gouging parameters", err) != nil {
		return
	}
	ctx = WithGougingChecker(ctx, w.bus, gp)

	// fund the account
	jc.Check("couldn't fund account", w.withRevision(ctx, defaultRevisionFetchTimeout, rfr.ContractID, rfr.HostKey, rfr.SiamuxAddr, lockingPriorityFunding, gp.ConsensusState.BlockHeight, func(rev types.FileContractRevision) (err error) {
		h := w.newHostV3(rev.ParentID, rfr.HostKey, rfr.SiamuxAddr)
		err = h.FundAccount(ctx, rfr.Balance, &rev)
		if isBalanceMaxExceeded(err) {
			// sync the account
			err = h.SyncAccount(ctx, &rev)
			if err != nil {
				w.logger.Debugf(fmt.Sprintf("failed to sync account: %v", err), "host", rfr.HostKey)
				return
			}

			// try funding the account again
			err = h.FundAccount(ctx, rfr.Balance, &rev)
			if err != nil {
				w.logger.Errorw(fmt.Sprintf("failed to fund account after syncing: %v", err), "host", rfr.HostKey, "balance", rfr.Balance)
			}
		}
		return
	}))
}

func (w *worker) rhpRegistryReadHandler(jc jape.Context) {
	var rrrr api.RHPRegistryReadRequest
	if jc.Decode(&rrrr) != nil {
		return
	}
	var value rhpv3.RegistryValue
	err := w.transportPoolV3.withTransportV3(jc.Request.Context(), rrrr.HostKey, rrrr.SiamuxAddr, func(ctx context.Context, t *transportV3) (err error) {
		value, err = RPCReadRegistry(ctx, t, &rrrr.Payment, rrrr.RegistryKey)
		return
	})
	if jc.Check("couldn't read registry", err) != nil {
		return
	}
	jc.Encode(value)
}

func (w *worker) rhpRegistryUpdateHandler(jc jape.Context) {
	var rrur api.RHPRegistryUpdateRequest
	if jc.Decode(&rrur) != nil {
		return
	}
	var pt rhpv3.HostPriceTable   // TODO
	rc := pt.UpdateRegistryCost() // TODO: handle refund
	cost, _ := rc.Total()
	// TODO: refactor to a w.RegistryUpdate method that calls host.RegistryUpdate.
	payment := preparePayment(w.accounts.deriveAccountKey(rrur.HostKey), cost, pt.HostBlockHeight)
	err := w.transportPoolV3.withTransportV3(jc.Request.Context(), rrur.HostKey, rrur.SiamuxAddr, func(ctx context.Context, t *transportV3) (err error) {
		return RPCUpdateRegistry(ctx, t, &payment, rrur.RegistryKey, rrur.RegistryValue)
	})
	if jc.Check("couldn't update registry", err) != nil {
		return
	}
}

func (w *worker) rhpSyncHandler(jc jape.Context) {
	ctx := jc.Request.Context()

	// decode the request
	var rsr api.RHPSyncRequest
	if jc.Decode(&rsr) != nil {
		return
	}

	// fetch gouging params
	up, err := w.bus.UploadParams(ctx)
	if jc.Check("couldn't fetch upload parameters from bus", err) != nil {
		return
	}

	// attach gouging checker to the context
	ctx = WithGougingChecker(ctx, w.bus, up.GougingParams)

	// sync the account
	h := w.newHostV3(rsr.ContractID, rsr.HostKey, rsr.SiamuxAddr)
	jc.Check("couldn't sync account", w.withRevision(ctx, defaultRevisionFetchTimeout, rsr.ContractID, rsr.HostKey, rsr.SiamuxAddr, lockingPrioritySyncing, up.CurrentHeight, func(rev types.FileContractRevision) error {
		return h.SyncAccount(ctx, &rev)
	}))
}

func (w *worker) slabMigrateHandler(jc jape.Context) {
	ctx := jc.Request.Context()

	// decode the slab
	var slab object.Slab
	if jc.Decode(&slab) != nil {
		return
	}

	// fetch the upload parameters
	up, err := w.bus.UploadParams(ctx)
	if jc.Check("couldn't fetch upload parameters from bus", err) != nil {
		return
	}

	// NOTE: migrations do not use the default contract set but instead require
	// the user to specify the contract set through the query string parameter,
	// this to avoid accidentally migration to the default set if the autopilot
	// configuration is missing a contract set
	up.ContractSet = ""

	// decode the contract set from the query string
	var contractset string
	if jc.DecodeForm("contractset", &contractset) != nil {
		return
	} else if contractset != "" {
		up.ContractSet = contractset
	}

	// cancel the migration if no contract set is specified
	if up.ContractSet == "" {
		jc.Error(fmt.Errorf("migrations require the contract set to be passed as a query string parameter; %w", api.ErrContractSetNotSpecified), http.StatusBadRequest)
		return
	}

	// cancel the upload if consensus is not synced
	if !up.ConsensusState.Synced {
		w.logger.Errorf("migration cancelled, err: %v", api.ErrConsensusNotSynced)
		jc.Error(api.ErrConsensusNotSynced, http.StatusServiceUnavailable)
		return
	}

	// attach gouging checker to the context
	ctx = WithGougingChecker(ctx, w.bus, up.GougingParams)

	// fetch all contracts
	dlContracts, err := w.bus.Contracts(ctx)
	if jc.Check("couldn't fetch contracts from bus", err) != nil {
		return
	}

	// fetch upload contracts
	ulContracts, err := w.bus.ContractSetContracts(ctx, up.ContractSet)
	if jc.Check("couldn't fetch contracts from bus", err) != nil {
		return
	}

	// migrate the slab
	used, err := migrateSlab(ctx, w.downloadManager, w.uploadManager, &slab, dlContracts, ulContracts, up.CurrentHeight, w.logger)
	if jc.Check("couldn't migrate slabs", err) != nil {
		return
	}

	// no migration took place, return early
	if used == nil {
		return
	}

	// update the slab
	if jc.Check("couldn't update slab", w.bus.UpdateSlab(ctx, slab, up.ContractSet, used)) != nil {
		return
	}
}

func (w *worker) downloadsStatsHandlerGET(jc jape.Context) {
	stats := w.downloadManager.Stats()

	// prepare downloaders stats
	var healthy uint64
	var dss []api.DownloaderStats
	for hk, stat := range stats.downloaders {
		if stat.healthy {
			healthy++
		}
		dss = append(dss, api.DownloaderStats{
			HostKey:                    hk,
			AvgSectorDownloadSpeedMBPS: stat.avgSpeedMBPS,
			NumDownloads:               stat.numDownloads,
		})
	}
	sort.SliceStable(dss, func(i, j int) bool {
		return dss[i].AvgSectorDownloadSpeedMBPS > dss[j].AvgSectorDownloadSpeedMBPS
	})

	// encode response
	jc.Encode(api.DownloadStatsResponse{
		AvgDownloadSpeedMBPS: math.Ceil(stats.avgDownloadSpeedMBPS*100) / 100,
		AvgOverdrivePct:      math.Floor(stats.avgOverdrivePct*100*100) / 100,
		HealthyDownloaders:   healthy,
		NumDownloaders:       uint64(len(stats.downloaders)),
		DownloadersStats:     dss,
	})
}

func (w *worker) uploadsStatsHandlerGET(jc jape.Context) {
	stats := w.uploadManager.Stats()

	// prepare upload stats
	var uss []api.UploaderStats
	for hk, mbps := range stats.uploadSpeedsMBPS {
		uss = append(uss, api.UploaderStats{
			HostKey:                  hk,
			AvgSectorUploadSpeedMBPS: mbps,
		})
	}
	sort.SliceStable(uss, func(i, j int) bool {
		return uss[i].AvgSectorUploadSpeedMBPS > uss[j].AvgSectorUploadSpeedMBPS
	})

	// encode response
	jc.Encode(api.UploadStatsResponse{
		AvgSlabUploadSpeedMBPS: math.Ceil(stats.avgSlabUploadSpeedMBPS*100) / 100,
		AvgOverdrivePct:        math.Floor(stats.avgOverdrivePct*100*100) / 100,
		HealthyUploaders:       stats.healthyUploaders,
		NumUploaders:           stats.numUploaders,
		UploadersStats:         uss,
	})
}

func (w *worker) objectsHandlerGET(jc jape.Context) {
	ctx := jc.Request.Context()
	jc.Custom(nil, []api.ObjectMetadata{})

	bucket := api.DefaultBucketName
	if jc.DecodeForm("bucket", &bucket) != nil {
		return
	}
	var prefix string
	if jc.DecodeForm("prefix", &prefix) != nil {
		return
	}
	var marker string
	if jc.DecodeForm("marker", &marker) != nil {
		return
	}
	var off int
	if jc.DecodeForm("offset", &off) != nil {
		return
	}
	limit := -1
	if jc.DecodeForm("limit", &limit) != nil {
		return
	}

	opts := []api.ObjectsOption{
		api.ObjectsWithBucket(bucket),
		api.ObjectsWithPrefix(prefix),
		api.ObjectsWithMarker(marker),
		api.ObjectsWithOffset(off),
		api.ObjectsWithLimit(limit),
	}

	path := jc.PathParam("path")
	res, err := w.bus.Object(ctx, path, opts...)
	if err != nil && strings.Contains(err.Error(), api.ErrObjectNotFound.Error()) {
		jc.Error(err, http.StatusNotFound)
		return
	} else if jc.Check("couldn't get object or entries", err) != nil {
		return
	}
	jc.ResponseWriter.Header().Set("Last-Modified", time.Now().UTC().Format(http.TimeFormat)) // TODO: update this when object has a ModTime

	if path == "" || strings.HasSuffix(path, "/") {
		jc.Encode(res.Entries)
		return
	}
	if len(res.Object.Slabs) == 0 && len(res.Object.PartialSlabs) == 0 {
		return
	}

	gp, err := w.bus.GougingParams(ctx)
	if jc.Check("couldn't fetch gouging parameters from bus", err) != nil {
		return
	}

	// attach gouging checker to the context
	ctx = WithGougingChecker(ctx, w.bus, gp)

	// NOTE: ideally we would use http.ServeContent in this handler, but that
	// has performance issues. If we implemented io.ReadSeeker in the most
	// straightforward fashion, we would need one (or more!) RHP RPCs for each
	// Read call. We can improve on this to some degree by buffering, but
	// without knowing the exact ranges being requested, this will always be
	// suboptimal. Thus, sadly, we have to roll our own range support.
	ranges, err := http_range.ParseRange(jc.Request.Header.Get("Range"), res.Object.Size)
	if err != nil {
		jc.Error(err, http.StatusRequestedRangeNotSatisfiable)
		return
	}
	var offset int64
	length := res.Object.Size
	status := http.StatusOK
	if len(ranges) > 0 {
		status = http.StatusPartialContent
		jc.ResponseWriter.Header().Set("Content-Range", ranges[0].ContentRange(res.Object.Size))
		offset, length = ranges[0].Start, ranges[0].Length
		if offset < 0 || length < 0 || offset+length > res.Object.Size {
			jc.Error(fmt.Errorf("invalid range: %v %v", offset, length), http.StatusRequestedRangeNotSatisfiable)
			return
		}
	}
	jc.ResponseWriter.Header().Set("Content-Length", strconv.FormatInt(length, 10))
	jc.ResponseWriter.Header().Set("Accept-Ranges", "bytes")
	if ext := filepath.Ext(path); ext != "" {
		if mimeType := mime.TypeByExtension(ext); mimeType != "" {
			jc.ResponseWriter.Header().Set("Content-Type", mimeType)
		}
	}
	rw := rangedResponseWriter{rw: jc.ResponseWriter, defaultStatusCode: status}

	// fetch all contracts
	contracts, err := w.bus.Contracts(ctx)
	if err != nil {
		jc.Error(err, http.StatusInternalServerError)
		return
	}

	// download the object
	if jc.Check(fmt.Sprintf("couldn't download object '%v'", path), w.downloadManager.DownloadObject(ctx, &rw, res.Object.Object, uint64(offset), uint64(length), contracts)) != nil {
		return
	}
}

func (w *worker) objectsHandlerPUT(jc jape.Context) {
	jc.Custom((*[]byte)(nil), nil)
	ctx := jc.Request.Context()

	// fetch the upload parameters
	up, err := w.bus.UploadParams(ctx)
	if jc.Check("couldn't fetch upload parameters from bus", err) != nil {
		return
	}

	// decode the contract set from the query string
	var contractset string
	if jc.DecodeForm("contractset", &contractset) != nil {
		return
	} else if contractset != "" {
		up.ContractSet = contractset
	}

	// decode the bucket from the query string
	bucket := api.DefaultBucketName
	if jc.DecodeForm("bucket", &bucket) != nil {
		return
	}

	// cancel the upload if no contract set is specified
	if up.ContractSet == "" {
		jc.Error(api.ErrContractSetNotSpecified, http.StatusBadRequest)
		return
	}

	// cancel the upload if consensus is not synced
	if !up.ConsensusState.Synced {
		w.logger.Errorf("upload cancelled, err: %v", api.ErrConsensusNotSynced)
		jc.Error(api.ErrConsensusNotSynced, http.StatusServiceUnavailable)
		return
	}

	// allow overriding the redundancy settings
	rs := up.RedundancySettings
	if jc.DecodeForm("minshards", &rs.MinShards) != nil {
		return
	}
	if jc.DecodeForm("totalshards", &rs.TotalShards) != nil {
		return
	}
	if jc.Check("invalid redundancy settings", rs.Validate()) != nil {
		return
	}

	// attach gouging checker to the context
	ctx = WithGougingChecker(ctx, w.bus, up.GougingParams)

<<<<<<< HEAD
	// upload the object
	err = w.upload(ctx, jc.Request.Body, rs, bucket, jc.PathParam("path"), up.ContractSet, up.CurrentHeight, up.UploadPacking)
=======
	// fetch contract set contracts
	contracts, err := w.bus.ContractSetContracts(ctx, up.ContractSet)
	if jc.Check("couldn't fetch contracts from bus", err) != nil {
		return
	}

	// upload the object
	obj, used, partialSlabData, _, err := w.uploadManager.Upload(ctx, jc.Request.Body, rs, contracts, up.CurrentHeight, up.UploadPacking)
>>>>>>> 7faa3a35
	if jc.Check("couldn't upload object", err) != nil {
		return
	}
}

func (w *worker) multipartUploadHandlerPUT(jc jape.Context) {
	jc.Custom((*[]byte)(nil), nil)
	ctx := jc.Request.Context()

	// fetch the upload parameters
	up, err := w.bus.UploadParams(ctx)
	if jc.Check("couldn't fetch upload parameters from bus", err) != nil {
		return
	}

	// cancel the upload if no contract set is specified
	if up.ContractSet == "" {
		jc.Error(api.ErrContractSetNotSpecified, http.StatusBadRequest)
		return
	}

	// cancel the upload if consensus is not synced
	if !up.ConsensusState.Synced {
		w.logger.Errorf("upload cancelled, err: %v", api.ErrConsensusNotSynced)
		jc.Error(api.ErrConsensusNotSynced, http.StatusServiceUnavailable)
		return
	}

	// decode the contract set from the query string
	var contractset string
	if jc.DecodeForm("contractset", &contractset) != nil {
		return
	} else if contractset != "" {
		up.ContractSet = contractset
	}

	// decode the bucket from the query string
	bucket := api.DefaultBucketName
	if jc.DecodeForm("bucket", &bucket) != nil {
		return
	}

	// decode the upload id
	var uploadID string
	if jc.DecodeForm("uploadid", &uploadID) != nil {
		return
	} else if uploadID == "" {
		jc.Error(errors.New("upload id not specified"), http.StatusBadRequest)
		return
	}

	// decode the part number
	var partNumber int
	if jc.DecodeForm("partnumber", &partNumber) != nil {
		return
	}

	// allow overriding the redundancy settings
	rs := up.RedundancySettings
	if jc.DecodeForm("minshards", &rs.MinShards) != nil {
		return
	}
	if jc.DecodeForm("totalshards", &rs.TotalShards) != nil {
		return
	}
	if jc.Check("invalid redundancy settings", rs.Validate()) != nil {
		return
	}

	var opts []UploadOption

	// make sure only one of the following is set
	var disablePreshardingEncryption bool
	if jc.DecodeForm("disablepreshardingencryption", &disablePreshardingEncryption) != nil {
		return
	}
	if !disablePreshardingEncryption {
		jc.Error(errors.New("presharding encryption is not yet supported for multipart uploads"), http.StatusNotImplemented)
		return
	}
	if !disablePreshardingEncryption && jc.Request.FormValue("offset") == "" {
		jc.Error(errors.New("if presharding encryption isn't disabled, the offset needs to be set"), http.StatusBadRequest)
		return
	}
	var offset uint64
	if jc.DecodeForm("offset", &offset) != nil {
		return
	}
	if disablePreshardingEncryption {
		opts = append(opts, WithCustomKey(object.NoOpKey))
	} else {
		opts = append(opts, WithCustomEncryptionOffset(offset))
	}

	// attach gouging checker to the context
	ctx = WithGougingChecker(ctx, w.bus, up.GougingParams)

	// fetch contract set contracts
	contracts, err := w.bus.ContractSetContracts(ctx, up.ContractSet)
	if jc.Check("couldn't fetch contracts from bus", err) != nil {
		return
	}

	// upload the part
	obj, used, partialSlabData, etag, err := w.uploadManager.Upload(ctx, jc.Request.Body, rs, contracts, up.CurrentHeight, up.UploadPacking, opts...)
	if jc.Check("couldn't upload object", err) != nil {
		return
	}

	if len(partialSlabData) > 0 {
		partialSlabs, err := w.bus.AddPartialSlab(jc.Request.Context(), partialSlabData, uint8(rs.MinShards), uint8(rs.TotalShards), up.ContractSet)
		if jc.Check("couldn't add partial slabs to bus", err) != nil {
			return
		}
		obj.PartialSlabs = partialSlabs
	}

	// persist the part
	if jc.Check("couldn't add part", w.bus.AddMultipartPart(ctx, bucket, jc.PathParam("path"), up.ContractSet, uploadID, partNumber, obj.Slabs, obj.PartialSlabs, etag, used)) != nil {
		return
	}

	// set etag in header response.
	jc.ResponseWriter.Header().Set("ETag", api.FormatEtag(etag))

	// if partial uploads are not enabled we are done.
	if !up.UploadPacking {
		return
	}

	// if partial uploads are enabled, check whether we have a full slab now
	packedSlabs, err := w.bus.PackedSlabsForUpload(jc.Request.Context(), 5*time.Minute, uint8(rs.MinShards), uint8(rs.TotalShards), up.ContractSet, 2)
	if jc.Check("couldn't fetch packed slabs from bus", err) != nil {
		return
	}

	for _, ps := range packedSlabs {
		// upload packed slab.
		shards := encryptPartialSlab(ps.Data, ps.Key, uint8(rs.MinShards), uint8(rs.TotalShards))
		sectors, used, err := w.uploadManager.Migrate(ctx, shards, contracts, up.CurrentHeight)
		if jc.Check("couldn't upload packed slab", err) != nil {
			return
		}

		// mark packed slab as uploaded.
		err = w.bus.MarkPackedSlabsUploaded(jc.Request.Context(), []api.UploadedPackedSlab{
			{
				BufferID: ps.BufferID,
				Shards:   sectors,
			},
		}, used)
		if jc.Check("couldn't mark packed slabs uploaded", err) != nil {
			return
		}
	}
}

func encryptPartialSlab(data []byte, key object.EncryptionKey, minShards, totalShards uint8) [][]byte {
	slab := object.Slab{
		Key:       key,
		MinShards: minShards,
		Shards:    make([]object.Sector, totalShards),
	}
	encodedShards := make([][]byte, totalShards)
	slab.Encode(data, encodedShards)
	slab.Encrypt(encodedShards)
	return encodedShards
}

func (w *worker) objectsHandlerDELETE(jc jape.Context) {
	var batch bool
	if jc.DecodeForm("batch", &batch) != nil {
		return
	}
	var bucket string
	if jc.DecodeForm("bucket", &bucket) != nil {
		return
	}
	err := w.bus.DeleteObject(jc.Request.Context(), bucket, jc.PathParam("path"), batch)
	if err != nil && strings.Contains(err.Error(), api.ErrObjectNotFound.Error()) {
		jc.Error(err, http.StatusNotFound)
		return
	}
	jc.Check("couldn't delete object", err)
}

func (w *worker) rhpContractsHandlerGET(jc jape.Context) {
	ctx := jc.Request.Context()
	busContracts, err := w.bus.Contracts(ctx)
	if jc.Check("failed to fetch contracts from bus", err) != nil {
		return
	}
	if len(busContracts) == 0 {
		jc.Encode(api.ContractsResponse{Contracts: nil})
		return
	}

	var hosttimeout time.Duration
	if jc.DecodeForm("hosttimeout", (*api.ParamDuration)(&hosttimeout)) != nil {
		return
	}

	gp, err := w.bus.GougingParams(ctx)
	if jc.Check("could not get gouging parameters", err) != nil {
		return
	}
	ctx = WithGougingChecker(ctx, w.bus, gp)

	contracts, errs := w.fetchContracts(ctx, busContracts, hosttimeout, gp.ConsensusState.BlockHeight)
	resp := api.ContractsResponse{Contracts: contracts}
	if errs != nil {
		resp.Error = errs.Error()
	}
	jc.Encode(resp)
}

func preparePayment(accountKey types.PrivateKey, amt types.Currency, blockHeight uint64) rhpv3.PayByEphemeralAccountRequest {
	return rhpv3.PayByEphemeralAccount(rhpv3.Account(accountKey.PublicKey()), amt, blockHeight+6, accountKey) // 1 hour valid
}

func (w *worker) idHandlerGET(jc jape.Context) {
	jc.Encode(w.id)
}

func (w *worker) accountHandlerGET(jc jape.Context) {
	var hostKey types.PublicKey
	if jc.DecodeParam("hostkey", &hostKey) != nil {
		return
	}
	account := rhpv3.Account(w.accounts.deriveAccountKey(hostKey).PublicKey())
	jc.Encode(account)
}

func (w *worker) stateHandlerGET(jc jape.Context) {
	jc.Encode(api.WorkerStateResponse{
		ID:        w.id,
		StartTime: w.startTime,
		BuildState: api.BuildState{
			Network:   build.NetworkName(),
			Version:   build.Version(),
			Commit:    build.Commit(),
			OS:        runtime.GOOS,
			BuildTime: build.BuildTime(),
		},
	})
}

// New returns an HTTP handler that serves the worker API.
func New(masterKey [32]byte, id string, b Bus, contractLockingDuration, busFlushInterval, downloadOverdriveTimeout, uploadOverdriveTimeout time.Duration, downloadMaxOverdrive, uploadMaxOverdrive uint64, allowPrivateIPs bool, l *zap.Logger) (*worker, error) {
	if contractLockingDuration == 0 {
		return nil, errors.New("contract lock duration must be positive")
	}
	if busFlushInterval == 0 {
		return nil, errors.New("bus flush interval must be positive")
	}
	if downloadOverdriveTimeout == 0 {
		return nil, errors.New("download overdrive timeout must be positive")
	}
	if uploadOverdriveTimeout == 0 {
		return nil, errors.New("upload overdrive timeout must be positive")
	}

	w := &worker{
		alerts:                  alerts.WithOrigin(b, fmt.Sprintf("worker.%s", id)),
		allowPrivateIPs:         allowPrivateIPs,
		contractLockingDuration: contractLockingDuration,
		id:                      id,
		bus:                     b,
		masterKey:               masterKey,
		busFlushInterval:        busFlushInterval,
		logger:                  l.Sugar().Named("worker").Named(id),
		startTime:               time.Now(),
		uploadingPackedSlabs:    make(map[string]bool),
	}
	w.initTransportPool()
	w.initAccounts(b)
	w.initContractSpendingRecorder()
	w.initPriceTables()
	w.initDownloadManager(downloadMaxOverdrive, downloadOverdriveTimeout, l.Sugar().Named("downloadmanager"))
	w.initUploadManager(uploadMaxOverdrive, uploadOverdriveTimeout, l.Sugar().Named("uploadmanager"))
	return w, nil
}

// Handler returns an HTTP handler that serves the worker API.
func (w *worker) Handler() http.Handler {
	return jape.Mux(tracing.TracedRoutes("worker", map[string]jape.Handler{
		"GET    /account/:hostkey": w.accountHandlerGET,
		"GET    /id":               w.idHandlerGET,

		"GET    /rhp/contracts":              w.rhpContractsHandlerGET,
		"POST   /rhp/contract/:id/broadcast": w.rhpBroadcastHandler,
		"POST   /rhp/contract/:id/prune":     w.rhpPruneContractHandlerPOST,
		"GET    /rhp/contract/:id/roots":     w.rhpContractRootsHandlerGET,
		"POST   /rhp/scan":                   w.rhpScanHandler,
		"POST   /rhp/form":                   w.rhpFormHandler,
		"POST   /rhp/renew":                  w.rhpRenewHandler,
		"POST   /rhp/fund":                   w.rhpFundHandler,
		"POST   /rhp/sync":                   w.rhpSyncHandler,
		"POST   /rhp/pricetable":             w.rhpPriceTableHandler,
		"POST   /rhp/registry/read":          w.rhpRegistryReadHandler,
		"POST   /rhp/registry/update":        w.rhpRegistryUpdateHandler,

		"GET    /stats/downloads": w.downloadsStatsHandlerGET,
		"GET    /stats/uploads":   w.uploadsStatsHandlerGET,
		"POST   /slab/migrate":    w.slabMigrateHandler,

		"GET    /objects/*path": w.objectsHandlerGET,
		"PUT    /objects/*path": w.objectsHandlerPUT,
		"DELETE /objects/*path": w.objectsHandlerDELETE,

		"PUT    /multipart/*path": w.multipartUploadHandlerPUT,

		"GET    /state": w.stateHandlerGET,
	}))
}

// Shutdown shuts down the worker.
func (w *worker) Shutdown(_ context.Context) error {
	w.interactionsMu.Lock()
	if w.interactionsFlushTimer != nil {
		w.interactionsFlushTimer.Stop()
		w.flushInteractions()
	}
	w.interactionsMu.Unlock()

	// Stop contract spending recorder.
	w.contractSpendingRecorder.Stop()

	// Stop the downloader.
	w.downloadManager.Stop()

	// Stop the uploader.
	w.uploadManager.Stop()
	return nil
}

type contractLock struct {
	lockID uint64
	fcid   types.FileContractID
	d      time.Duration
	locker ContractLocker
	logger *zap.SugaredLogger

	stopCtx       context.Context
	stopCtxCancel context.CancelFunc
	stopWG        sync.WaitGroup
}

func newContractLock(fcid types.FileContractID, lockID uint64, d time.Duration, locker ContractLocker, logger *zap.SugaredLogger) *contractLock {
	ctx, cancel := context.WithCancel(context.Background())
	cl := &contractLock{
		lockID: lockID,
		fcid:   fcid,
		d:      d,
		locker: locker,
		logger: logger,

		stopCtx:       ctx,
		stopCtxCancel: cancel,
	}
	cl.stopWG.Add(1)
	go func() {
		cl.keepaliveLoop()
		cl.stopWG.Done()
	}()
	return cl
}

func (cl *contractLock) Release(ctx context.Context) error {
	// Stop background loop.
	cl.stopCtxCancel()
	cl.stopWG.Wait()

	// Release the contract.
	return cl.locker.ReleaseContract(ctx, cl.fcid, cl.lockID)
}

func (cl *contractLock) keepaliveLoop() {
	// Create ticker for 20% of the lock duration.
	start := time.Now()
	var lastUpdate time.Time
	tickDuration := cl.d / 5
	t := time.NewTicker(tickDuration)

	// Cleanup
	defer func() {
		t.Stop()
		select {
		case <-t.C:
		default:
		}
	}()

	// Loop until stopped.
	for {
		select {
		case <-cl.stopCtx.Done():
			return // released
		case <-t.C:
		}
		if err := cl.locker.KeepaliveContract(cl.stopCtx, cl.fcid, cl.lockID, cl.d); err != nil && !errors.Is(err, context.Canceled) {
			cl.logger.Errorw(fmt.Sprintf("failed to send keepalive: %v", err),
				"contract", cl.fcid,
				"lockID", cl.lockID,
				"loopStart", start,
				"timeSinceLastUpdate", time.Since(lastUpdate),
				"tickDuration", tickDuration)
			return
		}
		lastUpdate = time.Now()
	}
}

func (w *worker) acquireContractLock(ctx context.Context, fcid types.FileContractID, priority int) (_ revisionUnlocker, err error) {
	lockID, err := w.bus.AcquireContract(ctx, fcid, priority, w.contractLockingDuration)
	if err != nil {
		return nil, err
	}
	return newContractLock(fcid, lockID, w.contractLockingDuration, w.bus, w.logger), nil
}

func (w *worker) scanHost(ctx context.Context, hostKey types.PublicKey, hostIP string) (rhpv2.HostSettings, rhpv3.HostPriceTable, time.Duration, error) {
	// resolve hostIP. We don't want to scan hosts on private networks.
	if !w.allowPrivateIPs {
		host, _, err := net.SplitHostPort(hostIP)
		if err != nil {
			return rhpv2.HostSettings{}, rhpv3.HostPriceTable{}, 0, err
		}
		addrs, err := (&net.Resolver{}).LookupIPAddr(ctx, host)
		if err != nil {
			return rhpv2.HostSettings{}, rhpv3.HostPriceTable{}, 0, err
		}
		for _, addr := range addrs {
			if isPrivateIP(addr.IP) {
				return rhpv2.HostSettings{}, rhpv3.HostPriceTable{}, 0, errors.New("host is on a private network")
			}
		}
	}

	// fetch the host settings
	start := time.Now()
	var settings rhpv2.HostSettings
	err := w.withTransportV2(ctx, hostKey, hostIP, func(t *rhpv2.Transport) (err error) {
		if settings, err = RPCSettings(ctx, t); err == nil {
			// NOTE: we overwrite the NetAddress with the host address here since we
			// just used it to dial the host we know it's valid
			settings.NetAddress = hostIP
		}
		return err
	})
	elapsed := time.Since(start)

	// fetch the host pricetable
	var pt rhpv3.HostPriceTable
	if err == nil {
		err = w.transportPoolV3.withTransportV3(ctx, hostKey, settings.SiamuxAddr(), func(ctx context.Context, t *transportV3) (err error) {
			pt, err = RPCPriceTable(ctx, t, func(pt rhpv3.HostPriceTable) (rhpv3.PaymentMethod, error) { return nil, nil })
			return err
		})
	}
	return settings, pt, elapsed, err
}

// PartialSlab fetches the data of a partial slab from the bus. It will fall
// back to ask the bus for the slab metadata in case the slab wasn't found in
// the partial slab buffer.
func (w *worker) PartialSlab(ctx context.Context, key object.EncryptionKey, offset, length uint32) ([]byte, *object.Slab, error) {
	data, err := w.bus.FetchPartialSlab(ctx, key, offset, length)
	if err != nil && strings.Contains(err.Error(), api.ErrObjectNotFound.Error()) {
		// Check if slab was already uploaded.
		slab, err := w.bus.Slab(ctx, key)
		if err != nil {
			return nil, nil, fmt.Errorf("failed to fetch uploaded partial slab: %v", err)
		}
		return nil, &slab, nil
	} else if err != nil {
		return nil, nil, err
	}
	return data, nil, nil
}

func discardTxnOnErr(ctx context.Context, bus Bus, l *zap.SugaredLogger, txn types.Transaction, errContext string, err *error) {
	if *err == nil {
		return
	}
	_, span := tracing.Tracer.Start(ctx, "discardTxn")
	defer span.End()
	// Attach the span to a new context derived from the background context.
	timeoutCtx, cancel := context.WithTimeout(context.Background(), 10*time.Second)
	defer cancel()
	timeoutCtx = trace.ContextWithSpan(timeoutCtx, span)
	if err := bus.WalletDiscard(timeoutCtx, txn); err != nil {
		l.Errorf("%v: failed to discard txn: %v", err)
	}
}

func isErrDuplicateTransactionSet(err error) bool {
	return err != nil && strings.Contains(err.Error(), modules.ErrDuplicateTransactionSet.Error())
}

func isPrivateIP(addr net.IP) bool {
	if addr.IsLoopback() || addr.IsLinkLocalUnicast() || addr.IsLinkLocalMulticast() {
		return true
	}

	for _, block := range privateSubnets {
		if block.Contains(addr) {
			return true
		}
	}
	return false
}<|MERGE_RESOLUTION|>--- conflicted
+++ resolved
@@ -1135,22 +1135,14 @@
 	// attach gouging checker to the context
 	ctx = WithGougingChecker(ctx, w.bus, up.GougingParams)
 
-<<<<<<< HEAD
 	// upload the object
-	err = w.upload(ctx, jc.Request.Body, rs, bucket, jc.PathParam("path"), up.ContractSet, up.CurrentHeight, up.UploadPacking)
-=======
-	// fetch contract set contracts
-	contracts, err := w.bus.ContractSetContracts(ctx, up.ContractSet)
-	if jc.Check("couldn't fetch contracts from bus", err) != nil {
-		return
-	}
-
-	// upload the object
-	obj, used, partialSlabData, _, err := w.uploadManager.Upload(ctx, jc.Request.Body, rs, contracts, up.CurrentHeight, up.UploadPacking)
->>>>>>> 7faa3a35
+	etag, err := w.upload(ctx, jc.Request.Body, rs, bucket, jc.PathParam("path"), up.ContractSet, up.CurrentHeight, up.UploadPacking)
 	if jc.Check("couldn't upload object", err) != nil {
 		return
 	}
+
+	// set etag in header response.
+	jc.ResponseWriter.Header().Set("ETag", api.FormatEtag(etag))
 }
 
 func (w *worker) multipartUploadHandlerPUT(jc jape.Context) {
@@ -1245,64 +1237,14 @@
 	// attach gouging checker to the context
 	ctx = WithGougingChecker(ctx, w.bus, up.GougingParams)
 
-	// fetch contract set contracts
-	contracts, err := w.bus.ContractSetContracts(ctx, up.ContractSet)
-	if jc.Check("couldn't fetch contracts from bus", err) != nil {
-		return
-	}
-
-	// upload the part
-	obj, used, partialSlabData, etag, err := w.uploadManager.Upload(ctx, jc.Request.Body, rs, contracts, up.CurrentHeight, up.UploadPacking, opts...)
+	// upload the multipart
+	etag, err := w.uploadMultiPart(ctx, jc.Request.Body, rs, bucket, jc.PathParam("path"), up.ContractSet, uploadID, partNumber, up.CurrentHeight, up.UploadPacking, opts...)
 	if jc.Check("couldn't upload object", err) != nil {
-		return
-	}
-
-	if len(partialSlabData) > 0 {
-		partialSlabs, err := w.bus.AddPartialSlab(jc.Request.Context(), partialSlabData, uint8(rs.MinShards), uint8(rs.TotalShards), up.ContractSet)
-		if jc.Check("couldn't add partial slabs to bus", err) != nil {
-			return
-		}
-		obj.PartialSlabs = partialSlabs
-	}
-
-	// persist the part
-	if jc.Check("couldn't add part", w.bus.AddMultipartPart(ctx, bucket, jc.PathParam("path"), up.ContractSet, uploadID, partNumber, obj.Slabs, obj.PartialSlabs, etag, used)) != nil {
 		return
 	}
 
 	// set etag in header response.
 	jc.ResponseWriter.Header().Set("ETag", api.FormatEtag(etag))
-
-	// if partial uploads are not enabled we are done.
-	if !up.UploadPacking {
-		return
-	}
-
-	// if partial uploads are enabled, check whether we have a full slab now
-	packedSlabs, err := w.bus.PackedSlabsForUpload(jc.Request.Context(), 5*time.Minute, uint8(rs.MinShards), uint8(rs.TotalShards), up.ContractSet, 2)
-	if jc.Check("couldn't fetch packed slabs from bus", err) != nil {
-		return
-	}
-
-	for _, ps := range packedSlabs {
-		// upload packed slab.
-		shards := encryptPartialSlab(ps.Data, ps.Key, uint8(rs.MinShards), uint8(rs.TotalShards))
-		sectors, used, err := w.uploadManager.Migrate(ctx, shards, contracts, up.CurrentHeight)
-		if jc.Check("couldn't upload packed slab", err) != nil {
-			return
-		}
-
-		// mark packed slab as uploaded.
-		err = w.bus.MarkPackedSlabsUploaded(jc.Request.Context(), []api.UploadedPackedSlab{
-			{
-				BufferID: ps.BufferID,
-				Shards:   sectors,
-			},
-		}, used)
-		if jc.Check("couldn't mark packed slabs uploaded", err) != nil {
-			return
-		}
-	}
 }
 
 func encryptPartialSlab(data []byte, key object.EncryptionKey, minShards, totalShards uint8) [][]byte {
