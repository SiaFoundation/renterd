package worker

import (
	"context"
	"encoding/json"
	"errors"
	"fmt"
	"io"
	"math"
	"net"
	"net/http"
	"strconv"
	"strings"
	"sync"
	"time"

	"go.sia.tech/jape"
	"go.sia.tech/renterd/api"
	"go.sia.tech/renterd/ephemeralaccounts"
	"go.sia.tech/renterd/hostdb"
	"go.sia.tech/renterd/internal/consensus"
	"go.sia.tech/renterd/metrics"
	"go.sia.tech/renterd/object"
	rhpv2 "go.sia.tech/renterd/rhp/v2"
	rhpv3 "go.sia.tech/renterd/rhp/v3"
	"go.sia.tech/siad/types"
	"golang.org/x/crypto/blake2b"
)

// parseRange parses a Range header string as per RFC 7233. Only the first range
// is returned. If no range is specified, parseRange returns 0, size.
func parseRange(s string, size int64) (offset, length int64, _ error) {
	if s == "" {
		return 0, size, nil
	}
	const b = "bytes="
	if !strings.HasPrefix(s, b) {
		return 0, 0, errors.New("invalid range")
	}
	rs := strings.Split(s[len(b):], ",")
	if len(rs) == 0 {
		return 0, 0, errors.New("invalid range")
	}
	ra := strings.TrimSpace(rs[0])
	if ra == "" {
		return 0, 0, errors.New("invalid range")
	}
	i := strings.Index(ra, "-")
	if i < 0 {
		return 0, 0, errors.New("invalid range")
	}
	start, end := strings.TrimSpace(ra[:i]), strings.TrimSpace(ra[i+1:])
	if start == "" {
		if end == "" || end[0] == '-' {
			return 0, 0, errors.New("invalid range")
		}
		i, err := strconv.ParseInt(end, 10, 64)
		if i < 0 || err != nil {
			return 0, 0, errors.New("invalid range")
		}
		if i > size {
			i = size
		}
		offset = size - i
		length = size - offset
	} else {
		i, err := strconv.ParseInt(start, 10, 64)
		if err != nil || i < 0 {
			return 0, 0, errors.New("invalid range")
		} else if i >= size {
			return 0, 0, errors.New("invalid range")
		}
		offset = i
		if end == "" {
			length = size - offset
		} else {
			i, err := strconv.ParseInt(end, 10, 64)
			if err != nil || offset > i {
				return 0, 0, errors.New("invalid range")
			}
			if i >= size {
				i = size - 1
			}
			length = i - offset + 1
		}
	}
	return offset, length, nil
}

func errToStr(err error) string {
	if err != nil {
		return err.Error()
	}
	return ""
}

type InteractionResult struct {
	Error string `json:"error,omitempty"`
}

type ephemeralMetricsRecorder struct {
	ms []metrics.Metric
	mu sync.Mutex
}

func (mr *ephemeralMetricsRecorder) RecordMetric(m metrics.Metric) {
	mr.mu.Lock()
	defer mr.mu.Unlock()
	mr.ms = append(mr.ms, m)
}

func (mr *ephemeralMetricsRecorder) interactions() []hostdb.Interaction {
	// TODO: merge/filter metrics?
	var his []hostdb.Interaction
	mr.mu.Lock()
	defer mr.mu.Unlock()
	for _, m := range mr.ms {
		if hi, ok := toHostInteraction(m); ok {
			his = append(his, hi)
		}
	}
	return his
}

// MetricHostDial contains metrics relating to a host dial.
type MetricHostDial struct {
	HostKey   consensus.PublicKey
	HostIP    string
	Timestamp time.Time
	Elapsed   time.Duration
	Err       error
}

// IsMetric implements metrics.Metric.
func (MetricHostDial) IsMetric() {}

// IsSuccess implements metrics.Metric.
func (m MetricHostDial) IsSuccess() bool { return m.Err == nil }

func dial(ctx context.Context, hostIP string, hostKey consensus.PublicKey) (net.Conn, error) {
	start := time.Now()
	conn, err := (&net.Dialer{}).DialContext(ctx, "tcp", hostIP)
	metrics.Record(ctx, MetricHostDial{
		HostKey:   hostKey,
		HostIP:    hostIP,
		Timestamp: start,
		Elapsed:   time.Since(start),
		Err:       err,
	})
	return conn, err
}

func toHostInteraction(m metrics.Metric) (hostdb.Interaction, bool) {
	transform := func(hk consensus.PublicKey, timestamp time.Time, typ string, err error, res interface{}) (hostdb.Interaction, bool) {
		b, _ := json.Marshal(InteractionResult{Error: errToStr(err)})
		hi := hostdb.Interaction{
			Host:      hk,
			Timestamp: timestamp,
			Type:      typ,
			Result:    json.RawMessage(b),
			Success:   err == nil,
		}
		return hi, true
	}

	switch m := m.(type) {
	case MetricHostDial:
		return transform(m.HostKey, m.Timestamp, "dial", m.Err, struct {
			HostIP    string        `json:"hostIP"`
			Timestamp time.Time     `json:"timestamp"`
			Elapsed   time.Duration `json:"elapsed"`
		}{m.HostIP, m.Timestamp, m.Elapsed})
	case rhpv2.MetricRPC:
		return transform(m.HostKey, m.Timestamp, "rhpv2 rpc", m.Err, struct {
			RPC        string         `json:"RPC"`
			Timestamp  time.Time      `json:"timestamp"`
			Elapsed    time.Duration  `json:"elapsed"`
			Contract   string         `json:"contract"`
			Uploaded   uint64         `json:"uploaded"`
			Downloaded uint64         `json:"downloaded"`
			Cost       types.Currency `json:"cost"`
			Collateral types.Currency `json:"collateral"`
		}{m.RPC.String(), m.Timestamp, m.Elapsed, m.Contract.String(), m.Uploaded, m.Downloaded, m.Cost, m.Collateral})
	default:
		return hostdb.Interaction{}, false
	}
}

// A Bus is the source of truth within a renterd system.
type Bus interface {
	ActiveContracts() ([]api.ContractMetadata, error)
	Contracts(set string) ([]api.ContractMetadata, error)
	ContractsForSlab(shards []object.Sector, contractSetName string) ([]api.ContractMetadata, error)
	RecordInteractions(interactions []hostdb.Interaction) error

	Host(hostKey consensus.PublicKey) (hostdb.Host, error)

	DownloadParams() (api.DownloadParams, error)
	GougingParams() (api.GougingParams, error)
	MigrateParams(slab object.Slab) (api.MigrateParams, error)
	UploadParams() (api.UploadParams, error)

	Object(key string) (object.Object, []string, error)
	AddObject(key string, o object.Object, usedContracts map[consensus.PublicKey]types.FileContractID) error
	DeleteObject(key string) error

	OwnerAccounts(owner string) ([]ephemeralaccounts.Account, error)

	WalletDiscard(txn types.Transaction) error
	WalletPrepareForm(renterKey consensus.PrivateKey, hostKey consensus.PublicKey, renterFunds types.Currency, renterAddress types.UnlockHash, hostCollateral types.Currency, endHeight uint64, hostSettings rhpv2.HostSettings) (txns []types.Transaction, err error)
	WalletPrepareRenew(contract types.FileContractRevision, renterKey consensus.PrivateKey, hostKey consensus.PublicKey, renterFunds types.Currency, renterAddress types.UnlockHash, endHeight uint64, hostSettings rhpv2.HostSettings) ([]types.Transaction, types.Currency, error)
}

// deriveSubKey can be used to derive a sub-masterkey from the worker's
// masterkey to use for a specific purpose. Such as deriving more keys for
// ephemeral accounts.
func (w *worker) deriveSubKey(purpose string) consensus.PrivateKey {
	seed := blake2b.Sum256(append(w.masterKey[:], []byte(purpose)...))
	pk := consensus.NewPrivateKeyFromSeed(seed[:])
	for i := range seed {
		seed[i] = 0
	}
	return pk
}

// TODO: deriving the renter key from the host key using the master key only
// works if we persist a hash of the renter's master key in the database and
// compare it on startup, otherwise there's no way of knowing the derived key is
// usuable
// NOTE: Instead of hashing the masterkey and comparing, we could use random
// bytes + the HMAC thereof as the salt. e.g. 32 bytes + 32 bytes HMAC. Then
// whenever we read a specific salt we can verify that is was created with a
// given key. That would eventually allow different masterkeys to coexist in the
// same bus.
//
// TODO: instead of deriving a renter key use a randomly generated salt so we're
// not limited to one key per host
func (w *worker) deriveRenterKey(hostKey consensus.PublicKey) consensus.PrivateKey {
	seed := blake2b.Sum256(append(w.deriveSubKey("renterkey"), hostKey[:]...))
	pk := consensus.NewPrivateKeyFromSeed(seed[:])
	for i := range seed {
		seed[i] = 0
	}
	return pk
}

// A worker talks to Sia hosts to perform contract and storage operations within
// a renterd system.
type worker struct {
	id        string
	bus       Bus
	pool      *sessionPool
	masterKey [32]byte

	accounts    *accounts
	priceTables *priceTables
}

func (w *worker) recordScan(hostKey consensus.PublicKey, settings rhpv2.HostSettings, err error) error {
	hi := hostdb.Interaction{
		Host:      hostKey,
		Timestamp: time.Now(),
		Type:      hostdb.InteractionTypeScan,
		Success:   err == nil,
	}
	if err == nil {
		hi.Result, _ = json.Marshal(hostdb.ScanResult{
			Settings: settings,
		})
	} else {
		hi.Result, _ = json.Marshal(hostdb.ScanResult{
			Error: errToStr(err),
		})
	}
	return w.bus.RecordInteractions([]hostdb.Interaction{hi})
}

func (w *worker) withTransportV2(ctx context.Context, hostIP string, hostKey consensus.PublicKey, fn func(*rhpv2.Transport) error) (err error) {
	var mr ephemeralMetricsRecorder
	defer func() {
		// TODO: handle error
		_ = w.bus.RecordInteractions(mr.interactions())
	}()
	ctx = metrics.WithRecorder(ctx, &mr)
	conn, err := dial(ctx, hostIP, hostKey)
	if err != nil {
		return err
	}
	done := make(chan struct{})
	go func() {
		select {
		case <-done:
		case <-ctx.Done():
			conn.Close()
		}
	}()
	defer func() {
		close(done)
		if ctx.Err() != nil {
			err = ctx.Err()
		}
	}()
	t, err := rhpv2.NewRenterTransport(conn, hostKey)
	if err != nil {
		return err
	}
	defer t.Close()
	return fn(t)
}

func (w *worker) withTransportV3(ctx context.Context, hostIP string, hostKey consensus.PublicKey, fn func(*rhpv3.Transport) error) (err error) {
	conn, err := dial(ctx, hostIP, hostKey)
	if err != nil {
		return err
	}
	done := make(chan struct{})
	go func() {
		select {
		case <-done:
		case <-ctx.Done():
			conn.Close()
		}
	}()
	defer func() {
		close(done)
		if ctx.Err() != nil {
			err = ctx.Err()
		}
	}()
	t, err := rhpv3.NewRenterTransport(conn, hostKey)
	if err != nil {
		return err
	}
	defer t.Close()
	return fn(t)
}

func (w *worker) withHosts(ctx context.Context, contracts []api.ContractMetadata, fn func([]sectorStore) error) (err error) {
	var hosts []sectorStore
	for _, c := range contracts {
		hosts = append(hosts, w.pool.session(c.HostKey, c.HostIP, c.ID, w.deriveRenterKey(c.HostKey)))
	}
	done := make(chan struct{})
	go func() {
		select {
		case <-done:
			for _, h := range hosts {
				w.pool.unlockContract(h.(*session))
			}
		case <-ctx.Done():
			for _, h := range hosts {
				w.pool.forceClose(h.(*session))
			}
		}
	}()
	defer func() {
		close(done)
		if ctx.Err() != nil {
			err = ctx.Err()
		}
	}()
	err = fn(hosts)
	return err
}

func (w *worker) rhpScanHandler(jc jape.Context) {
	var rsr api.RHPScanRequest
	if jc.Decode(&rsr) != nil {
		return
	}

	ctx := jc.Request.Context()
	if rsr.Timeout > 0 {
		var cancel context.CancelFunc
		ctx, cancel = context.WithTimeout(jc.Request.Context(), rsr.Timeout)
		defer cancel()
	}

	var settings rhpv2.HostSettings
	start := time.Now()
	scanErr := w.withTransportV2(ctx, rsr.HostIP, rsr.HostKey, func(t *rhpv2.Transport) (err error) {
		settings, err = rhpv2.RPCSettings(ctx, t)
		return err
	})
	elapsed := time.Since(start)

	err := w.recordScan(rsr.HostKey, settings, scanErr)
	if jc.Check("failed to record scan", err) != nil {
		return
	}
	var scanErrStr string
	if scanErr != nil {
		scanErrStr = scanErr.Error()
	}
	jc.Encode(api.RHPScanResponse{
		Ping:      api.Duration(elapsed),
		ScanError: scanErrStr,
		Settings:  settings,
	})
}

func (w *worker) rhpFormHandler(jc jape.Context) {
	var rfr api.RHPFormRequest
	if jc.Decode(&rfr) != nil {
		return
	}

	gp, err := w.bus.GougingParams()
	if jc.Check("could not get gouging parameters", err) != nil {
		return
	}

	hostIP, hostKey, renterFunds := rfr.HostIP, rfr.HostKey, rfr.RenterFunds
	renterAddress, endHeight, hostCollateral := rfr.RenterAddress, rfr.EndHeight, rfr.HostCollateral
	rk := w.deriveRenterKey(hostKey)

	var contract rhpv2.ContractRevision
	var txnSet []types.Transaction
	ctx := WithGougingChecker(jc.Request.Context(), gp)
	err = w.withTransportV2(ctx, hostIP, rfr.HostKey, func(t *rhpv2.Transport) (err error) {
		settings, err := rhpv2.RPCSettings(ctx, t)
		if err != nil {
			return err
		}

		if errs := PerformGougingChecks(ctx, settings).CanForm(); len(errs) > 0 {
			return fmt.Errorf("failed to form contract, gouging check failed: %v", errs)
		}

		renterTxnSet, err := w.bus.WalletPrepareForm(rk, hostKey, renterFunds, renterAddress, hostCollateral, endHeight, settings)
		if err != nil {
			return err
		}

		contract, txnSet, err = rhpv2.RPCFormContract(t, rk, renterTxnSet)
		if err != nil {
			w.bus.WalletDiscard(renterTxnSet[len(renterTxnSet)-1])
			return err
		}
		return
	})
	if jc.Check("couldn't form contract", err) != nil {
		return
	}
	jc.Encode(api.RHPFormResponse{
		ContractID:     contract.ID(),
		Contract:       contract,
		TransactionSet: txnSet,
	})
}

func (w *worker) rhpRenewHandler(jc jape.Context) {
	var rrr api.RHPRenewRequest
	if jc.Decode(&rrr) != nil {
		return
	}

	gp, err := w.bus.GougingParams()
	if jc.Check("could not get gouging parameters", err) != nil {
		return
	}

	hostIP, hostKey, toRenewID, renterFunds := rrr.HostIP, rrr.HostKey, rrr.ContractID, rrr.RenterFunds
	renterAddress, endHeight := rrr.RenterAddress, rrr.EndHeight
	rk := w.deriveRenterKey(hostKey)

	var contract rhpv2.ContractRevision
	var txnSet []types.Transaction
	ctx := WithGougingChecker(jc.Request.Context(), gp)
	err = w.withTransportV2(ctx, hostIP, hostKey, func(t *rhpv2.Transport) error {
		settings, err := rhpv2.RPCSettings(ctx, t)
		if err != nil {
			return err
		}

		if errs := PerformGougingChecks(ctx, settings).CanForm(); len(errs) > 0 {
			return fmt.Errorf("failed to renew contract, gouging check failed: %v", errs)
		}

		session, err := rhpv2.RPCLock(ctx, t, toRenewID, rk, 5*time.Second)
		if err != nil {
			return err
		}
		rev := session.Revision()

		renterTxnSet, finalPayment, err := w.bus.WalletPrepareRenew(rev.Revision, rk, hostKey, renterFunds, renterAddress, endHeight, settings)
		if err != nil {
			return err
		}

		contract, txnSet, err = session.RenewContract(renterTxnSet, finalPayment)
		if err != nil {
			w.bus.WalletDiscard(renterTxnSet[len(renterTxnSet)-1])
			return err
		}
		return nil
	})
	if jc.Check("couldn't renew contract", err) != nil {
		return
	}
	jc.Encode(api.RHPRenewResponse{
		ContractID:     contract.ID(),
		Contract:       contract,
		TransactionSet: txnSet,
	})
}

func (w *worker) rhpFundHandler(jc jape.Context) {
	var rfr api.RHPFundRequest
	if jc.Decode(&rfr) != nil {
		return
	}
	// Get account for the host.
	account, err := w.accounts.ForHost(rfr.HostKey)
	if jc.Check("failed to get account for provided host", err) != nil {
		return
	}

	// Get IP of host.
	h, err := w.bus.Host(rfr.HostKey)
	if jc.Check("failed to fetch host", err) != nil {
		return
	}
	hostIP := h.Settings.SiamuxAddr()

	// Get contract revision.
	// TODO: This is not a good solution. We should have some mechanism to
	// lock contracts across protocol versions. This is abusing rhpv2's
	// withHosts to get the revision.
	var revision types.FileContractRevision
	cm := api.ContractMetadata{
		ID:      rfr.ContractID,
		HostIP:  hostIP,
		HostKey: rfr.HostKey,
	}
	err = w.withHosts(jc.Request.Context(), []api.ContractMetadata{cm}, func(ss []sectorStore) error {
		rev, err := ss[0].(*session).Revision(jc.Request.Context())
		if err != nil {
			return err
		}
		revision = rev.Revision
		return nil
	})
	if jc.Check("failed to fetch revision", err) != nil {
		return
	}

	// Get price table.
	pt, ptValid := w.priceTables.PriceTable(rfr.HostKey)
	if !ptValid {
		paymentFunc := w.preparePriceTableContractPayment(rfr.HostKey, &revision)
		pt, err = w.priceTables.Update(jc.Request.Context(), paymentFunc, hostIP, rfr.HostKey)
		if jc.Check("failed to update outdated price table", err) != nil {
			return
		}
	}

	// Fund account.
	err = w.withTransportV3(jc.Request.Context(), hostIP, rfr.HostKey, func(t *rhpv3.Transport) (err error) {
		rk := w.deriveRenterKey(rfr.HostKey)
		payment, ok := rhpv3.PayByContract(&revision, rfr.Amount, rhpv3.Account{}, rk) // no account needed for funding
		if !ok {
			return errors.New("insufficient funds")
		}
		return rhpv3.RPCFundAccount(t, &payment, account.id, pt.ID)
	})
	if jc.Check("couldn't fund account", err) != nil {
		return
	}

	// Record deposit.
	if jc.Check("failed to record account deposit", account.Deposit(rfr.Amount)) != nil {
		return
	}
}

func (w *worker) rhpRegistryReadHandler(jc jape.Context) {
	var rrrr api.RHPRegistryReadRequest
	if jc.Decode(&rrrr) != nil {
		return
	}
	var value rhpv3.RegistryValue
	err := w.withTransportV3(jc.Request.Context(), rrrr.HostIP, rrrr.HostKey, func(t *rhpv3.Transport) (err error) {
		value, err = rhpv3.RPCReadRegistry(t, &rrrr.Payment, rrrr.RegistryKey)
		return
	})
	if jc.Check("couldn't read registry", err) != nil {
		return
	}
	jc.Encode(value)
}

func (w *worker) rhpRegistryUpdateHandler(jc jape.Context) {
	var rrur api.RHPRegistryUpdateRequest
	if jc.Decode(&rrur) != nil {
		return
	}
	var pt rhpv3.HostPriceTable        // TODO
	cost, _ := pt.UpdateRegistryCost() // TODO: handle refund
	payment := w.preparePayment(rrur.HostKey, cost)
	err := w.withTransportV3(jc.Request.Context(), rrur.HostIP, rrur.HostKey, func(t *rhpv3.Transport) (err error) {
		return rhpv3.RPCUpdateRegistry(t, &payment, rrur.RegistryKey, rrur.RegistryValue)
	})
	if jc.Check("couldn't update registry", err) != nil {
		return
	}
}

func (w *worker) slabsMigrateHandler(jc jape.Context) {
	var slab object.Slab
	if jc.Decode(&slab) != nil {
		return
	}

	mp, err := w.bus.MigrateParams(slab)
	if jc.Check("couldn't fetch migration parameters from bus", err) != nil {
		return
	}

	// attach gouging checker to the context
	ctx := WithGougingChecker(jc.Request.Context(), mp.GougingParams)

	from, err := w.bus.Contracts(mp.FromContracts)
	if jc.Check("couldn't fetch contracts from bus", err) != nil {
		return
	}

	to, err := w.bus.Contracts(mp.ToContracts)
	if jc.Check("couldn't fetch contracts from bus", err) != nil {
		return
	}

	w.pool.setCurrentHeight(mp.CurrentHeight)
	err = w.withHosts(ctx, append(from, to...), func(hosts []sectorStore) error {
		return migrateSlab(ctx, &slab, hosts[:len(from)], hosts[len(from):])
	})
	if jc.Check("couldn't migrate slabs", err) != nil {
		return
	}

	// TODO: After migration, we need to notify the bus of the changes to the slab.
}

func (w *worker) objectsKeyHandlerGET(jc jape.Context) {
	jc.Custom(nil, []string{})

	o, es, err := w.bus.Object(jc.PathParam("key"))
	if jc.Check("couldn't get object or entries", err) != nil {
		return
	}
	if len(es) > 0 {
		jc.Encode(es)
		return
	}

	dp, err := w.bus.DownloadParams()
	if jc.Check("couldn't fetch download parameters from bus", err) != nil {
		return
	}

	// attach gouging checker to the context
	ctx := WithGougingChecker(jc.Request.Context(), dp.GougingParams)

	// NOTE: ideally we would use http.ServeContent in this handler, but that
	// has performance issues. If we implemented io.ReadSeeker in the most
	// straightforward fashion, we would need one (or more!) RHP RPCs for each
	// Read call. We can improve on this to some degree by buffering, but
	// without knowing the exact ranges being requested, this will always be
	// suboptimal. Thus, sadly, we have to roll our own range support.
	offset, length, err := parseRange(jc.Request.Header.Get("Range"), o.Size())
	if err != nil {
		jc.Error(err, http.StatusRequestedRangeNotSatisfiable)
		return
	}
	if length < o.Size() {
		jc.ResponseWriter.WriteHeader(http.StatusPartialContent)
		jc.ResponseWriter.Header().Set("Content-Range", fmt.Sprintf("bytes %d-%d/%d", offset, offset+length-1, o.Size()))
	}
	jc.ResponseWriter.Header().Set("Content-Length", strconv.FormatInt(length, 10))

	cw := o.Key.Decrypt(jc.ResponseWriter, offset)
	for _, ss := range slabsForDownload(o.Slabs, offset, length) {
		contracts, err := w.bus.ContractsForSlab(ss.Shards, dp.ContractSet)
		if err != nil {
			_ = err // NOTE: can't write error because we may have already written to the response
			return
		}

		if len(contracts) < int(ss.MinShards) {
			err = fmt.Errorf("not enough contracts to download the slab, %d<%d", len(contracts), ss.MinShards)
			_ = err // TODO: can we do better UX wise (?) could ask the DB before initiating the first download
			return
		}

		err = w.withHosts(ctx, contracts, func(hosts []sectorStore) error {
			return downloadSlab(ctx, cw, ss, hosts)
		})
		if err != nil {
			_ = err // NOTE: can't write error because we may have already written to the response
			return
		}
	}
}

func (w *worker) objectsKeyHandlerPUT(jc jape.Context) {
	jc.Custom((*[]byte)(nil), nil)

	up, err := w.bus.UploadParams()
	if jc.Check("couldn't fetch upload parameters from bus", err) != nil {
		return
	}
	rs := up.RedundancySettings

	// allow overriding the redundancy settings
	if jc.DecodeForm("minshards", &rs.MinShards) != nil {
		return
	}
	if jc.DecodeForm("totalshards", &rs.TotalShards) != nil {
		return
	}
	if jc.Check("invalid redundancy settings", rs.Validate()) != nil {
		return
	}

	// attach gouging checker to the context
	ctx := WithGougingChecker(jc.Request.Context(), up.GougingParams)

	o := object.Object{
		Key: object.GenerateEncryptionKey(),
	}
	w.pool.setCurrentHeight(up.CurrentHeight)
	usedContracts := make(map[consensus.PublicKey]types.FileContractID)

	// fetch contracts
	bcs, err := w.bus.Contracts(up.ContractSet)
	if jc.Check("couldn't fetch contracts from bus", err) != nil {
		return
	}

	cr := o.Key.Encrypt(jc.Request.Body)
	for {
		var s object.Slab
		var length int

		lr := io.LimitReader(cr, int64(rs.MinShards)*rhpv2.SectorSize)
		if err := w.withHosts(ctx, bcs, func(hosts []sectorStore) (err error) {
			s, length, err = uploadSlab(ctx, lr, uint8(rs.MinShards), uint8(rs.TotalShards), hosts)
			return err
		}); err == io.EOF {
			break
		} else if jc.Check("couldn't upload slab", err); err != nil {
			return
		}

		o.Slabs = append(o.Slabs, object.SlabSlice{
			Slab:   s,
			Offset: 0,
			Length: uint32(length),
		})

		for _, ss := range s.Shards {
			if _, ok := usedContracts[ss.Host]; !ok {
				for _, c := range bcs {
					if c.HostKey == ss.Host {
						usedContracts[ss.Host] = c.ID
						break
					}
				}
			}
		}
	}

	if jc.Check("couldn't add object", w.bus.AddObject(jc.PathParam("key"), o, usedContracts)) != nil {
		return
	}
}

func (w *worker) objectsKeyHandlerDELETE(jc jape.Context) {
	jc.Check("couldn't delete object", w.bus.DeleteObject(jc.PathParam("key")))
}

func (w *worker) rhpActiveContractsHandlerGET(jc jape.Context) {
	busContracts, err := w.bus.ActiveContracts()
	if jc.Check("failed to fetch contracts from bus", err) != nil {
		return
	}

	var hosttimeout api.Duration
	if jc.DecodeForm("hosttimeout", &hosttimeout) != nil {
		return
	}

	// fetch all contracts
	var contracts []api.Contract
	err = w.withHosts(jc.Request.Context(), busContracts, func(ss []sectorStore) error {
		var errs []error
		for i, store := range ss {
			func() {
				ctx := jc.Request.Context()
				if hosttimeout > 0 {
					var cancel context.CancelFunc
					ctx, cancel = context.WithTimeout(ctx, time.Duration(hosttimeout))
					defer cancel()
				}

				rev, err := store.(*session).Revision(ctx)
				if err != nil {
					errs = append(errs, err)
					return
				}
				contracts = append(contracts, api.Contract{
					ContractMetadata: busContracts[i],
					Revision:         rev.Revision,
				})
			}()
		}
		if err := joinErrors(errs); err != nil {
			return fmt.Errorf("couldn't retrieve %d contract(s): %w", len(errs), err)
		}
		return nil
	})

	resp := api.ContractsResponse{Contracts: contracts}
	if err != nil {
		resp.Error = err.Error()
	}
	jc.Encode(resp)
}

func joinErrors(errs []error) error {
	filtered := errs[:0]
	for _, err := range errs {
		if err != nil {
			filtered = append(filtered, err)
		}
	}

	switch len(filtered) {
	case 0:
		return nil
	case 1:
		return filtered[0]
	default:
		strs := make([]string, len(filtered))
		for i := range strs {
			strs[i] = filtered[i].Error()
		}
		return errors.New(strings.Join(strs, ";"))
	}
}

<<<<<<< HEAD
=======
func (w *worker) hostPriceTableByContract(ctx context.Context, hk consensus.PublicKey, hostIP string, revision *types.FileContractRevision) (pt rhpv3.HostPriceTable, err error) {
	// TODO: Check if valid price table exists and handle the following edge cases.
	// - If no price table exists, we fetch a new one.
	// - If a price table exists that is valid but about to expire use it but launch an update.
	// - If a price table exists that is valid and doesn't expire soon, use it.

	// Get price table.
	err = w.withTransportV3(ctx, hostIP, hk, func(t *rhpv3.Transport) (err error) {
		// The FundAccount RPC requires a SettingsID, which we also have to pay
		// for. To simplify things, we pay for the SettingsID using the full
		// amount, with the "refund" going to the desired account; we then top
		// up the account to cover the cost of the two RPCs.
		pt, err = rhpv3.RPCPriceTable(t, func(priceTable rhpv3.HostPriceTable) (rhpv3.PaymentMethod, error) {
			cost := priceTable.UpdatePriceTableCost.Add(priceTable.FundAccountCost)

			// TODO: gouging check on price table

			refundAccount := rhpv3.Account(w.accounts.deriveAccountKey(hk).PublicKey())
			rk := w.deriveRenterKey(hk)
			payment, ok := rhpv3.PayByContract(revision, cost, refundAccount, rk)
			if !ok {
				return nil, errors.New("insufficient funds")
			}
			return &payment, nil
		})
		return err
	})

	// TODO: update cached price table.
	return pt, err
}

>>>>>>> dab84827
func (w *worker) preparePayment(hk consensus.PublicKey, amt types.Currency) rhpv3.PayByEphemeralAccountRequest {
	pk := w.accounts.deriveAccountKey(hk)
	return rhpv3.PayByEphemeralAccount(rhpv3.Account(pk.PublicKey()), amt, math.MaxUint64, pk)
}

func (w *worker) accountsHandlerGET(jc jape.Context) {
	accounts, err := w.accounts.All()
	if jc.Check("failed to fetch accounts", err) != nil {
		return
	}
	jc.Encode(accounts)
}

// New returns an HTTP handler that serves the worker API.
func New(masterKey [32]byte, b Bus, sessionTTL time.Duration) (http.Handler, error) {
	w := &worker{
		id:        "worker", // TODO: make this configurable for multi-worker setup.
		bus:       b,
		pool:      newSessionPool(sessionTTL),
		masterKey: masterKey,
		accounts:  nil,
	}
	w.accounts = &accounts{
		accounts: make(map[rhpv3.Account]*account),
		workerID: w.id,
		key:      w.deriveSubKey("accountkey"),
	}

	return jape.Mux(map[string]jape.Handler{
		"GET    /accounts": w.accountsHandlerGET,

		"GET    /rhp/contracts/active": w.rhpActiveContractsHandlerGET,
		"POST   /rhp/scan":             w.rhpScanHandler,
		"POST   /rhp/form":             w.rhpFormHandler,
		"POST   /rhp/renew":            w.rhpRenewHandler,
		"POST   /rhp/fund":             w.rhpFundHandler,
		"POST   /rhp/registry/read":    w.rhpRegistryReadHandler,
		"POST   /rhp/registry/update":  w.rhpRegistryUpdateHandler,

		"POST   /slabs/migrate": w.slabsMigrateHandler,

		"GET    /objects/*key": w.objectsKeyHandlerGET,
		"PUT    /objects/*key": w.objectsKeyHandlerPUT,
		"DELETE /objects/*key": w.objectsKeyHandlerDELETE,
	}), nil
}<|MERGE_RESOLUTION|>--- conflicted
+++ resolved
@@ -849,41 +849,6 @@
 	}
 }
 
-<<<<<<< HEAD
-=======
-func (w *worker) hostPriceTableByContract(ctx context.Context, hk consensus.PublicKey, hostIP string, revision *types.FileContractRevision) (pt rhpv3.HostPriceTable, err error) {
-	// TODO: Check if valid price table exists and handle the following edge cases.
-	// - If no price table exists, we fetch a new one.
-	// - If a price table exists that is valid but about to expire use it but launch an update.
-	// - If a price table exists that is valid and doesn't expire soon, use it.
-
-	// Get price table.
-	err = w.withTransportV3(ctx, hostIP, hk, func(t *rhpv3.Transport) (err error) {
-		// The FundAccount RPC requires a SettingsID, which we also have to pay
-		// for. To simplify things, we pay for the SettingsID using the full
-		// amount, with the "refund" going to the desired account; we then top
-		// up the account to cover the cost of the two RPCs.
-		pt, err = rhpv3.RPCPriceTable(t, func(priceTable rhpv3.HostPriceTable) (rhpv3.PaymentMethod, error) {
-			cost := priceTable.UpdatePriceTableCost.Add(priceTable.FundAccountCost)
-
-			// TODO: gouging check on price table
-
-			refundAccount := rhpv3.Account(w.accounts.deriveAccountKey(hk).PublicKey())
-			rk := w.deriveRenterKey(hk)
-			payment, ok := rhpv3.PayByContract(revision, cost, refundAccount, rk)
-			if !ok {
-				return nil, errors.New("insufficient funds")
-			}
-			return &payment, nil
-		})
-		return err
-	})
-
-	// TODO: update cached price table.
-	return pt, err
-}
-
->>>>>>> dab84827
 func (w *worker) preparePayment(hk consensus.PublicKey, amt types.Currency) rhpv3.PayByEphemeralAccountRequest {
 	pk := w.accounts.deriveAccountKey(hk)
 	return rhpv3.PayByEphemeralAccount(rhpv3.Account(pk.PublicKey()), amt, math.MaxUint64, pk)
