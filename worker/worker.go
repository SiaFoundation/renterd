--- conflicted
+++ resolved
@@ -33,16 +33,6 @@
 
 const (
 	lockingPriorityRenew      = 100 // highest
-<<<<<<< HEAD
-	lockingPriorityFunding    = 90
-	lockingPrioritySyncing    = 80
-	lockingPriorityPriceTable = 70
-
-	lockingDurationRenew      = time.Minute
-	lockingDurationFunding    = 30 * time.Second
-	lockingDurationSyncing    = 30 * time.Second
-	lockingDurationPriceTable = 30 * time.Second
-=======
 	lockingPriorityPriceTable = 95
 	lockingPriorityFunding    = 90
 	lockingPrioritySyncing    = 80
@@ -51,7 +41,6 @@
 	lockingDurationPriceTable = 30 * time.Second
 	lockingDurationFunding    = 30 * time.Second
 	lockingDurationSyncing    = 30 * time.Second
->>>>>>> 2509df7a
 
 	queryStringParamContractSet = "contractset"
 	queryStringParamMinShards   = "minshards"
@@ -474,14 +463,7 @@
 	}
 
 	// fetch contract revision
-	pt, valid := w.priceTables.PriceTable(hk)
-	var rev types.FileContractRevision
-	var err error
-	if valid {
-		rev, err = w.FetchRevisionWithContract(ctx, &pt, hk, siamuxAddr, contractID)
-	} else {
-		rev, err = w.FetchRevisionWithContract(ctx, nil, hk, siamuxAddr, contractID)
-	}
+	rev, err := w.FetchRevisionWithContract(ctx, hk, siamuxAddr, contractID)
 	if err != nil {
 		return err
 	}
@@ -757,11 +739,7 @@
 		return
 	}
 	var value rhpv3.RegistryValue
-<<<<<<< HEAD
-	err := withTransportV3(jc.Request.Context(), rrrr.HostKey, rrrr.HostIP, func(t *rhpv3.Transport) (err error) {
-=======
-	err := withTransportV3(jc.Request.Context(), rrrr.SiamuxAddr, rrrr.HostKey, func(t *rhpv3.Transport) (err error) {
->>>>>>> 2509df7a
+	err := withTransportV3(jc.Request.Context(), rrrr.HostKey, rrrr.SiamuxAddr, func(t *rhpv3.Transport) (err error) {
 		value, err = RPCReadRegistry(t, &rrrr.Payment, rrrr.RegistryKey)
 		return
 	})
@@ -780,11 +758,7 @@
 	rc := pt.UpdateRegistryCost() // TODO: handle refund
 	cost, _ := rc.Total()
 	payment := w.preparePayment(rrur.HostKey, cost, pt.HostBlockHeight)
-<<<<<<< HEAD
-	err := withTransportV3(jc.Request.Context(), rrur.HostKey, rrur.HostIP, func(t *rhpv3.Transport) (err error) {
-=======
-	err := withTransportV3(jc.Request.Context(), rrur.SiamuxAddr, rrur.HostKey, func(t *rhpv3.Transport) (err error) {
->>>>>>> 2509df7a
+	err := withTransportV3(jc.Request.Context(), rrur.HostKey, rrur.SiamuxAddr, func(t *rhpv3.Transport) (err error) {
 		return RPCUpdateRegistry(t, &payment, rrur.RegistryKey, rrur.RegistryValue)
 	})
 	if jc.Check("couldn't update registry", err) != nil {
