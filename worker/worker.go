package worker

import (
	"context"
	"encoding/json"
	"errors"
	"fmt"
	"io"
	"math"
	"math/big"
	"net"
	"net/http"
	"sort"
	"strconv"
	"strings"
	"sync"
	"time"

	"go.opentelemetry.io/otel/attribute"
	"go.opentelemetry.io/otel/codes"
	rhpv2 "go.sia.tech/core/rhp/v2"
	rhpv3 "go.sia.tech/core/rhp/v3"
	"go.sia.tech/core/types"
	"go.sia.tech/jape"
	"go.sia.tech/renterd/api"
	"go.sia.tech/renterd/hostdb"
	"go.sia.tech/renterd/internal/tracing"
	"go.sia.tech/renterd/metrics"
	"go.sia.tech/renterd/object"
	"go.uber.org/zap"
	"golang.org/x/crypto/blake2b"
	"lukechampine.com/frand"
)

const (
	lockingPriorityRenew   = 100 // highest
	lockingPriorityFunding = 90

	lockingDurationRenew   = time.Minute
	lockingDurationFunding = 30 * time.Second

	queryStringParamContractSet = "contractset"
	queryStringParamMinShards   = "minshards"
	queryStringParamTotalShards = "totalshards"
)

// parseRange parses a Range header string as per RFC 7233. Only the first range
// is returned. If no range is specified, parseRange returns 0, size.
func parseRange(s string, size int64) (offset, length int64, _ error) {
	if s == "" {
		return 0, size, nil
	}
	const b = "bytes="
	if !strings.HasPrefix(s, b) {
		return 0, 0, errors.New("invalid range")
	}
	rs := strings.Split(s[len(b):], ",")
	if len(rs) == 0 {
		return 0, 0, errors.New("invalid range")
	}
	ra := strings.TrimSpace(rs[0])
	if ra == "" {
		return 0, 0, errors.New("invalid range")
	}
	i := strings.Index(ra, "-")
	if i < 0 {
		return 0, 0, errors.New("invalid range")
	}
	start, end := strings.TrimSpace(ra[:i]), strings.TrimSpace(ra[i+1:])
	if start == "" {
		if end == "" || end[0] == '-' {
			return 0, 0, errors.New("invalid range")
		}
		i, err := strconv.ParseInt(end, 10, 64)
		if i < 0 || err != nil {
			return 0, 0, errors.New("invalid range")
		}
		if i > size {
			i = size
		}
		offset = size - i
		length = size - offset
	} else {
		i, err := strconv.ParseInt(start, 10, 64)
		if err != nil || i < 0 {
			return 0, 0, errors.New("invalid range")
		} else if i >= size {
			return 0, 0, errors.New("invalid range")
		}
		offset = i
		if end == "" {
			length = size - offset
		} else {
			i, err := strconv.ParseInt(end, 10, 64)
			if err != nil || offset > i {
				return 0, 0, errors.New("invalid range")
			}
			if i >= size {
				i = size - 1
			}
			length = i - offset + 1
		}
	}
	return offset, length, nil
}

func errToStr(err error) string {
	if err != nil {
		return err.Error()
	}
	return ""
}

type InteractionResult struct {
	Error string `json:"error,omitempty"`
}

type ephemeralMetricsRecorder struct {
	ms []metrics.Metric
	mu sync.Mutex
}

func (mr *ephemeralMetricsRecorder) RecordMetric(m metrics.Metric) {
	mr.mu.Lock()
	defer mr.mu.Unlock()
	mr.ms = append(mr.ms, m)
}

func (mr *ephemeralMetricsRecorder) interactions() []hostdb.Interaction {
	// TODO: merge/filter metrics?
	var his []hostdb.Interaction
	mr.mu.Lock()
	defer mr.mu.Unlock()
	for _, m := range mr.ms {
		if hi, ok := toHostInteraction(m); ok {
			his = append(his, hi)
		}
	}
	return his
}

// MetricHostDial contains metrics relating to a host dial.
type MetricHostDial struct {
	HostKey   types.PublicKey
	HostIP    string
	Timestamp time.Time
	Elapsed   time.Duration
	Err       error
}

// IsMetric implements metrics.Metric.
func (MetricHostDial) IsMetric() {}

// IsSuccess implements metrics.Metric.
func (m MetricHostDial) IsSuccess() bool { return m.Err == nil }

func dial(ctx context.Context, hostIP string, hostKey types.PublicKey) (net.Conn, error) {
	start := time.Now()
	conn, err := (&net.Dialer{}).DialContext(ctx, "tcp", hostIP)
	metrics.Record(ctx, MetricHostDial{
		HostKey:   hostKey,
		HostIP:    hostIP,
		Timestamp: start,
		Elapsed:   time.Since(start),
		Err:       err,
	})
	return conn, err
}

func toHostInteraction(m metrics.Metric) (hostdb.Interaction, bool) {
	transform := func(hk types.PublicKey, timestamp time.Time, typ string, err error, res interface{}) (hostdb.Interaction, bool) {
		b, _ := json.Marshal(InteractionResult{Error: errToStr(err)})
		hi := hostdb.Interaction{
			Host:      hk,
			Timestamp: timestamp,
			Type:      typ,
			Result:    json.RawMessage(b),
			Success:   err == nil,
		}
		return hi, true
	}

	switch m := m.(type) {
	case MetricHostDial:
		return transform(m.HostKey, m.Timestamp, "dial", m.Err, struct {
			HostIP    string        `json:"hostIP"`
			Timestamp time.Time     `json:"timestamp"`
			Elapsed   time.Duration `json:"elapsed"`
		}{m.HostIP, m.Timestamp, m.Elapsed})
	case MetricRPC:
		return transform(m.HostKey, m.Timestamp, "rhpv2 rpc", m.Err, struct {
			RPC        string         `json:"RPC"`
			Timestamp  time.Time      `json:"timestamp"`
			Elapsed    time.Duration  `json:"elapsed"`
			Contract   string         `json:"contract"`
			Uploaded   uint64         `json:"uploaded"`
			Downloaded uint64         `json:"downloaded"`
			Cost       types.Currency `json:"cost"`
			Collateral types.Currency `json:"collateral"`
		}{m.RPC.String(), m.Timestamp, m.Elapsed, m.Contract.String(), m.Uploaded, m.Downloaded, m.Cost, m.Collateral})
	default:
		return hostdb.Interaction{}, false
	}
}

type AccountStore interface {
	Accounts(ctx context.Context, owner string) ([]api.Account, error)
	AddBalance(ctx context.Context, id rhpv3.Account, owner string, hk types.PublicKey, amt *big.Int) error
	SetBalance(ctx context.Context, id rhpv3.Account, owner string, hk types.PublicKey, amt *big.Int) error
}

type contractLocker interface {
	AcquireContract(ctx context.Context, fcid types.FileContractID, priority int, d time.Duration) (lockID uint64, err error)
	ReleaseContract(ctx context.Context, fcid types.FileContractID, lockID uint64) (err error)
}

// A Bus is the source of truth within a renterd system.
type Bus interface {
	AccountStore
	contractLocker

	ActiveContracts(ctx context.Context) ([]api.ContractMetadata, error)
	Contracts(ctx context.Context, set string) ([]api.ContractMetadata, error)
	ContractsForSlab(ctx context.Context, shards []object.Sector, contractSetName string) ([]api.ContractMetadata, error)
	RecordInteractions(ctx context.Context, interactions []hostdb.Interaction) error
	RecordContractSpending(ctx context.Context, records []api.ContractSpendingRecord) error

	Host(ctx context.Context, hostKey types.PublicKey) (hostdb.Host, error)

	DownloadParams(ctx context.Context) (api.DownloadParams, error)
	GougingParams(ctx context.Context) (api.GougingParams, error)
	UploadParams(ctx context.Context) (api.UploadParams, error)

	Object(ctx context.Context, key string) (object.Object, []string, error)
	AddObject(ctx context.Context, key string, o object.Object, usedContracts map[types.PublicKey]types.FileContractID) error
	DeleteObject(ctx context.Context, key string) error

	Accounts(ctx context.Context, owner string) ([]api.Account, error)
	UpdateSlab(ctx context.Context, s object.Slab, goodContracts map[types.PublicKey]types.FileContractID) error

	WalletDiscard(ctx context.Context, txn types.Transaction) error
	WalletPrepareForm(ctx context.Context, renterAddress types.Address, renterKey types.PrivateKey, renterFunds, hostCollateral types.Currency, hostKey types.PublicKey, hostSettings rhpv2.HostSettings, endHeight uint64) (txns []types.Transaction, err error)
	WalletPrepareRenew(ctx context.Context, contract types.FileContractRevision, renterAddress types.Address, renterKey types.PrivateKey, renterFunds, newCollateral types.Currency, hostKey types.PublicKey, hostSettings rhpv2.HostSettings, endHeight uint64) ([]types.Transaction, types.Currency, error)
}

// deriveSubKey can be used to derive a sub-masterkey from the worker's
// masterkey to use for a specific purpose. Such as deriving more keys for
// ephemeral accounts.
func (w *worker) deriveSubKey(purpose string) types.PrivateKey {
	seed := blake2b.Sum256(append(w.masterKey[:], []byte(purpose)...))
	pk := types.NewPrivateKeyFromSeed(seed[:])
	for i := range seed {
		seed[i] = 0
	}
	return pk
}

// TODO: deriving the renter key from the host key using the master key only
// works if we persist a hash of the renter's master key in the database and
// compare it on startup, otherwise there's no way of knowing the derived key is
// usuable
// NOTE: Instead of hashing the masterkey and comparing, we could use random
// bytes + the HMAC thereof as the salt. e.g. 32 bytes + 32 bytes HMAC. Then
// whenever we read a specific salt we can verify that is was created with a
// given key. That would eventually allow different masterkeys to coexist in the
// same bus.
//
// TODO: instead of deriving a renter key use a randomly generated salt so we're
// not limited to one key per host
func (w *worker) deriveRenterKey(hostKey types.PublicKey) types.PrivateKey {
	seed := blake2b.Sum256(append(w.deriveSubKey("renterkey"), hostKey[:]...))
	pk := types.NewPrivateKeyFromSeed(seed[:])
	for i := range seed {
		seed[i] = 0
	}
	return pk
}

// A worker talks to Sia hosts to perform contract and storage operations within
// a renterd system.
type worker struct {
	id        string
	bus       Bus
	pool      *sessionPool
	masterKey [32]byte

	accounts    *accounts
	priceTables *priceTables

	busFlushInterval time.Duration

	interactionsMu         sync.Mutex
	interactions           []hostdb.Interaction
	interactionsFlushTimer *time.Timer

	contractSpendingRecorder *contractSpendingRecorder

	downloadSectorTimeout time.Duration
	uploadSectorTimeout   time.Duration

	logger *zap.SugaredLogger
}

func (w *worker) recordScan(hostKey types.PublicKey, settings rhpv2.HostSettings, err error) {
	hi := hostdb.Interaction{
		Host:      hostKey,
		Timestamp: time.Now(),
		Type:      hostdb.InteractionTypeScan,
		Success:   err == nil,
	}
	if err == nil {
		hi.Result, _ = json.Marshal(hostdb.ScanResult{
			Settings: settings,
		})
	} else {
		hi.Result, _ = json.Marshal(hostdb.ScanResult{
			Error: errToStr(err),
		})
	}
	w.recordInteractions([]hostdb.Interaction{hi})
}

func (w *worker) withTransportV2(ctx context.Context, hostIP string, hostKey types.PublicKey, fn func(*rhpv2.Transport) error) (err error) {
	var mr ephemeralMetricsRecorder
	defer func() {
		w.recordInteractions(mr.interactions())
	}()
	ctx = metrics.WithRecorder(ctx, &mr)
	conn, err := dial(ctx, hostIP, hostKey)
	if err != nil {
		return err
	}
	done := make(chan struct{})
	go func() {
		select {
		case <-done:
		case <-ctx.Done():
			conn.Close()
		}
	}()
	defer func() {
		close(done)
		if ctx.Err() != nil {
			err = ctx.Err()
		}
	}()
	t, err := rhpv2.NewRenterTransport(conn, hostKey)
	if err != nil {
		return err
	}
	defer t.Close()
	return fn(t)
}

func (w *worker) withTransportV3(ctx context.Context, hostIP string, hostKey types.PublicKey, fn func(*rhpv3.Transport) error) (err error) {
	conn, err := dial(ctx, hostIP, hostKey)
	if err != nil {
		return err
	}
	done := make(chan struct{})
	go func() {
		select {
		case <-done:
		case <-ctx.Done():
			conn.Close()
		}
	}()
	defer func() {
		close(done)
		if ctx.Err() != nil {
			err = ctx.Err()
		}
	}()
	t, err := rhpv3.NewRenterTransport(conn, hostKey)
	if err != nil {
		return err
	}
	defer t.Close()
	return fn(t)
}

func (w *worker) withHosts(ctx context.Context, contracts []api.ContractMetadata, fn func([]sectorStore) error) (err error) {
	var hosts []sectorStore
	for _, c := range contracts {
		hosts = append(hosts, w.pool.session(c.HostKey, c.HostIP, c.ID, w.deriveRenterKey(c.HostKey)))
	}
	done := make(chan struct{})
	go func() {
		var wg sync.WaitGroup
		select {
		case <-done:
			for _, h := range hosts {
				wg.Add(1)
				go func(ss *sharedSession) {
					w.pool.unlockContract(ss)
					wg.Done()
				}(h.(*sharedSession))
			}
		case <-ctx.Done():
			for _, h := range hosts {
				wg.Add(1)
				go func(ss *sharedSession) {
					w.pool.forceClose(ss)
					wg.Done()
				}(h.(*sharedSession))
			}
		}
		wg.Wait()
	}()
	defer func() {
		close(done)
		if ctx.Err() != nil {
			err = ctx.Err()
		}
	}()
	err = fn(hosts)
	return err
}

func (w *worker) rhpScanHandler(jc jape.Context) {
	var rsr api.RHPScanRequest
	if jc.Decode(&rsr) != nil {
		return
	}

	ctx := jc.Request.Context()
	if rsr.Timeout > 0 {
		var cancel context.CancelFunc
		ctx, cancel = context.WithTimeout(jc.Request.Context(), rsr.Timeout)
		defer cancel()
	}

	var settings rhpv2.HostSettings
	start := time.Now()
	scanErr := w.withTransportV2(ctx, rsr.HostIP, rsr.HostKey, func(t *rhpv2.Transport) (err error) {
		settings, err = RPCSettings(ctx, t)
		return err
	})
	elapsed := time.Since(start)

	w.recordScan(rsr.HostKey, settings, scanErr)

	var scanErrStr string
	if scanErr != nil {
		scanErrStr = scanErr.Error()
	}
	jc.Encode(api.RHPScanResponse{
		Ping:      api.Duration(elapsed),
		ScanError: scanErrStr,
		Settings:  settings,
	})
}

func (w *worker) rhpFormHandler(jc jape.Context) {
	ctx := jc.Request.Context()
	var rfr api.RHPFormRequest
	if jc.Decode(&rfr) != nil {
		return
	}

	gp, err := w.bus.GougingParams(ctx)
	if jc.Check("could not get gouging parameters", err) != nil {
		return
	}

	hostIP, hostKey, renterFunds := rfr.HostIP, rfr.HostKey, rfr.RenterFunds
	renterAddress, endHeight, hostCollateral := rfr.RenterAddress, rfr.EndHeight, rfr.HostCollateral
	renterKey := w.deriveRenterKey(hostKey)

	var contract rhpv2.ContractRevision
	var txnSet []types.Transaction
	ctx = WithGougingChecker(ctx, gp)
	err = w.withTransportV2(ctx, hostIP, rfr.HostKey, func(t *rhpv2.Transport) (err error) {
		hostSettings, err := RPCSettings(ctx, t)
		if err != nil {
			return err
		}

		if errs := PerformGougingChecks(ctx, hostSettings).CanForm(); len(errs) > 0 {
			return fmt.Errorf("failed to form contract, gouging check failed: %v", errs)
		}

		renterTxnSet, err := w.bus.WalletPrepareForm(ctx, renterAddress, renterKey, renterFunds, hostCollateral, hostKey, hostSettings, endHeight)
		if err != nil {
			return err
		}

		contract, txnSet, err = RPCFormContract(t, renterKey, renterTxnSet)
		if err != nil {
			w.bus.WalletDiscard(ctx, renterTxnSet[len(renterTxnSet)-1])
			return err
		}
		return
	})
	if jc.Check("couldn't form contract", err) != nil {
		return
	}
	jc.Encode(api.RHPFormResponse{
		ContractID:     contract.ID(),
		Contract:       contract,
		TransactionSet: txnSet,
	})
}

func (w *worker) rhpRenewHandler(jc jape.Context) {
	ctx := jc.Request.Context()
	var rrr api.RHPRenewRequest
	if jc.Decode(&rrr) != nil {
		return
	}

	gp, err := w.bus.GougingParams(ctx)
	if jc.Check("could not get gouging parameters", err) != nil {
		return
	}

	lockID, err := w.bus.AcquireContract(jc.Request.Context(), rrr.ContractID, lockingPriorityRenew, lockingDurationRenew)
	if jc.Check("could not lock contract for renewal", err) != nil {
		return
	}
	defer func() {
		_ = w.bus.ReleaseContract(ctx, rrr.ContractID, lockID) // TODO: log error
	}()

	hostIP, hostKey, toRenewID, renterFunds, newCollateral := rrr.HostIP, rrr.HostKey, rrr.ContractID, rrr.RenterFunds, rrr.NewCollateral
	renterAddress, endHeight := rrr.RenterAddress, rrr.EndHeight
	renterKey := w.deriveRenterKey(hostKey)

	var contract rhpv2.ContractRevision
	var txnSet []types.Transaction
	ctx = WithGougingChecker(jc.Request.Context(), gp)
	err = w.withTransportV2(ctx, hostIP, hostKey, func(t *rhpv2.Transport) error {
		hostSettings, err := RPCSettings(ctx, t)
		if err != nil {
			return err
		}

		if errs := PerformGougingChecks(ctx, hostSettings).CanForm(); len(errs) > 0 {
			return fmt.Errorf("failed to renew contract, gouging check failed: %v", errs)
		}

		rev, err := RPCLock(ctx, t, toRenewID, renterKey, 5*time.Second)
		if err != nil {
			return err
		}
		session := NewSession(t, renterKey, rev, hostSettings)

		renterTxnSet, finalPayment, err := w.bus.WalletPrepareRenew(ctx, rev.Revision, renterAddress, renterKey, renterFunds, newCollateral, hostKey, hostSettings, endHeight)
		if err != nil {
			return err
		}

		contract, txnSet, err = session.RenewContract(renterTxnSet, finalPayment)
		if err != nil {
			w.bus.WalletDiscard(ctx, renterTxnSet[len(renterTxnSet)-1])
			return err
		}
		return nil
	})
	if jc.Check("couldn't renew contract", err) != nil {
		return
	}
	jc.Encode(api.RHPRenewResponse{
		ContractID:     contract.ID(),
		Contract:       contract,
		TransactionSet: txnSet,
	})
}

func (w *worker) rhpFundHandler(jc jape.Context) {
	ctx := jc.Request.Context()
	var rfr api.RHPFundRequest
	if jc.Decode(&rfr) != nil {
		return
	}
	// Get account for the host.
	account, err := w.accounts.ForHost(rfr.HostKey)
	if jc.Check("failed to get account for provided host", err) != nil {
		return
	}

	// Get IP of host.
	h, err := w.bus.Host(ctx, rfr.HostKey)
	if jc.Check("failed to fetch host", err) != nil {
		return
	}
	hostIP := h.Settings.SiamuxAddr()

	// Get contract revision.
	lockID, err := w.bus.AcquireContract(jc.Request.Context(), rfr.ContractID, lockingPriorityRenew, lockingPriorityFunding)
	if jc.Check("failed to acquire contract for funding EA", err) != nil {
		return
	}
	defer func() {
		_ = w.bus.ReleaseContract(ctx, rfr.ContractID, lockID) // TODO: log error
	}()

	// Get contract revision.
	var revision types.FileContractRevision
	cm := api.ContractMetadata{
		ID:      rfr.ContractID,
		HostIP:  hostIP,
		HostKey: rfr.HostKey,
	}
	err = w.withHosts(jc.Request.Context(), []api.ContractMetadata{cm}, func(ss []sectorStore) error {
		rev, err := ss[0].(*sharedSession).Revision(jc.Request.Context())
		if err != nil {
			return err
		}
		revision = rev.Revision
		return nil
	})
	if jc.Check("failed to fetch revision", err) != nil {
		return
	}

	// Get price table.
	pt, ptValid := w.priceTables.PriceTable(rfr.HostKey)
	if !ptValid {
		paymentFunc := w.preparePriceTableContractPayment(rfr.HostKey, &revision)
		pt, err = w.priceTables.Update(jc.Request.Context(), paymentFunc, hostIP, rfr.HostKey)
		if jc.Check("failed to update outdated price table", err) != nil {
			return
		}
	}

	// Fund account.
	err = account.WithDeposit(ctx, func() (types.Currency, error) {
		return rfr.Amount, w.withTransportV3(ctx, hostIP, rfr.HostKey, func(t *rhpv3.Transport) (err error) {
			rk := w.deriveRenterKey(rfr.HostKey)
			cost := rfr.Amount.Add(pt.FundAccountCost)
			payment, ok := rhpv3.PayByContract(&revision, cost, rhpv3.Account{}, rk) // no account needed for funding
			if !ok {
				return errors.New("insufficient funds")
			}
			w.contractSpendingRecorder.record(rfr.ContractID, api.ContractSpending{FundAccount: cost})
			return RPCFundAccount(t, &payment, account.id, pt.UID)
		})
	})
	if jc.Check("couldn't fund account", err) != nil {
		return
	}
}

func (w *worker) rhpRegistryReadHandler(jc jape.Context) {
	var rrrr api.RHPRegistryReadRequest
	if jc.Decode(&rrrr) != nil {
		return
	}
	var value rhpv3.RegistryValue
	err := w.withTransportV3(jc.Request.Context(), rrrr.HostIP, rrrr.HostKey, func(t *rhpv3.Transport) (err error) {
		value, err = RPCReadRegistry(t, &rrrr.Payment, rrrr.RegistryKey)
		return
	})
	if jc.Check("couldn't read registry", err) != nil {
		return
	}
	jc.Encode(value)
}

func (w *worker) rhpRegistryUpdateHandler(jc jape.Context) {
	var rrur api.RHPRegistryUpdateRequest
	if jc.Decode(&rrur) != nil {
		return
	}
	var pt rhpv3.HostPriceTable   // TODO
	rc := pt.UpdateRegistryCost() // TODO: handle refund
	cost, _ := rc.Total()
	payment := w.preparePayment(rrur.HostKey, cost)
	err := w.withTransportV3(jc.Request.Context(), rrur.HostIP, rrur.HostKey, func(t *rhpv3.Transport) (err error) {
		return RPCUpdateRegistry(t, &payment, rrur.RegistryKey, rrur.RegistryValue)
	})
	if jc.Check("couldn't update registry", err) != nil {
		return
	}
}

func (w *worker) slabMigrateHandler(jc jape.Context) {
	ctx := jc.Request.Context()
	var slab object.Slab
	if jc.Decode(&slab) != nil {
		return
	}

	up, err := w.bus.UploadParams(ctx)
	if jc.Check("couldn't fetch upload parameters from bus", err) != nil {
		return
	}

	// allow overriding contract set
	var contractset string
	if jc.DecodeForm(queryStringParamContractSet, &contractset) != nil {
		return
	} else if contractset != "" {
		up.ContractSet = contractset
	}

	// attach gouging checker to the context
	ctx = WithGougingChecker(ctx, up.GougingParams)

	// attach contract spending recorder to the context.
	ctx = WithContractSpendingRecorder(ctx, w.contractSpendingRecorder)

	contracts, err := w.bus.Contracts(ctx, up.ContractSet)
	if jc.Check("couldn't fetch contracts from bus", err) != nil {
		return
	}

	w.pool.setCurrentHeight(up.CurrentHeight)
	err = w.withHosts(ctx, contracts, func(hosts []sectorStore) error {
		return migrateSlab(ctx, &slab, hosts, w.bus, w.downloadSectorTimeout, w.uploadSectorTimeout)
	})
	if jc.Check("couldn't migrate slabs", err) != nil {
		return
	}

	usedContracts := make(map[types.PublicKey]types.FileContractID)
	for _, ss := range slab.Shards {
		if _, exists := usedContracts[ss.Host]; exists {
			continue
		}

		for _, c := range contracts {
			if c.HostKey == ss.Host {
				usedContracts[ss.Host] = c.ID
				break
			}
		}
	}

	if jc.Check("couldn't update slab", w.bus.UpdateSlab(ctx, slab, usedContracts)) != nil {
		return
	}
}

func (w *worker) objectsKeyHandlerGET(jc jape.Context) {
	ctx := jc.Request.Context()
	jc.Custom(nil, []string{})

	key := strings.TrimPrefix(jc.PathParam("key"), "/")
	o, es, err := w.bus.Object(ctx, key)
	if jc.Check("couldn't get object or entries", err) != nil {
		return
	}
	if len(es) > 0 {
		jc.Encode(es)
		return
	}
	if len(o.Slabs) == 0 {
		jc.Error(errors.New("object has no data"), http.StatusInternalServerError)
		return
	}

	dp, err := w.bus.DownloadParams(ctx)
	if jc.Check("couldn't fetch download parameters from bus", err) != nil {
		return
	}

	// allow overriding contract set
	var contractset string
	if jc.DecodeForm(queryStringParamContractSet, &contractset) != nil {
		return
	} else if contractset != "" {
		dp.ContractSet = contractset
	}

	// attach gouging checker to the context
	ctx = WithGougingChecker(ctx, dp.GougingParams)

	// attach contract spending recorder to the context.
	ctx = WithContractSpendingRecorder(ctx, w.contractSpendingRecorder)

	// NOTE: ideally we would use http.ServeContent in this handler, but that
	// has performance issues. If we implemented io.ReadSeeker in the most
	// straightforward fashion, we would need one (or more!) RHP RPCs for each
	// Read call. We can improve on this to some degree by buffering, but
	// without knowing the exact ranges being requested, this will always be
	// suboptimal. Thus, sadly, we have to roll our own range support.
	offset, length, err := parseRange(jc.Request.Header.Get("Range"), o.Size())
	if err != nil {
		jc.Error(err, http.StatusRequestedRangeNotSatisfiable)
		return
	}
	if length < o.Size() {
		jc.ResponseWriter.WriteHeader(http.StatusPartialContent)
		jc.ResponseWriter.Header().Set("Content-Range", fmt.Sprintf("bytes %d-%d/%d", offset, offset+length-1, o.Size()))
	}
	jc.ResponseWriter.Header().Set("Content-Length", strconv.FormatInt(length, 10))

	// keep track of slow hosts so we can avoid them in consecutive slab uploads
	slow := make(map[types.PublicKey]int)

	cw := o.Key.Decrypt(jc.ResponseWriter, offset)
	for _, ss := range slabsForDownload(o.Slabs, offset, length) {
		contracts, err := w.bus.ContractsForSlab(ctx, ss.Shards, dp.ContractSet)
		if err != nil {
			_ = err // NOTE: can't write error because we may have already written to the response
			return
		}

		if len(contracts) < int(ss.MinShards) {
			err = fmt.Errorf("not enough contracts to download the slab, %d<%d", len(contracts), ss.MinShards)
			_ = err // TODO: can we do better UX wise (?) could ask the DB before initiating the first download
			return
		}

		// randomize order of contracts so we don't always download from the same hosts
		frand.Shuffle(len(contracts), func(i, j int) { contracts[i], contracts[j] = contracts[j], contracts[i] })

		// move slow hosts to the back of the array
		sort.SliceStable(contracts, func(i, j int) bool {
			return slow[contracts[i].HostKey] < slow[contracts[j].HostKey]
		})

		err = w.withHosts(ctx, contracts, func(hosts []sectorStore) error {
			slowHosts, err := downloadSlab(ctx, cw, ss, hosts, &tracedContractLocker{w.bus}, w.downloadSectorTimeout)
			for _, h := range slowHosts {
				slow[hosts[h].PublicKey()]++
			}
			return err
		})
		if err != nil {
			_ = err // NOTE: can't write error because we may have already written to the response
			return
		}
	}
}

func (w *worker) objectsKeyHandlerPUT(jc jape.Context) {
	jc.Custom((*[]byte)(nil), nil)
	ctx := jc.Request.Context()

	up, err := w.bus.UploadParams(ctx)
	if jc.Check("couldn't fetch upload parameters from bus", err) != nil {
		return
	}
	rs := up.RedundancySettings

	// allow overriding the redundancy settings
	if jc.DecodeForm(queryStringParamMinShards, &rs.MinShards) != nil {
		return
	}
	if jc.DecodeForm(queryStringParamTotalShards, &rs.TotalShards) != nil {
		return
	}
	if jc.Check("invalid redundancy settings", rs.Validate()) != nil {
		return
	}

	// allow overriding contract set
	var contractset string
	if jc.DecodeForm(queryStringParamContractSet, &contractset) != nil {
		return
	} else if contractset != "" {
		up.ContractSet = contractset
	}

	// attach gouging checker to the context
	ctx = WithGougingChecker(ctx, up.GougingParams)

	// attach contract spending recorder to the context.
	ctx = WithContractSpendingRecorder(ctx, w.contractSpendingRecorder)

	o := object.Object{
		Key: object.GenerateEncryptionKey(),
	}
	w.pool.setCurrentHeight(up.CurrentHeight)
	usedContracts := make(map[types.PublicKey]types.FileContractID)

	// fetch contracts
	contracts, err := w.bus.Contracts(ctx, up.ContractSet)
	if jc.Check("couldn't fetch contracts from bus", err) != nil {
		return
	}

	// randomize order of contracts so we don't always upload to the same hosts
	frand.Shuffle(len(contracts), func(i, j int) { contracts[i], contracts[j] = contracts[j], contracts[i] })

	// keep track of slow hosts so we can avoid them in consecutive slab uploads
	slow := make(map[types.PublicKey]int)

	cr := o.Key.Encrypt(jc.Request.Body)
	for {
		var s object.Slab
		var length int
		var slowHosts []int

		lr := io.LimitReader(cr, int64(rs.MinShards)*rhpv2.SectorSize)
		if err := w.withHosts(ctx, contracts, func(hosts []sectorStore) (err error) {
			// move slow hosts to the back of the array
			sort.SliceStable(hosts, func(i, j int) bool {
				return slow[hosts[i].PublicKey()] < slow[hosts[j].PublicKey()]
			})

			// upload the slab
			s, length, slowHosts, err = uploadSlab(ctx, lr, uint8(rs.MinShards), uint8(rs.TotalShards), hosts, &tracedContractLocker{w.bus}, w.uploadSectorTimeout)
			for _, h := range slowHosts {
				slow[hosts[h].PublicKey()]++
			}
			return err
		}); err == io.EOF {
			break
		} else if jc.Check("couldn't upload slab", err); err != nil {
			return
		}

		o.Slabs = append(o.Slabs, object.SlabSlice{
			Slab:   s,
			Offset: 0,
			Length: uint32(length),
		})

		for _, ss := range s.Shards {
			if _, ok := usedContracts[ss.Host]; !ok {
				for _, c := range contracts {
					if c.HostKey == ss.Host {
						usedContracts[ss.Host] = c.ID
						break
					}
				}
			}
		}
	}

	key := strings.TrimPrefix(jc.PathParam("key"), "/")
	if jc.Check("couldn't add object", w.bus.AddObject(ctx, key, o, usedContracts)) != nil {
		return
	}
}

func (w *worker) objectsKeyHandlerDELETE(jc jape.Context) {
	jc.Check("couldn't delete object", w.bus.DeleteObject(jc.Request.Context(), jc.PathParam("key")))
}

func (w *worker) rhpActiveContractsHandlerGET(jc jape.Context) {
	ctx := jc.Request.Context()
	busContracts, err := w.bus.ActiveContracts(ctx)
	if jc.Check("failed to fetch contracts from bus", err) != nil {
		return
	}

	var hosttimeout api.Duration
	if jc.DecodeForm("hosttimeout", &hosttimeout) != nil {
		return
	}

	// fetch all contracts
	var contracts []api.Contract
	err = w.withHosts(jc.Request.Context(), busContracts, func(ss []sectorStore) error {
		var errs HostErrorSet
		for i, store := range ss {
			func() {
				ctx := jc.Request.Context()
				if hosttimeout > 0 {
					var cancel context.CancelFunc
					ctx, cancel = context.WithTimeout(ctx, time.Duration(hosttimeout))
					defer cancel()
				}

				rev, err := store.(*sharedSession).Revision(ctx)
				if err != nil {
					errs = append(errs, &HostError{HostKey: store.PublicKey(), Err: err})
					return
				}
				contracts = append(contracts, api.Contract{
					ContractMetadata: busContracts[i],
					Revision:         rev.Revision,
				})
			}()
		}
		if len(errs) > 0 {
			return fmt.Errorf("couldn't retrieve contract(s): %w", err)
		}
		return nil
	})

	resp := api.ContractsResponse{Contracts: contracts}
	if err != nil {
		resp.Error = err.Error()
	}
	jc.Encode(resp)
}

func (w *worker) preparePayment(hk types.PublicKey, amt types.Currency) rhpv3.PayByEphemeralAccountRequest {
	pk := w.accounts.deriveAccountKey(hk)
	return rhpv3.PayByEphemeralAccount(rhpv3.Account(pk.PublicKey()), amt, math.MaxUint64, pk)
}

func (w *worker) accountsHandlerGET(jc jape.Context) {
	accounts, err := w.accounts.All()
	if jc.Check("failed to fetch accounts", err) != nil {
		return
	}
	jc.Encode(accounts)
}

// New returns an HTTP handler that serves the worker API.
func New(masterKey [32]byte, id string, b Bus, sessionReconectTimeout, sessionTTL, busFlushInterval, downloadSectorTimeout, uploadSectorTimeout time.Duration, l *zap.Logger) *worker {
	w := &worker{
		id:                    id,
		bus:                   b,
		pool:                  newSessionPool(sessionReconectTimeout, sessionTTL),
		masterKey:             masterKey,
		busFlushInterval:      busFlushInterval,
		downloadSectorTimeout: downloadSectorTimeout,
		uploadSectorTimeout:   uploadSectorTimeout,
		logger:                l.Sugar().Named("worker").Named(id),
	}
	w.accounts = newAccounts(w.id, w.deriveSubKey("accountkey"), b)
<<<<<<< HEAD
	w.contractSpendingRecorder = w.newContractSpendingRecorder()

	cleanup := func() error {
		// Flush interactions on cleanup.
		w.interactionsMu.Lock()
		if w.interactionsFlushTimer != nil {
			w.interactionsFlushTimer.Stop()
			w.flushInteractions()
		}
		w.interactionsMu.Unlock()
		// Stop contract spending recorder.
		w.contractSpendingRecorder.Stop()
		return nil
	}

=======
	w.priceTables = newPriceTables(w.withTransportV3)
	return w
}

// Handler returns an HTTP handler that serves the worker API.
func (w *worker) Handler() http.Handler {
>>>>>>> bcda0d97
	return jape.Mux(tracing.TracedRoutes("worker", map[string]jape.Handler{
		"GET    /accounts": w.accountsHandlerGET,

		"GET    /rhp/contracts/active": w.rhpActiveContractsHandlerGET,
		"POST   /rhp/scan":             w.rhpScanHandler,
		"POST   /rhp/form":             w.rhpFormHandler,
		"POST   /rhp/renew":            w.rhpRenewHandler,
		"POST   /rhp/fund":             w.rhpFundHandler,
		"POST   /rhp/registry/read":    w.rhpRegistryReadHandler,
		"POST   /rhp/registry/update":  w.rhpRegistryUpdateHandler,

		"POST   /slab/migrate": w.slabMigrateHandler,

		"GET    /objects/*key": w.objectsKeyHandlerGET,
		"PUT    /objects/*key": w.objectsKeyHandlerPUT,
		"DELETE /objects/*key": w.objectsKeyHandlerDELETE,
	}))
}

// Shutdown shuts down the worker.
func (w *worker) Shutdown(_ context.Context) error {
	w.interactionsMu.Lock()
	if w.interactionsFlushTimer != nil {
		w.interactionsFlushTimer.Stop()
		w.flushInteractions()
	}
	w.interactionsMu.Unlock()

	// Flush contract spending on cleanup.
	w.contractSpendingsMu.Lock()
	if w.contractSpendingsFlushTimer != nil {
		w.contractSpendingsFlushTimer.Stop()
		w.flushContractSpending()
	}
	w.contractSpendingsMu.Unlock()
	return nil
}

func (w *worker) recordInteractions(interactions []hostdb.Interaction) {
	w.interactionsMu.Lock()
	defer w.interactionsMu.Unlock()

	// Append interactions to buffer.
	w.interactions = append(w.interactions, interactions...)

	// If a thread was scheduled to flush the buffer we are done.
	if w.interactionsFlushTimer != nil {
		return
	}
	// Otherwise we schedule a flush.
	w.interactionsFlushTimer = time.AfterFunc(w.busFlushInterval, func() {
		w.interactionsMu.Lock()
		w.flushInteractions()
		w.interactionsMu.Unlock()
	})
}

func (w *worker) flushInteractions() {
	if len(w.interactions) > 0 {
		ctx, span := tracing.Tracer.Start(context.Background(), "worker: flushInteractions")
		defer span.End()
		if err := w.bus.RecordInteractions(ctx, w.interactions); err != nil {
			w.logger.Errorw(fmt.Sprintf("failed to record interactions: %v", err))
		} else {
			w.interactions = nil
		}
	}
	w.interactionsFlushTimer = nil
}

// tracedContractLocker is a helper type that wraps a contractLocker and adds tracing to its methods.
type tracedContractLocker struct {
	l contractLocker
}

func (l *tracedContractLocker) AcquireContract(ctx context.Context, fcid types.FileContractID, priority int, d time.Duration) (lockID uint64, err error) {
	ctx, span := tracing.Tracer.Start(ctx, "tracedContractLocker.AcquireContract")
	defer span.End()
	lockID, err = l.l.AcquireContract(ctx, fcid, priority, d)
	if err != nil {
		span.SetStatus(codes.Error, "failed to acquire contract")
		span.RecordError(err)
	}
	span.SetAttributes(attribute.Stringer("contract", fcid))
	span.SetAttributes(attribute.Int("priority", priority))
	return
}

func (l *tracedContractLocker) ReleaseContract(ctx context.Context, fcid types.FileContractID, lockID uint64) (err error) {
	ctx, span := tracing.Tracer.Start(ctx, "tracedContractLocker.ReleaseContract")
	defer span.End()
	err = l.l.ReleaseContract(ctx, fcid, lockID)
	if err != nil {
		span.SetStatus(codes.Error, "failed to release contract")
		span.RecordError(err)
	}
	span.SetAttributes(attribute.Stringer("contract", fcid))
	return
}<|MERGE_RESOLUTION|>--- conflicted
+++ resolved
@@ -1007,30 +1007,13 @@
 		logger:                l.Sugar().Named("worker").Named(id),
 	}
 	w.accounts = newAccounts(w.id, w.deriveSubKey("accountkey"), b)
-<<<<<<< HEAD
 	w.contractSpendingRecorder = w.newContractSpendingRecorder()
-
-	cleanup := func() error {
-		// Flush interactions on cleanup.
-		w.interactionsMu.Lock()
-		if w.interactionsFlushTimer != nil {
-			w.interactionsFlushTimer.Stop()
-			w.flushInteractions()
-		}
-		w.interactionsMu.Unlock()
-		// Stop contract spending recorder.
-		w.contractSpendingRecorder.Stop()
-		return nil
-	}
-
-=======
 	w.priceTables = newPriceTables(w.withTransportV3)
 	return w
 }
 
 // Handler returns an HTTP handler that serves the worker API.
 func (w *worker) Handler() http.Handler {
->>>>>>> bcda0d97
 	return jape.Mux(tracing.TracedRoutes("worker", map[string]jape.Handler{
 		"GET    /accounts": w.accountsHandlerGET,
 
@@ -1059,13 +1042,8 @@
 	}
 	w.interactionsMu.Unlock()
 
-	// Flush contract spending on cleanup.
-	w.contractSpendingsMu.Lock()
-	if w.contractSpendingsFlushTimer != nil {
-		w.contractSpendingsFlushTimer.Stop()
-		w.flushContractSpending()
-	}
-	w.contractSpendingsMu.Unlock()
+	// Stop contract spending recorder.
+	w.contractSpendingRecorder.Stop()
 	return nil
 }
 
