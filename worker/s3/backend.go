--- conflicted
+++ resolved
@@ -249,13 +249,8 @@
 
 	return &gofakes3.Object{
 		Hash:     etag,
-<<<<<<< HEAD
 		Name:     gofakes3.URLEncode(key),
-		Metadata: res.Metadata,
-=======
-		Name:     gofakes3.URLEncode(objectName),
 		Metadata: metadata,
->>>>>>> e7ad132b
 		Size:     res.Size,
 		Contents: res.Content,
 		Range:    objectRange,
