package worker

import (
	"context"
	"errors"
	"fmt"
	"math"
	"sync"
	"time"

	rhpv2 "go.sia.tech/core/rhp/v2"
	"go.sia.tech/core/types"
	"go.sia.tech/renterd/api"
	"go.sia.tech/renterd/stats"
	"go.uber.org/zap"
)

const (
	sectorUploadTimeout = 60 * time.Second
)

var (
	errUploaderStopped = errors.New("uploader was stopped")
)

type (
	uploader struct {
		os     ObjectStore
		cs     ContractStore
		hm     HostManager
		logger *zap.SugaredLogger

		hk              types.PublicKey
		siamuxAddr      string
		signalNewUpload chan struct{}
		shutdownCtx     context.Context

		mu        sync.Mutex
		endHeight uint64
		fcid      types.FileContractID
		host      Host
		queue     []*sectorUploadReq
		stopped   bool

		// stats related field
		consecutiveFailures uint64
		lastRecompute       time.Time

		statsSectorUploadEstimateInMS    *stats.DataPoints
		statsSectorUploadSpeedBytesPerMS *stats.DataPoints
	}
)

func (u *uploader) ContractID() types.FileContractID {
	u.mu.Lock()
	defer u.mu.Unlock()
	return u.fcid
}

func (u *uploader) Expired(bh uint64) bool {
	u.mu.Lock()
	defer u.mu.Unlock()
	return bh >= u.endHeight
}

func (u *uploader) Healthy() bool {
	u.mu.Lock()
	defer u.mu.Unlock()
	return u.consecutiveFailures == 0
}

func (u *uploader) Refresh(c api.ContractMetadata) {
	u.mu.Lock()
	defer u.mu.Unlock()

	u.host = u.hm.Host(c.HostKey, c.ID, c.SiamuxAddr)
	u.fcid = c.ID
	u.siamuxAddr = c.SiamuxAddr
	u.endHeight = c.WindowEnd
}

func (u *uploader) Start() {
outer:
	for {
		// wait for work
		select {
		case <-u.signalNewUpload:
		case <-u.shutdownCtx.Done():
			return
		}

		for {
			// check if we are stopped
			select {
			case <-u.shutdownCtx.Done():
				return
			default:
			}

			// pop the next upload req
			req := u.pop()
			if req == nil {
				continue outer
			}

			// skip if upload is done
			if req.done() {
				continue
			}

			// sanity check lock duration and priority are set
			if req.contractLockDuration == 0 || req.contractLockPriority == 0 {
				panic("lock duration and priority can't be 0") // developer error
			}

			// execute it
			elapsed, err := u.execute(req)

			// the uploader's contract got renewed, requeue the request
			if errors.Is(err, errMaxRevisionReached) {
				if u.tryRefresh(req.sector.ctx) {
					u.enqueue(req)
					continue outer
				}
			}

			// send the response
			select {
			case <-req.sector.ctx.Done():
			case req.responseChan <- sectorUploadResp{
				req: req,
				err: err,
			}:
			}

			// track the error, ignore gracefully closed streams and canceled overdrives
			canceledOverdrive := req.done() && req.overdrive && err != nil
			if !canceledOverdrive && !isClosedStream(err) {
				u.trackSectorUpload(err, elapsed)
			}
		}
	}
}

func (u *uploader) Stop(err error) {
	u.mu.Lock()
	u.stopped = true
	u.mu.Unlock()

	for {
		upload := u.pop()
		if upload == nil {
			break
		}
		if !upload.done() {
<<<<<<< HEAD
			upload.fail(err)
=======
			upload.finish(err)
>>>>>>> fc3625ac
		}
	}
}

func (u *uploader) enqueue(req *sectorUploadReq) {
	u.mu.Lock()
	// check for stopped
	if u.stopped {
		u.mu.Unlock()
<<<<<<< HEAD
		go req.fail(errUploaderStopped) // don't block the caller
=======
		go req.finish(errUploaderStopped) // don't block the caller
>>>>>>> fc3625ac
		return
	}

	// decorate the request
	req.fcid = u.fcid
	req.hk = u.hk

	// enqueue the request
	u.queue = append(u.queue, req)
	u.mu.Unlock()

	// signal there's work
	u.signalWork()
}

func (u *uploader) estimate() float64 {
	u.mu.Lock()
	defer u.mu.Unlock()

	// fetch estimated duration per sector
	estimateP90 := u.statsSectorUploadEstimateInMS.P90()
	if estimateP90 == 0 {
		estimateP90 = 1
	}

	// calculate estimated time
	numSectors := float64(len(u.queue) + 1)
	return numSectors * estimateP90
}

func (u *uploader) execute(req *sectorUploadReq) (time.Duration, error) {
	// grab fields
	u.mu.Lock()
	host := u.host
	fcid := u.fcid
	u.mu.Unlock()

	// acquire contract lock
	lockID, err := u.cs.AcquireContract(req.sector.ctx, fcid, req.contractLockPriority, req.contractLockDuration)
	if err != nil {
		return 0, err
	}

	// defer the release
	lock := newContractLock(u.shutdownCtx, fcid, lockID, req.contractLockDuration, u.cs, u.logger)
	defer func() {
		ctx, cancel := context.WithTimeout(u.shutdownCtx, 10*time.Second)
		lock.Release(ctx)
		cancel()
	}()

	// apply sane timeout
	ctx, cancel := context.WithTimeout(req.sector.ctx, sectorUploadTimeout)
	defer cancel()

	// fetch the revision
	rev, err := host.FetchRevision(ctx, defaultRevisionFetchTimeout)
	if err != nil {
		return 0, err
	} else if rev.RevisionNumber == math.MaxUint64 {
		return 0, errMaxRevisionReached
	}

	// update the bus
	if err := u.os.AddUploadingSector(ctx, req.uploadID, fcid, req.sector.root); err != nil {
		return 0, fmt.Errorf("failed to add uploading sector to contract %v, err: %v", fcid, err)
	}

	// upload the sector
	start := time.Now()
	err = host.UploadSector(ctx, req.sector.root, req.sector.sectorData(), rev)
	if err != nil {
		return 0, fmt.Errorf("failed to upload sector to contract %v, err: %v", fcid, err)
	}

	// calculate elapsed time
	elapsed := time.Since(start)
	return elapsed, nil
}

func (u *uploader) pop() *sectorUploadReq {
	u.mu.Lock()
	defer u.mu.Unlock()

	if len(u.queue) > 0 {
		j := u.queue[0]
		u.queue[0] = nil
		u.queue = u.queue[1:]
		return j
	}
	return nil
}

func (u *uploader) signalWork() {
	select {
	case u.signalNewUpload <- struct{}{}:
	default:
	}
}

func (u *uploader) trackSectorUpload(err error, d time.Duration) {
	u.mu.Lock()
	defer u.mu.Unlock()
	if err != nil {
		u.consecutiveFailures++
		u.statsSectorUploadEstimateInMS.Track(float64(time.Hour.Milliseconds()))
	} else {
		ms := d.Milliseconds()
		if ms == 0 {
			ms = 1 // avoid division by zero
		}

		u.consecutiveFailures = 0
		u.statsSectorUploadEstimateInMS.Track(float64(ms))                       // duration in ms
		u.statsSectorUploadSpeedBytesPerMS.Track(float64(rhpv2.SectorSize / ms)) // bytes per ms
	}
}

func (u *uploader) tryRecomputeStats() {
	u.mu.Lock()
	defer u.mu.Unlock()
	if time.Since(u.lastRecompute) < statsRecomputeMinInterval {
		return
	}

	u.lastRecompute = time.Now()
	u.statsSectorUploadEstimateInMS.Recompute()
	u.statsSectorUploadSpeedBytesPerMS.Recompute()
}

func (u *uploader) tryRefresh(ctx context.Context) bool {
	// fetch the renewed contract
	renewed, err := u.cs.RenewedContract(ctx, u.ContractID())
	if isError(err, api.ErrContractNotFound) || isError(err, context.Canceled) {
		return false
	} else if err != nil {
		u.logger.Errorf("failed to fetch renewed contract %v, err: %v", u.ContractID(), err)
		return false
	}

	// renew the uploader with the renewed contract
	u.Refresh(renewed)
	return true
}<|MERGE_RESOLUTION|>--- conflicted
+++ resolved
@@ -153,11 +153,7 @@
 			break
 		}
 		if !upload.done() {
-<<<<<<< HEAD
-			upload.fail(err)
-=======
 			upload.finish(err)
->>>>>>> fc3625ac
 		}
 	}
 }
@@ -167,11 +163,7 @@
 	// check for stopped
 	if u.stopped {
 		u.mu.Unlock()
-<<<<<<< HEAD
-		go req.fail(errUploaderStopped) // don't block the caller
-=======
 		go req.finish(errUploaderStopped) // don't block the caller
->>>>>>> fc3625ac
 		return
 	}
 
