package worker

import (
	"context"
	"encoding/json"
	"errors"
	"fmt"
	"io"
	"sync"
	"time"

	rhpv2 "go.sia.tech/core/rhp/v2"
	rhpv3 "go.sia.tech/core/rhp/v3"
	"go.sia.tech/core/types"
	"go.sia.tech/renterd/api"
	"go.sia.tech/renterd/hostdb"
	"go.sia.tech/renterd/object"
	"go.uber.org/zap"
	"lukechampine.com/frand"
)

type (
	contractsMap map[types.PublicKey]api.ContractMetadata

	mockContract struct {
		rev types.FileContractRevision

		mu      sync.Mutex
		sectors map[types.Hash256]*[rhpv2.SectorSize]byte
	}

	mockContractLocker struct {
		contracts map[types.FileContractID]*mockContract
	}

	mockHost struct {
		hk types.PublicKey

		mu sync.Mutex
		c  *mockContract

		hpt          hostdb.HostPriceTable
		hptBlockChan chan struct{}
	}

	mockHostManager struct {
		hosts map[types.PublicKey]Host
	}

	mockMemory        struct{}
	mockMemoryManager struct{}

	mockObjectStore struct {
		mu           sync.Mutex
		objects      map[string]map[string]object.Object
		partials     map[string]mockPackedSlab
		bufferIDCntr uint // allows marking packed slabs as uploaded
	}

	mockPackedSlab struct {
		parameterKey string // ([minshards]-[totalshards]-[contractset])
		bufferID     uint
		slabKey      object.EncryptionKey
		data         []byte
	}

	mockWorker struct {
		cl *mockContractLocker
		hm *mockHostManager
		mm *mockMemoryManager
		os *mockObjectStore

		dl *downloadManager
		ul *uploadManager

		contracts contractsMap
	}
)

var (
	_ ContractLocker = (*mockContractLocker)(nil)
	_ Host           = (*mockHost)(nil)
	_ HostManager    = (*mockHostManager)(nil)
	_ Memory         = (*mockMemory)(nil)
	_ MemoryManager  = (*mockMemoryManager)(nil)
	_ ObjectStore    = (*mockObjectStore)(nil)
)

var (
	errBucketNotFound    = errors.New("bucket not found")
	errContractNotFound  = errors.New("contract not found")
	errObjectNotFound    = errors.New("object not found")
	errSlabNotFound      = errors.New("slab not found")
	errSectorOutOfBounds = errors.New("sector out of bounds")
)

func (m *mockMemory) Release()           {}
func (m *mockMemory) ReleaseSome(uint64) {}

func (mm *mockMemoryManager) Limit(amt uint64) (MemoryManager, error) {
	return &mockMemoryManager{}, nil
}
func (mm *mockMemoryManager) Status() api.MemoryStatus { return api.MemoryStatus{} }
func (mm *mockMemoryManager) AcquireMemory(ctx context.Context, amt uint64) Memory {
	return &mockMemory{}
}

func (os *mockObjectStore) AddMultipartPart(ctx context.Context, bucket, path, contractSet, ETag, uploadID string, partNumber int, slices []object.SlabSlice) (err error) {
	return nil
}

func (os *mockObjectStore) AddUploadingSector(ctx context.Context, uID api.UploadID, id types.FileContractID, root types.Hash256) error {
	return nil
}

func (os *mockObjectStore) TrackUpload(ctx context.Context, uID api.UploadID) error { return nil }

func (os *mockObjectStore) FinishUpload(ctx context.Context, uID api.UploadID) error { return nil }

func (os *mockObjectStore) DeleteHostSector(ctx context.Context, hk types.PublicKey, root types.Hash256) error {
	return nil
}

func (os *mockObjectStore) DeleteObject(ctx context.Context, bucket, path string, opts api.DeleteObjectOptions) error {
	return nil
}

func (os *mockObjectStore) AddObject(ctx context.Context, bucket, path, contractSet string, o object.Object, opts api.AddObjectOptions) error {
	os.mu.Lock()
	defer os.mu.Unlock()

	// check if the bucket exists
	if _, exists := os.objects[bucket]; !exists {
		return errBucketNotFound
	}

	os.objects[bucket][path] = o
	return nil
}

func (os *mockObjectStore) AddPartialSlab(ctx context.Context, data []byte, minShards, totalShards uint8, contractSet string) (slabs []object.SlabSlice, slabBufferMaxSizeSoftReached bool, err error) {
	os.mu.Lock()
	defer os.mu.Unlock()

	// check if given data is too big
	slabSize := int(minShards) * int(rhpv2.SectorSize)
	if len(data) > slabSize {
		return nil, false, fmt.Errorf("data size %v exceeds size of a slab %v", len(data), slabSize)
	}

	// create slab
	ec := object.GenerateEncryptionKey()
	ss := object.SlabSlice{
		Slab:   object.NewPartialSlab(ec, minShards),
		Offset: 0,
		Length: uint32(len(data)),
	}

	// update store
	os.partials[ec.String()] = mockPackedSlab{
		parameterKey: fmt.Sprintf("%d-%d-%v", minShards, totalShards, contractSet),
		bufferID:     os.bufferIDCntr,
		slabKey:      ec,
		data:         data,
	}
	os.bufferIDCntr++

	return []object.SlabSlice{ss}, false, nil
}

func (os *mockObjectStore) Object(ctx context.Context, bucket, path string, opts api.GetObjectOptions) (api.ObjectsResponse, error) {
	os.mu.Lock()
	defer os.mu.Unlock()

	// check if the bucket exists
	if _, exists := os.objects[bucket]; !exists {
		return api.ObjectsResponse{}, errBucketNotFound
	}

	// check if the object exists
	if _, exists := os.objects[bucket][path]; !exists {
		return api.ObjectsResponse{}, errObjectNotFound
	}

	// clone to ensure the store isn't unwillingly modified
	var o object.Object
	if b, err := json.Marshal(os.objects[bucket][path]); err != nil {
		panic(err)
	} else if err := json.Unmarshal(b, &o); err != nil {
		panic(err)
	}

	return api.ObjectsResponse{Object: &api.Object{
		ObjectMetadata: api.ObjectMetadata{Name: path, Size: o.TotalSize()},
		Object:         o,
	}}, nil
}

func (os *mockObjectStore) FetchPartialSlab(ctx context.Context, key object.EncryptionKey, offset, length uint32) ([]byte, error) {
	os.mu.Lock()
	defer os.mu.Unlock()

	packedSlab, exists := os.partials[key.String()]
	if !exists {
		return nil, errSlabNotFound
	}
	if offset+length > uint32(len(packedSlab.data)) {
		return nil, errors.New("offset out of bounds")
	}

	return packedSlab.data[offset : offset+length], nil
}

func (os *mockObjectStore) Slab(ctx context.Context, key object.EncryptionKey) (slab object.Slab, err error) {
	os.mu.Lock()
	defer os.mu.Unlock()

	os.forEachObject(func(bucket, path string, o object.Object) {
		for _, s := range o.Slabs {
			if s.Slab.Key.String() == key.String() {
				slab = s.Slab
				return
			}
		}
		err = errSlabNotFound
	})
	return
}

func (os *mockObjectStore) UpdateSlab(ctx context.Context, s object.Slab, contractSet string) error {
	os.mu.Lock()
	defer os.mu.Unlock()

	os.forEachObject(func(bucket, path string, o object.Object) {
		for i, slab := range o.Slabs {
			if slab.Key.String() == s.Key.String() {
				os.objects[bucket][path].Slabs[i].Slab = s
				return
			}
		}
	})

	return nil
}

func (os *mockObjectStore) PackedSlabsForUpload(ctx context.Context, lockingDuration time.Duration, minShards, totalShards uint8, set string, limit int) (pss []api.PackedSlab, _ error) {
	os.mu.Lock()
	defer os.mu.Unlock()

	parameterKey := fmt.Sprintf("%d-%d-%v", minShards, totalShards, set)
	for _, ps := range os.partials {
		if ps.parameterKey == parameterKey {
			pss = append(pss, api.PackedSlab{
				BufferID: ps.bufferID,
				Data:     ps.data,
				Key:      ps.slabKey,
			})
		}
	}
	return
}

func (os *mockObjectStore) MarkPackedSlabsUploaded(ctx context.Context, slabs []api.UploadedPackedSlab) error {
	os.mu.Lock()
	defer os.mu.Unlock()

	bufferIDToKey := make(map[uint]string)
	for key, ps := range os.partials {
		bufferIDToKey[ps.bufferID] = key
	}

	slabKeyToSlab := make(map[string]*object.Slab)
	os.forEachObject(func(bucket, path string, o object.Object) {
		for i, slab := range o.Slabs {
			slabKeyToSlab[slab.Slab.Key.String()] = &os.objects[bucket][path].Slabs[i].Slab
		}
	})

	for _, slab := range slabs {
		key := bufferIDToKey[slab.BufferID]
		slabKeyToSlab[key].Shards = slab.Shards
		delete(os.partials, key)
	}

	return nil
}

func (os *mockObjectStore) forEachObject(fn func(bucket, path string, o object.Object)) {
	for bucket, objects := range os.objects {
		for path, object := range objects {
			fn(bucket, path, object)
		}
	}
}

func (h *mockHost) DownloadSector(ctx context.Context, w io.Writer, root types.Hash256, offset, length uint32, overpay bool) error {
	sector, exist := h.c.sectors[root]
	if !exist {
		return errSectorNotFound
	}
	if offset+length > rhpv2.SectorSize {
		return errSectorOutOfBounds
	}
	_, err := w.Write(sector[offset : offset+length])
	return err
}

func (h *mockHost) UploadSector(ctx context.Context, sector *[rhpv2.SectorSize]byte, rev types.FileContractRevision) (types.Hash256, error) {
	root := rhpv2.SectorRoot(sector)
	h.c.sectors[root] = sector
	return root, nil
}

func (h *mockHost) FetchRevision(ctx context.Context, fetchTimeout time.Duration, blockHeight uint64) (rev types.FileContractRevision, _ error) {
	h.mu.Lock()
	defer h.mu.Unlock()
	rev = h.c.rev
	return
}

func (h *mockHost) FetchPriceTable(ctx context.Context, rev *types.FileContractRevision) (hostdb.HostPriceTable, error) {
	<-h.hptBlockChan
	return h.hpt, nil
}

func (h *mockHost) FundAccount(ctx context.Context, balance types.Currency, rev *types.FileContractRevision) error {
	return nil
}

func (h *mockHost) RenewContract(ctx context.Context, rrr api.RHPRenewRequest) (_ rhpv2.ContractRevision, _ []types.Transaction, _ types.Currency, err error) {
	return
}

func (h *mockHost) SyncAccount(ctx context.Context, rev *types.FileContractRevision) error {
	return nil
}

func (hp *mockHostManager) Host(hk types.PublicKey, fcid types.FileContractID, siamuxAddr string) Host {
	if _, ok := hp.hosts[hk]; !ok {
		panic("host not found")
	}
	return hp.hosts[hk]
}

func (cl *mockContractLocker) AcquireContract(ctx context.Context, fcid types.FileContractID, priority int, d time.Duration) (lockID uint64, err error) {
	if lock, ok := cl.contracts[fcid]; !ok {
		return 0, errContractNotFound
	} else {
		lock.mu.Lock()
	}

	return 0, nil
}

func (cl *mockContractLocker) ReleaseContract(ctx context.Context, fcid types.FileContractID, lockID uint64) (err error) {
	if lock, ok := cl.contracts[fcid]; !ok {
		return errContractNotFound
	} else {
		lock.mu.Unlock()
	}
	return nil
}

func (cl *mockContractLocker) KeepaliveContract(ctx context.Context, fcid types.FileContractID, lockID uint64, d time.Duration) (err error) {
	return nil
}

func newMockHosts(n int) []*mockHost {
	hosts := make([]*mockHost, n)
	for i := range hosts {
		hosts[i] = newMockHost(types.PublicKey{byte(i)}, newTestHostPriceTable(time.Now().Add(time.Minute)), nil)
	}
	return hosts
}

func newMockHost(hk types.PublicKey, hpt hostdb.HostPriceTable, c *mockContract) *mockHost {
	return &mockHost{
		hk: hk,
		c:  c,

		hpt: hpt,
	}
}

func newMockContracts(hosts []*mockHost) []*mockContract {
	contracts := make([]*mockContract, len(hosts))
	for i := range contracts {
		contracts[i] = newMockContract(types.FileContractID{byte(i)})
		hosts[i].c = contracts[i]
	}
	return contracts
}

func newMockContract(fcid types.FileContractID) *mockContract {
	return &mockContract{
		rev:     types.FileContractRevision{ParentID: fcid},
		sectors: make(map[types.Hash256]*[rhpv2.SectorSize]byte),
	}
}

func newMockContractLocker(contracts []*mockContract) *mockContractLocker {
	cl := &mockContractLocker{contracts: make(map[types.FileContractID]*mockContract)}
	for _, c := range contracts {
		cl.contracts[c.rev.ParentID] = c
	}
	return cl
}

func newMockHostManager(hosts []*mockHost) *mockHostManager {
	hm := &mockHostManager{hosts: make(map[types.PublicKey]Host)}
	for _, h := range hosts {
		hm.hosts[h.hk] = h
	}
	return hm
}

func newMockObjectStore() *mockObjectStore {
	os := &mockObjectStore{objects: make(map[string]map[string]object.Object), partials: make(map[string]mockPackedSlab)}
	os.objects[testBucket] = make(map[string]object.Object)
	return os
}

func newMockSector() (*[rhpv2.SectorSize]byte, types.Hash256) {
	var sector [rhpv2.SectorSize]byte
	frand.Read(sector[:])
	return &sector, rhpv2.SectorRoot(&sector)
}

<<<<<<< HEAD
func newMockWorker(numHosts int) *mockWorker {
	// create hosts and contracts
	hosts := newMockHosts(numHosts)
	contracts := newMockContracts(hosts)

	// create dependencies
	cl := newMockContractLocker(contracts)
	hm := newMockHostManager(hosts)
	os := newMockObjectStore()
	mm := &mockMemoryManager{}

	dl := newDownloadManager(context.Background(), hm, mm, os, 0, 0, zap.NewNop().Sugar())
	ul := newUploadManager(context.Background(), hm, mm, os, cl, 0, 0, time.Minute, zap.NewNop().Sugar())

	// create contract metadata
	metadatas := make(contractsMap)
	for _, h := range hosts {
		metadatas[h.hk] = api.ContractMetadata{
			ID:      h.c.rev.ParentID,
			HostKey: h.hk,
		}
	}

	return &mockWorker{
		cl: cl,
		hm: hm,
		mm: mm,
		os: os,

		dl: dl,
		ul: ul,

		contracts: metadatas,
	}
}

func (c contractsMap) values() []api.ContractMetadata {
	var contracts []api.ContractMetadata
	for _, contract := range c {
		contracts = append(contracts, contract)
	}
	return contracts
=======
func newTestHostPriceTable(expiry time.Time) hostdb.HostPriceTable {
	var uid rhpv3.SettingsID
	frand.Read(uid[:])

	return hostdb.HostPriceTable{
		HostPriceTable: rhpv3.HostPriceTable{UID: uid, Validity: time.Minute},
		Expiry:         expiry,
	}
>>>>>>> a4b7e891
}<|MERGE_RESOLUTION|>--- conflicted
+++ resolved
@@ -94,6 +94,14 @@
 	errSectorOutOfBounds = errors.New("sector out of bounds")
 )
 
+func (c contractsMap) values() []api.ContractMetadata {
+	var contracts []api.ContractMetadata
+	for _, contract := range c {
+		contracts = append(contracts, contract)
+	}
+	return contracts
+}
+
 func (m *mockMemory) Release()           {}
 func (m *mockMemory) ReleaseSome(uint64) {}
 
@@ -426,7 +434,6 @@
 	return &sector, rhpv2.SectorRoot(&sector)
 }
 
-<<<<<<< HEAD
 func newMockWorker(numHosts int) *mockWorker {
 	// create hosts and contracts
 	hosts := newMockHosts(numHosts)
@@ -463,13 +470,6 @@
 	}
 }
 
-func (c contractsMap) values() []api.ContractMetadata {
-	var contracts []api.ContractMetadata
-	for _, contract := range c {
-		contracts = append(contracts, contract)
-	}
-	return contracts
-=======
 func newTestHostPriceTable(expiry time.Time) hostdb.HostPriceTable {
 	var uid rhpv3.SettingsID
 	frand.Read(uid[:])
@@ -478,5 +478,4 @@
 		HostPriceTable: rhpv3.HostPriceTable{UID: uid, Validity: time.Minute},
 		Expiry:         expiry,
 	}
->>>>>>> a4b7e891
 }