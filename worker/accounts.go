--- conflicted
+++ resolved
@@ -7,6 +7,7 @@
 
 	"go.sia.tech/core/types"
 	"go.sia.tech/renterd/api"
+	"go.sia.tech/renterd/rhp/v3"
 	rhpv3 "go.sia.tech/renterd/rhp/v3"
 )
 
@@ -25,16 +26,10 @@
 	// account contains information regarding a specific account of the
 	// worker.
 	account struct {
-<<<<<<< HEAD
 		bus  AccountStore
 		id   rhp.Account
-		key  consensus.PrivateKey
-		host consensus.PublicKey
-=======
-		id   rhpv3.Account
 		key  types.PrivateKey
 		host types.PublicKey
->>>>>>> 5e68807d
 
 		mu      sync.Mutex
 		balance *big.Int
@@ -116,25 +111,19 @@
 	if a.accounts != nil {
 		return nil // already initialised
 	}
-<<<<<<< HEAD
-	a.accounts = make(map[rhp.Account]*account)
+	a.accounts = make(map[rhpv3.Account]*account)
 	accounts, err := a.bus.Accounts(a.workerID)
 	if err != nil {
 		return err
 	}
 	for _, acc := range accounts {
-		a.accounts[rhp.Account(acc.ID)] = &account{
+		a.accounts[rhpv3.Account(acc.ID)] = &account{
 			bus:     a.bus,
-			id:      rhp.Account(acc.ID),
+			id:      rhpv3.Account(acc.ID),
 			key:     a.deriveAccountKey(acc.Host),
 			balance: acc.Balance.Big(),
 		}
 	}
-=======
-	a.accounts = make(map[rhpv3.Account]*account)
-
-	// TODO: populate from bus once we have persistence of accounts
->>>>>>> 5e68807d
 	return nil
 }
 
