package worker

import (
	"bufio"
	"context"
	"errors"
	"fmt"
	"io"
	"math"
	"sort"
	"sync"
	"time"

	rhpv2 "go.sia.tech/core/rhp/v2"
	"go.sia.tech/core/types"
	"go.sia.tech/renterd/api"
	rhp3 "go.sia.tech/renterd/internal/rhp/v3"
	"go.sia.tech/renterd/internal/utils"
	"go.sia.tech/renterd/object"
	"go.uber.org/zap"
)

const (
	downloadMemoryLimitDenom       = 6 // 1/6th of the available download memory can be used by a single download
	downloadOverpayHealthThreshold = 0.25
)

var (
	errDownloadNotEnoughHosts = errors.New("not enough hosts available to download the slab")
	errDownloadCancelled      = errors.New("download was cancelled")
)

type (
	downloadManager struct {
		hm        HostManager
		mm        MemoryManager
		os        ObjectStore
		uploadKey *utils.UploadKey
		logger    *zap.SugaredLogger

		maxOverdrive     uint64
		overdriveTimeout time.Duration

		statsOverdrivePct                *utils.DataPoints
		statsSlabDownloadSpeedBytesPerMS *utils.DataPoints

		shutdownCtx context.Context

		mu            sync.Mutex
		downloaders   map[types.PublicKey]*downloader
		lastRecompute time.Time
	}

	downloaderStats struct {
		avgSpeedMBPS float64
		healthy      bool
		numDownloads uint64
	}

	slabDownload struct {
		mgr *downloadManager

		minShards int
		offset    uint32
		length    uint32

		created time.Time
		overpay bool

		mu             sync.Mutex
		lastOverdrive  time.Time
		numCompleted   int
		numInflight    uint64
		numLaunched    uint64
		numOverdriving uint64
		numOverpaid    uint64
		numRelaunched  uint64

		sectors []*sectorInfo
		errs    HostErrorSet
	}

	slabDownloadResponse struct {
		mem              Memory
		surchargeApplied bool
		shards           [][]byte
		index            int
		err              error
	}

	sectorDownloadReq struct {
		ctx context.Context

		length uint32
		offset uint32
		root   types.Hash256
		host   *downloader

		overpay     bool
		overdrive   bool
		sectorIndex int
		resps       *sectorResponses
	}

	sectorDownloadResp struct {
		req    *sectorDownloadReq
		sector []byte
		err    error
	}

	sectorResponses struct {
		mu        sync.Mutex
		closed    bool
		responses []*sectorDownloadResp
		c         chan struct{} // signal that a new response is available
	}

	sectorInfo struct {
		root     types.Hash256
		data     []byte
		hks      []types.PublicKey
		index    int
		selected int
	}

	downloadManagerStats struct {
		avgDownloadSpeedMBPS float64
		avgOverdrivePct      float64
		downloaders          map[types.PublicKey]downloaderStats
	}
)

<<<<<<< HEAD
func (s *sectorInfo) selectHost(h types.PublicKey) {
	for i, hk := range s.hks {
		if hk == h {
			s.hks = append(s.hks[:i], s.hks[i+1:]...) // remove the host
			s.selected++
			break
		}
	}
}

func (w *Worker) initDownloadManager(maxMemory, maxOverdrive uint64, overdriveTimeout time.Duration, logger *zap.Logger) {
=======
func (w *Worker) initDownloadManager(uploadKey *utils.UploadKey, maxMemory, maxOverdrive uint64, overdriveTimeout time.Duration, logger *zap.Logger) {
>>>>>>> 609d9c36
	if w.downloadManager != nil {
		panic("download manager already initialized") // developer error
	}
	w.downloadManager = newDownloadManager(w.shutdownCtx, uploadKey, w, w.bus, maxMemory, maxOverdrive, overdriveTimeout, logger)
}

func newDownloadManager(ctx context.Context, uploadKey *utils.UploadKey, hm HostManager, os ObjectStore, maxMemory, maxOverdrive uint64, overdriveTimeout time.Duration, logger *zap.Logger) *downloadManager {
	logger = logger.Named("downloadmanager")
	return &downloadManager{
		hm:        hm,
		mm:        newMemoryManager(maxMemory, logger),
		os:        os,
		uploadKey: uploadKey,
		logger:    logger.Sugar(),

		maxOverdrive:     maxOverdrive,
		overdriveTimeout: overdriveTimeout,

		statsOverdrivePct:                utils.NewDataPoints(0),
		statsSlabDownloadSpeedBytesPerMS: utils.NewDataPoints(0),

		shutdownCtx: ctx,

		downloaders: make(map[types.PublicKey]*downloader),
	}
}

func (mgr *downloadManager) DownloadObject(ctx context.Context, w io.Writer, o object.Object, offset, length uint64, contracts []api.ContractMetadata) (err error) {
	// calculate what slabs we need
	var ss []slabSlice
	for _, s := range o.Slabs {
		ss = append(ss, slabSlice{
			SlabSlice:   s,
			PartialSlab: s.IsPartial(),
		})
	}
	slabs := slabsForDownload(ss, offset, length)
	if len(slabs) == 0 {
		return nil
	}

	// go through the slabs and fetch any partial slab data from the store.
	for i := range slabs {
		if !slabs[i].PartialSlab {
			continue
		}
		data, slab, err := mgr.fetchPartialSlab(ctx, slabs[i].SlabSlice.EncryptionKey, slabs[i].SlabSlice.Offset, slabs[i].SlabSlice.Length)
		if err != nil {
			return fmt.Errorf("failed to fetch partial slab data: %w", err)
		}
		if slab != nil {
			slabs[i].SlabSlice.Slab = *slab
			slabs[i].PartialSlab = slab.IsPartial()
		} else {
			slabs[i].Data = data
		}
	}

	// refresh the downloaders
	mgr.refreshDownloaders(contracts)

	// build a map to count available shards later
	hosts := make(map[types.PublicKey]struct{})
	for _, c := range contracts {
		hosts[c.HostKey] = struct{}{}
	}

	// create the cipher writer
	cw, err := o.Key.Decrypt(w, object.EncryptionOptions{
		Offset: offset,
		Key:    mgr.uploadKey,
	})
	if err != nil {
		return fmt.Errorf("failed to create cipher writer: %w", err)
	}

	// buffer the writer we recover to making sure that we don't hammer the
	// response writer with tiny writes
	bw := bufio.NewWriter(cw)
	defer bw.Flush()

	// create response chan and ensure it's closed properly
	var wg sync.WaitGroup
	responseChan := make(chan *slabDownloadResponse)
	ctx, cancel := context.WithCancel(ctx)
	defer func() {
		cancel()
		wg.Wait()
		close(responseChan)
	}()

	// apply a per-download limit to the memory manager
	mm, err := mgr.mm.Limit(mgr.mm.Status().Total / downloadMemoryLimitDenom)
	if err != nil {
		return err
	}

	// launch a goroutine to launch consecutive slab downloads
	wg.Add(1)
	go func() {
		defer wg.Done()

		var slabIndex int
		for slabIndex = 0; slabIndex < len(slabs); slabIndex++ {
			next := slabs[slabIndex]

			// check if we need to abort
			select {
			case <-ctx.Done():
				return
			case <-mgr.shutdownCtx.Done():
				return
			default:
			}

			// check if the next slab is a partial slab.
			if next.PartialSlab {
				responseChan <- &slabDownloadResponse{index: slabIndex}
				continue // handle partial slab separately
			}

			// check if we have enough downloaders
			var available uint8
			for _, s := range next.Shards {
				if isSectorAvailable(s, hosts) {
					available++
				}
			}
			if available < next.MinShards {
				responseChan <- &slabDownloadResponse{err: fmt.Errorf("%w: %v/%v", errDownloadNotEnoughHosts, available, next.MinShards)}
				return
			}

			// acquire memory
			mem := mm.AcquireMemory(ctx, uint64(next.Length))
			if mem == nil {
				return // interrupted
			}

			// launch the download
			wg.Add(1)
			go func(index int) {
				defer wg.Done()
				shards, surchargeApplied, err := mgr.downloadSlab(ctx, next.SlabSlice, false)
				select {
				case responseChan <- &slabDownloadResponse{
					mem:              mem,
					surchargeApplied: surchargeApplied,
					shards:           shards,
					index:            index,
					err:              err,
				}:
				case <-ctx.Done():
					mem.Release() // relase memory if we're interrupted
				}
			}(slabIndex)
		}
	}()

	// collect the response, responses might come in out of order so we keep
	// them in a map and return what we can when we can
	responses := make(map[int]*slabDownloadResponse)
	var respIndex int
outer:
	for {
		var resp *slabDownloadResponse
		select {
		case <-mgr.shutdownCtx.Done():
			return ErrShuttingDown
		case <-ctx.Done():
			return errDownloadCancelled
		case resp = <-responseChan:
		}

		// handle response
		err := func() error {
			if resp.mem != nil {
				defer resp.mem.Release()
			}

			if resp.err != nil {
				mgr.logger.Errorw("slab download failed",
					zap.Int("index", resp.index),
					zap.Error(err),
				)
				return resp.err
			}

			responses[resp.index] = resp
			for {
				if next, exists := responses[respIndex]; exists {
					s := slabs[respIndex]
					if s.PartialSlab {
						// Partial slab.
						_, err = bw.Write(s.Data)
						if err != nil {
							mgr.logger.Errorf("failed to send partial slab", respIndex, err)
							return err
						}
					} else {
						// Regular slab.
						slabs[respIndex].Decrypt(next.shards)
						err := slabs[respIndex].Recover(bw, next.shards)
						if err != nil {
							mgr.logger.Errorf("failed to recover slab %v: %v", respIndex, err)
							return err
						}
					}

					next = nil
					delete(responses, respIndex)
					respIndex++

					continue
				} else {
					break
				}
			}
			return nil
		}()
		if err != nil {
			return err
		}

		// exit condition
		if respIndex == len(slabs) {
			break outer
		}
	}

	return nil
}

func (mgr *downloadManager) DownloadSlab(ctx context.Context, slab object.Slab, contracts []api.ContractMetadata) ([][]byte, bool, error) {
	// refresh the downloaders
	mgr.refreshDownloaders(contracts)

	// grab available hosts
	available := make(map[types.PublicKey]struct{})
	for _, c := range contracts {
		available[c.HostKey] = struct{}{}
	}

	// count how many shards we can download (best-case)
	var availableShards uint8
	for _, shard := range slab.Shards {
		if isSectorAvailable(shard, available) {
			availableShards++
		}
	}

	// check if we have enough shards
	if availableShards < slab.MinShards {
		return nil, false, fmt.Errorf("not enough hosts available to download the slab: %v/%v", availableShards, slab.MinShards)
	}

	// NOTE: we don't acquire memory here since DownloadSlab is only used for
	// migrations which already have memory acquired

	// download the slab
	slice := object.SlabSlice{
		Slab:   slab,
		Offset: 0,
		Length: uint32(slab.MinShards) * rhpv2.SectorSize,
	}
	shards, surchargeApplied, err := mgr.downloadSlab(ctx, slice, true)
	if err != nil {
		return nil, false, err
	}

	// decrypt and recover
	slice.Decrypt(shards)
	err = slice.Reconstruct(shards)
	if err != nil {
		return nil, false, err
	}

	return shards, surchargeApplied, err
}

func (mgr *downloadManager) Stats() downloadManagerStats {
	// recompute stats
	mgr.tryRecomputeStats()

	mgr.mu.Lock()
	defer mgr.mu.Unlock()

	// collect stats
	stats := make(map[types.PublicKey]downloaderStats)
	for hk, d := range mgr.downloaders {
		stats[hk] = d.stats()
	}

	return downloadManagerStats{
		avgDownloadSpeedMBPS: mgr.statsSlabDownloadSpeedBytesPerMS.Average() * 0.008, // convert bytes per ms to mbps,
		avgOverdrivePct:      mgr.statsOverdrivePct.Average(),
		downloaders:          stats,
	}
}

func (mgr *downloadManager) Stop() {
	mgr.mu.Lock()
	defer mgr.mu.Unlock()
	for _, d := range mgr.downloaders {
		d.Stop()
	}
}

func (mgr *downloadManager) tryRecomputeStats() {
	mgr.mu.Lock()
	defer mgr.mu.Unlock()
	if time.Since(mgr.lastRecompute) < statsRecomputeMinInterval {
		return
	}

	for _, d := range mgr.downloaders {
		d.statsSectorDownloadEstimateInMS.Recompute()
		d.statsDownloadSpeedBytesPerMS.Recompute()
	}
	mgr.lastRecompute = time.Now()
}

func (mgr *downloadManager) numDownloaders() int {
	mgr.mu.Lock()
	defer mgr.mu.Unlock()
	return len(mgr.downloaders)
}

// fetchPartialSlab fetches the data of a partial slab from the bus. It will
// fall back to ask the bus for the slab metadata in case the slab wasn't found
// in the partial slab buffer.
func (mgr *downloadManager) fetchPartialSlab(ctx context.Context, key object.EncryptionKey, offset, length uint32) ([]byte, *object.Slab, error) {
	data, err := mgr.os.FetchPartialSlab(ctx, key, offset, length)
	if utils.IsErr(err, api.ErrObjectNotFound) {
		// Check if slab was already uploaded.
		slab, err := mgr.os.Slab(ctx, key)
		if err != nil {
			return nil, nil, fmt.Errorf("failed to fetch uploaded partial slab: %v", err)
		}
		return nil, &slab, nil
	} else if err != nil {
		return nil, nil, err
	}
	return data, nil, nil
}

func (mgr *downloadManager) refreshDownloaders(contracts []api.ContractMetadata) {
	mgr.mu.Lock()
	defer mgr.mu.Unlock()

	// build map
	want := make(map[types.PublicKey]api.ContractMetadata)
	for _, c := range contracts {
		want[c.HostKey] = c
	}

	// prune downloaders
	for hk := range mgr.downloaders {
		_, wanted := want[hk]
		if !wanted {
			mgr.downloaders[hk].Stop()
			delete(mgr.downloaders, hk)
			continue
		}

		delete(want, hk) // remove from want so remainging ones are the missing ones
	}

	// update downloaders
	for _, c := range want {
		// create a host
		host := mgr.hm.Host(c.HostKey, c.ID, c.SiamuxAddr)
		downloader := newDownloader(mgr.shutdownCtx, host)
		mgr.downloaders[c.HostKey] = downloader
		go downloader.processQueue()
	}
}

func (mgr *downloadManager) newSlabDownload(slice object.SlabSlice, migration bool) *slabDownload {
	// calculate the offset and length
	offset, length := slice.SectorRegion()

	// build sectors
	var sectors []*sectorInfo
	for sI, s := range slice.Shards {
		hks := make([]types.PublicKey, 0, len(s.Contracts))
		for hk := range s.Contracts {
			hks = append(hks, hk)
		}
		sectors = append(sectors, &sectorInfo{
			root:  s.Root,
			index: sI,
			hks:   hks,
		})
	}

	// create slab download
	return &slabDownload{
		mgr: mgr,

		minShards: int(slice.MinShards),
		offset:    offset,
		length:    length,

		created: time.Now(),
		overpay: migration && slice.Health <= downloadOverpayHealthThreshold,

		sectors: sectors,
		errs:    make(HostErrorSet),
	}
}

func (mgr *downloadManager) downloadSlab(ctx context.Context, slice object.SlabSlice, migration bool) ([][]byte, bool, error) {
	// prepare new download
	slab := mgr.newSlabDownload(slice, migration)

	// execute download
	return slab.download(ctx)
}

func (req *sectorDownloadReq) succeed(sector []byte) {
	req.resps.Add(&sectorDownloadResp{
		req:    req,
		sector: sector,
	})
}

func (req *sectorDownloadReq) fail(err error) {
	req.resps.Add(&sectorDownloadResp{
		req: req,
		err: err,
	})
}

func (req *sectorDownloadReq) done() bool {
	select {
	case <-req.ctx.Done():
		return true
	default:
		return false
	}
}

func (s *slabDownload) overdrive(ctx context.Context, resps *sectorResponses) (resetTimer func()) {
	// overdrive is disabled
	if s.mgr.overdriveTimeout == 0 {
		return func() {}
	}

	// create a helper function that increases the timeout for each overdrive
	timeout := func() time.Duration {
		s.mu.Lock()
		defer s.mu.Unlock()
		return time.Duration(s.numOverdriving+1) * s.mgr.overdriveTimeout
	}

	// create a timer to trigger overdrive
	timer := time.NewTimer(timeout())
	resetTimer = func() {
		timer.Stop()
		select {
		case <-timer.C:
		default:
		}
		timer.Reset(timeout())
	}

	// create a function to check whether overdrive is possible
	canOverdrive := func(timeout time.Duration) bool {
		s.mu.Lock()
		defer s.mu.Unlock()

		// overdrive is not due yet
		if time.Since(s.lastOverdrive) < timeout {
			return false
		}

		// overdrive is maxed out
		remaining := s.minShards - s.numCompleted
		if s.numInflight >= s.mgr.maxOverdrive+uint64(remaining) {
			return false
		}

		s.lastOverdrive = time.Now()
		return true
	}

	// try overdriving every time the timer fires
	go func() {
		for {
			select {
			case <-ctx.Done():
				return
			case <-timer.C:
				for {
					if canOverdrive(timeout()) {
						req := s.nextRequest(ctx, resps, true)
						if req == nil {
							break
						}
						s.launch(req)
					}
				}
				resetTimer()
			}
		}
	}()

	return
}

func (s *slabDownload) nextRequest(ctx context.Context, resps *sectorResponses, overdrive bool) *sectorDownloadReq {
	s.mu.Lock()
	defer s.mu.Unlock()

	// update pending sectors
	var pending []*sectorInfo
	for _, sector := range s.sectors {
		if len(sector.data) == 0 && len(sector.hks) > 0 {
			pending = append(pending, sector)
		}
	}
	if len(pending) == 0 {
		return nil
	}

	// sort pending sectors
	sort.Slice(pending, func(i, j int) bool {
		return pending[i].selected < pending[j].selected
	})

	for _, next := range pending {
		if fastest := s.mgr.fastest(next.hks); fastest != nil {
			next.selectHost(fastest.PublicKey())
			return &sectorDownloadReq{
				ctx: ctx,

				offset: s.offset,
				length: s.length,
				root:   next.root,
				host:   fastest,

				// overpay is set to 'true' when a request is retried after the slab
				// download failed and we realise that it might have succeeded if we
				// allowed overpaying for certain sectors, we only do this when trying
				// to migrate a critically low-health slab that might otherwise be
				// unrecoverable
				overpay: false,

				overdrive:   overdrive,
				sectorIndex: next.index,
				resps:       resps,
			}
		}
	}

	// we don't know if the download failed at this point so we register an
	// error that gets propagated in case it did
	s.errs[types.PublicKey{}] = fmt.Errorf("%w: no more hosts", errDownloadNotEnoughHosts)
	return nil
}

func (s *slabDownload) download(ctx context.Context) ([][]byte, bool, error) {
	// cancel any sector downloads once the download is done
	ctx, cancel := context.WithCancel(ctx)
	defer cancel()

	// create the responses queue
	resps := &sectorResponses{
		c: make(chan struct{}, 1),
	}
	defer resps.Close()

	// launch overdrive
	resetOverdrive := s.overdrive(ctx, resps)

	// launch 'MinShard' requests
	for i := 0; i < int(s.minShards); {
		req := s.nextRequest(ctx, resps, false)
		if req == nil {
			return nil, false, fmt.Errorf("no host available for shard %d", i)
		}
		s.launch(req)
		i++
	}

	// collect requests that failed due to gouging
	var gouging []*sectorDownloadReq

	// collect responses
	var done bool

loop:
	for s.inflight() > 0 && !done {
		select {
		case <-s.mgr.shutdownCtx.Done():
			return nil, false, errors.New("download stopped")
		case <-ctx.Done():
			return nil, false, context.Cause(ctx)
		case <-resps.c:
			resetOverdrive()
		}

		for {
			resp := resps.Next()
			if resp == nil {
				break
			}

			// receive the response
			done = s.receive(*resp)
			if done {
				break
			}

			// handle errors
			if resp.err != nil {
				// launch replacement request
				if req := s.nextRequest(ctx, resps, resp.req.overdrive); req != nil {
					s.launch(req)
				}

				// handle lost sectors
				if rhp3.IsSectorNotFound(resp.err) {
					if err := s.mgr.os.DeleteHostSector(ctx, resp.req.host.PublicKey(), resp.req.root); err != nil {
						s.mgr.logger.Errorw("failed to mark sector as lost", "hk", resp.req.host.PublicKey(), "root", resp.req.root, zap.Error(err))
					}
				} else if rhp3.IsPriceTableGouging(resp.err) && s.overpay && !resp.req.overpay {
					resp.req.overpay = true // ensures we don't retry the same request over and over again
					gouging = append(gouging, resp.req)
				}
			}
		}
	}

	if !done && len(gouging) >= s.missing() {
		for _, req := range gouging {
			s.launch(req)
		}
		gouging = nil
		goto loop
	}

	// track stats
	s.mgr.statsOverdrivePct.Track(s.overdrivePct())
	s.mgr.statsSlabDownloadSpeedBytesPerMS.Track(float64(s.downloadSpeed()))
	return s.finish()
}

func (s *slabDownload) overdrivePct() float64 {
	s.mu.Lock()
	defer s.mu.Unlock()

	numOverdrive := (int(s.numLaunched) + int(s.numRelaunched)) - s.minShards
	if numOverdrive < 0 {
		numOverdrive = 0
	}

	return float64(numOverdrive) / float64(s.minShards)
}

func (s *slabDownload) downloadSpeed() int64 {
	s.mu.Lock()
	defer s.mu.Unlock()
	bytes := s.numCompleted * rhpv2.SectorSize
	ms := time.Since(s.created).Milliseconds()
	if ms == 0 {
		ms = 1 // avoid division by zero
	}
	return int64(bytes) / ms
}

func (s *slabDownload) finish() ([][]byte, bool, error) {
	s.mu.Lock()
	defer s.mu.Unlock()
	if s.numCompleted < s.minShards {
		return nil, s.numOverpaid > 0, fmt.Errorf("failed to download slab: completed=%d inflight=%d launched=%d relaunched=%d overpaid=%d downloaders=%d errors=%d %v", s.numCompleted, s.numInflight, s.numLaunched, s.numRelaunched, s.numOverpaid, s.mgr.numDownloaders(), len(s.errs), s.errs)
	}

	data := make([][]byte, len(s.sectors))
	for i, sector := range s.sectors {
		data[i] = sector.data
	}
	return data, s.numOverpaid > 0, nil
}

func (s *slabDownload) missing() int {
	s.mu.Lock()
	defer s.mu.Unlock()
	if s.numCompleted < s.minShards {
		return s.minShards - s.numCompleted
	}
	return 0
}

func (s *slabDownload) inflight() uint64 {
	s.mu.Lock()
	defer s.mu.Unlock()
	return s.numInflight
}

func (s *slabDownload) launch(req *sectorDownloadReq) {
	s.mu.Lock()
	defer s.mu.Unlock()

	// queue the request
	req.host.enqueue(req)

	// update the state
	s.numInflight++
	if req.overdrive {
		s.numOverdriving++
	}
	if req.overpay {
		s.numRelaunched++
	} else {
		s.numLaunched++
	}
}

func (s *slabDownload) receive(resp sectorDownloadResp) (finished bool) {
	s.mu.Lock()
	defer s.mu.Unlock()

	// update num overdriving
	if resp.req.overdrive {
		s.numOverdriving--
	}

	// failed reqs can't complete the upload
	s.numInflight--
	if resp.err != nil {
		s.errs[resp.req.host.PublicKey()] = resp.err
		return false
	}

	// update num overpaid
	if resp.req.overpay {
		s.numOverpaid++
	}

	// store the sector
	if len(s.sectors[resp.req.sectorIndex].data) == 0 {
		s.sectors[resp.req.sectorIndex].data = resp.sector
		s.numCompleted++
	}

	return s.numCompleted >= s.minShards
}

func (mgr *downloadManager) fastest(hosts []types.PublicKey) (fastest *downloader) {
	// recompute stats
	mgr.tryRecomputeStats()

	// return the fastest host
	mgr.mu.Lock()
	defer mgr.mu.Unlock()
	lowest := math.MaxFloat64
	for _, h := range hosts {
		if d, ok := mgr.downloaders[h]; !ok {
			continue
		} else if estimate := d.estimate(); estimate < lowest {
			lowest = estimate
			fastest = d
		}
	}
	return
}

type slabSlice struct {
	object.SlabSlice
	PartialSlab bool
	Data        []byte
}

func slabsForDownload(slabs []slabSlice, offset, length uint64) []slabSlice {
	// declare a helper to cast a uint64 to uint32 with overflow detection. This
	// could should never produce an overflow.
	cast32 := func(in uint64) uint32 {
		if in > math.MaxUint32 {
			panic("slabsForDownload: overflow detected")
		}
		return uint32(in)
	}

	// mutate a copy
	slabs = append([]slabSlice(nil), slabs...)

	firstOffset := offset
	for i, ss := range slabs {
		if firstOffset < uint64(ss.Length) {
			slabs = slabs[i:]
			break
		}
		firstOffset -= uint64(ss.Length)
	}
	slabs[0].Offset += cast32(firstOffset)
	slabs[0].Length -= cast32(firstOffset)

	lastLength := length
	for i, ss := range slabs {
		if lastLength <= uint64(ss.Length) {
			slabs = slabs[:i+1]
			break
		}
		lastLength -= uint64(ss.Length)
	}
	slabs[len(slabs)-1].Length = cast32(lastLength)
	return slabs
}

func (sr *sectorResponses) Add(resp *sectorDownloadResp) {
	sr.mu.Lock()
	defer sr.mu.Unlock()
	if sr.closed {
		return
	}
	sr.responses = append(sr.responses, resp)
	select {
	case sr.c <- struct{}{}:
	default:
	}
}

func (sr *sectorResponses) Close() error {
	sr.mu.Lock()
	defer sr.mu.Unlock()

	sr.closed = true
	sr.responses = nil // clear responses
	close(sr.c)
	return nil
}

func (sr *sectorResponses) Next() *sectorDownloadResp {
	sr.mu.Lock()
	defer sr.mu.Unlock()
	if len(sr.responses) == 0 {
		return nil
	}
	resp := sr.responses[0]
	sr.responses = sr.responses[1:]
	return resp
}

func isSectorAvailable(s object.Sector, hosts map[types.PublicKey]struct{}) bool {
	// if any of the other hosts that store the sector are
	// available, the sector is also considered available
	for hk := range s.Contracts {
		if _, available := hosts[hk]; available {
			return true
		}
	}
	return false
}<|MERGE_RESOLUTION|>--- conflicted
+++ resolved
@@ -130,7 +130,6 @@
 	}
 )
 
-<<<<<<< HEAD
 func (s *sectorInfo) selectHost(h types.PublicKey) {
 	for i, hk := range s.hks {
 		if hk == h {
@@ -141,10 +140,7 @@
 	}
 }
 
-func (w *Worker) initDownloadManager(maxMemory, maxOverdrive uint64, overdriveTimeout time.Duration, logger *zap.Logger) {
-=======
 func (w *Worker) initDownloadManager(uploadKey *utils.UploadKey, maxMemory, maxOverdrive uint64, overdriveTimeout time.Duration, logger *zap.Logger) {
->>>>>>> 609d9c36
 	if w.downloadManager != nil {
 		panic("download manager already initialized") // developer error
 	}
