package worker

import (
<<<<<<< HEAD
	"context"
	"fmt"
	"sync"
	"time"

=======
>>>>>>> fc3625ac
	"go.sia.tech/renterd/hostdb"
	"go.uber.org/zap"
)

type (
	HostInteractionRecorder interface {
		RecordHostScan(...hostdb.HostScan)
		RecordPriceTableUpdate(...hostdb.PriceTableUpdate)
		Stop(context.Context)
	}

	hostInteractionRecorder struct {
		flushInterval time.Duration

		bus    Bus
		logger *zap.SugaredLogger

		mu                sync.Mutex
		hostScans         []hostdb.HostScan
		priceTableUpdates []hostdb.PriceTableUpdate

		flushCtx   context.Context
		flushTimer *time.Timer
	}
)

<<<<<<< HEAD
var (
	_ HostInteractionRecorder = (*hostInteractionRecorder)(nil)
)

func (w *worker) initHostInteractionRecorder(flushInterval time.Duration) {
	if w.hostInteractionRecorder != nil {
		panic("HostInteractionRecorder already initialized") // developer error
	}
	w.hostInteractionRecorder = &hostInteractionRecorder{
		bus:    w.bus,
		logger: w.logger,

		flushCtx:      w.shutdownCtx,
		flushInterval: flushInterval,

		hostScans:         make([]hostdb.HostScan, 0),
		priceTableUpdates: make([]hostdb.PriceTableUpdate, 0),
	}
}

func (r *hostInteractionRecorder) RecordHostScan(scans ...hostdb.HostScan) {
	r.mu.Lock()
	defer r.mu.Unlock()
	r.hostScans = append(r.hostScans, scans...)
	r.tryFlushInteractionsBuffer()
}

func (r *hostInteractionRecorder) RecordPriceTableUpdate(ptUpdates ...hostdb.PriceTableUpdate) {
	r.mu.Lock()
	defer r.mu.Unlock()
	r.priceTableUpdates = append(r.priceTableUpdates, ptUpdates...)
	r.tryFlushInteractionsBuffer()
}

func (r *hostInteractionRecorder) Stop(ctx context.Context) {
	// stop the flush timer
	r.mu.Lock()
	if r.flushTimer != nil {
		r.flushTimer.Stop()
	}
	r.flushCtx = ctx
	r.mu.Unlock()

	// flush all interactions
	r.flush()

	// log if we weren't able to flush them
	r.mu.Lock()
	if len(r.hostScans) > 0 {
		r.logger.Errorw(fmt.Sprintf("failed to record %d host scans on worker shutdown", len(r.hostScans)))
	}
	if len(r.priceTableUpdates) > 0 {
		r.logger.Errorw(fmt.Sprintf("failed to record %d price table updates on worker shutdown", len(r.priceTableUpdates)))
	}
	r.mu.Unlock()
}

func (r *hostInteractionRecorder) flush() {
	r.mu.Lock()
	defer r.mu.Unlock()

	// NOTE: don't bother flushing if the context is cancelled, we can safely
	// ignore the buffered scans and price tables since we'll flush on shutdown
	// and log in case we weren't able to flush all interactions to the bus
	select {
	case <-r.flushCtx.Done():
		r.flushTimer = nil
		return
	default:
	}

	if len(r.hostScans) > 0 {
		if err := r.bus.RecordHostScans(r.flushCtx, r.hostScans); err != nil {
			r.logger.Errorw(fmt.Sprintf("failed to record scans: %v", err))
		} else if err == nil {
			r.hostScans = nil
		}
	}
	if len(r.priceTableUpdates) > 0 {
		if err := r.bus.RecordPriceTables(r.flushCtx, r.priceTableUpdates); err != nil {
			r.logger.Errorw(fmt.Sprintf("failed to record price table updates: %v", err))
		} else if err == nil {
			r.priceTableUpdates = nil
		}
	}
	r.flushTimer = nil
}

func (r *hostInteractionRecorder) tryFlushInteractionsBuffer() {
	if r.flushTimer == nil {
		r.flushTimer = time.AfterFunc(r.flushInterval, r.flush)
	}
}

=======
>>>>>>> fc3625ac
func isSuccessfulInteraction(err error) bool {
	// No error always means success.
	if err == nil {
		return true
	}
	// List of errors that are considered successful interactions.
	if isInsufficientFunds(err) {
		return true
	}
	if isBalanceInsufficient(err) {
		return true
	}
	return false
}<|MERGE_RESOLUTION|>--- conflicted
+++ resolved
@@ -1,14 +1,10 @@
 package worker
 
 import (
-<<<<<<< HEAD
 	"context"
-	"fmt"
 	"sync"
 	"time"
 
-=======
->>>>>>> fc3625ac
 	"go.sia.tech/renterd/hostdb"
 	"go.uber.org/zap"
 )
@@ -35,103 +31,6 @@
 	}
 )
 
-<<<<<<< HEAD
-var (
-	_ HostInteractionRecorder = (*hostInteractionRecorder)(nil)
-)
-
-func (w *worker) initHostInteractionRecorder(flushInterval time.Duration) {
-	if w.hostInteractionRecorder != nil {
-		panic("HostInteractionRecorder already initialized") // developer error
-	}
-	w.hostInteractionRecorder = &hostInteractionRecorder{
-		bus:    w.bus,
-		logger: w.logger,
-
-		flushCtx:      w.shutdownCtx,
-		flushInterval: flushInterval,
-
-		hostScans:         make([]hostdb.HostScan, 0),
-		priceTableUpdates: make([]hostdb.PriceTableUpdate, 0),
-	}
-}
-
-func (r *hostInteractionRecorder) RecordHostScan(scans ...hostdb.HostScan) {
-	r.mu.Lock()
-	defer r.mu.Unlock()
-	r.hostScans = append(r.hostScans, scans...)
-	r.tryFlushInteractionsBuffer()
-}
-
-func (r *hostInteractionRecorder) RecordPriceTableUpdate(ptUpdates ...hostdb.PriceTableUpdate) {
-	r.mu.Lock()
-	defer r.mu.Unlock()
-	r.priceTableUpdates = append(r.priceTableUpdates, ptUpdates...)
-	r.tryFlushInteractionsBuffer()
-}
-
-func (r *hostInteractionRecorder) Stop(ctx context.Context) {
-	// stop the flush timer
-	r.mu.Lock()
-	if r.flushTimer != nil {
-		r.flushTimer.Stop()
-	}
-	r.flushCtx = ctx
-	r.mu.Unlock()
-
-	// flush all interactions
-	r.flush()
-
-	// log if we weren't able to flush them
-	r.mu.Lock()
-	if len(r.hostScans) > 0 {
-		r.logger.Errorw(fmt.Sprintf("failed to record %d host scans on worker shutdown", len(r.hostScans)))
-	}
-	if len(r.priceTableUpdates) > 0 {
-		r.logger.Errorw(fmt.Sprintf("failed to record %d price table updates on worker shutdown", len(r.priceTableUpdates)))
-	}
-	r.mu.Unlock()
-}
-
-func (r *hostInteractionRecorder) flush() {
-	r.mu.Lock()
-	defer r.mu.Unlock()
-
-	// NOTE: don't bother flushing if the context is cancelled, we can safely
-	// ignore the buffered scans and price tables since we'll flush on shutdown
-	// and log in case we weren't able to flush all interactions to the bus
-	select {
-	case <-r.flushCtx.Done():
-		r.flushTimer = nil
-		return
-	default:
-	}
-
-	if len(r.hostScans) > 0 {
-		if err := r.bus.RecordHostScans(r.flushCtx, r.hostScans); err != nil {
-			r.logger.Errorw(fmt.Sprintf("failed to record scans: %v", err))
-		} else if err == nil {
-			r.hostScans = nil
-		}
-	}
-	if len(r.priceTableUpdates) > 0 {
-		if err := r.bus.RecordPriceTables(r.flushCtx, r.priceTableUpdates); err != nil {
-			r.logger.Errorw(fmt.Sprintf("failed to record price table updates: %v", err))
-		} else if err == nil {
-			r.priceTableUpdates = nil
-		}
-	}
-	r.flushTimer = nil
-}
-
-func (r *hostInteractionRecorder) tryFlushInteractionsBuffer() {
-	if r.flushTimer == nil {
-		r.flushTimer = time.AfterFunc(r.flushInterval, r.flush)
-	}
-}
-
-=======
->>>>>>> fc3625ac
 func isSuccessfulInteraction(err error) bool {
 	// No error always means success.
 	if err == nil {
