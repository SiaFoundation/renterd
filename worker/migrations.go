package worker

import (
	"context"
	"fmt"

	rhpv2 "go.sia.tech/core/rhp/v2"
	"go.sia.tech/core/types"
	"go.sia.tech/renterd/api"
	"go.sia.tech/renterd/object"
	"go.sia.tech/renterd/tracing"
	"go.uber.org/zap"
)

func migrateSlab(ctx context.Context, d *downloadManager, u *uploadManager, s *object.Slab, contractSet string, dlContracts, ulContracts []api.ContractMetadata, bh uint64, logger *zap.SugaredLogger) (int, bool, error) {
	ctx, span := tracing.Tracer.Start(ctx, "migrateSlab")
	defer span.End()

	// make a map of good hosts
	goodHosts := make(map[types.PublicKey]map[types.FileContractID]bool)
	for _, c := range ulContracts {
		if goodHosts[c.HostKey] == nil {
			goodHosts[c.HostKey] = make(map[types.FileContractID]bool)
		}
		goodHosts[c.HostKey][c.ID] = false
	}

	// make a map of hosts we can download from
	h2c := make(map[types.PublicKey]types.FileContractID)
	for _, c := range append(dlContracts, ulContracts...) {
		h2c[c.HostKey] = c.ID
	}

	// collect indices of shards that need to be migrated
	usedMap := make(map[types.PublicKey]struct{})
	var shardIndices []int
SHARDS:
	for i, shard := range s.Shards {
		for hk, fcids := range shard.Contracts {
			for _, fcid := range fcids {
				// bad host
				if _, exists := goodHosts[hk]; !exists {
					continue
				}
				// bad contract
				if _, exists := goodHosts[hk][fcid]; !exists {
					continue
				}
				// reused host
				_, exists := usedMap[hk]
				if exists {
					continue
				}
				goodHosts[hk][fcid] = true
				usedMap[hk] = struct{}{}
				continue SHARDS
			}
		}
		// no good host found for shard
		shardIndices = append(shardIndices, i)
	}

	// if all shards are on good hosts, we're done
	if len(shardIndices) == 0 {
		return 0, false, nil
	}

	// calculate the number of missing shards and take into account hosts for
	// which we have a contract (so hosts from which we can download)
	missingShards := len(shardIndices)
	for _, si := range shardIndices {
		if _, exists := h2c[s.Shards[si].LatestHost]; exists {
			missingShards--
			continue
		}
	}

	// perform some sanity checks
	if len(ulContracts) < int(s.MinShards) {
		return 0, false, fmt.Errorf("not enough hosts to repair unhealthy shard to minimum redundancy, %d<%d", len(ulContracts), int(s.MinShards))
	}
	if len(s.Shards)-missingShards < int(s.MinShards) {
		return 0, false, fmt.Errorf("not enough hosts to download unhealthy shard, %d<%d", len(s.Shards)-missingShards, int(s.MinShards))
	}

	// acquire memory for the migration
	mem := u.mm.AcquireMemory(ctx, uint64(len(shardIndices))*rhpv2.SectorSize)
	if mem == nil {
		return 0, false, fmt.Errorf("failed to acquire memory for migration")
	}
	defer mem.Release()

	// download the slab
	shards, surchargeApplied, err := d.DownloadSlab(ctx, *s, dlContracts)
	if err != nil {
		return 0, false, fmt.Errorf("failed to download slab for migration: %w", err)
	}
	s.Encrypt(shards)

	// filter it down to the shards we need to migrate
	for i, si := range shardIndices {
		shards[i] = shards[si]
	}
	shards = shards[:len(shardIndices)]

	// filter upload contracts to the ones we haven't used yet
	var allowed []api.ContractMetadata
	for c := range ulContracts {
		if _, exists := usedMap[ulContracts[c].HostKey]; !exists {
			allowed = append(allowed, ulContracts[c])
			usedMap[ulContracts[c].HostKey] = struct{}{}
		}
	}

	// migrate the shards
<<<<<<< HEAD
	err = u.MigrateShards(ctx, s, shardIndices, shards, contractSet, allowed, bh, lockingPriorityUpload)
=======
	uploaded, err := u.UploadShards(ctx, shards, allowed, bh, lockingPriorityUpload, mem)
>>>>>>> e1efe33d
	if err != nil {
		return 0, surchargeApplied, fmt.Errorf("failed to upload slab for migration: %w", err)
	}

	return len(shards), surchargeApplied, nil
}<|MERGE_RESOLUTION|>--- conflicted
+++ resolved
@@ -113,11 +113,7 @@
 	}
 
 	// migrate the shards
-<<<<<<< HEAD
-	err = u.MigrateShards(ctx, s, shardIndices, shards, contractSet, allowed, bh, lockingPriorityUpload)
-=======
-	uploaded, err := u.UploadShards(ctx, shards, allowed, bh, lockingPriorityUpload, mem)
->>>>>>> e1efe33d
+	err = u.MigrateShards(ctx, s, shardIndices, shards, contractSet, allowed, bh, lockingPriorityUpload, mem)
 	if err != nil {
 		return 0, surchargeApplied, fmt.Errorf("failed to upload slab for migration: %w", err)
 	}
