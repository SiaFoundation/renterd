--- conflicted
+++ resolved
@@ -95,12 +95,20 @@
 		hosts: make(map[types.PublicKey]sectorStore),
 	}
 	for _, h := range hosts {
-		sp.hosts[h.PublicKey()] = h
+		sp.hosts[h.HostKey()] = h
 	}
 	return sp
 }
 
-func (sp *mockStoreProvider) withHost(ctx context.Context, contractID types.FileContractID, hostKey types.PublicKey, hostIP string, f func(sectorStore) error) (err error) {
+func (sp *mockStoreProvider) withHostV2(ctx context.Context, contractID types.FileContractID, hostKey types.PublicKey, hostIP string, f func(sectorStore) error) (err error) {
+	h, exists := sp.hosts[hostKey]
+	if !exists {
+		panic("doesn't exist")
+	}
+	return f(h)
+}
+
+func (sp *mockStoreProvider) withHostV3(ctx context.Context, contractID types.FileContractID, hostKey types.PublicKey, hostIP, siamuxAddr string, f func(sectorStore) error) (err error) {
 	h, exists := sp.hosts[hostKey]
 	if !exists {
 		panic("doesn't exist")
@@ -136,7 +144,7 @@
 	sp := newMockStoreProvider(hosts)
 	var contracts []api.ContractMetadata
 	for _, h := range hosts {
-		contracts = append(contracts, api.ContractMetadata{ID: h.Contract(), HostKey: h.PublicKey()})
+		contracts = append(contracts, api.ContractMetadata{ID: h.Contract(), HostKey: h.HostKey()})
 	}
 
 	// upload
@@ -172,11 +180,7 @@
 		dst := o.Key.Decrypt(&buf, int64(offset))
 		ss := slabsForDownload(o.Slabs, int64(offset), int64(length))
 		for _, s := range ss {
-<<<<<<< HEAD
-			if _, err := downloadSlab(context.Background(), dst, s, hosts, 0); err != nil {
-=======
-			if _, err := downloadSlab(context.Background(), sp, dst, s, contracts, mockLocker, 0); err != nil {
->>>>>>> 34f31d26
+			if _, err := downloadSlab(context.Background(), sp, dst, s, contracts, 0); err != nil {
 				t.Error(err)
 				return
 			}
