package worker

import (
	"bytes"
	"context"
	"encoding/binary"
	"encoding/json"
	"errors"
	"fmt"
	"io"
	"math"
	"math/big"
	"strings"
	"sync"
	"time"

	rhpv2 "go.sia.tech/core/rhp/v2"
	rhpv3 "go.sia.tech/core/rhp/v3"
	"go.sia.tech/core/types"
	"go.sia.tech/renterd/api"
	"go.sia.tech/renterd/hostdb"
	"go.sia.tech/siad/crypto"
	"go.uber.org/zap"
	"lukechampine.com/frand"
)

const (
	// accountLockingDuration is the time for which an account lock remains
	// reserved on the bus after locking it.
	accountLockingDuration = 30 * time.Second

	// defaultWithdrawalExpiryBlocks is the number of blocks we add to the
	// current blockheight when we define an expiry block height for withdrawal
	// messages.
	defaultWithdrawalExpiryBlocks = 6

	// responseLeeway is the amount of leeway given to the maxLen when we read
	// the response in the ReadSector RPC
	responseLeeway = 1 << 12 // 4 KiB
)

var (
	// errBalanceSufficient occurs when funding an account to a desired balance
	// that's lower than its current balance.
	errBalanceSufficient = errors.New("ephemeral account balance greater than desired balance")

	// errBalanceInsufficient occurs when a withdrawal failed because the
	// account balance was insufficient.
	errBalanceInsufficient = errors.New("ephemeral account balance was insufficient")

	// errBalanceMaxExceeded occurs when a deposit would push the account's
	// balance over the maximum allowed ephemeral account balance.
	errBalanceMaxExceeded = errors.New("ephemeral account maximum balance exceeded")

	// errMaxRevisionReached occurs when trying to revise a contract that has
	// already reached the highest possible revision number. Usually happens
	// when trying to use a renewed contract.
	errMaxRevisionReached = errors.New("contract has reached the maximum number of revisions")

	// errTransportClosed is returned when using a transportV3 which was already
	// closed.
	errTransportClosed = errors.New("transport closed")
)

// transportV3 is a reference-counted wrapper for rhpv3.Transport.
type transportV3 struct {
	mu       sync.Mutex
	refCount uint64
	t        *rhpv3.Transport
}

type streamV3 struct {
	cancel context.CancelFunc
	*rhpv3.Stream
}

// Close closes the stream and cancels the goroutine launched by DialStream.
func (s *streamV3) Close() error {
	s.cancel()
	return s.Stream.Close()
}

// Close decrements the refcounter and closes the transport if the refcounter
// reaches 0.
func (t *transportV3) Close() error {
	t.mu.Lock()
	defer t.mu.Unlock()

	// Decrement refcounter.
	t.refCount--

	// Close the transport if the refcounter is zero.
	if t.refCount == 0 {
		//	err := t.t.Close()
		//	t.t = nil
		//	return err
	}
	return nil
}

// DialStream dials a new stream on the transport.
func (t *transportV3) DialStream(ctx context.Context) (*streamV3, error) {
	t.mu.Lock()
	transport := t.t
	t.mu.Unlock()
	if transport == nil {
		return nil, errTransportClosed
	}

	// Close the stream when the context is closed to unblock any reads or
	// writes.
	stream := transport.DialStream()

	// Apply a sane timeout to the stream.
	if err := stream.SetDeadline(time.Now().Add(5 * time.Minute)); err != nil {
		_ = stream.Close()
		return nil, err
	}

	// Make sure the stream is closed when the context is closed.
	doneCtx, doneFn := context.WithCancel(ctx)
	go func() {
		select {
		case <-doneCtx.Done():
		case <-ctx.Done():
			_ = stream.Close()
		}
	}()
	return &streamV3{
		Stream: stream,
		cancel: doneFn,
	}, nil
}

// transportPoolV3 is a pool of rhpv3.Transports which allows for reusing them.
type transportPoolV3 struct {
	mu   sync.Mutex
	pool map[string]*transportV3
}

func newTransportPoolV3() *transportPoolV3 {
	return &transportPoolV3{
		pool: make(map[string]*transportV3),
	}
}

func (p *transportPoolV3) newTransport(ctx context.Context, siamuxAddr string, hostKey types.PublicKey) (*transportV3, error) {
	// Get or create a transport for the given siamux address.
	p.mu.Lock()
	t, found := p.pool[siamuxAddr]
	if !found {
		t = &transportV3{}
		p.pool[siamuxAddr] = t
	}

	// Lock the transport and increment its refcounter.
	t.mu.Lock()
	defer t.mu.Unlock()

	// Unlock the pool now that the transport is locked.
	p.mu.Unlock()

	// Init the transport if necessary.
	if t.t == nil {
		conn, err := dial(ctx, siamuxAddr, hostKey)
		if err != nil {
			return nil, err
		}

		doneChan := make(chan struct{})
		defer close(doneChan)
		go func() {
			select {
			case <-doneChan:
			case <-ctx.Done():
				_ = conn.Close()
			}
		}()
		t.t, err = rhpv3.NewRenterTransport(conn, hostKey)
		if err != nil {
			return nil, err
		}
	}

	// Increment the refcounter upon success.
	t.refCount++
	return t, nil
}

func (p *transportPoolV3) withTransportV3(ctx context.Context, hostKey types.PublicKey, siamuxAddr string, fn func(*transportV3) error) (err error) {
	t, err := p.newTransport(ctx, siamuxAddr, hostKey)
	if err != nil {
		return err
	}
	defer t.Close()
	return fn(t)
}

// FetchRevision tries to fetch a contract revision from the host. We pass in
// the blockHeight instead of using the blockHeight from the pricetable since we
// might not have a price table.
func (h *host) FetchRevision(ctx context.Context, fetchTimeout time.Duration, blockHeight uint64) (types.FileContractRevision, error) {
	timeoutCtx := func() (context.Context, context.CancelFunc) {
		if fetchTimeout > 0 {
			return context.WithTimeout(ctx, fetchTimeout)
		}
		return ctx, func() {}
	}
	// Try to fetch the revision with an account first.
	ctx, cancel := timeoutCtx()
	defer cancel()
	rev, err := h.fetchRevisionWithAccount(ctx, h.HostKey(), h.siamuxAddr, blockHeight, h.fcid)
	if err != nil && !isBalanceInsufficient(err) {
		return types.FileContractRevision{}, err
	} else if err == nil {
		return rev, nil
	}

	// Fall back to using the contract to pay for the revision.
	ctx, cancel = timeoutCtx()
	defer cancel()
	rev, err = h.fetchRevisionWithContract(ctx, h.HostKey(), h.siamuxAddr, h.fcid)
	if err != nil {
		return types.FileContractRevision{}, err
	}
	return rev, nil
}

func (h *host) fetchRevisionWithAccount(ctx context.Context, hostKey types.PublicKey, siamuxAddr string, bh uint64, contractID types.FileContractID) (rev types.FileContractRevision, err error) {
	err = h.acc.WithWithdrawal(ctx, func() (types.Currency, error) {
		var cost types.Currency
		return cost, h.transportPool.withTransportV3(ctx, hostKey, siamuxAddr, func(t *transportV3) (err error) {
			rev, err = RPCLatestRevision(ctx, t, contractID, func(rev *types.FileContractRevision) (rhpv3.HostPriceTable, rhpv3.PaymentMethod, error) {
				// Fetch pt.
				pt, err := h.priceTable(ctx, rev)
				if err != nil {
					return rhpv3.HostPriceTable{}, nil, fmt.Errorf("failed to fetch pricetable, err: %v", err)
				}
				cost = pt.LatestRevisionCost
				payment := rhpv3.PayByEphemeralAccount(h.acc.id, cost, bh+defaultWithdrawalExpiryBlocks, h.accountKey)
				return pt, &payment, nil
			})
			if err != nil {
				return err
			}
			return nil
		})
	})
	return rev, err
}

// FetchRevisionWithContract fetches the latest revision of a contract and uses
// a contract to pay for it.
func (h *host) fetchRevisionWithContract(ctx context.Context, hostKey types.PublicKey, siamuxAddr string, contractID types.FileContractID) (rev types.FileContractRevision, err error) {
	err = h.transportPool.withTransportV3(ctx, hostKey, siamuxAddr, func(t *transportV3) (err error) {
		rev, err = RPCLatestRevision(ctx, t, contractID, func(rev *types.FileContractRevision) (rhpv3.HostPriceTable, rhpv3.PaymentMethod, error) {
			// Fetch pt.
			pt, err := h.priceTable(ctx, rev)
			if err != nil {
				return rhpv3.HostPriceTable{}, nil, fmt.Errorf("failed to fetch pricetable, err: %v", err)
			}
			// Pay for the revision.
			payment, err := payByContract(rev, pt.LatestRevisionCost, h.acc.id, h.renterKey)
			if err != nil {
				return rhpv3.HostPriceTable{}, nil, err
			}
			return pt, &payment, nil
		})
		return err
	})
	return rev, err
}

func (h *host) FundAccount(ctx context.Context, balance types.Currency, rev *types.FileContractRevision) error {
	// fetch pricetable
	pt, err := h.priceTable(ctx, rev)
	if err != nil {
		return err
	}

	// calculate the amount to deposit
	curr, err := h.acc.Balance(ctx)
	if err != nil {
		return err
	}
	if curr.Cmp(balance) >= 0 {
		return fmt.Errorf("%w; %v>%v", errBalanceSufficient, curr, balance)
	}
	amount := balance.Sub(curr)

	// cap the amount by the amount of money left in the contract
	renterFunds := rev.ValidRenterPayout()
	if renterFunds.Cmp(pt.FundAccountCost) <= 0 {
		return fmt.Errorf("insufficient funds to fund account: %v <= %v", renterFunds, pt.FundAccountCost)
	} else if maxAmount := renterFunds.Sub(pt.FundAccountCost); maxAmount.Cmp(amount) < 0 {
		amount = maxAmount
	}

	return h.acc.WithDeposit(ctx, func() (types.Currency, error) {
		return amount, h.transportPool.withTransportV3(ctx, h.HostKey(), h.siamuxAddr, func(t *transportV3) (err error) {
			cost := amount.Add(pt.FundAccountCost)
			payment, err := payByContract(rev, cost, rhpv3.Account{}, h.renterKey) // no account needed for funding
			if err != nil {
				return err
			}
			if err := RPCFundAccount(ctx, t, &payment, h.acc.id, pt.UID); err != nil {
				return fmt.Errorf("failed to fund account with %v;%w", amount, err)
			}
			h.contractSpendingRecorder.Record(rev.ParentID, rev.RevisionNumber, api.ContractSpending{FundAccount: cost})
			return nil
		})
	})
}

func (h *host) SyncAccount(ctx context.Context, revision *types.FileContractRevision) error {
	// fetch pricetable
	pt, err := h.priceTable(ctx, revision)
	if err != nil {
		return err
	}

	return h.acc.WithSync(ctx, func() (types.Currency, error) {
		var balance types.Currency
		err := h.transportPool.withTransportV3(ctx, h.HostKey(), h.siamuxAddr, func(t *transportV3) error {
			payment, err := payByContract(revision, pt.AccountBalanceCost, h.acc.id, h.renterKey)
			if err != nil {
				return err
			}
<<<<<<< HEAD

=======
>>>>>>> 141fd470
			balance, err = RPCAccountBalance(ctx, t, &payment, h.acc.id, pt.UID)
			if isMaxBalanceExceeded(err) {
				balance = types.Siacoins(1)
				err = nil
			}

			return err
		})
		return balance, err
	})
}

func isMaxBalanceExceeded(err error) bool {
	if err == nil {
		return false
	}
	return strings.Contains(err.Error(), errBalanceMaxExceeded.Error())
}

func isBalanceInsufficient(err error) bool {
	if err == nil {
		return false
	}
	// compare error first
	if errors.Is(err, errBalanceSufficient) {
		return true
	}
	// then compare the string in case the error was returned by a host
	return strings.Contains(err.Error(), errBalanceInsufficient.Error())
}

type (
	// accounts stores the balance and other metrics of accounts that the
	// worker maintains with a host.
	accounts struct {
		store AccountStore
		key   types.PrivateKey
	}

	// account contains information regarding a specific account of the
	// worker.
	account struct {
		bus  AccountStore
		id   rhpv3.Account
		key  types.PrivateKey
		host types.PublicKey
	}

	host struct {
		acc                      *account
		bus                      Bus
		contractSpendingRecorder *contractSpendingRecorder
		logger                   *zap.SugaredLogger
		fcid                     types.FileContractID
		siamuxAddr               string
		renterKey                types.PrivateKey
		accountKey               types.PrivateKey
		transportPool            *transportPoolV3
		priceTables              *priceTables
	}
)

func (w *worker) initAccounts(as AccountStore) {
	if w.accounts != nil {
		panic("accounts already initialized") // developer error
	}
	w.accounts = &accounts{
		store: as,
		key:   w.deriveSubKey("accountkey"),
	}
}

// ForHost returns an account to use for a given host. If the account
// doesn't exist, a new one is created.
func (a *accounts) ForHost(hk types.PublicKey) (*account, error) {
	// Key should be set.
	if hk == (types.PublicKey{}) {
		return nil, errors.New("empty host key provided")
	}

	// Return account.
	accountID := rhpv3.Account(a.deriveAccountKey(hk).PublicKey())
	return &account{
		bus:  a.store,
		id:   accountID,
		key:  a.key,
		host: hk,
	}, nil
}

// WithDeposit increases the balance of an account by the amount returned by
// amtFn if amtFn doesn't return an error.
func (a *account) WithDeposit(ctx context.Context, amtFn func() (types.Currency, error)) error {
	_, lockID, err := a.bus.LockAccount(ctx, a.id, a.host, false, accountLockingDuration)
	if err != nil {
		return err
	}
	defer a.bus.UnlockAccount(ctx, a.id, lockID)

	amt, err := amtFn()
	if err != nil {
		return err
	}
	return a.bus.AddBalance(ctx, a.id, a.host, amt.Big())
}

func (a *account) Balance(ctx context.Context) (types.Currency, error) {
	account, lockID, err := a.bus.LockAccount(ctx, a.id, a.host, false, accountLockingDuration)
	if err != nil {
		return types.Currency{}, err
	}
	defer a.bus.UnlockAccount(ctx, a.id, lockID)
	return types.NewCurrency(account.Balance.Uint64(), new(big.Int).Rsh(account.Balance, 64).Uint64()), nil
}

// WithWithdrawal decreases the balance of an account by the amount returned by
// amtFn. The amount is still withdrawn if amtFn returns an error since some
// costs are non-refundable.
func (a *account) WithWithdrawal(ctx context.Context, amtFn func() (types.Currency, error)) error {
	account, lockID, err := a.bus.LockAccount(ctx, a.id, a.host, false, accountLockingDuration)
	if err != nil {
		return err
	}
	defer a.bus.UnlockAccount(ctx, a.id, lockID)

	// return early if the account needs to sync
	if account.RequiresSync {
		return fmt.Errorf("%w; account requires resync", errBalanceInsufficient)
	}

	// return early if our account is not funded
	if account.Balance.Cmp(big.NewInt(0)) <= 0 {
		return errBalanceInsufficient
	}

	// execute amtFn
	amt, err := amtFn()
	if isBalanceInsufficient(err) {
		// in case of an insufficient balance, we schedule a sync
		scheduleCtx, cancel := context.WithTimeout(context.Background(), 10*time.Second)
		defer cancel()
		err2 := a.bus.ScheduleSync(scheduleCtx, a.id, a.host)
		if err2 != nil {
			err = fmt.Errorf("%w; failed to set requiresSync flag on bus, error: %v", err, err2)
		}
	}
<<<<<<< HEAD
	// if the amount is zero we just retur the error
	if amt.IsZero() {
		return err
	}
	// otherwise we try to withdraw the amount
=======

	// if the amount is zero, we are done
	if amt.IsZero() {
		return err
	}

	// if an amount was returned, we withdraw it.
>>>>>>> 141fd470
	errAdd := a.bus.AddBalance(ctx, a.id, a.host, new(big.Int).Neg(amt.Big()))
	if errAdd != nil {
		err = fmt.Errorf("%w; failed to add balance to account, error: %v", err, errAdd)
	}
	return err
}

// WithSync syncs an accounts balance with the bus. To do so, the account is
// locked while the balance is fetched through balanceFn.
func (a *account) WithSync(ctx context.Context, balanceFn func() (types.Currency, error)) error {
	_, lockID, err := a.bus.LockAccount(ctx, a.id, a.host, true, accountLockingDuration)
	if err != nil {
		return err
	}
	defer a.bus.UnlockAccount(ctx, a.id, lockID)
	balance, err := balanceFn()
	if err != nil {
		return err
	}
	return a.bus.SetBalance(ctx, a.id, a.host, balance.Big())
}

// deriveAccountKey derives an account plus key for a given host and worker.
// Each worker has its own account for a given host. That makes concurrency
// around keeping track of an accounts balance and refilling it a lot easier in
// a multi-worker setup.
func (a *accounts) deriveAccountKey(hostKey types.PublicKey) types.PrivateKey {
	index := byte(0) // not used yet but can be used to derive more than 1 account per host

	// Append the the host for which to create it and the index to the
	// corresponding sub-key.
	subKey := a.key
	data := append(subKey, hostKey[:]...)
	data = append(data, index)

	seed := types.HashBytes(data)
	pk := types.NewPrivateKeyFromSeed(seed[:])
	for i := range seed {
		seed[i] = 0
	}
	return pk
}

func (r *host) Contract() types.FileContractID {
	return r.fcid
}

func (r *host) HostKey() types.PublicKey {
	return r.acc.host
}

func (*host) DeleteSectors(ctx context.Context, roots []types.Hash256) error {
	panic("not implemented")
}

// priceTable fetches a price table from the host. If a revision is provided, it
// will be used to pay for the price table. The returned price table is
// guaranteed to be safe to use.
func (h *host) priceTable(ctx context.Context, rev *types.FileContractRevision) (rhpv3.HostPriceTable, error) {
	pt, err := h.priceTables.fetch(ctx, h.HostKey(), rev)
	if err != nil {
		return rhpv3.HostPriceTable{}, err
	}
	gc, err := GougingCheckerFromContext(ctx)
	if err != nil {
		return rhpv3.HostPriceTable{}, err
	}
	if breakdown := gc.Check(nil, &pt.HostPriceTable); breakdown.Gouging() {
		return rhpv3.HostPriceTable{}, fmt.Errorf("host price table gouging: %v", breakdown)
	}
	return pt.HostPriceTable, nil
}

func (r *host) DownloadSector(ctx context.Context, w io.Writer, root types.Hash256, offset, length uint64) (err error) {
	pt, err := r.priceTable(ctx, nil)
	if err != nil {
		return err
	}
	// return errBalanceInsufficient if balance insufficient
	defer func() {
		if isBalanceInsufficient(err) {
			err = fmt.Errorf("%w %v, err: %v", errBalanceInsufficient, r.HostKey(), err)
		}
	}()

	return r.acc.WithWithdrawal(ctx, func() (amount types.Currency, err error) {
		err = r.transportPool.withTransportV3(ctx, r.HostKey(), r.siamuxAddr, func(t *transportV3) error {
			cost, err := readSectorCost(pt)
			if err != nil {
				return err
			}

			var refund types.Currency
			payment := rhpv3.PayByEphemeralAccount(r.acc.id, cost, pt.HostBlockHeight+defaultWithdrawalExpiryBlocks, r.accountKey)
			cost, refund, err = RPCReadSector(ctx, t, w, pt, &payment, offset, length, root, true)
			amount = cost.Sub(refund)
			return err
		})
		return
	})
}

// UploadSector uploads a sector to the host.
func (r *host) UploadSector(ctx context.Context, sector *[rhpv2.SectorSize]byte, rev types.FileContractRevision) (root types.Hash256, err error) {
	// fetch price table
	pt, err := r.priceTable(ctx, nil)
	if err != nil {
		return types.Hash256{}, err
	}

	// prepare payment
	expectedCost, _, _, err := uploadSectorCost(pt, rev.WindowEnd)
	if err != nil {
		return types.Hash256{}, err
	}
	payment := rhpv3.PayByEphemeralAccount(r.acc.id, expectedCost, pt.HostBlockHeight+defaultWithdrawalExpiryBlocks, r.accountKey)

	// return errBalanceInsufficient if balance insufficient
	defer func() {
		if isBalanceInsufficient(err) {
			err = fmt.Errorf("%w %v, err: %v", errBalanceInsufficient, r.HostKey(), err)
		}
	}()

	return root, r.acc.WithWithdrawal(ctx, func() (amount types.Currency, err error) {
		err = r.transportPool.withTransportV3(ctx, r.HostKey(), r.siamuxAddr, func(t *transportV3) error {
<<<<<<< HEAD
			root, amount, err = RPCAppendSector(ctx, t, r.renterKey, pt, rev, &payment, sector)
=======
			expectedCost, _, _, err := uploadSectorCost(pt, rev.WindowEnd)
			if err != nil {
				return err
			}
			payment := rhpv3.PayByEphemeralAccount(r.acc.id, expectedCost, pt.HostBlockHeight+defaultWithdrawalExpiryBlocks, r.accountKey)
			sectorRoot, amount, err = RPCAppendSector(ctx, t, r.renterKey, pt, rev, &payment, sector)
>>>>>>> 141fd470
			return err
		})
		return
	})
}

// readSectorCost returns an overestimate for the cost of reading a sector from a host
func readSectorCost(pt rhpv3.HostPriceTable) (types.Currency, error) {
	rc := pt.BaseCost()
	rc = rc.Add(pt.ReadSectorCost(rhpv2.SectorSize))
	cost, _ := rc.Total()

	// overestimate the cost by 5%
	cost, overflow := cost.Mul64WithOverflow(21)
	if overflow {
		return types.ZeroCurrency, errors.New("overflow occurred while adding leeway to read sector cost")
	}
	return cost.Div64(20), nil
}

// uploadSectorCost returns an overestimate for the cost of uploading a sector
// to a host
func uploadSectorCost(pt rhpv3.HostPriceTable, windowEnd uint64) (cost, collateral, storage types.Currency, _ error) {
	rc := pt.BaseCost()
	rc = rc.Add(pt.AppendSectorCost(windowEnd - pt.HostBlockHeight))
	cost, collateral = rc.Total()

	// overestimate the cost by 5%
	cost, overflow := cost.Mul64WithOverflow(21)
	if overflow {
		return types.ZeroCurrency, types.ZeroCurrency, types.ZeroCurrency, errors.New("overflow occurred while adding leeway to read sector cost")
	}
	return cost.Div64(20), collateral, rc.Storage, nil
}

// priceTableValidityLeeway is the number of time before the actual expiry of a
// price table when we start considering it invalid.
const priceTableValidityLeeway = -30 * time.Second

type priceTables struct {
	w *worker

	mu          sync.Mutex
	priceTables map[types.PublicKey]*priceTable
}

type priceTable struct {
	w  *worker
	hk types.PublicKey

	mu     sync.Mutex
	hpt    hostdb.HostPriceTable
	update *priceTableUpdate
}

type priceTableUpdate struct {
	err  error
	done chan struct{}
	hpt  hostdb.HostPriceTable
}

func (w *worker) initPriceTables() {
	if w.priceTables != nil {
		panic("priceTables already initialized") // developer error
	}
	w.priceTables = &priceTables{
		w:           w,
		priceTables: make(map[types.PublicKey]*priceTable),
	}
}

// fetch returns a price table for the given host
func (pts *priceTables) fetch(ctx context.Context, hk types.PublicKey, rev *types.FileContractRevision) (hostdb.HostPriceTable, error) {
	pts.mu.Lock()
	pt, exists := pts.priceTables[hk]
	if !exists {
		pt = &priceTable{
			w:  pts.w,
			hk: hk,
		}
		pts.priceTables[hk] = pt
	}
	pts.mu.Unlock()

	return pt.fetch(ctx, rev)
}

func (pt *priceTable) ongoingUpdate() (bool, *priceTableUpdate) {
	pt.mu.Lock()
	defer pt.mu.Unlock()

	var ongoing bool
	if pt.update == nil {
		pt.update = &priceTableUpdate{done: make(chan struct{})}
	} else {
		ongoing = true
	}

	return ongoing, pt.update
}

func (p *priceTable) fetch(ctx context.Context, rev *types.FileContractRevision) (hpt hostdb.HostPriceTable, err error) {
	// convenience variables
	hk := p.hk
	w := p.w
	b := p.w.bus

	// grab the current price table
	p.mu.Lock()
	hpt = p.hpt
	p.mu.Unlock()

	// price table is valid, no update necessary, return early
	if !hpt.Expiry.IsZero() {
		total := int(math.Floor(hpt.HostPriceTable.Validity.Seconds() * 0.1))
		priceTableUpdateLeeway := -time.Duration(frand.Intn(total)) * time.Second
		if time.Now().Before(hpt.Expiry.Add(priceTableValidityLeeway).Add(priceTableUpdateLeeway)) {
			return
		}
	}

	// price table is valid and update ongoing, return early
	ongoing, update := p.ongoingUpdate()
	if ongoing && !hpt.Expiry.IsZero() && time.Now().Before(hpt.Expiry.Add(priceTableValidityLeeway)) {
		return
	}

	// price table is being updated, wait for the update
	if ongoing {
		select {
		case <-ctx.Done():
			return hostdb.HostPriceTable{}, fmt.Errorf("%w; timeout while blocking for pricetable update", ctx.Err())
		case <-update.done:
		}
		return update.hpt, update.err
	}

	// this thread is updating the price table
	defer func() {
		update.hpt = hpt
		update.err = err
		close(update.done)

		p.mu.Lock()
		if err == nil {
			p.hpt = hpt
		}
		p.update = nil
		p.mu.Unlock()
	}()

	// fetch the host, return early if it has a valid price table
	host, err := b.Host(ctx, hk)
	if err == nil && host.Scanned && time.Now().Before(host.PriceTable.Expiry.Add(priceTableValidityLeeway)) {
		hpt = host.PriceTable
		return
	}

	// sanity check the host has been scanned before fetching the price table
	if !host.Scanned {
		return hostdb.HostPriceTable{}, fmt.Errorf("host %v was not scanned", hk)
	}

	// otherwise fetch it
	return w.fetchPriceTable(ctx, hk, host.Settings.SiamuxAddr(), rev)
}

// preparePriceTableContractPayment prepare a payment function to pay for a
// price table from the given host using the provided revision.
//
// NOTE: This way of paying for a price table should only be used if payment by
// EA is not possible or if we already need a contract revision anyway. e.g.
// funding an EA.
func (h *host) preparePriceTableContractPayment(rev *types.FileContractRevision) PriceTablePaymentFunc {
	return func(pt rhpv3.HostPriceTable) (rhpv3.PaymentMethod, error) {
		// TODO: gouging check on price table

		refundAccount := rhpv3.Account(h.accountKey.PublicKey())
		payment, err := payByContract(rev, pt.UpdatePriceTableCost, refundAccount, h.renterKey)
		if err != nil {
			return nil, err
		}
		return &payment, nil
	}
}

// preparePriceTableAccountPayment prepare a payment function to pay for a price
// table from the given host using the provided revision.
//
// NOTE: This is the preferred way of paying for a price table since it is
// faster and doesn't require locking a contract.
func (h *host) preparePriceTableAccountPayment(bh uint64) PriceTablePaymentFunc {
	return func(pt rhpv3.HostPriceTable) (rhpv3.PaymentMethod, error) {
		// TODO: gouging check on price table

		account := rhpv3.Account(h.accountKey.PublicKey())
		payment := rhpv3.PayByEphemeralAccount(account, pt.UpdatePriceTableCost, bh+defaultWithdrawalExpiryBlocks, h.accountKey)
		return &payment, nil
	}
}

func processPayment(s *streamV3, payment rhpv3.PaymentMethod) error {
	var paymentType types.Specifier
	switch payment.(type) {
	case *rhpv3.PayByContractRequest:
		paymentType = rhpv3.PaymentTypeContract
	case *rhpv3.PayByEphemeralAccountRequest:
		paymentType = rhpv3.PaymentTypeEphemeralAccount
	default:
		panic("unhandled payment method")
	}
	if err := s.WriteResponse(&paymentType); err != nil {
		return err
	} else if err := s.WriteResponse(payment); err != nil {
		return err
	}
	if _, ok := payment.(*rhpv3.PayByContractRequest); ok {
		var pr rhpv3.PaymentResponse
		if err := s.ReadResponse(&pr, 4096); err != nil {
			return err
		}
		// TODO: return host signature
	}
	return nil
}

// PriceTablePaymentFunc is a function that can be passed in to RPCPriceTable.
// It is called after the price table is received from the host and supposed to
// create a payment for that table and return it. It can also be used to perform
// gouging checks before paying for the table.
type PriceTablePaymentFunc func(pt rhpv3.HostPriceTable) (rhpv3.PaymentMethod, error)

// Renew renews a contract with a host. To avoid an edge case where the contract
// is drained and can therefore not be used to pay for the revision, we simply
// don't pay for it.
func (h *host) Renew(ctx context.Context, rrr api.RHPRenewRequest) (_ rhpv2.ContractRevision, _ []types.Transaction, err error) {
	// Try to get a valid pricetable.
	ptCtx, cancel := context.WithTimeout(ctx, 10*time.Second)
	defer cancel()
	var pt *rhpv3.HostPriceTable
	hpt, err := h.priceTables.fetch(ptCtx, h.HostKey(), nil)
	if err == nil {
		pt = &hpt.HostPriceTable
	} else {
		h.logger.Debugf("unable to fetch price table for renew: %v", err)
	}

	var revision rhpv2.ContractRevision
	var txnSet []types.Transaction
	var renewErr error
	err = h.transportPool.withTransportV3(ctx, h.HostKey(), h.siamuxAddr, func(t *transportV3) (err error) {
		_, err = RPCLatestRevision(ctx, t, h.fcid, func(rev *types.FileContractRevision) (rhpv3.HostPriceTable, rhpv3.PaymentMethod, error) {
			// Renew contract.
			revision, txnSet, renewErr = RPCRenew(ctx, rrr, h.bus, t, pt, *rev, h.renterKey, h.logger)
			return rhpv3.HostPriceTable{}, nil, nil
		})
		return err
	})
	if err != nil {
		return rhpv2.ContractRevision{}, nil, err
	}
	return revision, txnSet, renewErr
}

func (h *host) FetchPriceTable(ctx context.Context, rev *types.FileContractRevision) (hpt hostdb.HostPriceTable, err error) {
	// fetchPT is a helper function that performs the RPC given a payment function
	fetchPT := func(paymentFn PriceTablePaymentFunc) (hpt hostdb.HostPriceTable, err error) {
		err = h.transportPool.withTransportV3(ctx, h.HostKey(), h.siamuxAddr, func(t *transportV3) (err error) {
			pt, err := RPCPriceTable(ctx, t, paymentFn)
			if err != nil {
				return err
			}
			hpt = hostdb.HostPriceTable{
				HostPriceTable: pt,
				Expiry:         time.Now().Add(pt.Validity),
			}
			return nil
		})
		return
	}

	// pay by contract if a revision is given
	if rev != nil {
		return fetchPT(h.preparePriceTableContractPayment(rev))
	}

	// pay by account
	cs, err := h.bus.ConsensusState(ctx)
	if err != nil {
		return hostdb.HostPriceTable{}, err
	}
	return fetchPT(h.preparePriceTableAccountPayment(cs.BlockHeight))
}

// RPCPriceTable calls the UpdatePriceTable RPC.
func RPCPriceTable(ctx context.Context, t *transportV3, paymentFunc PriceTablePaymentFunc) (pt rhpv3.HostPriceTable, err error) {
	defer wrapErr(&err, "PriceTable")
	s, err := t.DialStream(ctx)
	if err != nil {
		return rhpv3.HostPriceTable{}, err
	}
	defer s.Close()

	const maxPriceTableSize = 16 * 1024
	var ptr rhpv3.RPCUpdatePriceTableResponse
	if err := s.WriteRequest(rhpv3.RPCUpdatePriceTableID, nil); err != nil {
		return rhpv3.HostPriceTable{}, err
	} else if err := s.ReadResponse(&ptr, maxPriceTableSize); err != nil {
		return rhpv3.HostPriceTable{}, err
	} else if err := json.Unmarshal(ptr.PriceTableJSON, &pt); err != nil {
		return rhpv3.HostPriceTable{}, err
	} else if payment, err := paymentFunc(pt); err != nil {
		return rhpv3.HostPriceTable{}, err
	} else if payment == nil {
		return pt, nil // intended not to pay
	} else if err := processPayment(s, payment); err != nil {
		return rhpv3.HostPriceTable{}, err
	} else if err := s.ReadResponse(&rhpv3.RPCPriceTableResponse{}, 0); err != nil {
		return rhpv3.HostPriceTable{}, err
	}
	return pt, nil
}

// RPCAccountBalance calls the AccountBalance RPC.
func RPCAccountBalance(ctx context.Context, t *transportV3, payment rhpv3.PaymentMethod, account rhpv3.Account, settingsID rhpv3.SettingsID) (bal types.Currency, err error) {
	defer wrapErr(&err, "AccountBalance")
	s, err := t.DialStream(ctx)
	if err != nil {
		return types.ZeroCurrency, err
	}
	defer s.Close()

	req := rhpv3.RPCAccountBalanceRequest{
		Account: account,
	}
	var resp rhpv3.RPCAccountBalanceResponse
	if err := s.WriteRequest(rhpv3.RPCAccountBalanceID, &settingsID); err != nil {
		return types.ZeroCurrency, err
	} else if err := processPayment(s, payment); err != nil {
		return types.ZeroCurrency, err
	} else if err := s.WriteResponse(&req); err != nil {
		return types.ZeroCurrency, err
	} else if err := s.ReadResponse(&resp, 128); err != nil {
		return types.ZeroCurrency, err
	}
	return resp.Balance, nil
}

// RPCFundAccount calls the FundAccount RPC.
func RPCFundAccount(ctx context.Context, t *transportV3, payment rhpv3.PaymentMethod, account rhpv3.Account, settingsID rhpv3.SettingsID) (err error) {
	defer wrapErr(&err, "FundAccount")
	s, err := t.DialStream(ctx)
	if err != nil {
		return err
	}
	defer s.Close()

	req := rhpv3.RPCFundAccountRequest{
		Account: account,
	}
	var resp rhpv3.RPCFundAccountResponse
	if err := s.WriteRequest(rhpv3.RPCFundAccountID, &settingsID); err != nil {
		return err
	} else if err := s.WriteResponse(&req); err != nil {
		return err
	} else if err := processPayment(s, payment); err != nil {
		return err
	} else if err := s.ReadResponse(&resp, 4096); err != nil {
		return err
	}
	return nil
}

// RPCLatestRevision calls the LatestRevision RPC. The paymentFunc allows for
// fetching a pricetable using the fetched revision to pay for it. If
// paymentFunc returns 'nil' as payment, the host is not paid.
func RPCLatestRevision(ctx context.Context, t *transportV3, contractID types.FileContractID, paymentFunc func(rev *types.FileContractRevision) (rhpv3.HostPriceTable, rhpv3.PaymentMethod, error)) (_ types.FileContractRevision, err error) {
	defer wrapErr(&err, "LatestRevision")
	s, err := t.DialStream(ctx)
	if err != nil {
		return types.FileContractRevision{}, err
	}
	defer s.Close()
	req := rhpv3.RPCLatestRevisionRequest{
		ContractID: contractID,
	}
	var resp rhpv3.RPCLatestRevisionResponse
	if err := s.WriteRequest(rhpv3.RPCLatestRevisionID, &req); err != nil {
		return types.FileContractRevision{}, err
	} else if err := s.ReadResponse(&resp, 4096); err != nil {
		return types.FileContractRevision{}, err
	} else if pt, payment, err := paymentFunc(&resp.Revision); err != nil || payment == nil {
		return types.FileContractRevision{}, err
	} else if err := s.WriteResponse(&pt.UID); err != nil {
		return types.FileContractRevision{}, err
	} else if err := processPayment(s, payment); err != nil {
		return types.FileContractRevision{}, err
	}
	return resp.Revision, nil
}

// RPCReadSector calls the ExecuteProgram RPC with a ReadSector instruction.
func RPCReadSector(ctx context.Context, t *transportV3, w io.Writer, pt rhpv3.HostPriceTable, payment rhpv3.PaymentMethod, offset, length uint64, merkleRoot types.Hash256, merkleProof bool) (cost, refund types.Currency, err error) {
	defer wrapErr(&err, "ReadSector")
	s, err := t.DialStream(ctx)
	if err != nil {
		return types.ZeroCurrency, types.ZeroCurrency, err
	}
	defer s.Close()

	var buf bytes.Buffer
	e := types.NewEncoder(&buf)
	e.WriteUint64(length)
	e.WriteUint64(offset)
	merkleRoot.EncodeTo(e)
	e.Flush()

	req := rhpv3.RPCExecuteProgramRequest{
		FileContractID: types.FileContractID{},
		Program: []rhpv3.Instruction{&rhpv3.InstrReadSector{
			LengthOffset:     0,
			OffsetOffset:     8,
			MerkleRootOffset: 16,
			ProofRequired:    true,
		}},
		ProgramData: buf.Bytes(),
	}

	var cancellationToken types.Specifier
	var resp rhpv3.RPCExecuteProgramResponse
	if err = s.WriteRequest(rhpv3.RPCExecuteProgramID, &pt.UID); err != nil {
		return
	} else if err = processPayment(s, payment); err != nil {
		return
	} else if err = s.WriteResponse(&req); err != nil {
		return
	} else if err = s.ReadResponse(&cancellationToken, 16); err != nil {
		return
	} else if err = s.ReadResponse(&resp, rhpv2.SectorSize+responseLeeway); err != nil {
		return
	}

	// check response error
	if err = resp.Error; err != nil {
		refund = resp.FailureRefund
		return
	}
	cost = resp.TotalCost

	// build proof
	proof := make([]crypto.Hash, len(resp.Proof))
	for i, h := range resp.Proof {
		proof[i] = crypto.Hash(h)
	}

	// verify proof
	proofStart := int(offset) / crypto.SegmentSize
	proofEnd := int(offset+length) / crypto.SegmentSize
	if !crypto.VerifyRangeProof(resp.Output, proof, proofStart, proofEnd, crypto.Hash(merkleRoot)) {
		err = errors.New("proof verification failed")
		return
	}

	_, err = w.Write(resp.Output)
	return
}

// RPCReadRegistry calls the ExecuteProgram RPC with an MDM program that reads
// the specified registry value.
func RPCReadRegistry(ctx context.Context, t *transportV3, payment rhpv3.PaymentMethod, key rhpv3.RegistryKey) (rv rhpv3.RegistryValue, err error) {
	defer wrapErr(&err, "ReadRegistry")
	s, err := t.DialStream(ctx)
	if err != nil {
		return rhpv3.RegistryValue{}, err
	}
	defer s.Close()

	req := &rhpv3.RPCExecuteProgramRequest{
		FileContractID: types.FileContractID{},
		Program:        []rhpv3.Instruction{&rhpv3.InstrReadRegistry{}},
		ProgramData:    append(key.PublicKey[:], key.Tweak[:]...),
	}
	if err := s.WriteRequest(rhpv3.RPCExecuteProgramID, nil); err != nil {
		return rhpv3.RegistryValue{}, err
	} else if err := processPayment(s, payment); err != nil {
		return rhpv3.RegistryValue{}, err
	} else if err := s.WriteResponse(req); err != nil {
		return rhpv3.RegistryValue{}, err
	}

	var cancellationToken types.Specifier
	s.ReadResponse(&cancellationToken, 16) // unused

	const maxExecuteProgramResponseSize = 16 * 1024
	var resp rhpv3.RPCExecuteProgramResponse
	if err := s.ReadResponse(&resp, maxExecuteProgramResponseSize); err != nil {
		return rhpv3.RegistryValue{}, err
	} else if len(resp.Output) < 64+8+1 {
		return rhpv3.RegistryValue{}, errors.New("invalid output length")
	}
	var sig types.Signature
	copy(sig[:], resp.Output[:64])
	rev := binary.LittleEndian.Uint64(resp.Output[64:72])
	data := resp.Output[72 : len(resp.Output)-1]
	typ := resp.Output[len(resp.Output)-1]
	return rhpv3.RegistryValue{
		Data:      data,
		Revision:  rev,
		Type:      typ,
		Signature: sig,
	}, nil
}

<<<<<<< HEAD
func RPCAppendSector(ctx context.Context, t *transportV3, renterKey types.PrivateKey, pt rhpv3.HostPriceTable, rev types.FileContractRevision, payment rhpv3.PaymentMethod, sector *[rhpv2.SectorSize]byte) (sectorRoot types.Hash256, cost types.Currency, err error) {
=======
func RPCAppendSector(ctx context.Context, t *transportV3, renterKey types.PrivateKey, pt rhpv3.HostPriceTable, rev *types.FileContractRevision, payment rhpv3.PaymentMethod, sector *[rhpv2.SectorSize]byte) (sectorRoot types.Hash256, cost types.Currency, err error) {
>>>>>>> 141fd470
	defer wrapErr(&err, "AppendSector")

	// sanity check revision first
	if rev.RevisionNumber == math.MaxUint64 {
		return types.Hash256{}, types.ZeroCurrency, errMaxRevisionReached
	}

	s, err := t.DialStream(ctx)
	if err != nil {
		return types.Hash256{}, types.ZeroCurrency, err
	}
	defer s.Close()

	req := rhpv3.RPCExecuteProgramRequest{
		FileContractID: rev.ParentID,
		Program: []rhpv3.Instruction{&rhpv3.InstrAppendSector{
			SectorDataOffset: 0,
			ProofRequired:    true,
		}},
		ProgramData: (*sector)[:],
	}

	var cancellationToken types.Specifier
	var executeResp rhpv3.RPCExecuteProgramResponse
	if err = s.WriteRequest(rhpv3.RPCExecuteProgramID, &pt.UID); err != nil {
		return
	} else if err = processPayment(s, payment); err != nil {
		return
	} else if err = s.WriteResponse(&req); err != nil {
		return
	} else if err = s.ReadResponse(&cancellationToken, 16); err != nil {
		return
	} else if err = s.ReadResponse(&executeResp, 4096); err != nil {
		return
	}

	// compute expected collateral and refund
	expectedCost, expectedCollateral, expectedRefund, err := uploadSectorCost(pt, rev.WindowEnd)
	if err != nil {
		return types.Hash256{}, types.ZeroCurrency, err
	}

	// apply leeways.
	// TODO: remove once most hosts use hostd. Then we can check for exact values.
	expectedCollateral = expectedCollateral.Mul64(9).Div64(10)
	expectedCost = expectedCost.Mul64(11).Div64(10)
	expectedRefund = expectedRefund.Mul64(9).Div64(10)

	// check if the cost, collateral and refund match our expectation.
	if executeResp.TotalCost.Cmp(expectedCost) > 0 {
<<<<<<< HEAD
		return types.Hash256{}, types.ZeroCurrency, fmt.Errorf("cost exceeds expectation: %v < %v", executeResp.TotalCost.String(), expectedCost.String())
=======
		return types.Hash256{}, types.ZeroCurrency, fmt.Errorf("cost exceeds expectation: %v > %v", executeResp.TotalCost.String(), expectedCost.String())
>>>>>>> 141fd470
	}
	if executeResp.FailureRefund.Cmp(expectedRefund) < 0 {
		return types.Hash256{}, types.ZeroCurrency, fmt.Errorf("insufficient refund: %v < %v", executeResp.FailureRefund.String(), expectedRefund.String())
	}
	if executeResp.AdditionalCollateral.Cmp(expectedCollateral) < 0 {
		return types.Hash256{}, types.ZeroCurrency, fmt.Errorf("insufficient collateral: %v < %v", executeResp.AdditionalCollateral.String(), expectedCollateral.String())
	}

	// set the cost and refund
	cost = executeResp.TotalCost
	defer func() {
		if err != nil {
			cost = types.ZeroCurrency
			if executeResp.FailureRefund.Cmp(cost) < 0 {
				cost = cost.Sub(executeResp.FailureRefund)
			}
		}
	}()

	// check response error
	if err = executeResp.Error; err != nil {
		return
	}
	cost = executeResp.TotalCost

	// include the refund in the collateral
	collateral := executeResp.AdditionalCollateral.Add(executeResp.FailureRefund)
<<<<<<< HEAD
	if collateral.Cmp(expectedCollateral) < 0 {
		return types.Hash256{}, types.ZeroCurrency, fmt.Errorf("insufficient collateral: %v < %v", collateral.String(), expectedCollateral.String())
	}
=======
>>>>>>> 141fd470

	// check proof
	sectorRoot = rhpv2.SectorRoot(sector)
	if rev.Filesize == 0 {
		// For the first upload to a contract we don't get a proof. So we just
		// assert that the new contract root matches the root of the sector.
		if rev.Filesize == 0 && executeResp.NewMerkleRoot != sectorRoot {
			return types.Hash256{}, types.ZeroCurrency, fmt.Errorf("merkle root doesn't match the sector root upon first upload to contract: %v != %v", executeResp.NewMerkleRoot, sectorRoot)
		}
	} else {
		// Otherwise we make sure the proof was transmitted and verify it.
		actions := []rhpv2.RPCWriteAction{{Type: rhpv2.RPCWriteActionAppend}} // TODO: change once rhpv3 support is available
		if !rhpv2.VerifyDiffProof(actions, rev.Filesize/rhpv2.SectorSize, executeResp.Proof, []types.Hash256{}, rev.FileMerkleRoot, executeResp.NewMerkleRoot, []types.Hash256{sectorRoot}) {
			return types.Hash256{}, types.ZeroCurrency, errors.New("proof verification failed")
		}
	}

	// finalize the program with a new revision.
	newRevision := rev
	newValid, newMissed := updateRevisionOutputs(&newRevision, types.ZeroCurrency, collateral)
	newRevision.Filesize += rhpv2.SectorSize
	newRevision.RevisionNumber++
	newRevision.FileMerkleRoot = executeResp.NewMerkleRoot

	finalizeReq := rhpv3.RPCFinalizeProgramRequest{
		Signature:         renterKey.SignHash(hashRevision(newRevision)),
		ValidProofValues:  newValid,
		MissedProofValues: newMissed,
		RevisionNumber:    newRevision.RevisionNumber,
	}

	var finalizeResp rhpv3.RPCFinalizeProgramResponse
	if err = s.WriteResponse(&finalizeReq); err != nil {
		return
	} else if err = s.ReadResponse(&finalizeResp, 64); err != nil {
		return
	}

	return
}

func RPCRenew(ctx context.Context, rrr api.RHPRenewRequest, bus Bus, t *transportV3, pt *rhpv3.HostPriceTable, rev types.FileContractRevision, renterKey types.PrivateKey, l *zap.SugaredLogger) (_ rhpv2.ContractRevision, _ []types.Transaction, err error) {
	defer wrapErr(&err, "RPCRenew")
	s, err := t.DialStream(ctx)
	if err != nil {
		return rhpv2.ContractRevision{}, nil, err
	}
	defer s.Close()

	// Send the ptUID.
	var ptUID rhpv3.SettingsID
	if pt != nil {
		ptUID = pt.UID
	}
	if err = s.WriteRequest(rhpv3.RPCRenewContractID, &ptUID); err != nil {
		return rhpv2.ContractRevision{}, nil, err
	}

	// If we didn't have a valid pricetable, read the temporary one from the
	// host.
	if ptUID == (rhpv3.SettingsID{}) {
		var ptResp rhpv3.RPCUpdatePriceTableResponse
		if err = s.ReadResponse(&ptResp, 4096); err != nil {
			return rhpv2.ContractRevision{}, nil, err
		}
		pt = new(rhpv3.HostPriceTable)
		if err = json.Unmarshal(ptResp.PriceTableJSON, pt); err != nil {
			return rhpv2.ContractRevision{}, nil, err
		}
	}

	// Perform gouging checks.
	gc, err := GougingCheckerFromContext(ctx)
	if err != nil {
		return rhpv2.ContractRevision{}, nil, err
	}
	if breakdown := gc.Check(nil, pt); breakdown.Gouging() {
		return rhpv2.ContractRevision{}, nil, fmt.Errorf("host gouging during renew: %v", breakdown.Reasons())
	}

	// Prepare the signed transaction that contains the final revision as well
	// as the new contract
	wprr, err := bus.WalletPrepareRenew(ctx, rev, rrr.HostAddress, rrr.RenterAddress, renterKey, rrr.RenterFunds, rrr.NewCollateral, rrr.HostKey, *pt, rrr.EndHeight, rrr.WindowSize)
	if err != nil {
		return rhpv2.ContractRevision{}, nil, err
	}

	// Starting from here, we need to make sure to release the txn on error.
	defer discardTxnOnErr(ctx, bus, l, wprr.TransactionSet[len(wprr.TransactionSet)-1], "RPCRenew", &err)

	txnSet := wprr.TransactionSet
	parents, txn := txnSet[:len(txnSet)-1], txnSet[len(txnSet)-1]

	// Sign only the revision and contract. We can't sign everything because
	// then the host can't add its own outputs.
	h := types.NewHasher()
	txn.FileContracts[0].EncodeTo(h.E)
	txn.FileContractRevisions[0].EncodeTo(h.E)
	finalRevisionSignature := renterKey.SignHash(h.Sum())

	// Send the request.
	req := rhpv3.RPCRenewContractRequest{
		TransactionSet:         txnSet,
		RenterKey:              rev.UnlockConditions.PublicKeys[0],
		FinalRevisionSignature: finalRevisionSignature,
	}
	if err = s.WriteResponse(&req); err != nil {
		return rhpv2.ContractRevision{}, nil, err
	}

	// Incorporate the host's additions.
	var hostAdditions rhpv3.RPCRenewContractHostAdditions
	if err = s.ReadResponse(&hostAdditions, 4096); err != nil {
		return rhpv2.ContractRevision{}, nil, err
	}
	parents = append(parents, hostAdditions.Parents...)
	txn.SiacoinInputs = append(txn.SiacoinInputs, hostAdditions.SiacoinInputs...)
	txn.SiacoinOutputs = append(txn.SiacoinOutputs, hostAdditions.SiacoinOutputs...)
	finalRevRenterSig := types.TransactionSignature{
		ParentID:       types.Hash256(rev.ParentID),
		PublicKeyIndex: 0, // renter key is first
		CoveredFields: types.CoveredFields{
			FileContracts:         []uint64{0},
			FileContractRevisions: []uint64{0},
		},
		Signature: finalRevisionSignature[:],
	}
	finalRevHostSig := types.TransactionSignature{
		ParentID:       types.Hash256(rev.ParentID),
		PublicKeyIndex: 1,
		CoveredFields: types.CoveredFields{
			FileContracts:         []uint64{0},
			FileContractRevisions: []uint64{0},
		},
		Signature: hostAdditions.FinalRevisionSignature[:],
	}
	txn.Signatures = []types.TransactionSignature{finalRevRenterSig, finalRevHostSig}

	// Sign the inputs we funded the txn with and cover the whole txn including
	// the existing signatures.
	cf := types.CoveredFields{
		WholeTransaction: true,
		Signatures:       []uint64{0, 1},
	}
	if err := bus.WalletSign(ctx, &txn, wprr.ToSign, cf); err != nil {
		return rhpv2.ContractRevision{}, nil, err
	}

	// Create a new no-op revision and sign it.
	noOpRevision := initialRevision(txn, rev.UnlockConditions.PublicKeys[1], renterKey.PublicKey().UnlockKey())
	h = types.NewHasher()
	noOpRevision.EncodeTo(h.E)
	renterNoOpSig := renterKey.SignHash(h.Sum())
	renterNoOpRevisionSignature := types.TransactionSignature{
		ParentID:       types.Hash256(noOpRevision.ParentID),
		PublicKeyIndex: 0, // renter key is first
		CoveredFields: types.CoveredFields{
			FileContractRevisions: []uint64{0},
		},
		Signature: renterNoOpSig[:],
	}

	// Send the newly added signatures to the host and the signature for the
	// initial no-op revision.
	rs := rhpv3.RPCRenewSignatures{
		TransactionSignatures: txn.Signatures[2:],
		RevisionSignature:     renterNoOpRevisionSignature,
	}
	if err = s.WriteResponse(&rs); err != nil {
		return rhpv2.ContractRevision{}, nil, err
	}

	// Receive the host's signatures.
	var hostSigs rhpv3.RPCRenewSignatures
	if err = s.ReadResponse(&hostSigs, 4096); err != nil {
		return rhpv2.ContractRevision{}, nil, err
	}
	txn.Signatures = append(txn.Signatures, hostSigs.TransactionSignatures...)

	// Add the parents to get the full txnSet.
	txnSet = append(parents, txn)

	return rhpv2.ContractRevision{
		Revision:   noOpRevision,
		Signatures: [2]types.TransactionSignature{renterNoOpRevisionSignature, hostSigs.RevisionSignature},
	}, txnSet, nil
}

// initialRevision returns the first revision of a file contract formation
// transaction.
func initialRevision(formationTxn types.Transaction, hostPubKey, renterPubKey types.UnlockKey) types.FileContractRevision {
	fc := formationTxn.FileContracts[0]
	return types.FileContractRevision{
		ParentID: formationTxn.FileContractID(0),
		UnlockConditions: types.UnlockConditions{
			PublicKeys:         []types.UnlockKey{renterPubKey, hostPubKey},
			SignaturesRequired: 2,
		},
		FileContract: types.FileContract{
			Filesize:           fc.Filesize,
			FileMerkleRoot:     fc.FileMerkleRoot,
			WindowStart:        fc.WindowStart,
			WindowEnd:          fc.WindowEnd,
			ValidProofOutputs:  fc.ValidProofOutputs,
			MissedProofOutputs: fc.MissedProofOutputs,
			UnlockHash:         fc.UnlockHash,
			RevisionNumber:     1,
		},
	}
}

// RPCUpdateRegistry calls the ExecuteProgram RPC with an MDM program that
// updates the specified registry value.
func RPCUpdateRegistry(ctx context.Context, t *transportV3, payment rhpv3.PaymentMethod, key rhpv3.RegistryKey, value rhpv3.RegistryValue) (err error) {
	defer wrapErr(&err, "UpdateRegistry")
	s, err := t.DialStream(ctx)
	if err != nil {
		return err
	}
	defer s.Close()

	var data bytes.Buffer
	e := types.NewEncoder(&data)
	key.Tweak.EncodeTo(e)
	e.WriteUint64(value.Revision)
	value.Signature.EncodeTo(e)
	key.PublicKey.EncodeTo(e)
	e.Write(value.Data)
	e.Flush()
	req := &rhpv3.RPCExecuteProgramRequest{
		FileContractID: types.FileContractID{},
		Program:        []rhpv3.Instruction{&rhpv3.InstrUpdateRegistry{}},
		ProgramData:    data.Bytes(),
	}
	if err := s.WriteRequest(rhpv3.RPCExecuteProgramID, nil); err != nil {
		return err
	} else if err := processPayment(s, payment); err != nil {
		return err
	} else if err := s.WriteResponse(req); err != nil {
		return err
	}

	var cancellationToken types.Specifier
	s.ReadResponse(&cancellationToken, 16) // unused

	const maxExecuteProgramResponseSize = 16 * 1024
	var resp rhpv3.RPCExecuteProgramResponse
	if err := s.ReadResponse(&resp, maxExecuteProgramResponseSize); err != nil {
		return err
	} else if resp.OutputLength != 0 {
		return errors.New("invalid output length")
	}
	return nil
}

func payByContract(rev *types.FileContractRevision, amount types.Currency, refundAcct rhpv3.Account, sk types.PrivateKey) (rhpv3.PayByContractRequest, error) {
	if rev.RevisionNumber == math.MaxUint64 {
		return rhpv3.PayByContractRequest{}, errMaxRevisionReached
	}
	payment, ok := rhpv3.PayByContract(rev, amount, refundAcct, sk)
	if !ok {
		return rhpv3.PayByContractRequest{}, ErrInsufficientFunds
	}
	return payment, nil
}<|MERGE_RESOLUTION|>--- conflicted
+++ resolved
@@ -326,10 +326,6 @@
 			if err != nil {
 				return err
 			}
-<<<<<<< HEAD
-
-=======
->>>>>>> 141fd470
 			balance, err = RPCAccountBalance(ctx, t, &payment, h.acc.id, pt.UID)
 			if isMaxBalanceExceeded(err) {
 				balance = types.Siacoins(1)
@@ -476,13 +472,6 @@
 			err = fmt.Errorf("%w; failed to set requiresSync flag on bus, error: %v", err, err2)
 		}
 	}
-<<<<<<< HEAD
-	// if the amount is zero we just retur the error
-	if amt.IsZero() {
-		return err
-	}
-	// otherwise we try to withdraw the amount
-=======
 
 	// if the amount is zero, we are done
 	if amt.IsZero() {
@@ -490,7 +479,6 @@
 	}
 
 	// if an amount was returned, we withdraw it.
->>>>>>> 141fd470
 	errAdd := a.bus.AddBalance(ctx, a.id, a.host, new(big.Int).Neg(amt.Big()))
 	if errAdd != nil {
 		err = fmt.Errorf("%w; failed to add balance to account, error: %v", err, errAdd)
@@ -617,16 +605,7 @@
 
 	return root, r.acc.WithWithdrawal(ctx, func() (amount types.Currency, err error) {
 		err = r.transportPool.withTransportV3(ctx, r.HostKey(), r.siamuxAddr, func(t *transportV3) error {
-<<<<<<< HEAD
-			root, amount, err = RPCAppendSector(ctx, t, r.renterKey, pt, rev, &payment, sector)
-=======
-			expectedCost, _, _, err := uploadSectorCost(pt, rev.WindowEnd)
-			if err != nil {
-				return err
-			}
-			payment := rhpv3.PayByEphemeralAccount(r.acc.id, expectedCost, pt.HostBlockHeight+defaultWithdrawalExpiryBlocks, r.accountKey)
-			sectorRoot, amount, err = RPCAppendSector(ctx, t, r.renterKey, pt, rev, &payment, sector)
->>>>>>> 141fd470
+			root, amount, err = RPCAppendSector(ctx, t, r.renterKey, pt, &rev, &payment, sector)
 			return err
 		})
 		return
@@ -1140,11 +1119,7 @@
 	}, nil
 }
 
-<<<<<<< HEAD
-func RPCAppendSector(ctx context.Context, t *transportV3, renterKey types.PrivateKey, pt rhpv3.HostPriceTable, rev types.FileContractRevision, payment rhpv3.PaymentMethod, sector *[rhpv2.SectorSize]byte) (sectorRoot types.Hash256, cost types.Currency, err error) {
-=======
 func RPCAppendSector(ctx context.Context, t *transportV3, renterKey types.PrivateKey, pt rhpv3.HostPriceTable, rev *types.FileContractRevision, payment rhpv3.PaymentMethod, sector *[rhpv2.SectorSize]byte) (sectorRoot types.Hash256, cost types.Currency, err error) {
->>>>>>> 141fd470
 	defer wrapErr(&err, "AppendSector")
 
 	// sanity check revision first
@@ -1195,11 +1170,7 @@
 
 	// check if the cost, collateral and refund match our expectation.
 	if executeResp.TotalCost.Cmp(expectedCost) > 0 {
-<<<<<<< HEAD
-		return types.Hash256{}, types.ZeroCurrency, fmt.Errorf("cost exceeds expectation: %v < %v", executeResp.TotalCost.String(), expectedCost.String())
-=======
 		return types.Hash256{}, types.ZeroCurrency, fmt.Errorf("cost exceeds expectation: %v > %v", executeResp.TotalCost.String(), expectedCost.String())
->>>>>>> 141fd470
 	}
 	if executeResp.FailureRefund.Cmp(expectedRefund) < 0 {
 		return types.Hash256{}, types.ZeroCurrency, fmt.Errorf("insufficient refund: %v < %v", executeResp.FailureRefund.String(), expectedRefund.String())
@@ -1227,12 +1198,6 @@
 
 	// include the refund in the collateral
 	collateral := executeResp.AdditionalCollateral.Add(executeResp.FailureRefund)
-<<<<<<< HEAD
-	if collateral.Cmp(expectedCollateral) < 0 {
-		return types.Hash256{}, types.ZeroCurrency, fmt.Errorf("insufficient collateral: %v < %v", collateral.String(), expectedCollateral.String())
-	}
-=======
->>>>>>> 141fd470
 
 	// check proof
 	sectorRoot = rhpv2.SectorRoot(sector)
@@ -1251,7 +1216,7 @@
 	}
 
 	// finalize the program with a new revision.
-	newRevision := rev
+	newRevision := *rev
 	newValid, newMissed := updateRevisionOutputs(&newRevision, types.ZeroCurrency, collateral)
 	newRevision.Filesize += rhpv2.SectorSize
 	newRevision.RevisionNumber++
