package worker

import (
	"bytes"
	"context"
	"encoding/binary"
	"encoding/json"
	"errors"
	"fmt"
	"io"
	"math/big"
	"strings"
	"sync"
	"time"

	rhpv2 "go.sia.tech/core/rhp/v2"
	rhpv3 "go.sia.tech/core/rhp/v3"
	"go.sia.tech/core/types"
	"go.sia.tech/renterd/api"
	"go.sia.tech/renterd/hostdb"
	"go.sia.tech/siad/crypto"
	"go.sia.tech/siad/modules"
	"lukechampine.com/frand"
)

const (
	// defaultWithdrawalExpiryBlocks is the number of blocks we add to the
	// current blockheight when we define an expiry block height for withdrawal
	// messages.
	defaultWithdrawalExpiryBlocks = 6

	// responseLeeway is the amount of leeway given to the maxLen when we read
	// the response in the ReadSector RPC
	responseLeeway = 1 << 12 // 4 KiB
)

var (
	// errBalanceSufficient occurs when funding an account to a desired balance
	// that's lower than its current balance.
	errBalanceSufficient = errors.New("ephemeral account balance greater than desired balance")

	// errBalanceInsufficient occurs when a withdrawal failed because the
	// account balance was insufficient.
	errBalanceInsufficient = errors.New("ephemeral account balance was insufficient")

	// errBalanceMaxExceeded occurs when a deposit would push the account's
	// balance over the maximum allowed ephemeral account balance.
	errBalanceMaxExceeded = errors.New("ephemeral account maximum balance exceeded")
)

<<<<<<< HEAD
func (w *worker) fundAccount(ctx context.Context, siamuxAddr string, hostKey types.PublicKey, balance types.Currency, revision *types.FileContractRevision) error {
	// fetch account
	account, err := w.accounts.ForHost(hostKey)
	if err != nil {
		return err
	}

	// fetch pricetable
	pt, err := w.priceTable(hostKey).fetch(ctx, revision)
=======
func (w *worker) fundAccount(ctx context.Context, hk types.PublicKey, siamuxAddr string, balance types.Currency, revision *types.FileContractRevision) error {
	// fetch the account
	account, err := w.accounts.ForHost(hk)
>>>>>>> bfbee3fe
	if err != nil {
		return err
	}

	// calculate the amount to deposit
	curr := account.Balance()
	if curr.Cmp(balance) >= 0 {
		return fmt.Errorf("%w; %v>%v", errBalanceSufficient, curr, balance)
	}
	amount := balance.Sub(curr)

<<<<<<< HEAD
=======
	// fetch the price table
	pt, valid := w.priceTables.PriceTable(hk)
	if !valid {
		pt, err = w.priceTables.Update(ctx, w.preparePriceTableContractPayment(hk, revision), siamuxAddr, hk)
		if err != nil {
			return err
		}
	}

	// Handle contracts that are either out of money or don't have enough funds
	// left for a full fund.
	renterFunds := revision.ValidRenterPayout()
	if renterFunds.Cmp(pt.FundAccountCost) <= 0 {
		return fmt.Errorf("insufficient funds to fund account: %v <= %v", renterFunds, pt.FundAccountCost)
	} else if maxAmount := renterFunds.Sub(pt.FundAccountCost); maxAmount.Cmp(amount) < 0 {
		amount = maxAmount
	}

>>>>>>> bfbee3fe
	return account.WithDeposit(ctx, func() (types.Currency, error) {
		return amount, withTransportV3(ctx, siamuxAddr, hk, func(t *rhpv3.Transport) (err error) {
			rk := w.deriveRenterKey(hk)
			cost := amount.Add(pt.FundAccountCost)
			payment, ok := rhpv3.PayByContract(revision, cost, rhpv3.Account{}, rk) // no account needed for funding
			if !ok {
				return errors.New("insufficient funds")
			}
			if err := RPCFundAccount(t, &payment, account.id, pt.UID); err != nil {
				return err
			}
			w.contractSpendingRecorder.Record(revision.ParentID, api.ContractSpending{FundAccount: cost})
			return nil
		})
	})
}

<<<<<<< HEAD
func (w *worker) syncAccount(ctx context.Context, siamuxAddr string, hostKey types.PublicKey) error {
	// fetch account
	account, err := w.accounts.ForHost(hostKey)
=======
func (w *worker) syncAccount(ctx context.Context, hk types.PublicKey, siamuxAddr string, revision *types.FileContractRevision) error {
	// fetch the account
	account, err := w.accounts.ForHost(hk)
>>>>>>> bfbee3fe
	if err != nil {
		return err
	}

<<<<<<< HEAD
	// fetch pricetable
	pt, err := w.priceTable(hostKey).fetch(ctx, nil)
	if err != nil {
		return err
	}

	payment := w.preparePayment(hostKey, pt.AccountBalanceCost, pt.HostBlockHeight)
=======
	// fetch the price table
	pt, valid := w.priceTables.PriceTable(hk)
	if !valid {
		pt, err = w.priceTables.Update(ctx, w.preparePriceTableContractPayment(hk, revision), siamuxAddr, hk)
		if err != nil {
			return err
		}
	}

	// sync the account
>>>>>>> bfbee3fe
	return account.WithSync(ctx, func() (types.Currency, error) {
		var balance types.Currency
		err := withTransportV3(ctx, siamuxAddr, hk, func(t *rhpv3.Transport) error {
			payment := w.preparePayment(hk, pt.AccountBalanceCost, pt.HostBlockHeight)
			balance, err = RPCAccountBalance(t, &payment, account.id, pt.UID)
			return err
		})
		return balance, err
	})
}

func isMaxBalanceExceeded(err error) bool {
	if err == nil {
		return false
	}
	return strings.Contains(err.Error(), errBalanceMaxExceeded.Error())
}

func isBalanceInsufficient(err error) bool {
	if err == nil {
		return false
	}
	return strings.Contains(err.Error(), errBalanceInsufficient.Error())
}

type (
	// accounts stores the balance and other metrics of accounts that the
	// worker maintains with a host.
	accounts struct {
		store    AccountStore
		workerID string
		key      types.PrivateKey

		mu       sync.Mutex
		accounts map[rhpv3.Account]*account
	}

	// account contains information regarding a specific account of the
	// worker.
	account struct {
		bus   AccountStore
		id    rhpv3.Account
		key   types.PrivateKey
		host  types.PublicKey
		owner string

		// The balance is locked by a RWMutex in addition to a regular Mutex
		// since both withdrawals and deposits can happen in parallel during
		// normal operations. If the account ever goes out of sync, the worker
		// needs to be able to prevent any deposits or withdrawals from the host
		// for the duration of the sync so only syncing acquires an exclusive
		// lock on the mutex.
		rwmu         sync.RWMutex
		mu           sync.Mutex
		balance      *big.Int
		drift        *big.Int
		requiresSync bool
	}

	hostV3 struct {
		acc        *account
		bh         uint64
		fcid       types.FileContractID
		pt         *rhpv3.HostPriceTable
		siamuxAddr string
		sk         types.PrivateKey
	}
)

func (w *worker) initAccounts(as AccountStore) {
	if w.accounts != nil {
		panic("accounts already initialized") // developer error
	}
	w.accounts = &accounts{
		store:    as,
		workerID: w.id,
		key:      w.deriveSubKey("accountkey"),
	}
}

func (w *worker) withHostV3(ctx context.Context, contractID types.FileContractID, hostKey types.PublicKey, hostIP, siamuxAddr string, fn func(sectorStore) error) (err error) {
	acc, err := w.accounts.ForHost(hostKey)
	if err != nil {
		return err
	}

	pt, err := w.priceTable(hostKey).fetch(ctx, nil)
	if err != nil {
		return err
	}

	return fn(&hostV3{
		acc:        acc,
		bh:         pt.HostBlockHeight,
		fcid:       contractID,
		pt:         pt.HostPriceTable,
		siamuxAddr: siamuxAddr,
		sk:         w.accounts.deriveAccountKey(hostKey),
	})
}

// All returns information about all accounts to be returned in the API.
func (a *accounts) All() ([]api.Account, error) {
	// Make sure accounts are initialised.
	if err := a.tryInitAccounts(); err != nil {
		return nil, err
	}

	a.mu.Lock()
	defer a.mu.Unlock()
	accounts := make([]api.Account, 0, len(a.accounts))
	for _, acc := range a.accounts {
		accounts = append(accounts, acc.Convert())
	}
	return accounts, nil
}

// ForHost returns an account to use for a given host. If the account
// doesn't exist, a new one is created.
func (a *accounts) ForHost(hk types.PublicKey) (*account, error) {
	// Make sure accounts are initialised.
	if err := a.tryInitAccounts(); err != nil {
		return nil, err
	}

	// Key should be set.
	if hk == (types.PublicKey{}) {
		return nil, errors.New("empty host key provided")
	}

	// Create and or return account.
	accountID := rhpv3.Account(a.deriveAccountKey(hk).PublicKey())

	a.mu.Lock()
	defer a.mu.Unlock()
	acc, exists := a.accounts[accountID]
	if !exists {
		acc = &account{
			bus:     a.store,
			id:      accountID,
			key:     a.key,
			host:    hk,
			owner:   a.workerID,
			balance: types.ZeroCurrency.Big(),
			drift:   types.ZeroCurrency.Big(),
		}
		a.accounts[accountID] = acc
	}
	return acc, nil
}

func (a *account) Balance() types.Currency {
	a.rwmu.RLock()
	defer a.rwmu.RUnlock()
	a.mu.Lock()
	defer a.mu.Unlock()
	return types.NewCurrency(a.balance.Uint64(), new(big.Int).Rsh(a.balance, 64).Uint64())
}

func (a *accounts) ResetDrift(ctx context.Context, id rhpv3.Account) error {
	a.mu.Lock()
	account, exists := a.accounts[id]
	if !exists {
		a.mu.Unlock()
		return errors.New("account doesn't exist")
	}
	a.mu.Unlock()
	return account.resetDrift(ctx)
}

func (a *account) Convert() api.Account {
	a.rwmu.RLock()
	defer a.rwmu.RUnlock()
	a.mu.Lock()
	defer a.mu.Unlock()
	return api.Account{
		ID:           a.id,
		Balance:      new(big.Int).Set(a.balance),
		Drift:        new(big.Int).Set(a.drift),
		Host:         a.host,
		Owner:        a.owner,
		RequiresSync: a.requiresSync,
	}
}

func (a *account) resetDrift(ctx context.Context) error {
	a.rwmu.Lock()
	defer a.rwmu.Unlock()
	if err := a.bus.ResetDrift(ctx, a.id); err != nil {
		return err
	}
	a.mu.Lock()
	a.drift.SetInt64(0)
	a.mu.Unlock()
	return nil
}

// WithDeposit increases the balance of an account by the amount returned by
// amtFn if amtFn doesn't return an error.
func (a *account) WithDeposit(ctx context.Context, amtFn func() (types.Currency, error)) error {
	a.rwmu.RLock()
	defer a.rwmu.RUnlock()
	amt, err := amtFn()
	if err != nil {
		return err
	}
	a.mu.Lock()
	a.balance = a.balance.Add(a.balance, amt.Big())
	a.mu.Unlock()
	return a.bus.AddBalance(ctx, a.id, a.owner, a.host, amt.Big())
}

// WithWithdrawal decreases the balance of an account by the amount returned by
// amtFn if amtFn doesn't return an error.
func (a *account) WithWithdrawal(ctx context.Context, amtFn func() (types.Currency, error)) error {
	a.rwmu.RLock()
	defer a.rwmu.RUnlock()

	// return early if our account is not funded
	a.mu.Lock()
	if a.balance.Cmp(big.NewInt(0)) <= 0 {
		a.rwmu.Unlock()
		return errBalanceInsufficient
	}
	a.mu.Unlock()

	amt, err := amtFn()
	if err != nil && strings.Contains(err.Error(), "ephemeral account balance was insufficient") {
		a.mu.Lock()
		requiresSyncBefore := a.requiresSync
		a.requiresSync = true
		a.mu.Unlock()
		if requiresSyncBefore {
			err2 := a.bus.SetRequiresSync(ctx, a.id, a.owner, a.host, true)
			if err2 != nil {
				err = fmt.Errorf("failed to set requiresSync flag on bus: %w", err)
			}
		}
		return err
	}
	if err != nil {
		return err
	}
	a.mu.Lock()
	a.balance = a.balance.Sub(a.balance, amt.Big())
	a.mu.Unlock()
	return a.bus.AddBalance(ctx, a.id, a.owner, a.host, new(big.Int).Neg(amt.Big()))
}

// WithSync syncs an accounts balance with the bus. To do so, the account is
// locked while the balance is fetched through balanceFn.
func (a *account) WithSync(ctx context.Context, balanceFn func() (types.Currency, error)) error {
	a.rwmu.Lock()
	defer a.rwmu.Unlock()
	balance, err := balanceFn()
	if err != nil {
		return err
	}
	a.mu.Lock()
	delta := new(big.Int).Sub(balance.Big(), a.balance)
	a.drift = a.drift.Add(a.drift, delta)
	a.balance = balance.Big()
	newBalance, newDrift := new(big.Int).Set(a.balance), new(big.Int).Set(a.drift)
	a.requiresSync = false
	a.mu.Unlock()
	return a.bus.SetBalance(ctx, a.id, a.owner, a.host, newBalance, newDrift)
}

// tryInitAccounts is used for lazily initialising the accounts from the bus.
func (a *accounts) tryInitAccounts() error {
	a.mu.Lock()
	defer a.mu.Unlock()
	if a.accounts != nil {
		return nil // already initialised
	}
	a.accounts = make(map[rhpv3.Account]*account)
	accounts, err := a.store.Accounts(context.Background(), a.workerID)
	if err != nil {
		return err
	}
	for _, acc := range accounts {
		a.accounts[rhpv3.Account(acc.ID)] = &account{
			bus:          a.store,
			id:           rhpv3.Account(acc.ID),
			key:          a.deriveAccountKey(acc.Host),
			host:         acc.Host,
			owner:        acc.Owner,
			balance:      acc.Balance,
			drift:        acc.Drift,
			requiresSync: acc.RequiresSync,
		}
	}
	return nil
}

// deriveAccountKey derives an account plus key for a given host and worker.
// Each worker has its own account for a given host. That makes concurrency
// around keeping track of an accounts balance and refilling it a lot easier in
// a multi-worker setup.
func (a *accounts) deriveAccountKey(hostKey types.PublicKey) types.PrivateKey {
	index := byte(0) // not used yet but can be used to derive more than 1 account per host

	// Append the owner of the account (worker's id), the host for which to
	// create it and the index to the corresponding sub-key.
	subKey := a.key
	data := append(subKey, []byte(a.workerID)...)
	data = append(data, hostKey[:]...)
	data = append(data, index)

	seed := types.HashBytes(data)
	pk := types.NewPrivateKeyFromSeed(seed[:])
	for i := range seed {
		seed[i] = 0
	}
	return pk
}

func (r *hostV3) Contract() types.FileContractID {
	return r.fcid
}

func (r *hostV3) HostKey() types.PublicKey {
	return r.acc.host
}

func (*hostV3) UploadSector(ctx context.Context, sector *[rhpv2.SectorSize]byte) (types.Hash256, error) {
	panic("not implemented")
}

func (*hostV3) DeleteSectors(ctx context.Context, roots []types.Hash256) error {
	panic("not implemented")
}

func (r *hostV3) DownloadSector(ctx context.Context, w io.Writer, root types.Hash256, offset, length uint64) (err error) {
	// return errGougingHost if gouging checks fail
	if errs := PerformGougingChecks(ctx, nil, r.pt).CanDownload(); len(errs) > 0 {
		return fmt.Errorf("failed to download sector, %w: %v", errGougingHost, errs)
	}
	// return errBalanceInsufficient if balance insufficient
	defer func() {
		if isBalanceInsufficient(err) {
			err = fmt.Errorf("%w %v, err: %v", errNonFundedHost, r.HostKey(), err)
		}
	}()

	return r.acc.WithWithdrawal(ctx, func() (amount types.Currency, err error) {
		err = withTransportV3(ctx, r.siamuxAddr, r.HostKey(), func(t *rhpv3.Transport) error {
			cost, err := readSectorCost(r.pt)
			if err != nil {
				return err
			}

			var refund types.Currency
			payment := rhpv3.PayByEphemeralAccount(r.acc.id, cost, r.bh+defaultWithdrawalExpiryBlocks, r.sk)
			cost, refund, err = RPCReadSector(t, w, r.pt, &payment, offset, length, root, true)
			amount = cost.Sub(refund)
			return err
		})
		return
	})
}

// readSectorCost returns an overestimate for the cost of reading a sector from a host
func readSectorCost(pt *rhpv3.HostPriceTable) (types.Currency, error) {
	cost, overflow := pt.InitBaseCost.AddWithOverflow(pt.ReadBaseCost)
	if overflow {
		return types.ZeroCurrency, errors.New("overflow occurred while calculating read sector cost, base cost overflow")
	}

	ulbw, overflow := pt.UploadBandwidthCost.Mul64WithOverflow(1 << 12) // 4KiB
	if overflow {
		return types.ZeroCurrency, errors.New("overflow occurred while calculating read sector cost, upload bandwidth overflow")
	}

	dlbw, overflow := pt.DownloadBandwidthCost.Mul64WithOverflow(1 << 22) // 4MiB
	if overflow {
		return types.ZeroCurrency, errors.New("overflow occurred while calculating read sector cost, download bandwidth overflow")
	}

	bw, overflow := ulbw.AddWithOverflow(dlbw)
	if overflow {
		return types.ZeroCurrency, errors.New("overflow occurred while calculating read sector cost, bandwidth overflow")
	}

	cost, overflow = cost.AddWithOverflow(bw)
	if overflow {
		return types.ZeroCurrency, errors.New("overflow occurred while calculating read sector cost")
	}

	// overestimate the cost by ~10%
	cost, overflow = cost.Mul64WithOverflow(10)
	if overflow {
		return types.ZeroCurrency, errors.New("overflow occurred while adding leeway to read sector cost")
	}
	return cost.Div64(9), nil
}

// priceTableValidityLeeway is the number of time before the actual expiry of a
// price table when we start considering it invalid.
const priceTableValidityLeeway = -30 * time.Second

type priceTable struct {
	w  *worker
	hk types.PublicKey

	mu     sync.Mutex
	hpt    hostdb.HostPriceTable
	update *priceTableUpdate
}

type priceTableUpdate struct {
	err  error
	done chan struct{}
	hpt  hostdb.HostPriceTable
}

// priceTable returns a price table for the given host
func (w *worker) priceTable(hk types.PublicKey) *priceTable {
	w.priceTablesMu.Lock()
	defer w.priceTablesMu.Unlock()

	if _, exists := w.priceTables[hk]; !exists {
		w.priceTables[hk] = &priceTable{
			w:  w,
			hk: hk,
		}
	}
	return w.priceTables[hk]
}

func (pt *priceTable) ongoingUpdate() (bool, *priceTableUpdate) {
	pt.mu.Lock()
	defer pt.mu.Unlock()

	var ongoing bool
	if pt.update == nil {
		pt.update = &priceTableUpdate{done: make(chan struct{})}
	} else {
		ongoing = true
	}

	return ongoing, pt.update
}

func (p *priceTable) fetch(ctx context.Context, revision *types.FileContractRevision) (hpt hostdb.HostPriceTable, err error) {
	// convenience variables
	hk := p.hk
	w := p.w
	b := p.w.bus

	// grab the current price table
	p.mu.Lock()
	hpt = p.hpt
	p.mu.Unlock()

	// price table is valid, no update necessary, return early
	priceTableUpdateLeeway := -time.Duration(frand.Intn(180)) * time.Second // update 0-3 minutes early
	if time.Now().Before(hpt.Expiry.Add(priceTableValidityLeeway).Add(priceTableUpdateLeeway)) {
		return
	}

	// price table is valid and update ongoing, return early
	ongoing, update := p.ongoingUpdate()
	if ongoing && time.Now().Before(hpt.Expiry.Add(priceTableValidityLeeway)) {
		return
	}

	// price table is being updated, wait for the update
	if ongoing {
		select {
		case <-ctx.Done():
			return hostdb.HostPriceTable{}, errors.New("timeout while blocking for pricetable update")
		case <-update.done:
		}
		return update.hpt, update.err
	}

	// this thread is updating the price table
	defer func() {
		update.hpt = hpt
		update.err = err
		close(update.done)

		p.mu.Lock()
		p.hpt = hpt
		p.update = nil
		p.mu.Unlock()
	}()

	// fetch the host info from the bus, it might have a new price table already
	// in which case we can return without having to update it
	host, err := b.Host(ctx, hk)
	if err == nil && host.PriceTable != nil && host.PriceTable.Expiry.After(hpt.Expiry) {
		hpt = *host.PriceTable
		return
	}
	hostIP := host.NetAddress
	siamuxAddr := host.Settings.SiamuxAddr()

	payByFC := func() (pt rhpv3.HostPriceTable, err error) {
		// if revision was given, use it to pay for the scan
		if revision != nil {
			_, _, pt, err = w.scanHost(ctx, hk, hostIP, siamuxAddr, w.preparePriceTableContractPayment(hk, revision))
			return
		}

		// otherwise we fetch the active contract
		contract, err := b.ActiveContract(ctx, hk)
		if err != nil {
			return rhpv3.HostPriceTable{}, err
		}

		// and scan the host
		_ = w.withHostV2Revision(ctx, contract.ID, hk, hostIP, lockingPriorityPriceTable, lockingDurationPriceTable, func(revision types.FileContractRevision) error {
			_, _, pt, err = w.scanHost(ctx, hk, hostIP, siamuxAddr, w.preparePriceTableContractPayment(hk, &revision))
			return err
		})
		return
	}

	// scan host and pay by EA if possible
	var pt rhpv3.HostPriceTable
	if cs, errr := b.ConsensusState(ctx); errr == nil && cs.Synced {
		_, _, pt, err = w.scanHost(ctx, hk, hostIP, siamuxAddr, w.preparePriceTableAccountPayment(hk, cs.BlockHeight))
		if err == nil && pt.Validity < 0 {
			pt, err = payByFC() // fallback to paying by FC
		}
	} else {
		pt, err = payByFC() // fallback to paying by FC
	}

	// only overwrite the price table if it's valid
	if err == nil && pt.Validity <= 0 {
		err = errors.New("failed to get valid price table, likely payment failure")
	} else if err == nil {
		hpt = hostdb.HostPriceTable{
			HostPriceTable: &pt,
			Expiry:         time.Now().Add(pt.Validity),
		}
	}

	return
}

// preparePriceTableContractPayment prepare a payment function to pay for a
// price table from the given host using the provided revision.
//
// NOTE: This way of paying for a price table should only be used if payment by
// EA is not possible or if we already need a contract revision anyway. e.g.
// funding an EA.
func (w *worker) preparePriceTableContractPayment(hk types.PublicKey, revision *types.FileContractRevision) PriceTablePaymentFunc {
	return func(pt rhpv3.HostPriceTable) (rhpv3.PaymentMethod, error) {
		// TODO: gouging check on price table

		refundAccount := rhpv3.Account(w.accounts.deriveAccountKey(hk).PublicKey())
		rk := w.deriveRenterKey(hk)
		payment, ok := rhpv3.PayByContract(revision, pt.UpdatePriceTableCost, refundAccount, rk)
		if !ok {
			return nil, errors.New("insufficient funds")
		}
		return &payment, nil
	}
}

// preparePriceTableAccountPayment prepare a payment function to pay for a price
// table from the given host using the provided revision.
//
// NOTE: This is the preferred way of paying for a price table since it is
// faster and doesn't require locking a contract.
func (w *worker) preparePriceTableAccountPayment(hk types.PublicKey, bh uint64) PriceTablePaymentFunc {
	return func(pt rhpv3.HostPriceTable) (rhpv3.PaymentMethod, error) {
		// TODO: gouging check on price table

		accountKey := w.accounts.deriveAccountKey(hk)
		account := rhpv3.Account(accountKey.PublicKey())
		payment := rhpv3.PayByEphemeralAccount(account, pt.UpdatePriceTableCost, bh+defaultWithdrawalExpiryBlocks, accountKey)
		return &payment, nil
	}
}

func processPayment(s *rhpv3.Stream, payment rhpv3.PaymentMethod) error {
	var paymentType types.Specifier
	switch payment.(type) {
	case *rhpv3.PayByContractRequest:
		paymentType = rhpv3.PaymentTypeContract
	case *rhpv3.PayByEphemeralAccountRequest:
		paymentType = rhpv3.PaymentTypeEphemeralAccount
	default:
		panic("unhandled payment method")
	}
	if err := s.WriteResponse(&paymentType); err != nil {
		return err
	} else if err := s.WriteResponse(payment); err != nil {
		return err
	}
	if _, ok := payment.(*rhpv3.PayByContractRequest); ok {
		var pr rhpv3.PaymentResponse
		if err := s.ReadResponse(&pr, 4096); err != nil {
			return err
		}
		// TODO: return host signature
	}
	return nil
}

// PriceTablePaymentFunc is a function that can be passed in to RPCPriceTable.
// It is called after the price table is received from the host and supposed to
// create a payment for that table and return it. It can also be used to perform
// gouging checks before paying for the table.
type PriceTablePaymentFunc func(pt rhpv3.HostPriceTable) (rhpv3.PaymentMethod, error)

// RPCPriceTable calls the UpdatePriceTable RPC.
func RPCPriceTable(t *rhpv3.Transport, paymentFunc PriceTablePaymentFunc) (pt rhpv3.HostPriceTable, err error) {
	defer wrapErr(&err, "PriceTable")
	s := t.DialStream()
	defer s.Close()

	s.SetDeadline(time.Now().Add(15 * time.Second))
	const maxPriceTableSize = 16 * 1024
	var ptr rhpv3.RPCUpdatePriceTableResponse

	if err = s.WriteRequest(rhpv3.RPCUpdatePriceTableID, nil); err != nil {
		return
	} else if err = s.ReadResponse(&ptr, maxPriceTableSize); err != nil {
		return
	} else if err = json.Unmarshal(ptr.PriceTableJSON, &pt); err != nil {
		return
	}

	var tracked bool
	defer func() {
		if !tracked {
			pt.Validity = -time.Second // expiry in the past
		}
	}()

	var payment rhpv3.PaymentMethod
	if payment, err = paymentFunc(pt); err != nil {
		return pt, nil // failed to pay
	} else if payment == nil {
		return pt, nil // intended not to pay
	}

	if err = processPayment(s, payment); err != nil {
		return pt, nil // failed to pay
	} else if err = s.ReadResponse(&rhpv3.RPCPriceTableResponse{}, 0); err != nil {
		return pt, nil // failed to pay
	}

	tracked = true
	return
}

// RPCAccountBalance calls the AccountBalance RPC.
func RPCAccountBalance(t *rhpv3.Transport, payment rhpv3.PaymentMethod, account rhpv3.Account, settingsID rhpv3.SettingsID) (bal types.Currency, err error) {
	defer wrapErr(&err, "AccountBalance")
	s := t.DialStream()
	defer s.Close()

	req := rhpv3.RPCAccountBalanceRequest{
		Account: account,
	}
	var resp rhpv3.RPCAccountBalanceResponse
	if err := s.WriteRequest(rhpv3.RPCAccountBalanceID, &settingsID); err != nil {
		return types.ZeroCurrency, err
	} else if err := processPayment(s, payment); err != nil {
		return types.ZeroCurrency, err
	} else if err := s.WriteResponse(&req); err != nil {
		return types.ZeroCurrency, err
	} else if err := s.ReadResponse(&resp, 128); err != nil {
		return types.ZeroCurrency, err
	}
	return resp.Balance, nil
}

// RPCFundAccount calls the FundAccount RPC.
func RPCFundAccount(t *rhpv3.Transport, payment rhpv3.PaymentMethod, account rhpv3.Account, settingsID rhpv3.SettingsID) (err error) {
	defer wrapErr(&err, "FundAccount")
	s := t.DialStream()
	defer s.Close()

	req := rhpv3.RPCFundAccountRequest{
		Account: account,
	}
	var resp rhpv3.RPCFundAccountResponse
	s.SetDeadline(time.Now().Add(15 * time.Second))
	if err := s.WriteRequest(rhpv3.RPCFundAccountID, &settingsID); err != nil {
		return err
	} else if err := s.WriteResponse(&req); err != nil {
		return err
	} else if err := processPayment(s, payment); err != nil {
		return err
	} else if err := s.ReadResponse(&resp, 4096); err != nil {
		return err
	}
	return nil
}

// RPCReadSector calls the ExecuteProgram RPC with a ReadSector instruction.
func RPCReadSector(t *rhpv3.Transport, w io.Writer, pt *rhpv3.HostPriceTable, payment rhpv3.PaymentMethod, offset, length uint64, merkleRoot types.Hash256, merkleProof bool) (cost, refund types.Currency, err error) {
	defer wrapErr(&err, "ReadSector")
	s := t.DialStream()
	defer s.Close()

	var buf bytes.Buffer
	e := types.NewEncoder(&buf)
	e.WriteUint64(length)
	e.WriteUint64(offset)
	merkleRoot.EncodeTo(e)
	e.Flush()

	req := rhpv3.RPCExecuteProgramRequest{
		FileContractID: types.FileContractID{},
		Program: []rhpv3.Instruction{&rhpv3.InstrReadSector{
			LengthOffset:     0,
			OffsetOffset:     8,
			MerkleRootOffset: 16,
			ProofRequired:    true,
		}},
		ProgramData: buf.Bytes(),
	}

	var cancellationToken types.Specifier
	var resp rhpv3.RPCExecuteProgramResponse
	if err = s.WriteRequest(rhpv3.RPCExecuteProgramID, &pt.UID); err != nil {
		return
	} else if err = processPayment(s, payment); err != nil {
		return
	} else if err = s.WriteResponse(&req); err != nil {
		return
	} else if err = s.ReadResponse(&cancellationToken, 16); err != nil {
		return
	} else if err = s.ReadResponse(&resp, modules.SectorSize+responseLeeway); err != nil {
		return
	}

	// check response error
	if err = resp.Error; err != nil {
		refund = resp.FailureRefund
		return
	}
	cost = resp.TotalCost

	// build proof
	proof := make([]crypto.Hash, len(resp.Proof))
	for i, h := range resp.Proof {
		proof[i] = crypto.Hash(h)
	}

	// verify proof
	proofStart := int(offset) / crypto.SegmentSize
	proofEnd := int(offset+length) / crypto.SegmentSize
	if !crypto.VerifyRangeProof(resp.Output, proof, proofStart, proofEnd, crypto.Hash(merkleRoot)) {
		err = errors.New("proof verification failed")
		return
	}

	_, err = w.Write(resp.Output)
	return
}

// RPCReadRegistry calls the ExecuteProgram RPC with an MDM program that reads
// the specified registry value.
func RPCReadRegistry(t *rhpv3.Transport, payment rhpv3.PaymentMethod, key rhpv3.RegistryKey) (rv rhpv3.RegistryValue, err error) {
	defer wrapErr(&err, "ReadRegistry")
	s := t.DialStream()
	defer s.Close()

	req := &rhpv3.RPCExecuteProgramRequest{
		FileContractID: types.FileContractID{},
		Program:        []rhpv3.Instruction{&rhpv3.InstrReadRegistry{}},
		ProgramData:    append(key.PublicKey[:], key.Tweak[:]...),
	}
	if err := s.WriteRequest(rhpv3.RPCExecuteProgramID, nil); err != nil {
		return rhpv3.RegistryValue{}, err
	} else if err := processPayment(s, payment); err != nil {
		return rhpv3.RegistryValue{}, err
	} else if err := s.WriteResponse(req); err != nil {
		return rhpv3.RegistryValue{}, err
	}

	var cancellationToken types.Specifier
	s.ReadResponse(&cancellationToken, 16) // unused

	const maxExecuteProgramResponseSize = 16 * 1024
	var resp rhpv3.RPCExecuteProgramResponse
	if err := s.ReadResponse(&resp, maxExecuteProgramResponseSize); err != nil {
		return rhpv3.RegistryValue{}, err
	} else if len(resp.Output) < 64+8+1 {
		return rhpv3.RegistryValue{}, errors.New("invalid output length")
	}
	var sig types.Signature
	copy(sig[:], resp.Output[:64])
	rev := binary.LittleEndian.Uint64(resp.Output[64:72])
	data := resp.Output[72 : len(resp.Output)-1]
	typ := resp.Output[len(resp.Output)-1]
	return rhpv3.RegistryValue{
		Data:      data,
		Revision:  rev,
		Type:      typ,
		Signature: sig,
	}, nil
}

// RPCUpdateRegistry calls the ExecuteProgram RPC with an MDM program that
// updates the specified registry value.
func RPCUpdateRegistry(t *rhpv3.Transport, payment rhpv3.PaymentMethod, key rhpv3.RegistryKey, value rhpv3.RegistryValue) (err error) {
	defer wrapErr(&err, "UpdateRegistry")
	s := t.DialStream()
	defer s.Close()

	var data bytes.Buffer
	e := types.NewEncoder(&data)
	key.Tweak.EncodeTo(e)
	e.WriteUint64(value.Revision)
	value.Signature.EncodeTo(e)
	key.PublicKey.EncodeTo(e)
	e.Write(value.Data)
	e.Flush()
	req := &rhpv3.RPCExecuteProgramRequest{
		FileContractID: types.FileContractID{},
		Program:        []rhpv3.Instruction{&rhpv3.InstrUpdateRegistry{}},
		ProgramData:    data.Bytes(),
	}
	if err := s.WriteRequest(rhpv3.RPCExecuteProgramID, nil); err != nil {
		return err
	} else if err := processPayment(s, payment); err != nil {
		return err
	} else if err := s.WriteResponse(req); err != nil {
		return err
	}

	var cancellationToken types.Specifier
	s.ReadResponse(&cancellationToken, 16) // unused

	const maxExecuteProgramResponseSize = 16 * 1024
	var resp rhpv3.RPCExecuteProgramResponse
	if err := s.ReadResponse(&resp, maxExecuteProgramResponseSize); err != nil {
		return err
	} else if resp.OutputLength != 0 {
		return errors.New("invalid output length")
	}
	return nil
}<|MERGE_RESOLUTION|>--- conflicted
+++ resolved
@@ -48,21 +48,15 @@
 	errBalanceMaxExceeded = errors.New("ephemeral account maximum balance exceeded")
 )
 
-<<<<<<< HEAD
-func (w *worker) fundAccount(ctx context.Context, siamuxAddr string, hostKey types.PublicKey, balance types.Currency, revision *types.FileContractRevision) error {
+func (w *worker) fundAccount(ctx context.Context, hk types.PublicKey, siamuxAddr string, balance types.Currency, revision *types.FileContractRevision) error {
 	// fetch account
-	account, err := w.accounts.ForHost(hostKey)
+	account, err := w.accounts.ForHost(hk)
 	if err != nil {
 		return err
 	}
 
 	// fetch pricetable
-	pt, err := w.priceTable(hostKey).fetch(ctx, revision)
-=======
-func (w *worker) fundAccount(ctx context.Context, hk types.PublicKey, siamuxAddr string, balance types.Currency, revision *types.FileContractRevision) error {
-	// fetch the account
-	account, err := w.accounts.ForHost(hk)
->>>>>>> bfbee3fe
+	pt, err := w.priceTable(hk).fetch(ctx, revision)
 	if err != nil {
 		return err
 	}
@@ -74,19 +68,7 @@
 	}
 	amount := balance.Sub(curr)
 
-<<<<<<< HEAD
-=======
-	// fetch the price table
-	pt, valid := w.priceTables.PriceTable(hk)
-	if !valid {
-		pt, err = w.priceTables.Update(ctx, w.preparePriceTableContractPayment(hk, revision), siamuxAddr, hk)
-		if err != nil {
-			return err
-		}
-	}
-
-	// Handle contracts that are either out of money or don't have enough funds
-	// left for a full fund.
+	// cap the amount by the amount of money left in the contract
 	renterFunds := revision.ValidRenterPayout()
 	if renterFunds.Cmp(pt.FundAccountCost) <= 0 {
 		return fmt.Errorf("insufficient funds to fund account: %v <= %v", renterFunds, pt.FundAccountCost)
@@ -94,7 +76,6 @@
 		amount = maxAmount
 	}
 
->>>>>>> bfbee3fe
 	return account.WithDeposit(ctx, func() (types.Currency, error) {
 		return amount, withTransportV3(ctx, siamuxAddr, hk, func(t *rhpv3.Transport) (err error) {
 			rk := w.deriveRenterKey(hk)
@@ -112,39 +93,19 @@
 	})
 }
 
-<<<<<<< HEAD
-func (w *worker) syncAccount(ctx context.Context, siamuxAddr string, hostKey types.PublicKey) error {
-	// fetch account
-	account, err := w.accounts.ForHost(hostKey)
-=======
 func (w *worker) syncAccount(ctx context.Context, hk types.PublicKey, siamuxAddr string, revision *types.FileContractRevision) error {
 	// fetch the account
 	account, err := w.accounts.ForHost(hk)
->>>>>>> bfbee3fe
 	if err != nil {
 		return err
 	}
 
-<<<<<<< HEAD
 	// fetch pricetable
-	pt, err := w.priceTable(hostKey).fetch(ctx, nil)
+	pt, err := w.priceTable(hk).fetch(ctx, nil)
 	if err != nil {
 		return err
 	}
 
-	payment := w.preparePayment(hostKey, pt.AccountBalanceCost, pt.HostBlockHeight)
-=======
-	// fetch the price table
-	pt, valid := w.priceTables.PriceTable(hk)
-	if !valid {
-		pt, err = w.priceTables.Update(ctx, w.preparePriceTableContractPayment(hk, revision), siamuxAddr, hk)
-		if err != nil {
-			return err
-		}
-	}
-
-	// sync the account
->>>>>>> bfbee3fe
 	return account.WithSync(ctx, func() (types.Currency, error) {
 		var balance types.Currency
 		err := withTransportV3(ctx, siamuxAddr, hk, func(t *rhpv3.Transport) error {
@@ -658,7 +619,7 @@
 		}
 
 		// and scan the host
-		_ = w.withHostV2Revision(ctx, contract.ID, hk, hostIP, lockingPriorityPriceTable, lockingDurationPriceTable, func(revision types.FileContractRevision) error {
+		_ = w.withRevision(ctx, contract.ID, hk, hostIP, lockingPriorityPriceTable, lockingDurationPriceTable, func(revision types.FileContractRevision) error {
 			_, _, pt, err = w.scanHost(ctx, hk, hostIP, siamuxAddr, w.preparePriceTableContractPayment(hk, &revision))
 			return err
 		})
