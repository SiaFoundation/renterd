--- conflicted
+++ resolved
@@ -60,11 +60,6 @@
 	// when trying to use a renewed contract.
 	errMaxRevisionReached = errors.New("contract has reached the maximum number of revisions")
 
-<<<<<<< HEAD
-	// errPriceTableUpdateTimeout occurs when a thread times out waiting for the
-	// pricetable to be updated by another thread.
-	errPriceTableUpdateTimeout = errors.New("timeout while blocking for pricetable update")
-=======
 	// errPriceTableExpired is returned by the host when the price table that
 	// corresponds to the id it was given is already expired and thus no longer
 	// valid.
@@ -74,35 +69,30 @@
 	// price table that corresponds with the id we sent it.
 	errPriceTableNotFound = errors.New("price table not found")
 
+	// errPriceTableUpdateTimeout occurs when a thread times out waiting for the
+	// pricetable to be updated by another thread.
+	errPriceTableUpdateTimeout = errors.New("timeout while blocking for pricetable update")
+
 	// errSectorNotFound is returned by the host when it can not find the
 	// requested sector.
 	errSectorNotFound = errors.New("sector not found")
->>>>>>> d4cce4ad
 
 	// errWithdrawalsInactive occurs when the host is (perhaps temporarily)
 	// unsynced and has disabled its account manager.
 	errWithdrawalsInactive = errors.New("ephemeral account withdrawals are inactive because the host is not synced")
 )
 
-<<<<<<< HEAD
-func isBalanceInsufficient(err error) bool     { return isError(err, errBalanceInsufficient) }
-func isBalanceMaxExceeded(err error) bool      { return isError(err, errBalanceMaxExceeded) }
-func isClosedStream(err error) bool            { return isError(err, mux.ErrClosedStream) }
-func isInsufficientFunds(err error) bool       { return isError(err, ErrInsufficientFunds) }
-func isPriceTableUpdateTimeout(err error) bool { return isError(err, errPriceTableUpdateTimeout) }
-func isWithdrawalsInactive(err error) bool     { return isError(err, errWithdrawalsInactive) }
-=======
 func isBalanceInsufficient(err error) bool { return isError(err, errBalanceInsufficient) }
 func isBalanceMaxExceeded(err error) bool  { return isError(err, errBalanceMaxExceeded) }
 func isClosedStream(err error) bool {
 	return isError(err, mux.ErrClosedStream) || isError(err, net.ErrClosed)
 }
-func isInsufficientFunds(err error) bool   { return isError(err, ErrInsufficientFunds) }
-func isPriceTableExpired(err error) bool   { return isError(err, errPriceTableExpired) }
-func isPriceTableNotFound(err error) bool  { return isError(err, errPriceTableNotFound) }
-func isSectorNotFound(err error) bool      { return isError(err, errSectorNotFound) }
-func isWithdrawalsInactive(err error) bool { return isError(err, errWithdrawalsInactive) }
->>>>>>> d4cce4ad
+func isInsufficientFunds(err error) bool       { return isError(err, ErrInsufficientFunds) }
+func isPriceTableExpired(err error) bool       { return isError(err, errPriceTableExpired) }
+func isPriceTableNotFound(err error) bool      { return isError(err, errPriceTableNotFound) }
+func isPriceTableUpdateTimeout(err error) bool { return isError(err, errPriceTableUpdateTimeout) }
+func isSectorNotFound(err error) bool          { return isError(err, errSectorNotFound) }
+func isWithdrawalsInactive(err error) bool     { return isError(err, errWithdrawalsInactive) }
 
 func isError(err error, target error) bool {
 	if err == nil {
