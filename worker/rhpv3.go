--- conflicted
+++ resolved
@@ -52,7 +52,6 @@
 	errBalanceMaxExceeded = errors.New("ephemeral account maximum balance exceeded")
 )
 
-<<<<<<< HEAD
 // FetchRevision fetches the latest revision of a contract and uses an account
 // as the primary payment method. If the account balance is insufficient, it
 // falls back to using the contract as a payment method.
@@ -75,11 +74,6 @@
 		return rev, nil
 	} else if !isBalanceInsufficient(err) {
 		return types.FileContractRevision{}, err
-=======
-func (w *worker) FetchRevisionWithAccount(ctx context.Context, pt rhpv3.HostPriceTable, hostKey types.PublicKey, siamuxAddr string, bh uint64, contractID types.FileContractID) (rev types.FileContractRevision, err error) {
-	if breakdown := GougingCheckerFromContext(ctx).Check(nil, &pt); breakdown.Gouging() {
-		return types.FileContractRevision{}, fmt.Errorf("failed to fetch revision, %w: %v", errGougingHost, breakdown.Reasons())
->>>>>>> e7488763
 	}
 
 	// Fall back to using the contract to pay for the revision.
@@ -108,8 +102,8 @@
 					return rhpv3.HostPriceTable{}, nil, fmt.Errorf("failed to fetch pricetable, err: %v", err)
 				}
 				// Check pt.
-				if errs := GougingCheckerFromContext(ctx).Check(nil, &pt.HostPriceTable).CanDownload(); len(errs) > 0 {
-					return rhpv3.HostPriceTable{}, nil, fmt.Errorf("failed to fetch revision, %w: %v", errGougingHost, errs)
+				if breakdown := GougingCheckerFromContext(ctx).Check(nil, &pt.HostPriceTable); breakdown.Gouging() {
+					return rhpv3.HostPriceTable{}, nil, fmt.Errorf("failed to fetch revision, %w: %v", errGougingHost, breakdown.Reasons())
 				}
 				cost = pt.LatestRevisionCost
 				payment := rhpv3.PayByEphemeralAccount(acc.id, cost, bh+defaultWithdrawalExpiryBlocks, w.accounts.deriveAccountKey(hostKey))
