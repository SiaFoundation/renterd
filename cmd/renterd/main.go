package main

import (
	"context"
	"encoding/json"
	"errors"
	"flag"
	"fmt"
	"log"
	"net"
	"net/http"
	"os"
	"os/exec"
	"os/signal"
	"path/filepath"
	"runtime"
	"strings"
	"syscall"
	"time"

	"go.sia.tech/core/types"
	"go.sia.tech/coreutils/wallet"
	"go.sia.tech/jape"
	"go.sia.tech/renterd/api"
	"go.sia.tech/renterd/autopilot"
	"go.sia.tech/renterd/build"
	"go.sia.tech/renterd/bus"
	"go.sia.tech/renterd/config"
	"go.sia.tech/renterd/internal/node"
	"go.sia.tech/renterd/internal/utils"
	"go.sia.tech/renterd/s3"
	"go.sia.tech/renterd/stores"
	"go.sia.tech/renterd/worker"
	"go.sia.tech/web/renterd"
	"go.uber.org/zap"
	"golang.org/x/sys/cpu"
	"golang.org/x/term"
	"gopkg.in/yaml.v3"
	"gorm.io/gorm/logger"
	"moul.io/zapgorm2"
)

const (
	// accountRefillInterval is the amount of time between refills of ephemeral
	// accounts. If we conservatively assume that a good host charges 500 SC /
	// TiB, we can pay for about 2.2 GiB with 1 SC. Since we want to refill
	// ahead of time at 0.5 SC, that makes 1.1 GiB. Considering a 1 Gbps uplink
	// that is shared across 30 uploads, we upload at around 33 Mbps to each
	// host. That means uploading 1.1 GiB to drain 0.5 SC takes around 5
	// minutes. That's why we assume 10 seconds to be more than frequent enough
	// to refill an account when it's due for another refill.
	defaultAccountRefillInterval = 10 * time.Second

	// usageHeader is the header for the CLI usage text.
	usageHeader = `
Renterd is the official Sia renter daemon. It provides a REST API for forming
contracts with hosts, uploading data to them and downloading data from them.

There are 3 ways to configure renterd (sorted from lowest to highest precedence):
  - A YAML config file
  - CLI flags
  - Environment variables

See the documentation (https://docs.sia.tech/) for more information and examples
on how to configure and use renterd.

Usage:
`
)

var (
	cfg = config.Config{
		Directory:     ".",
		Seed:          os.Getenv("RENTERD_SEED"),
		AutoOpenWebUI: true,
		HTTP: config.HTTP{
			Address:  build.DefaultAPIAddress,
			Password: os.Getenv("RENTERD_API_PASSWORD"),
		},
		ShutdownTimeout: 5 * time.Minute,
		Database: config.Database{
			MySQL: config.MySQL{
				Database:        "renterd",
				User:            "renterd",
				MetricsDatabase: "renterd_metrics",
			},
		},
		Log: config.Log{
			Path:  "", // deprecated. included for compatibility.
			Level: "",
			File: config.LogFile{
				Enabled: true,
				Format:  "json",
				Path:    os.Getenv("RENTERD_LOG_FILE"),
			},
			StdOut: config.StdOut{
				Enabled:    true,
				Format:     "human",
				EnableANSI: runtime.GOOS != "windows",
			},
			Database: config.DatabaseLog{
				Enabled:                   true,
				IgnoreRecordNotFoundError: true,
				SlowThreshold:             100 * time.Millisecond,
			},
		},
		Bus: config.Bus{
			AnnouncementMaxAgeHours:       24 * 7 * 52, // 1 year
			Bootstrap:                     true,
			GatewayAddr:                   build.DefaultGatewayAddress,
			PersistInterval:               time.Minute,
			UsedUTXOExpiry:                24 * time.Hour,
			SlabBufferCompletionThreshold: 1 << 12,
		},
		Worker: config.Worker{
			Enabled: true,

			ID:                  "worker",
			ContractLockTimeout: 30 * time.Second,
			BusFlushInterval:    5 * time.Second,

			DownloadMaxOverdrive:     5,
			DownloadOverdriveTimeout: 3 * time.Second,

			DownloadMaxMemory:      1 << 30, // 1 GiB
			UploadMaxMemory:        1 << 30, // 1 GiB
			UploadMaxOverdrive:     5,
			UploadOverdriveTimeout: 3 * time.Second,
		},
		Autopilot: config.Autopilot{
			Enabled:                        true,
			RevisionSubmissionBuffer:       144,
			AccountsRefillInterval:         defaultAccountRefillInterval,
			Heartbeat:                      30 * time.Minute,
			MigrationHealthCutoff:          0.75,
			RevisionBroadcastInterval:      7 * 24 * time.Hour,
			ScannerBatchSize:               1000,
			ScannerInterval:                24 * time.Hour,
			ScannerNumThreads:              100,
			MigratorParallelSlabsPerWorker: 1,
		},
		S3: config.S3{
			Address:     build.DefaultS3Address,
			Enabled:     true,
			DisableAuth: false,
			KeypairsV4:  nil,
		},
	}
	disableStdin bool
)

func mustLoadAPIPassword() {
	if cfg.HTTP.Password != "" {
		return
	}

	fmt.Print("Enter API password: ")
	pw, err := term.ReadPassword(int(os.Stdin.Fd()))
	fmt.Println()
	if err != nil {
		log.Fatal(err)
	}
	cfg.HTTP.Password = string(pw)
}

func mustParseWorkers(workers, password string) {
	if workers == "" {
		return
	}
	// if the CLI flag/environment variable is set, overwrite the config file
	cfg.Worker.Remotes = cfg.Worker.Remotes[:0]
	for _, addr := range strings.Split(workers, ";") {
		// note: duplicates the old behavior of all workers sharing the same
		// password
		cfg.Worker.Remotes = append(cfg.Worker.Remotes, config.RemoteWorker{
			Address:  addr,
			Password: password,
		})
	}
}

// tryLoadConfig loads the config file specified by the RENTERD_CONFIG_FILE
// environment variable. If the config file does not exist, it will not be
// loaded.
func tryLoadConfig() {
	configPath := "renterd.yml"
	if str := os.Getenv("RENTERD_CONFIG_FILE"); str != "" {
		configPath = str
	}

	// If the config file doesn't exist, don't try to load it.
	if _, err := os.Stat(configPath); os.IsNotExist(err) {
		return
	}

	f, err := os.Open(configPath)
	if err != nil {
		log.Fatal("failed to open config file:", err)
	}
	defer f.Close()

	dec := yaml.NewDecoder(f)
	dec.KnownFields(true)

	if err := dec.Decode(&cfg); err != nil {
		log.Fatal("failed to decode config file:", err)
	}
}

func parseEnvVar(s string, v interface{}) {
	if env, ok := os.LookupEnv(s); ok {
		if _, err := fmt.Sscan(env, v); err != nil {
			log.Fatalf("failed to parse %s: %v", s, err)
		}
		fmt.Printf("Using %s environment variable\n", s)
	}
}

func listenTCP(logger *zap.Logger, addr string) (net.Listener, error) {
	l, err := net.Listen("tcp", addr)
	if utils.IsErr(err, errors.New("no such host")) && strings.Contains(addr, "localhost") {
		// fall back to 127.0.0.1 if 'localhost' doesn't work
		_, port, err := net.SplitHostPort(addr)
		if err != nil {
			return nil, err
		}
		fallbackAddr := fmt.Sprintf("127.0.0.1:%s", port)
		logger.Sugar().Warnf("failed to listen on %s, falling back to %s", addr, fallbackAddr)
		return net.Listen("tcp", fallbackAddr)
	} else if err != nil {
		return nil, err
	}
	return l, nil
}

func main() {
	log.SetFlags(0)

	// load the YAML config first. CLI flags and environment variables will
	// overwrite anything set in the config file.
	tryLoadConfig()

	// deprecated - these go first so that they can be overwritten by the non-deprecated flags
	flag.StringVar(&cfg.Log.Database.Level, "db.logger.logLevel", cfg.Log.Database.Level, "(deprecated) Logger level (overrides with RENTERD_DB_LOGGER_LOG_LEVEL)")
	flag.BoolVar(&cfg.Database.Log.IgnoreRecordNotFoundError, "db.logger.ignoreNotFoundError", cfg.Database.Log.IgnoreRecordNotFoundError, "(deprecated) Ignores 'not found' errors in logger (overrides with RENTERD_DB_LOGGER_IGNORE_NOT_FOUND_ERROR)")
	flag.DurationVar(&cfg.Database.Log.SlowThreshold, "db.logger.slowThreshold", cfg.Database.Log.SlowThreshold, "(deprecated) Threshold for slow queries in logger (overrides with RENTERD_DB_LOGGER_SLOW_THRESHOLD)")
	flag.StringVar(&cfg.Log.Path, "log-path", cfg.Log.Path, "(deprecated) Path to directory for logs (overrides with RENTERD_LOG_PATH)")

	// node
	flag.StringVar(&cfg.HTTP.Address, "http", cfg.HTTP.Address, "Address for serving the API")
	flag.StringVar(&cfg.Directory, "dir", cfg.Directory, "Directory for storing node state")
	flag.BoolVar(&disableStdin, "env", false, "disable stdin prompts for environment variables (default false)")
	flag.BoolVar(&cfg.AutoOpenWebUI, "openui", cfg.AutoOpenWebUI, "automatically open the web UI on startup")

	// logger
	flag.StringVar(&cfg.Log.Level, "log.level", cfg.Log.Level, "Global logger level (debug|info|warn|error). Defaults to 'info' (overrides with RENTERD_LOG_LEVEL)")
	flag.BoolVar(&cfg.Log.File.Enabled, "log.file.enabled", cfg.Log.File.Enabled, "Enables logging to disk. Defaults to 'true'. (overrides with RENTERD_LOG_FILE_ENABLED)")
	flag.StringVar(&cfg.Log.File.Format, "log.file.format", cfg.Log.File.Format, "Format of log file (json|human). Defaults to 'json' (overrides with RENTERD_LOG_FILE_FORMAT)")
	flag.StringVar(&cfg.Log.File.Path, "log.file.path", cfg.Log.File.Path, "Path of log file. Defaults to 'renterd.log' within the renterd directory. (overrides with RENTERD_LOG_FILE_PATH)")
	flag.BoolVar(&cfg.Log.StdOut.Enabled, "log.stdout.enabled", cfg.Log.StdOut.Enabled, "Enables logging to stdout. Defaults to 'true'. (overrides with RENTERD_LOG_STDOUT_ENABLED)")
	flag.StringVar(&cfg.Log.StdOut.Format, "log.stdout.format", cfg.Log.StdOut.Format, "Format of log output (json|human). Defaults to 'human' (overrides with RENTERD_LOG_STDOUT_FORMAT)")
	flag.BoolVar(&cfg.Log.StdOut.EnableANSI, "log.stdout.enableANSI", cfg.Log.StdOut.EnableANSI, "Enables ANSI color codes in log output. Defaults to 'true' on non-Windows systems. (overrides with RENTERD_LOG_STDOUT_ENABLE_ANSI)")
	flag.BoolVar(&cfg.Log.Database.Enabled, "log.database.enabled", cfg.Log.Database.Enabled, "Enable logging database queries. Defaults to 'true' (overrides with RENTERD_LOG_DATABASE_ENABLED)")
	flag.StringVar(&cfg.Log.Database.Level, "log.database.level", cfg.Log.Database.Level, "Logger level for database queries (info|warn|error). Defaults to 'warn' (overrides with RENTERD_LOG_LEVEL and RENTERD_LOG_DATABASE_LEVEL)")
	flag.BoolVar(&cfg.Log.Database.IgnoreRecordNotFoundError, "log.database.ignoreRecordNotFoundError", cfg.Log.Database.IgnoreRecordNotFoundError, "Enable ignoring 'not found' errors resulting from database queries. Defaults to 'true' (overrides with RENTERD_LOG_DATABASE_IGNORE_RECORD_NOT_FOUND_ERROR)")
	flag.DurationVar(&cfg.Log.Database.SlowThreshold, "log.database.slowThreshold", cfg.Log.Database.SlowThreshold, "Threshold for slow queries in logger. Defaults to 100ms (overrides with RENTERD_LOG_DATABASE_SLOW_THRESHOLD)")

	// db
	flag.StringVar(&cfg.Database.MySQL.URI, "db.uri", cfg.Database.MySQL.URI, "Database URI for the bus (overrides with RENTERD_DB_URI)")
	flag.StringVar(&cfg.Database.MySQL.User, "db.user", cfg.Database.MySQL.User, "Database username for the bus (overrides with RENTERD_DB_USER)")
	flag.StringVar(&cfg.Database.MySQL.Database, "db.name", cfg.Database.MySQL.Database, "Database name for the bus (overrides with RENTERD_DB_NAME)")
	flag.StringVar(&cfg.Database.MySQL.MetricsDatabase, "db.metricsName", cfg.Database.MySQL.MetricsDatabase, "Database for metrics (overrides with RENTERD_DB_METRICS_NAME)")

	// bus
	flag.Uint64Var(&cfg.Bus.AnnouncementMaxAgeHours, "bus.announcementMaxAgeHours", cfg.Bus.AnnouncementMaxAgeHours, "Max age for announcements")
	flag.BoolVar(&cfg.Bus.Bootstrap, "bus.bootstrap", cfg.Bus.Bootstrap, "Bootstraps gateway and consensus modules")
	flag.StringVar(&cfg.Bus.GatewayAddr, "bus.gatewayAddr", cfg.Bus.GatewayAddr, "Address for Sia peer connections (overrides with RENTERD_BUS_GATEWAY_ADDR)")
	flag.DurationVar(&cfg.Bus.PersistInterval, "bus.persistInterval", cfg.Bus.PersistInterval, "Interval for persisting consensus updates")
	flag.DurationVar(&cfg.Bus.UsedUTXOExpiry, "bus.usedUTXOExpiry", cfg.Bus.UsedUTXOExpiry, "Expiry for used UTXOs in transactions")
	flag.Int64Var(&cfg.Bus.SlabBufferCompletionThreshold, "bus.slabBufferCompletionThreshold", cfg.Bus.SlabBufferCompletionThreshold, "Threshold for slab buffer upload (overrides with RENTERD_BUS_SLAB_BUFFER_COMPLETION_THRESHOLD)")

	// worker
	flag.BoolVar(&cfg.Worker.AllowPrivateIPs, "worker.allowPrivateIPs", cfg.Worker.AllowPrivateIPs, "Allows hosts with private IPs")
	flag.DurationVar(&cfg.Worker.BusFlushInterval, "worker.busFlushInterval", cfg.Worker.BusFlushInterval, "Interval for flushing data to bus")
	flag.Uint64Var(&cfg.Worker.DownloadMaxOverdrive, "worker.downloadMaxOverdrive", cfg.Worker.DownloadMaxOverdrive, "Max overdrive workers for downloads")
	flag.StringVar(&cfg.Worker.ID, "worker.id", cfg.Worker.ID, "Unique ID for worker (overrides with RENTERD_WORKER_ID)")
	flag.DurationVar(&cfg.Worker.DownloadOverdriveTimeout, "worker.downloadOverdriveTimeout", cfg.Worker.DownloadOverdriveTimeout, "Timeout for overdriving slab downloads")
	flag.Uint64Var(&cfg.Worker.UploadMaxMemory, "worker.uploadMaxMemory", cfg.Worker.UploadMaxMemory, "Max amount of RAM the worker allocates for slabs when uploading (overrides with RENTERD_WORKER_UPLOAD_MAX_MEMORY)")
	flag.Uint64Var(&cfg.Worker.UploadMaxOverdrive, "worker.uploadMaxOverdrive", cfg.Worker.UploadMaxOverdrive, "Max overdrive workers for uploads")
	flag.DurationVar(&cfg.Worker.UploadOverdriveTimeout, "worker.uploadOverdriveTimeout", cfg.Worker.UploadOverdriveTimeout, "Timeout for overdriving slab uploads")
	flag.BoolVar(&cfg.Worker.Enabled, "worker.enabled", cfg.Worker.Enabled, "Enables/disables worker (overrides with RENTERD_WORKER_ENABLED)")
	flag.BoolVar(&cfg.Worker.AllowUnauthenticatedDownloads, "worker.unauthenticatedDownloads", cfg.Worker.AllowUnauthenticatedDownloads, "Allows unauthenticated downloads (overrides with RENTERD_WORKER_UNAUTHENTICATED_DOWNLOADS)")

	// autopilot
	flag.DurationVar(&cfg.Autopilot.AccountsRefillInterval, "autopilot.accountRefillInterval", cfg.Autopilot.AccountsRefillInterval, "Interval for refilling workers' account balances")
	flag.DurationVar(&cfg.Autopilot.Heartbeat, "autopilot.heartbeat", cfg.Autopilot.Heartbeat, "Interval for autopilot loop execution")
	flag.Float64Var(&cfg.Autopilot.MigrationHealthCutoff, "autopilot.migrationHealthCutoff", cfg.Autopilot.MigrationHealthCutoff, "Threshold for migrating slabs based on health")
	flag.DurationVar(&cfg.Autopilot.RevisionBroadcastInterval, "autopilot.revisionBroadcastInterval", cfg.Autopilot.RevisionBroadcastInterval, "Interval for broadcasting contract revisions (overrides with RENTERD_AUTOPILOT_REVISION_BROADCAST_INTERVAL)")
	flag.Uint64Var(&cfg.Autopilot.ScannerBatchSize, "autopilot.scannerBatchSize", cfg.Autopilot.ScannerBatchSize, "Batch size for host scanning")
	flag.DurationVar(&cfg.Autopilot.ScannerInterval, "autopilot.scannerInterval", cfg.Autopilot.ScannerInterval, "Interval for scanning hosts")
	flag.Uint64Var(&cfg.Autopilot.ScannerNumThreads, "autopilot.scannerNumThreads", cfg.Autopilot.ScannerNumThreads, "Number of threads for scanning hosts")
	flag.Uint64Var(&cfg.Autopilot.MigratorParallelSlabsPerWorker, "autopilot.migratorParallelSlabsPerWorker", cfg.Autopilot.MigratorParallelSlabsPerWorker, "Parallel slab migrations per worker (overrides with RENTERD_MIGRATOR_PARALLEL_SLABS_PER_WORKER)")
	flag.BoolVar(&cfg.Autopilot.Enabled, "autopilot.enabled", cfg.Autopilot.Enabled, "Enables/disables autopilot (overrides with RENTERD_AUTOPILOT_ENABLED)")
	flag.DurationVar(&cfg.ShutdownTimeout, "node.shutdownTimeout", cfg.ShutdownTimeout, "Timeout for node shutdown")

	// s3
	flag.StringVar(&cfg.S3.Address, "s3.address", cfg.S3.Address, "Address for serving S3 API (overrides with RENTERD_S3_ADDRESS)")
	flag.BoolVar(&cfg.S3.DisableAuth, "s3.disableAuth", cfg.S3.DisableAuth, "Disables authentication for S3 API (overrides with RENTERD_S3_DISABLE_AUTH)")
	flag.BoolVar(&cfg.S3.Enabled, "s3.enabled", cfg.S3.Enabled, "Enables/disables S3 API (requires worker.enabled to be 'true', overrides with RENTERD_S3_ENABLED)")
	flag.BoolVar(&cfg.S3.HostBucketEnabled, "s3.hostBucketEnabled", cfg.S3.HostBucketEnabled, "Enables bucket rewriting in the router (overrides with RENTERD_S3_HOST_BUCKET_ENABLED)")

	// custom usage
	flag.Usage = func() {
		log.Print(usageHeader)
		flag.PrintDefaults()
	}

	flag.Parse()

	if flag.Arg(0) == "version" {
		fmt.Println("renterd", build.Version())
		fmt.Println("Network", build.NetworkName())
		log.Println("Commit:", build.Commit())
		log.Println("Build Date:", build.BuildTime())
		return
	} else if flag.Arg(0) == "seed" {
		var seed [32]byte
		phrase := wallet.NewSeedPhrase()
		if err := wallet.SeedFromPhrase(&seed, phrase); err != nil {
			println(err.Error())
			os.Exit(1)
		}
		key := wallet.KeyFromSeed(&seed, 0)
		fmt.Println("Recovery Phrase:", phrase)
		fmt.Println("Address", types.StandardUnlockHash(key.PublicKey()))
		return
	} else if flag.Arg(0) == "config" {
		cmdBuildConfig()
		return
	} else if flag.Arg(0) != "" {
		flag.Usage()
		return
	}

	// Overwrite flags from environment if set.
	parseEnvVar("RENTERD_LOG_PATH", &cfg.Log.Path)

	parseEnvVar("RENTERD_BUS_REMOTE_ADDR", &cfg.Bus.RemoteAddr)
	parseEnvVar("RENTERD_BUS_API_PASSWORD", &cfg.Bus.RemotePassword)
	parseEnvVar("RENTERD_BUS_GATEWAY_ADDR", &cfg.Bus.GatewayAddr)
	parseEnvVar("RENTERD_BUS_SLAB_BUFFER_COMPLETION_THRESHOLD", &cfg.Bus.SlabBufferCompletionThreshold)

	parseEnvVar("RENTERD_DB_URI", &cfg.Database.MySQL.URI)
	parseEnvVar("RENTERD_DB_USER", &cfg.Database.MySQL.User)
	parseEnvVar("RENTERD_DB_PASSWORD", &cfg.Database.MySQL.Password)
	parseEnvVar("RENTERD_DB_NAME", &cfg.Database.MySQL.Database)
	parseEnvVar("RENTERD_DB_METRICS_NAME", &cfg.Database.MySQL.MetricsDatabase)

	parseEnvVar("RENTERD_DB_LOGGER_IGNORE_NOT_FOUND_ERROR", &cfg.Database.Log.IgnoreRecordNotFoundError)
	parseEnvVar("RENTERD_DB_LOGGER_LOG_LEVEL", &cfg.Log.Level)
	parseEnvVar("RENTERD_DB_LOGGER_SLOW_THRESHOLD", &cfg.Database.Log.SlowThreshold)

	var depWorkerRemotePassStr string
	var depWorkerRemoteAddrsStr string
	parseEnvVar("RENTERD_WORKER_REMOTE_ADDRS", &depWorkerRemoteAddrsStr)
	parseEnvVar("RENTERD_WORKER_API_PASSWORD", &depWorkerRemotePassStr)
	parseEnvVar("RENTERD_WORKER_ENABLED", &cfg.Worker.Enabled)
	parseEnvVar("RENTERD_WORKER_ID", &cfg.Worker.ID)
	parseEnvVar("RENTERD_WORKER_UNAUTHENTICATED_DOWNLOADS", &cfg.Worker.AllowUnauthenticatedDownloads)
	parseEnvVar("RENTERD_WORKER_UPLOAD_MAX_MEMORY", &cfg.Worker.UploadMaxMemory)

	parseEnvVar("RENTERD_AUTOPILOT_ENABLED", &cfg.Autopilot.Enabled)
	parseEnvVar("RENTERD_AUTOPILOT_REVISION_BROADCAST_INTERVAL", &cfg.Autopilot.RevisionBroadcastInterval)
	parseEnvVar("RENTERD_MIGRATOR_PARALLEL_SLABS_PER_WORKER", &cfg.Autopilot.MigratorParallelSlabsPerWorker)

	parseEnvVar("RENTERD_S3_ADDRESS", &cfg.S3.Address)
	parseEnvVar("RENTERD_S3_ENABLED", &cfg.S3.Enabled)
	parseEnvVar("RENTERD_S3_DISABLE_AUTH", &cfg.S3.DisableAuth)
	parseEnvVar("RENTERD_S3_HOST_BUCKET_ENABLED", &cfg.S3.HostBucketEnabled)

	parseEnvVar("RENTERD_LOG_LEVEL", &cfg.Log.Level)
	parseEnvVar("RENTERD_LOG_FILE_ENABLED", &cfg.Log.File.Enabled)
	parseEnvVar("RENTERD_LOG_FILE_FORMAT", &cfg.Log.File.Format)
	parseEnvVar("RENTERD_LOG_FILE_PATH", &cfg.Log.File.Path)
	parseEnvVar("RENTERD_LOG_STDOUT_ENABLED", &cfg.Log.StdOut.Enabled)
	parseEnvVar("RENTERD_LOG_STDOUT_FORMAT", &cfg.Log.StdOut.Format)
	parseEnvVar("RENTERD_LOG_STDOUT_ENABLE_ANSI", &cfg.Log.StdOut.EnableANSI)
	parseEnvVar("RENTERD_LOG_DATABASE_ENABLED", &cfg.Log.Database.Enabled)
	parseEnvVar("RENTERD_LOG_DATABASE_LEVEL", &cfg.Log.Database.Level)
	parseEnvVar("RENTERD_LOG_DATABASE_IGNORE_RECORD_NOT_FOUND_ERROR", &cfg.Log.Database.IgnoreRecordNotFoundError)
	parseEnvVar("RENTERD_LOG_DATABASE_SLOW_THRESHOLD", &cfg.Log.Database.SlowThreshold)

	// check that the API password is set
	if cfg.HTTP.Password == "" {
		if disableStdin {
			stdoutFatalError("API password must be set via environment variable or config file when --env flag is set")
			return
		}
		setAPIPassword()
	}

	// check that the seed is set
	if cfg.Seed == "" {
		if disableStdin {
			stdoutFatalError("Seed must be set via environment variable or config file when --env flag is set")
			return
		}
		setSeedPhrase()
	}

	var rawSeed [32]byte
	if err := wallet.SeedFromPhrase(&rawSeed, cfg.Seed); err != nil {
		log.Fatal("failed to load wallet", zap.Error(err))
	}
	seed := wallet.KeyFromSeed(&rawSeed, 0)

	if cfg.S3.Enabled {
		var keyPairsV4 string
		parseEnvVar("RENTERD_S3_KEYPAIRS_V4", &keyPairsV4)
		if !cfg.S3.DisableAuth && keyPairsV4 != "" {
			var err error
			cfg.S3.KeypairsV4, err = s3.Parsev4AuthKeys(strings.Split(keyPairsV4, ";"))
			if err != nil {
				log.Fatalf("failed to parse keypairs: %v", err)
			}
		}
	}

	mustLoadAPIPassword()
	if depWorkerRemoteAddrsStr != "" && depWorkerRemotePassStr != "" {
		mustParseWorkers(depWorkerRemoteAddrsStr, depWorkerRemotePassStr)
	}

	network, genesis := build.Network()
	busCfg := node.BusConfig{
		Bus:                 cfg.Bus,
		Network:             network,
		Genesis:             genesis,
		SlabPruningInterval: time.Hour,
		SlabPruningCooldown: 30 * time.Second,
	}
	// Init db dialector
	if cfg.Database.MySQL.URI != "" {
		busCfg.DBDialector = stores.NewMySQLConnection(
			cfg.Database.MySQL.User,
			cfg.Database.MySQL.Password,
			cfg.Database.MySQL.URI,
			cfg.Database.MySQL.Database,
		)
		busCfg.DBMetricsDialector = stores.NewMySQLConnection(
			cfg.Database.MySQL.User,
			cfg.Database.MySQL.Password,
			cfg.Database.MySQL.URI,
			cfg.Database.MySQL.MetricsDatabase,
		)
	}

	// Log level for db
	lvlStr := cfg.Log.Level
	if cfg.Log.Database.Level != "" {
		lvlStr = cfg.Log.Database.Level
	}
	var level logger.LogLevel
	switch strings.ToLower(lvlStr) {
	case "":
		level = logger.Warn // default to 'warn' if not set
	case "error":
		level = logger.Error
	case "warn":
		level = logger.Warn
	case "info":
		level = logger.Info
	case "debug":
		level = logger.Info
	default:
		log.Fatalf("invalid log level %q, options are: silent, error, warn, info", cfg.Log.Level)
	}
	if !cfg.Log.Database.Enabled {
		level = logger.Silent
	}

	// Create logger.
	if cfg.Log.Level == "" {
		cfg.Log.Level = "info" // default to 'info' if not set
	}
	logger, closeFn, err := NewLogger(cfg.Directory, cfg.Log)
	if err != nil {
		log.Fatalln("failed to create logger:", err)
	}
	defer closeFn(context.Background())

	logger.Info("renterd", zap.String("version", build.Version()), zap.String("network", build.NetworkName()), zap.String("commit", build.Commit()), zap.Time("buildDate", build.BuildTime()))
	if runtime.GOARCH == "amd64" && !cpu.X86.HasAVX2 {
		logger.Warn("renterd is running on a system without AVX2 support, performance may be degraded")
	}

	// configure database logger
	dbLogCfg := cfg.Log.Database
	if cfg.Database.Log != (config.DatabaseLog{}) {
		dbLogCfg = cfg.Database.Log
	}
	busCfg.DBLogger = zapgorm2.Logger{
		ZapLogger:                 logger.Named("SQL"),
		LogLevel:                  level,
		SlowThreshold:             dbLogCfg.SlowThreshold,
		SkipCallerLookup:          false,
		IgnoreRecordNotFoundError: dbLogCfg.IgnoreRecordNotFoundError,
		Context:                   nil,
	}

	type shutdownFn struct {
		name string
		fn   func(context.Context) error
	}
	var shutdownFns []shutdownFn

	if cfg.Bus.RemoteAddr != "" && len(cfg.Worker.Remotes) != 0 && !cfg.Autopilot.Enabled {
		logger.Fatal("remote bus, remote worker, and no autopilot -- nothing to do!")
	}
	if len(cfg.Worker.Remotes) == 0 && !cfg.Worker.Enabled && cfg.Autopilot.Enabled {
		logger.Fatal("can't enable autopilot without providing either workers to connect to or creating a worker")
	}

	// create listener first, so that we know the actual apiAddr if the user
	// specifies port :0
	l, err := listenTCP(logger, cfg.HTTP.Address)
	if err != nil {
		logger.Fatal("failed to create listener: " + err.Error())
	}

	// override the address with the actual one
	cfg.HTTP.Address = "http://" + l.Addr().String()

	auth := jape.BasicAuth(cfg.HTTP.Password)
	mux := &treeMux{
		sub: make(map[string]treeMux),
	}

	// Create the webserver.
	srv := &http.Server{Handler: mux}
	shutdownFns = append(shutdownFns, shutdownFn{
		name: "HTTP Server",
		fn:   srv.Shutdown,
	})

	if err := os.MkdirAll(cfg.Directory, 0700); err != nil {
		logger.Fatal("failed to create directory: " + err.Error())
	}

	busAddr, busPassword := cfg.Bus.RemoteAddr, cfg.Bus.RemotePassword
	if cfg.Bus.RemoteAddr == "" {
<<<<<<< HEAD
		b, shutdown, _, err := node.NewBus(busCfg, cfg.Directory, getSeed(), logger)
=======
		b, fn, err := node.NewBus(busCfg, cfg.Directory, seed, logger)
>>>>>>> cdad4147
		if err != nil {
			logger.Fatal("failed to create bus, err: " + err.Error())
		}
		shutdownFns = append(shutdownFns, shutdownFn{
			name: "Bus",
			fn:   shutdown,
		})

		mux.sub["/api/bus"] = treeMux{h: auth(b)}
		busAddr = cfg.HTTP.Address + "/api/bus"
		busPassword = cfg.HTTP.Password

		// only serve the UI if a bus is created
		mux.h = renterd.Handler()
	} else {
		logger.Info("connecting to remote bus at " + busAddr)
	}
	bc := bus.NewClient(busAddr, busPassword)

	var s3Srv *http.Server
	var s3Listener net.Listener
	var workers []autopilot.Worker
	if len(cfg.Worker.Remotes) == 0 {
		if cfg.Worker.Enabled {
			w, fn, err := node.NewWorker(cfg.Worker, bc, seed, logger)
			if err != nil {
				logger.Fatal("failed to create worker: " + err.Error())
			}
			shutdownFns = append(shutdownFns, shutdownFn{
				name: "Worker",
				fn:   fn,
			})

			mux.sub["/api/worker"] = treeMux{h: workerAuth(cfg.HTTP.Password, cfg.Worker.AllowUnauthenticatedDownloads)(w)}
			workerAddr := cfg.HTTP.Address + "/api/worker"
			wc := worker.NewClient(workerAddr, cfg.HTTP.Password)
			workers = append(workers, wc)

			if cfg.S3.Enabled {
				s3Handler, err := s3.New(bc, wc, logger.Sugar(), s3.Opts{
					AuthDisabled:      cfg.S3.DisableAuth,
					HostBucketEnabled: cfg.S3.HostBucketEnabled,
				})
				if err != nil {
					log.Fatal("failed to create s3 client", err)
				}
				s3Srv = &http.Server{
					Addr:    cfg.S3.Address,
					Handler: s3Handler,
				}
				s3Listener, err = listenTCP(logger, cfg.S3.Address)
				if err != nil {
					logger.Fatal("failed to create listener: " + err.Error())
				}
				shutdownFns = append(shutdownFns, shutdownFn{
					name: "S3",
					fn:   s3Srv.Shutdown,
				})
			}
		}
	} else {
		for _, remote := range cfg.Worker.Remotes {
			workers = append(workers, worker.NewClient(remote.Address, remote.Password))
			logger.Info("connecting to remote worker at " + remote.Address)
		}
	}

	autopilotErr := make(chan error, 1)
	autopilotDir := filepath.Join(cfg.Directory, api.DefaultAutopilotID)
	if cfg.Autopilot.Enabled {
		apCfg := node.AutopilotConfig{
			ID:        api.DefaultAutopilotID,
			Autopilot: cfg.Autopilot,
		}
		ap, runFn, fn, err := node.NewAutopilot(apCfg, bc, workers, logger)
		if err != nil {
			logger.Fatal("failed to create autopilot: " + err.Error())
		}

		// NOTE: the autopilot shutdown function needs to be called first.
		shutdownFns = append(shutdownFns, shutdownFn{
			name: "Autopilot",
			fn:   fn,
		})

		go func() { autopilotErr <- runFn() }()
		mux.sub["/api/autopilot"] = treeMux{h: auth(ap)}
	}

	// Start server.
	go srv.Serve(l)

	// Set initial S3 keys.
	if cfg.S3.Enabled && !cfg.S3.DisableAuth {
		as, err := bc.S3AuthenticationSettings(context.Background())
		if err != nil && !strings.Contains(err.Error(), api.ErrSettingNotFound.Error()) {
			logger.Fatal("failed to fetch S3 authentication settings: " + err.Error())
		} else if as.V4Keypairs == nil {
			as.V4Keypairs = make(map[string]string)
		}

		// S3 key pair validation was broken at one point, we need to remove the
		// invalid key pairs here to ensure we don't fail when we update the
		// setting below.
		for k, v := range as.V4Keypairs {
			if err := (api.S3AuthenticationSettings{V4Keypairs: map[string]string{k: v}}).Validate(); err != nil {
				logger.Sugar().Infof("removing invalid S3 keypair for AccessKeyID %s, reason: %v", k, err)
				delete(as.V4Keypairs, k)
			}
		}

		// merge keys
		for k, v := range cfg.S3.KeypairsV4 {
			as.V4Keypairs[k] = v
		}
		// update settings
		if err := bc.UpdateSetting(context.Background(), api.SettingS3Authentication, as); err != nil {
			logger.Fatal("failed to update S3 authentication settings: " + err.Error())
		}
	}

	logger.Info("api: Listening on " + l.Addr().String())

	if s3Srv != nil {
		go s3Srv.Serve(s3Listener)
		logger.Info("s3: Listening on " + s3Listener.Addr().String())
	}

	syncerAddress, err := bc.SyncerAddress(context.Background())
	if err != nil {
		logger.Fatal("failed to fetch syncer address: " + err.Error())
	}
	logger.Info("bus: Listening on " + syncerAddress)

	if cfg.Autopilot.Enabled {
		if err := runCompatMigrateAutopilotJSONToStore(bc, "autopilot", autopilotDir); err != nil {
			logger.Fatal("failed to migrate autopilot JSON: " + err.Error())
		}
	}

	if cfg.AutoOpenWebUI {
		time.Sleep(time.Millisecond) // give the web server a chance to start
		_, port, err := net.SplitHostPort(l.Addr().String())
		if err != nil {
			logger.Debug("failed to parse API address", zap.Error(err))
		} else if err := openBrowser(fmt.Sprintf("http://127.0.0.1:%s", port)); err != nil {
			logger.Debug("failed to open browser", zap.Error(err))
		}
	}

	signalCh := make(chan os.Signal, 1)
	signal.Notify(signalCh, os.Interrupt, syscall.SIGTERM)
	select {
	case <-signalCh:
		logger.Info("Shutting down...")
	case err := <-autopilotErr:
		logger.Fatal("Fatal autopilot error: " + err.Error())
	}

	// Give each service a fraction of the total shutdown timeout. One service
	// timing out shouldn't prevent the others from attempting a shutdown.
	timeout := cfg.ShutdownTimeout / time.Duration(len(shutdownFns))
	shutdown := func(fn func(ctx context.Context) error) error {
		ctx, cancel := context.WithTimeout(context.Background(), timeout)
		defer cancel()
		return fn(ctx)
	}

	// Shut down the autopilot first, then the rest of the services in reverse order and then
	exitCode := 0
	for i := len(shutdownFns) - 1; i >= 0; i-- {
		if err := shutdown(shutdownFns[i].fn); err != nil {
			logger.Sugar().Errorf("Failed to shut down %v: %v", shutdownFns[i].name, err)
			exitCode = 1
		} else {
			logger.Sugar().Infof("%v shut down successfully", shutdownFns[i].name)
		}
	}
	logger.Info("Shutdown complete")
	os.Exit(exitCode)
}

func openBrowser(url string) error {
	switch runtime.GOOS {
	case "linux":
		return exec.Command("xdg-open", url).Start()
	case "windows":
		return exec.Command("rundll32", "url.dll,FileProtocolHandler", url).Start()
	case "darwin":
		return exec.Command("open", url).Start()
	default:
		return fmt.Errorf("unsupported platform %q", runtime.GOOS)
	}
}

func runCompatMigrateAutopilotJSONToStore(bc *bus.Client, id, dir string) (err error) {
	// check if the file exists
	path := filepath.Join(dir, "autopilot.json")
	if _, err := os.Stat(path); os.IsNotExist(err) {
		return nil
	}

	// defer autopilot dir cleanup
	defer func() {
		if err == nil {
			log.Println("migration: removing autopilot directory")
			if err = os.RemoveAll(dir); err == nil {
				log.Println("migration: done")
			}
		}
	}()

	// read the json config
	log.Println("migration: reading autopilot.json")
	//nolint:tagliatelle
	var cfg struct {
		Config api.AutopilotConfig `json:"Config"`
	}
	if data, err := os.ReadFile(path); err != nil {
		return err
	} else if err := json.Unmarshal(data, &cfg); err != nil {
		return err
	}

	// make sure we don't hang
	ctx, cancel := context.WithTimeout(context.Background(), 30*time.Second)
	defer cancel()

	// check if the autopilot already exists, if so we don't need to migrate
	_, err = bc.Autopilot(ctx, api.DefaultAutopilotID)
	if err == nil {
		log.Printf("migration: autopilot already exists in the bus, the autopilot.json won't be migrated\n old config: %+v\n", cfg.Config)
		return nil
	}

	// create an autopilot entry
	log.Println("migration: persisting autopilot to the bus")
	if err := bc.UpdateAutopilot(ctx, api.Autopilot{
		ID:     id,
		Config: cfg.Config,
	}); err != nil {
		return err
	}

	// remove autopilot folder and config
	log.Println("migration: cleaning up autopilot directory")
	if err = os.RemoveAll(dir); err == nil {
		log.Println("migration: done")
	}

	return nil
}

func workerAuth(password string, unauthenticatedDownloads bool) func(http.Handler) http.Handler {
	return func(h http.Handler) http.Handler {
		return http.HandlerFunc(func(w http.ResponseWriter, req *http.Request) {
			if unauthenticatedDownloads && req.Method == http.MethodGet && strings.HasPrefix(req.URL.Path, "/objects/") {
				h.ServeHTTP(w, req)
			} else {
				jape.BasicAuth(password)(h).ServeHTTP(w, req)
			}
		})
	}
}<|MERGE_RESOLUTION|>--- conflicted
+++ resolved
@@ -549,11 +549,7 @@
 
 	busAddr, busPassword := cfg.Bus.RemoteAddr, cfg.Bus.RemotePassword
 	if cfg.Bus.RemoteAddr == "" {
-<<<<<<< HEAD
-		b, shutdown, _, err := node.NewBus(busCfg, cfg.Directory, getSeed(), logger)
-=======
-		b, fn, err := node.NewBus(busCfg, cfg.Directory, seed, logger)
->>>>>>> cdad4147
+		b, shutdown, _, err := node.NewBus(busCfg, cfg.Directory, seed, logger)
 		if err != nil {
 			logger.Fatal("failed to create bus, err: " + err.Error())
 		}
