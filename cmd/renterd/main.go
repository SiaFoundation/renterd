--- conflicted
+++ resolved
@@ -430,12 +430,32 @@
 		mustParseWorkers(depWorkerRemoteAddrsStr, depWorkerRemotePassStr)
 	}
 
-<<<<<<< HEAD
-	network, genesis := build.Network()
+	// Create logger.
+	if cfg.Log.Level == "" {
+		cfg.Log.Level = "info" // default to 'info' if not set
+	}
+	logger, closeFn, err := NewLogger(cfg.Directory, cfg.Log)
+	if err != nil {
+		log.Fatalln("failed to create logger:", err)
+	}
+	defer closeFn(context.Background())
+
+	logger.Info("renterd", zap.String("version", build.Version()), zap.String("network", build.NetworkName()), zap.String("commit", build.Commit()), zap.Time("buildDate", build.BuildTime()))
+	if runtime.GOARCH == "amd64" && !cpu.X86.HasAVX2 {
+		logger.Warn("renterd is running on a system without AVX2 support, performance may be degraded")
+	}
+
+	if cfg.Log.Database.Level == "" {
+		cfg.Log.Database.Level = cfg.Log.Level
+	}
+
+	network, _ := build.Network()
 	busCfg := node.BusConfig{
 		Bus:                 cfg.Bus,
+		Database:            cfg.Database,
+		DatabaseLog:         cfg.Log.Database,
+		Logger:              logger,
 		Network:             network,
-		Genesis:             genesis,
 		SlabPruningInterval: time.Hour,
 		RetryTxIntervals: []time.Duration{
 			200 * time.Millisecond,
@@ -445,77 +465,6 @@
 			10 * time.Second,
 			10 * time.Second,
 		},
-	}
-
-	// Init db dialector
-	if cfg.Database.MySQL.URI != "" {
-		busCfg.DBDialector = stores.NewMySQLConnection(
-			cfg.Database.MySQL.User,
-			cfg.Database.MySQL.Password,
-			cfg.Database.MySQL.URI,
-			cfg.Database.MySQL.Database,
-		)
-		busCfg.DBMetricsDialector = stores.NewMySQLConnection(
-			cfg.Database.MySQL.User,
-			cfg.Database.MySQL.Password,
-			cfg.Database.MySQL.URI,
-			cfg.Database.MySQL.MetricsDatabase,
-		)
-	}
-
-	// Log level for db
-	lvlStr := cfg.Log.Level
-	if cfg.Log.Database.Level != "" {
-		lvlStr = cfg.Log.Database.Level
-	}
-	var level logger.LogLevel
-	switch strings.ToLower(lvlStr) {
-	case "":
-		level = logger.Warn // default to 'warn' if not set
-	case "error":
-		level = logger.Error
-	case "warn":
-		level = logger.Warn
-	case "info":
-		level = logger.Info
-	case "debug":
-		level = logger.Info
-	default:
-		log.Fatalf("invalid log level %q, options are: silent, error, warn, info", cfg.Log.Level)
-	}
-	if !cfg.Log.Database.Enabled {
-		level = logger.Silent
-	}
-
-=======
->>>>>>> 5b98e495
-	// Create logger.
-	if cfg.Log.Level == "" {
-		cfg.Log.Level = "info" // default to 'info' if not set
-	}
-	logger, closeFn, err := NewLogger(cfg.Directory, cfg.Log)
-	if err != nil {
-		log.Fatalln("failed to create logger:", err)
-	}
-	defer closeFn(context.Background())
-
-	logger.Info("renterd", zap.String("version", build.Version()), zap.String("network", build.NetworkName()), zap.String("commit", build.Commit()), zap.Time("buildDate", build.BuildTime()))
-	if runtime.GOARCH == "amd64" && !cpu.X86.HasAVX2 {
-		logger.Warn("renterd is running on a system without AVX2 support, performance may be degraded")
-	}
-
-	if cfg.Log.Database.Level == "" {
-		cfg.Log.Database.Level = cfg.Log.Level
-	}
-
-	network, _ := build.Network()
-	busCfg := node.BusConfig{
-		Bus:                 cfg.Bus,
-		Database:            cfg.Database,
-		DatabaseLog:         cfg.Log.Database,
-		Logger:              logger,
-		Network:             network,
-		SlabPruningInterval: time.Hour,
 	}
 
 	type shutdownFn struct {
