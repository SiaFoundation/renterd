package main

import (
	"context"
	"flag"
	"fmt"
	"log"
	"net"
	"net/http"
	"os"
	"os/signal"
	"path/filepath"
	"strings"
	"syscall"
	"time"

	"go.sia.tech/core/types"
	"go.sia.tech/jape"
	"go.sia.tech/renterd/autopilot"
	"go.sia.tech/renterd/build"
	"go.sia.tech/renterd/bus"
	"go.sia.tech/renterd/internal/node"
	"go.sia.tech/renterd/internal/stores"
	"go.sia.tech/renterd/internal/tracing"
	"go.sia.tech/renterd/wallet"
	"go.sia.tech/renterd/worker"
	"golang.org/x/term"
	"gorm.io/gorm"
)

const (
	// accountRefillInterval is the amount of time between refills of ephemeral
	// accounts. If we conservatively assume that a good host charges 500 SC /
	// TiB, we can pay for about 2.2 GiB with 1 SC. Since we want to refill
	// ahead of time at 0.5 SC, that makes 1.1 GiB. Considering a 1 Gbps uplink
	// that is shared across 30 uploads, we upload at around 33 Mbps to each
	// host. That means uploading 1.1 GiB to drain 0.5 SC takes around 5
	// minutes. That's why we assume 10 seconds to be more than frequent enough
	// to refill an account when it's due for another refill.
	defaultAccountRefillInterval = 10 * time.Second
)

var (
	// to be supplied at build time
	githash   = "?"
	builddate = "?"

	// fetched once, then cached
	apiPassword *string
	seed        *types.PrivateKey
)

func check(context string, err error) {
	if err != nil {
		log.Fatalf("%v: %v", context, err)
	}
}

func getAPIPassword() string {
	if apiPassword == nil {
		pw := os.Getenv("RENTERD_API_PASSWORD")
		if pw != "" {
			fmt.Println("Using RENTERD_API_PASSWORD environment variable.")
			apiPassword = &pw
		} else {
			fmt.Print("Enter API password: ")
			pw, err := term.ReadPassword(int(os.Stdin.Fd()))
			fmt.Println()
			if err != nil {
				log.Fatal(err)
			}
			s := string(pw)
			apiPassword = &s
		}
	}
	return *apiPassword
}

func getSeed() types.PrivateKey {
	if seed == nil {
		phrase := os.Getenv("RENTERD_SEED")
		if phrase != "" {
			fmt.Println("Using RENTERD_SEED environment variable")
		} else {
			fmt.Print("Enter seed: ")
			pw, err := term.ReadPassword(int(os.Stdin.Fd()))
			check("Could not read seed phrase:", err)
			fmt.Println()
			phrase = string(pw)
		}
		key, err := wallet.KeyFromPhrase(phrase)
		if err != nil {
			log.Fatal(err)
		}
		seed = &key
	}
	return *seed
}

type currencyVar types.Currency

func newCurrencyVar(c *types.Currency, d types.Currency) *currencyVar {
	*c = d
	return (*currencyVar)(c)
}

func (c *currencyVar) Set(s string) (err error) {
	*(*types.Currency)(c), err = types.ParseCurrency(s)
	return
}

func (c *currencyVar) String() string {
	return strings.Replace((*types.Currency)(c).String(), " ", "", -1)
}

func flagCurrencyVar(c *types.Currency, name string, d types.Currency, usage string) {
	flag.Var(newCurrencyVar(c, d), name, usage)
}

func getDBDialectorFromEnv() gorm.Dialector {
	uri, user, password, dbName := stores.DBConfigFromEnv()
	if uri == "" {
		return nil
	}
	return stores.NewMySQLConnection(user, password, uri, dbName)
}

func parseEnvVar(s string, v interface{}) {
	if env, ok := os.LookupEnv(s); ok {
		if _, err := fmt.Sscan(env, v); err != nil {
			log.Fatalf("failed to parse %s: %v", s, err)
		}
		fmt.Printf("Using %s environment variable\n", s)
	}
}

func main() {
	log.SetFlags(0)

	var nodeCfg struct {
		shutdownTimeout time.Duration
	}

	var busCfg struct {
		remoteAddr  string
		apiPassword string
		node.BusConfig
	}
	busCfg.PersistInterval = 10 * time.Minute
	busCfg.DBDialector = getDBDialectorFromEnv()
	busCfg.Network = build.ConsensusNetwork

	var workerCfg struct {
		enabled     bool
		remoteAddrs string
		apiPassword string
		node.WorkerConfig
	}
	var autopilotCfg struct {
		enabled bool
		node.AutopilotConfig
	}

	apiAddr := flag.String("http", build.DefaultAPIAddress, "address to serve API on")
	tracingEnabled := flag.Bool("tracing-enabled", false, "Enables tracing through OpenTelemetry. If RENTERD_TRACING_ENABLED is set, it overwrites the CLI flag's value. Tracing can be configured using the standard OpenTelemetry environment variables. https://github.com/open-telemetry/opentelemetry-specification/blob/v1.8.0/specification/protocol/exporter.md")
	tracingServiceInstanceId := flag.String("tracing-service-instance-id", "cluster", "ID of the service instance used for tracing. If RENTERD_TRACING_SERVICE_INSTANCE_ID is set, it overwrites the CLI flag's value.")
	dir := flag.String("dir", ".", "directory to store node state in")
	flag.StringVar(&busCfg.remoteAddr, "bus.remoteAddr", "", "URL of remote bus service - can be overwritten using RENTERD_BUS_REMOTE_ADDR environment variable")
	flag.StringVar(&busCfg.apiPassword, "bus.apiPassword", "", "API password for remote bus service - can be overwritten using RENTERD_BUS_API_PASSWORD environment variable")
	flag.BoolVar(&busCfg.Bootstrap, "bus.bootstrap", true, "bootstrap the gateway and consensus modules")
<<<<<<< HEAD
	flag.StringVar(&busCfg.GatewayAddr, "bus.gatewayAddr", ":9981", "address to listen on for Sia peer connections - can be overwritten using RENTERD_BUS_GATEWAY_ADDR environment variable")
=======
	flag.StringVar(&busCfg.GatewayAddr, "bus.gatewayAddr", build.DefaultGatewayAddress, "address to listen on for Sia peer connections")
>>>>>>> 0edb1eeb
	flag.BoolVar(&workerCfg.enabled, "worker.enabled", true, "enable/disable creating a worker - can be overwritten using the RENTERD_WORKER_ENABLED environment variable")
	flag.DurationVar(&workerCfg.BusFlushInterval, "worker.busFlushInterval", 5*time.Second, "time after which the worker flushes buffered data to bus for persisting")
	flag.StringVar(&workerCfg.WorkerConfig.ID, "worker.id", "worker", "unique identifier of worker used internally - can be overwritten using the RENTERD_WORKER_ID environment variable")
	flag.StringVar(&workerCfg.remoteAddrs, "worker.remoteAddrs", "", "URL of remote worker service(s). Multiple addresses can be provided by separating them with a semicolon. Can be overwritten using RENTERD_WORKER_REMOTE_ADDRS environment variable")
	flag.StringVar(&workerCfg.apiPassword, "worker.apiPassword", "", "API password for remote worker service")
	flag.DurationVar(&workerCfg.SessionReconnectTimeout, "worker.sessionReconnectTimeout", 10*time.Second, "the maximum of time reconnecting a session is allowed to take")
	flag.DurationVar(&workerCfg.SessionTTL, "worker.sessionTTL", 2*time.Minute, "the time a host session is valid for before reconnecting")
	flag.DurationVar(&workerCfg.DownloadSectorTimeout, "worker.downloadSectorTimeout", 3*time.Second, "timeout applied to sector downloads when downloading a slab")
	flag.DurationVar(&workerCfg.UploadSectorTimeout, "worker.uploadSectorTimeout", 5*time.Second, "timeout applied to sector uploads when uploading a slab")
	flag.DurationVar(&autopilotCfg.AccountsRefillInterval, "autopilot.accountRefillInterval", defaultAccountRefillInterval, "interval at which the autopilot checks the workers' accounts balance and refills them if necessary")
	flag.BoolVar(&autopilotCfg.enabled, "autopilot.enabled", true, "enable/disable the autopilot - can be overwritten using the RENTERD_AUTOPILOT_ENABLED environment variable")
	flag.DurationVar(&autopilotCfg.Heartbeat, "autopilot.heartbeat", 10*time.Minute, "interval at which autopilot loop runs")
	flag.Float64Var(&autopilotCfg.MigrationHealthCutoff, "autopilot.migrationHealthCutoff", 0.75, "health threshold below which slabs are migrated to new hosts")
	flag.DurationVar(&autopilotCfg.ScannerInterval, "autopilot.scannerInterval", 24*time.Hour, "interval at which hosts are scanned")
	flag.Uint64Var(&autopilotCfg.ScannerBatchSize, "autopilot.scannerBatchSize", 1000, "size of the batch with which hosts are scanned")
	flag.Uint64Var(&autopilotCfg.ScannerNumThreads, "autopilot.scannerNumThreads", 100, "number of threads that scan hosts")
	flag.DurationVar(&nodeCfg.shutdownTimeout, "node.shutdownTimeout", 5*time.Minute, "the timeout applied to the node shutdown")

	flag.Parse()

	log.Println("renterd v0.1.0")
	log.Println("Network", build.ConsensusNetworkName)
	if flag.Arg(0) == "version" {
		log.Println("Commit:", githash)
		log.Println("Build Date:", builddate)
		return
	} else if flag.Arg(0) == "seed" {
		log.Println("Seed phrase:", wallet.NewSeedPhrase())
		return
	}

	// Overwrite flags from environment if set.
	parseEnvVar("RENTERD_BUS_REMOTE_ADDR", &busCfg.remoteAddr)
	parseEnvVar("RENTERD_BUS_API_PASSWORD", &busCfg.apiPassword)
	parseEnvVar("RENTERD_BUS_GATEWAY_ADDR", &busCfg.GatewayAddr)
	parseEnvVar("RENTERD_WORKER_REMOTE_ADDRS", &workerCfg.remoteAddrs)
	parseEnvVar("RENTERD_WORKER_API_PASSWORD", &workerCfg.apiPassword)
	parseEnvVar("RENTERD_WORKER_ENABLED", &workerCfg.enabled)
	parseEnvVar("RENTERD_WORKER_ID", &workerCfg.ID)
	parseEnvVar("RENTERD_AUTOPILOT_ENABLED", &autopilotCfg.enabled)
	parseEnvVar("RENTERD_TRACING_ENABLED", &tracingEnabled)
	parseEnvVar("RENTERD_TRACING_SERVICE_INSTANCE_ID", &tracingServiceInstanceId)

	var autopilotShutdownFn func(context.Context) error
	var shutdownFns []func(context.Context) error

	// Init tracing.
	if *tracingEnabled {
		shutdownFn, err := tracing.Init(*tracingServiceInstanceId)
		if err != nil {
			log.Fatal("failed to init tracing", err)
		}
		shutdownFns = append(shutdownFns, shutdownFn)
	}

	if busCfg.remoteAddr != "" && workerCfg.remoteAddrs != "" && !autopilotCfg.enabled {
		log.Fatal("remote bus, remote worker, and no autopilot -- nothing to do!")
	}
	if workerCfg.remoteAddrs == "" && !workerCfg.enabled && autopilotCfg.enabled {
		log.Fatal("can't enable autopilot without providing either workers to connect to or creating a worker")
	}

	// create listener first, so that we know the actual apiAddr if the user
	// specifies port :0
	l, err := net.Listen("tcp", *apiAddr)
	if err != nil {
		log.Fatal("failed to create listener", err)
	}
	shutdownFns = append(shutdownFns, func(_ context.Context) error { return l.Close() })
	*apiAddr = "http://" + l.Addr().String()

	auth := jape.BasicAuth(getAPIPassword())
	mux := treeMux{
		h:   createUIHandler(),
		sub: make(map[string]treeMux),
	}

	// Create logger.
	renterdLog := filepath.Join(*dir, "renterd.log")
	logger, closeFn, err := node.NewLogger(renterdLog)
	if err != nil {
		log.Fatal("failed to create logger", err)
	}
	shutdownFns = append(shutdownFns, closeFn)

	busAddr, busPassword := busCfg.remoteAddr, busCfg.apiPassword
	if busAddr == "" {
		b, shutdownFn, err := node.NewBus(busCfg.BusConfig, *dir, getSeed(), logger)
		if err != nil {
			log.Fatal("failed to create bus, err: ", err)
		}
		shutdownFns = append(shutdownFns, shutdownFn)

		mux.sub["/api/bus"] = treeMux{h: auth(b)}
		busAddr = *apiAddr + "/api/bus"
		busPassword = getAPIPassword()
	} else {
		fmt.Println("connecting to remote bus at", busAddr)
	}
	bc := bus.NewClient(busAddr, busPassword)

	var workers []autopilot.Worker
	workerAddrs, workerPassword := workerCfg.remoteAddrs, workerCfg.apiPassword
	if workerAddrs == "" {
		if workerCfg.enabled {
			w, shutdownFn, err := node.NewWorker(workerCfg.WorkerConfig, bc, getSeed(), logger)
			if err != nil {
				log.Fatal("failed to create worker", err)
			}
			shutdownFns = append(shutdownFns, shutdownFn)

			mux.sub["/api/worker"] = treeMux{h: auth(w)}
			workerAddr := *apiAddr + "/api/worker"
			workerPassword = getAPIPassword()
			workers = append(workers, worker.NewClient(workerAddr, workerPassword))
		}
	} else {
		// TODO: all workers use the same password. Figure out a nice way to
		// have individual passwords.
		workerAddrsSplit := strings.Split(workerAddrs, ";")
		for _, workerAddr := range workerAddrsSplit {
			workers = append(workers, worker.NewClient(workerAddr, workerPassword))
			fmt.Println("connecting to remote worker at", workerAddr)
		}
	}

	autopilotErr := make(chan error, 1)
	if autopilotCfg.enabled {
		autopilotDir := filepath.Join(*dir, "autopilot")
		if err := os.MkdirAll(autopilotDir, 0700); err != nil {
			log.Fatal("failed to create autopilot dir", err)
		}

		s, err := stores.NewJSONAutopilotStore(autopilotDir)
		if err != nil {
			log.Fatal("failed to create JSON autopilot store", err)
		}

		ap, runFn, shutdownFn, err := node.NewAutopilot(autopilotCfg.AutopilotConfig, s, bc, workers, logger)
		if err != nil {
			log.Fatal("failed to create autopilot", err)
		}
		// NOTE: the autopilot shutdown function is not added to the shutdown
		// functions array because it needs to be called first
		autopilotShutdownFn = shutdownFn

		go func() { autopilotErr <- runFn() }()
		mux.sub["/api/autopilot"] = treeMux{h: auth(ap)}
	}

	srv := &http.Server{Handler: mux}
	go srv.Serve(l)
	log.Println("api: Listening on", l.Addr())

	syncerAddress, err := bc.SyncerAddress(context.Background())
	if err != nil {
		log.Fatal("failed to fetch syncer address", err)
	}
	log.Println("bus: Listening on", syncerAddress)

	signalCh := make(chan os.Signal, 1)
	signal.Notify(signalCh, os.Interrupt, syscall.SIGTERM)
	select {
	case <-signalCh:
		log.Println("Shutting down...")
		shutdownFns = append(shutdownFns, srv.Shutdown)
	case err := <-autopilotErr:
		log.Fatalln("Fatal autopilot error:", err)
	}

	// Shut down the autopilot first, then the rest of the services in reverse order.
	ctx, cancel := context.WithTimeout(context.Background(), nodeCfg.shutdownTimeout)
	defer cancel()
	if autopilotShutdownFn != nil {
		if err := autopilotShutdownFn(ctx); err != nil {
			log.Fatal(err)
		}
	}
	for i := len(shutdownFns) - 1; i >= 0; i-- {
		if err := shutdownFns[i](ctx); err != nil {
			log.Fatal(err)
		}
	}
}<|MERGE_RESOLUTION|>--- conflicted
+++ resolved
@@ -168,11 +168,7 @@
 	flag.StringVar(&busCfg.remoteAddr, "bus.remoteAddr", "", "URL of remote bus service - can be overwritten using RENTERD_BUS_REMOTE_ADDR environment variable")
 	flag.StringVar(&busCfg.apiPassword, "bus.apiPassword", "", "API password for remote bus service - can be overwritten using RENTERD_BUS_API_PASSWORD environment variable")
 	flag.BoolVar(&busCfg.Bootstrap, "bus.bootstrap", true, "bootstrap the gateway and consensus modules")
-<<<<<<< HEAD
-	flag.StringVar(&busCfg.GatewayAddr, "bus.gatewayAddr", ":9981", "address to listen on for Sia peer connections - can be overwritten using RENTERD_BUS_GATEWAY_ADDR environment variable")
-=======
-	flag.StringVar(&busCfg.GatewayAddr, "bus.gatewayAddr", build.DefaultGatewayAddress, "address to listen on for Sia peer connections")
->>>>>>> 0edb1eeb
+	flag.StringVar(&busCfg.GatewayAddr, "bus.gatewayAddr", build.DefaultGatewayAddress, "address to listen on for Sia peer connections - can be overwritten using RENTERD_BUS_GATEWAY_ADDR environment variable")
 	flag.BoolVar(&workerCfg.enabled, "worker.enabled", true, "enable/disable creating a worker - can be overwritten using the RENTERD_WORKER_ENABLED environment variable")
 	flag.DurationVar(&workerCfg.BusFlushInterval, "worker.busFlushInterval", 5*time.Second, "time after which the worker flushes buffered data to bus for persisting")
 	flag.StringVar(&workerCfg.WorkerConfig.ID, "worker.id", "worker", "unique identifier of worker used internally - can be overwritten using the RENTERD_WORKER_ID environment variable")
