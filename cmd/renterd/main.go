--- conflicted
+++ resolved
@@ -512,11 +512,7 @@
 	busAddr, busPassword := cfg.Bus.RemoteAddr, cfg.Bus.RemotePassword
 	setupBusFn := node.NoopFn
 	if cfg.Bus.RemoteAddr == "" {
-<<<<<<< HEAD
 		b, setupFn, shutdownFn, _, _, err := node.NewBus(busCfg, cfg.Directory, seed, logger)
-=======
-		b, setupFn, shutdownFn, err := node.NewBus(busCfg, cfg.Directory, seed, logger)
->>>>>>> 5cd3cb3f
 		if err != nil {
 			logger.Fatal("failed to create bus, err: " + err.Error())
 		}
