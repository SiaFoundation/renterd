--- conflicted
+++ resolved
@@ -428,56 +428,6 @@
 		mustParseWorkers(depWorkerRemoteAddrsStr, depWorkerRemotePassStr)
 	}
 
-<<<<<<< HEAD
-	network, genesis := build.Network()
-	busCfg := node.BusConfig{
-		Bus:                 cfg.Bus,
-		Network:             network,
-		Genesis:             genesis,
-		SlabPruningInterval: time.Hour,
-	}
-	// Init db dialector
-	if cfg.Database.MySQL.URI != "" {
-		busCfg.DBDialector = stores.NewMySQLConnection(
-			cfg.Database.MySQL.User,
-			cfg.Database.MySQL.Password,
-			cfg.Database.MySQL.URI,
-			cfg.Database.MySQL.Database,
-		)
-		busCfg.DBMetricsDialector = stores.NewMySQLConnection(
-			cfg.Database.MySQL.User,
-			cfg.Database.MySQL.Password,
-			cfg.Database.MySQL.URI,
-			cfg.Database.MySQL.MetricsDatabase,
-		)
-	}
-
-	// Log level for db
-	lvlStr := cfg.Log.Level
-	if cfg.Log.Database.Level != "" {
-		lvlStr = cfg.Log.Database.Level
-	}
-	var level logger.LogLevel
-	switch strings.ToLower(lvlStr) {
-	case "":
-		level = logger.Warn // default to 'warn' if not set
-	case "error":
-		level = logger.Error
-	case "warn":
-		level = logger.Warn
-	case "info":
-		level = logger.Info
-	case "debug":
-		level = logger.Info
-	default:
-		log.Fatalf("invalid log level %q, options are: silent, error, warn, info", cfg.Log.Level)
-	}
-	if !cfg.Log.Database.Enabled {
-		level = logger.Silent
-	}
-
-=======
->>>>>>> 8aadd522
 	// Create logger.
 	if cfg.Log.Level == "" {
 		cfg.Log.Level = "info" // default to 'info' if not set
