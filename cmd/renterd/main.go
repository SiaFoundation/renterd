package main

import (
	"context"
	"encoding/json"
	"errors"
	"flag"
	"fmt"
	"log"
	"net"
	"net/http"
	"os"
	"os/exec"
	"os/signal"
	"path/filepath"
	"runtime"
	"strings"
	"syscall"
	"time"

	"go.sia.tech/coreutils/wallet"
	"go.sia.tech/jape"
	"go.sia.tech/renterd/api"
	"go.sia.tech/renterd/autopilot"
	"go.sia.tech/renterd/build"
	"go.sia.tech/renterd/bus"
	"go.sia.tech/renterd/config"
	"go.sia.tech/renterd/internal/node"
	"go.sia.tech/renterd/internal/utils"
	"go.sia.tech/renterd/worker"
	"go.sia.tech/renterd/worker/s3"
	"go.sia.tech/web/renterd"
	"go.uber.org/zap"
	"golang.org/x/sys/cpu"
	"golang.org/x/term"
	"gopkg.in/yaml.v3"
)

const (
	// accountRefillInterval is the amount of time between refills of ephemeral
	// accounts. If we conservatively assume that a good host charges 500 SC /
	// TiB, we can pay for about 2.2 GiB with 1 SC. Since we want to refill
	// ahead of time at 0.5 SC, that makes 1.1 GiB. Considering a 1 Gbps uplink
	// that is shared across 30 uploads, we upload at around 33 Mbps to each
	// host. That means uploading 1.1 GiB to drain 0.5 SC takes around 5
	// minutes. That's why we assume 10 seconds to be more than frequent enough
	// to refill an account when it's due for another refill.
	defaultAccountRefillInterval = 10 * time.Second

	// usageHeader is the header for the CLI usage text.
	usageHeader = `
Renterd is the official Sia renter daemon. It provides a REST API for forming
contracts with hosts, uploading data to them and downloading data from them.

There are 3 ways to configure renterd (sorted from lowest to highest precedence):
  - A YAML config file
  - CLI flags
  - Environment variables

Usage:
`
	// usageFooter is the footer for the CLI usage text.
	usageFooter = `
There are 3 commands:
  - version: prints the network as well as build information
  - config: builds a YAML config file through a series of prompts
  - seed: generates a new seed and prints the recovery phrase

See the documentation (https://docs.sia.tech/) for more information and examples
on how to configure and use renterd.
`
)

var (
	cfg = config.Config{
		Directory:     ".",
		Seed:          os.Getenv("RENTERD_SEED"),
		AutoOpenWebUI: true,
		HTTP: config.HTTP{
			Address:  build.DefaultAPIAddress,
			Password: os.Getenv("RENTERD_API_PASSWORD"),
		},
		ShutdownTimeout: 5 * time.Minute,
		Database: config.Database{
			MySQL: config.MySQL{
				User:            "renterd",
				Database:        "renterd",
				MetricsDatabase: "renterd_metrics",
			},
		},
		Explorer: config.Explorer{
			URL: "https://api.siascan.com",
		},
		Log: config.Log{
			Path:  "", // deprecated. included for compatibility.
			Level: "",
			File: config.LogFile{
				Enabled: true,
				Format:  "json",
				Path:    os.Getenv("RENTERD_LOG_FILE"),
			},
			StdOut: config.StdOut{
				Enabled:    true,
				Format:     "human",
				EnableANSI: runtime.GOOS != "windows",
			},
			Database: config.DatabaseLog{
				Enabled:                   true,
				IgnoreRecordNotFoundError: true,
				SlowThreshold:             100 * time.Millisecond,
			},
		},
		Bus: config.Bus{
			AnnouncementMaxAgeHours:       24 * 7 * 52, // 1 year
			Bootstrap:                     true,
			GatewayAddr:                   build.DefaultGatewayAddress,
			PersistInterval:               time.Minute,
			UsedUTXOExpiry:                24 * time.Hour,
			SlabBufferCompletionThreshold: 1 << 12,
		},
		Worker: config.Worker{
			Enabled: true,

			ID:                  "worker",
			ContractLockTimeout: 30 * time.Second,
			BusFlushInterval:    5 * time.Second,

			DownloadMaxOverdrive:     5,
			DownloadOverdriveTimeout: 3 * time.Second,

			DownloadMaxMemory:      1 << 30, // 1 GiB
			UploadMaxMemory:        1 << 30, // 1 GiB
			UploadMaxOverdrive:     5,
			UploadOverdriveTimeout: 3 * time.Second,
		},
		Autopilot: config.Autopilot{
			Enabled:                        true,
			RevisionSubmissionBuffer:       144,
			AccountsRefillInterval:         defaultAccountRefillInterval,
			Heartbeat:                      30 * time.Minute,
			MigrationHealthCutoff:          0.75,
			RevisionBroadcastInterval:      7 * 24 * time.Hour,
			ScannerBatchSize:               1000,
			ScannerInterval:                24 * time.Hour,
			ScannerNumThreads:              100,
			MigratorParallelSlabsPerWorker: 1,
		},
		S3: config.S3{
			Address:     build.DefaultS3Address,
			Enabled:     true,
			DisableAuth: false,
			KeypairsV4:  nil,
		},
	}
	disableStdin bool
)

func mustLoadAPIPassword() {
	if cfg.HTTP.Password != "" {
		return
	}

	fmt.Print("Enter API password: ")
	pw, err := term.ReadPassword(int(os.Stdin.Fd()))
	fmt.Println()
	if err != nil {
		log.Fatal(err)
	}
	cfg.HTTP.Password = string(pw)
}

func mustParseWorkers(workers, password string) {
	if workers == "" {
		return
	}
	// if the CLI flag/environment variable is set, overwrite the config file
	cfg.Worker.Remotes = cfg.Worker.Remotes[:0]
	for _, addr := range strings.Split(workers, ";") {
		// note: duplicates the old behavior of all workers sharing the same
		// password
		cfg.Worker.Remotes = append(cfg.Worker.Remotes, config.RemoteWorker{
			Address:  addr,
			Password: password,
		})
	}
}

// tryLoadConfig loads the config file specified by the RENTERD_CONFIG_FILE
// environment variable. If the config file does not exist, it will not be
// loaded.
func tryLoadConfig() {
	configPath := "renterd.yml"
	if str := os.Getenv("RENTERD_CONFIG_FILE"); str != "" {
		configPath = str
	}

	// If the config file doesn't exist, don't try to load it.
	if _, err := os.Stat(configPath); os.IsNotExist(err) {
		return
	}

	f, err := os.Open(configPath)
	if err != nil {
		log.Fatal("failed to open config file:", err)
	}
	defer f.Close()

	dec := yaml.NewDecoder(f)
	dec.KnownFields(true)

	if err := dec.Decode(&cfg); err != nil {
		log.Fatal("failed to decode config file:", err)
	}
}

func parseEnvVar(s string, v interface{}) {
	if env, ok := os.LookupEnv(s); ok {
		if _, err := fmt.Sscan(env, v); err != nil {
			log.Fatalf("failed to parse %s: %v", s, err)
		}
		fmt.Printf("Using %s environment variable\n", s)
	}
}

func listenTCP(logger *zap.Logger, addr string) (net.Listener, error) {
	l, err := net.Listen("tcp", addr)
	if utils.IsErr(err, errors.New("no such host")) && strings.Contains(addr, "localhost") {
		// fall back to 127.0.0.1 if 'localhost' doesn't work
		_, port, err := net.SplitHostPort(addr)
		if err != nil {
			return nil, err
		}
		fallbackAddr := fmt.Sprintf("127.0.0.1:%s", port)
		logger.Sugar().Warnf("failed to listen on %s, falling back to %s", addr, fallbackAddr)
		return net.Listen("tcp", fallbackAddr)
	} else if err != nil {
		return nil, err
	}
	return l, nil
}

func main() {
	log.SetFlags(0)

	// load the YAML config first. CLI flags and environment variables will
	// overwrite anything set in the config file.
	tryLoadConfig()

	// deprecated - these go first so that they can be overwritten by the non-deprecated flags
	flag.StringVar(&cfg.Log.Database.Level, "db.logger.logLevel", cfg.Log.Database.Level, "(deprecated) Logger level (overrides with RENTERD_DB_LOGGER_LOG_LEVEL)")
	flag.BoolVar(&cfg.Database.Log.IgnoreRecordNotFoundError, "db.logger.ignoreNotFoundError", cfg.Database.Log.IgnoreRecordNotFoundError, "(deprecated) Ignores 'not found' errors in logger (overrides with RENTERD_DB_LOGGER_IGNORE_NOT_FOUND_ERROR)")
	flag.DurationVar(&cfg.Database.Log.SlowThreshold, "db.logger.slowThreshold", cfg.Database.Log.SlowThreshold, "(deprecated) Threshold for slow queries in logger (overrides with RENTERD_DB_LOGGER_SLOW_THRESHOLD)")
	flag.StringVar(&cfg.Log.Path, "log-path", cfg.Log.Path, "(deprecated) Path to directory for logs (overrides with RENTERD_LOG_PATH)")

	// node
	flag.StringVar(&cfg.HTTP.Address, "http", cfg.HTTP.Address, "Address for serving the API")
	flag.StringVar(&cfg.Directory, "dir", cfg.Directory, "Directory for storing node state")
	flag.BoolVar(&disableStdin, "env", false, "disable stdin prompts for environment variables (default false)")
	flag.BoolVar(&cfg.AutoOpenWebUI, "openui", cfg.AutoOpenWebUI, "automatically open the web UI on startup")

	// logger
	flag.StringVar(&cfg.Log.Level, "log.level", cfg.Log.Level, "Global logger level (debug|info|warn|error). Defaults to 'info' (overrides with RENTERD_LOG_LEVEL)")
	flag.BoolVar(&cfg.Log.File.Enabled, "log.file.enabled", cfg.Log.File.Enabled, "Enables logging to disk. Defaults to 'true'. (overrides with RENTERD_LOG_FILE_ENABLED)")
	flag.StringVar(&cfg.Log.File.Format, "log.file.format", cfg.Log.File.Format, "Format of log file (json|human). Defaults to 'json' (overrides with RENTERD_LOG_FILE_FORMAT)")
	flag.StringVar(&cfg.Log.File.Path, "log.file.path", cfg.Log.File.Path, "Path of log file. Defaults to 'renterd.log' within the renterd directory. (overrides with RENTERD_LOG_FILE_PATH)")
	flag.BoolVar(&cfg.Log.StdOut.Enabled, "log.stdout.enabled", cfg.Log.StdOut.Enabled, "Enables logging to stdout. Defaults to 'true'. (overrides with RENTERD_LOG_STDOUT_ENABLED)")
	flag.StringVar(&cfg.Log.StdOut.Format, "log.stdout.format", cfg.Log.StdOut.Format, "Format of log output (json|human). Defaults to 'human' (overrides with RENTERD_LOG_STDOUT_FORMAT)")
	flag.BoolVar(&cfg.Log.StdOut.EnableANSI, "log.stdout.enableANSI", cfg.Log.StdOut.EnableANSI, "Enables ANSI color codes in log output. Defaults to 'true' on non-Windows systems. (overrides with RENTERD_LOG_STDOUT_ENABLE_ANSI)")
	flag.BoolVar(&cfg.Log.Database.Enabled, "log.database.enabled", cfg.Log.Database.Enabled, "Enable logging database queries. Defaults to 'true' (overrides with RENTERD_LOG_DATABASE_ENABLED)")
	flag.StringVar(&cfg.Log.Database.Level, "log.database.level", cfg.Log.Database.Level, "Logger level for database queries (info|warn|error). Defaults to 'warn' (overrides with RENTERD_LOG_LEVEL and RENTERD_LOG_DATABASE_LEVEL)")
	flag.BoolVar(&cfg.Log.Database.IgnoreRecordNotFoundError, "log.database.ignoreRecordNotFoundError", cfg.Log.Database.IgnoreRecordNotFoundError, "Enable ignoring 'not found' errors resulting from database queries. Defaults to 'true' (overrides with RENTERD_LOG_DATABASE_IGNORE_RECORD_NOT_FOUND_ERROR)")
	flag.DurationVar(&cfg.Log.Database.SlowThreshold, "log.database.slowThreshold", cfg.Log.Database.SlowThreshold, "Threshold for slow queries in logger. Defaults to 100ms (overrides with RENTERD_LOG_DATABASE_SLOW_THRESHOLD)")

	// db
	flag.StringVar(&cfg.Database.MySQL.URI, "db.uri", cfg.Database.MySQL.URI, "Database URI for the bus (overrides with RENTERD_DB_URI)")
	flag.StringVar(&cfg.Database.MySQL.User, "db.user", cfg.Database.MySQL.User, "Database username for the bus (overrides with RENTERD_DB_USER)")
	flag.StringVar(&cfg.Database.MySQL.Database, "db.name", cfg.Database.MySQL.Database, "Database name for the bus (overrides with RENTERD_DB_NAME)")
	flag.StringVar(&cfg.Database.MySQL.MetricsDatabase, "db.metricsName", cfg.Database.MySQL.MetricsDatabase, "Database for metrics (overrides with RENTERD_DB_METRICS_NAME)")

	// explorer
	flag.BoolVar(&cfg.Explorer.Disable, "explorer.disable", cfg.Explorer.Disable, "Disables the explorer (overrides with RENTERD_EXPLORER_DISABLE)")
	flag.StringVar(&cfg.Explorer.URL, "explorer.url", cfg.Explorer.URL, "URL of the explorer (overrides with RENTERD_EXPLORER_URL)")

	// bus
	flag.Uint64Var(&cfg.Bus.AnnouncementMaxAgeHours, "bus.announcementMaxAgeHours", cfg.Bus.AnnouncementMaxAgeHours, "Max age for announcements")
	flag.BoolVar(&cfg.Bus.Bootstrap, "bus.bootstrap", cfg.Bus.Bootstrap, "Bootstraps gateway and consensus modules")
	flag.StringVar(&cfg.Bus.GatewayAddr, "bus.gatewayAddr", cfg.Bus.GatewayAddr, "Address for Sia peer connections (overrides with RENTERD_BUS_GATEWAY_ADDR)")
	flag.DurationVar(&cfg.Bus.PersistInterval, "bus.persistInterval", cfg.Bus.PersistInterval, "Interval for persisting consensus updates")
	flag.DurationVar(&cfg.Bus.UsedUTXOExpiry, "bus.usedUTXOExpiry", cfg.Bus.UsedUTXOExpiry, "Expiry for used UTXOs in transactions")
	flag.Int64Var(&cfg.Bus.SlabBufferCompletionThreshold, "bus.slabBufferCompletionThreshold", cfg.Bus.SlabBufferCompletionThreshold, "Threshold for slab buffer upload (overrides with RENTERD_BUS_SLAB_BUFFER_COMPLETION_THRESHOLD)")

	// worker
	flag.BoolVar(&cfg.Worker.AllowPrivateIPs, "worker.allowPrivateIPs", cfg.Worker.AllowPrivateIPs, "Allows hosts with private IPs")
	flag.DurationVar(&cfg.Worker.BusFlushInterval, "worker.busFlushInterval", cfg.Worker.BusFlushInterval, "Interval for flushing data to bus")
	flag.Uint64Var(&cfg.Worker.DownloadMaxOverdrive, "worker.downloadMaxOverdrive", cfg.Worker.DownloadMaxOverdrive, "Max overdrive workers for downloads")
	flag.StringVar(&cfg.Worker.ID, "worker.id", cfg.Worker.ID, "Unique ID for worker (overrides with RENTERD_WORKER_ID)")
	flag.DurationVar(&cfg.Worker.DownloadOverdriveTimeout, "worker.downloadOverdriveTimeout", cfg.Worker.DownloadOverdriveTimeout, "Timeout for overdriving slab downloads")
	flag.Uint64Var(&cfg.Worker.UploadMaxMemory, "worker.uploadMaxMemory", cfg.Worker.UploadMaxMemory, "Max amount of RAM the worker allocates for slabs when uploading (overrides with RENTERD_WORKER_UPLOAD_MAX_MEMORY)")
	flag.Uint64Var(&cfg.Worker.UploadMaxOverdrive, "worker.uploadMaxOverdrive", cfg.Worker.UploadMaxOverdrive, "Max overdrive workers for uploads")
	flag.DurationVar(&cfg.Worker.UploadOverdriveTimeout, "worker.uploadOverdriveTimeout", cfg.Worker.UploadOverdriveTimeout, "Timeout for overdriving slab uploads")
	flag.BoolVar(&cfg.Worker.Enabled, "worker.enabled", cfg.Worker.Enabled, "Enables/disables worker (overrides with RENTERD_WORKER_ENABLED)")
	flag.BoolVar(&cfg.Worker.AllowUnauthenticatedDownloads, "worker.unauthenticatedDownloads", cfg.Worker.AllowUnauthenticatedDownloads, "Allows unauthenticated downloads (overrides with RENTERD_WORKER_UNAUTHENTICATED_DOWNLOADS)")

	// autopilot
	flag.DurationVar(&cfg.Autopilot.AccountsRefillInterval, "autopilot.accountRefillInterval", cfg.Autopilot.AccountsRefillInterval, "Interval for refilling workers' account balances")
	flag.DurationVar(&cfg.Autopilot.Heartbeat, "autopilot.heartbeat", cfg.Autopilot.Heartbeat, "Interval for autopilot loop execution")
	flag.Float64Var(&cfg.Autopilot.MigrationHealthCutoff, "autopilot.migrationHealthCutoff", cfg.Autopilot.MigrationHealthCutoff, "Threshold for migrating slabs based on health")
	flag.DurationVar(&cfg.Autopilot.RevisionBroadcastInterval, "autopilot.revisionBroadcastInterval", cfg.Autopilot.RevisionBroadcastInterval, "Interval for broadcasting contract revisions (overrides with RENTERD_AUTOPILOT_REVISION_BROADCAST_INTERVAL)")
	flag.Uint64Var(&cfg.Autopilot.ScannerBatchSize, "autopilot.scannerBatchSize", cfg.Autopilot.ScannerBatchSize, "Batch size for host scanning")
	flag.DurationVar(&cfg.Autopilot.ScannerInterval, "autopilot.scannerInterval", cfg.Autopilot.ScannerInterval, "Interval for scanning hosts")
	flag.Uint64Var(&cfg.Autopilot.ScannerNumThreads, "autopilot.scannerNumThreads", cfg.Autopilot.ScannerNumThreads, "Number of threads for scanning hosts")
	flag.Uint64Var(&cfg.Autopilot.MigratorParallelSlabsPerWorker, "autopilot.migratorParallelSlabsPerWorker", cfg.Autopilot.MigratorParallelSlabsPerWorker, "Parallel slab migrations per worker (overrides with RENTERD_MIGRATOR_PARALLEL_SLABS_PER_WORKER)")
	flag.BoolVar(&cfg.Autopilot.Enabled, "autopilot.enabled", cfg.Autopilot.Enabled, "Enables/disables autopilot (overrides with RENTERD_AUTOPILOT_ENABLED)")
	flag.DurationVar(&cfg.ShutdownTimeout, "node.shutdownTimeout", cfg.ShutdownTimeout, "Timeout for node shutdown")

	// s3
	flag.StringVar(&cfg.S3.Address, "s3.address", cfg.S3.Address, "Address for serving S3 API (overrides with RENTERD_S3_ADDRESS)")
	flag.BoolVar(&cfg.S3.DisableAuth, "s3.disableAuth", cfg.S3.DisableAuth, "Disables authentication for S3 API (overrides with RENTERD_S3_DISABLE_AUTH)")
	flag.BoolVar(&cfg.S3.Enabled, "s3.enabled", cfg.S3.Enabled, "Enables/disables S3 API (requires worker.enabled to be 'true', overrides with RENTERD_S3_ENABLED)")
	flag.BoolVar(&cfg.S3.HostBucketEnabled, "s3.hostBucketEnabled", cfg.S3.HostBucketEnabled, "Enables bucket rewriting in the router (overrides with RENTERD_S3_HOST_BUCKET_ENABLED)")

	// custom usage
	flag.Usage = func() {
		log.Print(usageHeader)
		flag.PrintDefaults()
		log.Print(usageFooter)
	}

	flag.Parse()

	// NOTE: update the usage header when adding new commands
	if flag.Arg(0) == "version" {
		cmdVersion()
		return
	} else if flag.Arg(0) == "seed" {
		cmdSeed()
		return
	} else if flag.Arg(0) == "config" {
		cmdBuildConfig()
		return
	} else if flag.Arg(0) != "" {
		flag.Usage()
		return
	}

	// Overwrite flags from environment if set.
	parseEnvVar("RENTERD_LOG_PATH", &cfg.Log.Path)

	parseEnvVar("RENTERD_BUS_REMOTE_ADDR", &cfg.Bus.RemoteAddr)
	parseEnvVar("RENTERD_BUS_API_PASSWORD", &cfg.Bus.RemotePassword)
	parseEnvVar("RENTERD_BUS_GATEWAY_ADDR", &cfg.Bus.GatewayAddr)
	parseEnvVar("RENTERD_BUS_SLAB_BUFFER_COMPLETION_THRESHOLD", &cfg.Bus.SlabBufferCompletionThreshold)

	parseEnvVar("RENTERD_DB_URI", &cfg.Database.MySQL.URI)
	parseEnvVar("RENTERD_DB_USER", &cfg.Database.MySQL.User)
	parseEnvVar("RENTERD_DB_PASSWORD", &cfg.Database.MySQL.Password)
	parseEnvVar("RENTERD_DB_NAME", &cfg.Database.MySQL.Database)
	parseEnvVar("RENTERD_DB_METRICS_NAME", &cfg.Database.MySQL.MetricsDatabase)

	parseEnvVar("RENTERD_DB_LOGGER_IGNORE_NOT_FOUND_ERROR", &cfg.Database.Log.IgnoreRecordNotFoundError)
	parseEnvVar("RENTERD_DB_LOGGER_LOG_LEVEL", &cfg.Log.Level)
	parseEnvVar("RENTERD_DB_LOGGER_SLOW_THRESHOLD", &cfg.Database.Log.SlowThreshold)

	var depWorkerRemotePassStr string
	var depWorkerRemoteAddrsStr string
	parseEnvVar("RENTERD_WORKER_REMOTE_ADDRS", &depWorkerRemoteAddrsStr)
	parseEnvVar("RENTERD_WORKER_API_PASSWORD", &depWorkerRemotePassStr)
	parseEnvVar("RENTERD_WORKER_ENABLED", &cfg.Worker.Enabled)
	parseEnvVar("RENTERD_WORKER_ID", &cfg.Worker.ID)
	parseEnvVar("RENTERD_WORKER_UNAUTHENTICATED_DOWNLOADS", &cfg.Worker.AllowUnauthenticatedDownloads)
	parseEnvVar("RENTERD_WORKER_UPLOAD_MAX_MEMORY", &cfg.Worker.UploadMaxMemory)

	parseEnvVar("RENTERD_AUTOPILOT_ENABLED", &cfg.Autopilot.Enabled)
	parseEnvVar("RENTERD_AUTOPILOT_REVISION_BROADCAST_INTERVAL", &cfg.Autopilot.RevisionBroadcastInterval)
	parseEnvVar("RENTERD_MIGRATOR_PARALLEL_SLABS_PER_WORKER", &cfg.Autopilot.MigratorParallelSlabsPerWorker)

	parseEnvVar("RENTERD_S3_ADDRESS", &cfg.S3.Address)
	parseEnvVar("RENTERD_S3_ENABLED", &cfg.S3.Enabled)
	parseEnvVar("RENTERD_S3_DISABLE_AUTH", &cfg.S3.DisableAuth)
	parseEnvVar("RENTERD_S3_HOST_BUCKET_ENABLED", &cfg.S3.HostBucketEnabled)

	parseEnvVar("RENTERD_LOG_LEVEL", &cfg.Log.Level)
	parseEnvVar("RENTERD_LOG_FILE_ENABLED", &cfg.Log.File.Enabled)
	parseEnvVar("RENTERD_LOG_FILE_FORMAT", &cfg.Log.File.Format)
	parseEnvVar("RENTERD_LOG_FILE_PATH", &cfg.Log.File.Path)
	parseEnvVar("RENTERD_LOG_STDOUT_ENABLED", &cfg.Log.StdOut.Enabled)
	parseEnvVar("RENTERD_LOG_STDOUT_FORMAT", &cfg.Log.StdOut.Format)
	parseEnvVar("RENTERD_LOG_STDOUT_ENABLE_ANSI", &cfg.Log.StdOut.EnableANSI)
	parseEnvVar("RENTERD_LOG_DATABASE_ENABLED", &cfg.Log.Database.Enabled)
	parseEnvVar("RENTERD_LOG_DATABASE_LEVEL", &cfg.Log.Database.Level)
	parseEnvVar("RENTERD_LOG_DATABASE_IGNORE_RECORD_NOT_FOUND_ERROR", &cfg.Log.Database.IgnoreRecordNotFoundError)
	parseEnvVar("RENTERD_LOG_DATABASE_SLOW_THRESHOLD", &cfg.Log.Database.SlowThreshold)

	// check that the API password is set
	if cfg.HTTP.Password == "" {
		if disableStdin {
			stdoutFatalError("API password must be set via environment variable or config file when --env flag is set")
			return
		}
		setAPIPassword()
	}

	// check that the seed is set
	if cfg.Seed == "" {
		if disableStdin {
			stdoutFatalError("Seed must be set via environment variable or config file when --env flag is set")
			return
		}
		setSeedPhrase()
	}

	var rawSeed [32]byte
	if err := wallet.SeedFromPhrase(&rawSeed, cfg.Seed); err != nil {
		log.Fatal("failed to load wallet", zap.Error(err))
	}
	seed := wallet.KeyFromSeed(&rawSeed, 0)

	if cfg.S3.Enabled {
		var keyPairsV4 string
		parseEnvVar("RENTERD_S3_KEYPAIRS_V4", &keyPairsV4)
		if !cfg.S3.DisableAuth && keyPairsV4 != "" {
			var err error
			cfg.S3.KeypairsV4, err = s3.Parsev4AuthKeys(strings.Split(keyPairsV4, ";"))
			if err != nil {
				log.Fatalf("failed to parse keypairs: %v", err)
			}
		}
	}

	mustLoadAPIPassword()
	if depWorkerRemoteAddrsStr != "" && depWorkerRemotePassStr != "" {
		mustParseWorkers(depWorkerRemoteAddrsStr, depWorkerRemotePassStr)
	}

	// Create logger.
	if cfg.Log.Level == "" {
		cfg.Log.Level = "info" // default to 'info' if not set
	}
	logger, closeFn, err := NewLogger(cfg.Directory, cfg.Log)
	if err != nil {
		log.Fatalln("failed to create logger:", err)
	}
	defer closeFn(context.Background())

	logger.Info("renterd", zap.String("version", build.Version()), zap.String("network", build.NetworkName()), zap.String("commit", build.Commit()), zap.Time("buildDate", build.BuildTime()))
	if runtime.GOARCH == "amd64" && !cpu.X86.HasAVX2 {
		logger.Warn("renterd is running on a system without AVX2 support, performance may be degraded")
	}

	if cfg.Log.Database.Level == "" {
		cfg.Log.Database.Level = cfg.Log.Level
	}

	network, _ := build.Network()
	busCfg := node.BusConfig{
<<<<<<< HEAD
		Bus:                 cfg.Bus,
		Database:            cfg.Database,
		DatabaseLog:         cfg.Log.Database,
		Explorer:            cfg.Explorer,
		Logger:              logger,
		Network:             network,
		SlabPruningInterval: time.Hour,
=======
		Bus:         cfg.Bus,
		Database:    cfg.Database,
		DatabaseLog: cfg.Log.Database,
		Logger:      logger,
		Network:     network,
>>>>>>> 4ff9d5a0
	}

	type shutdownFn struct {
		name string
		fn   func(context.Context) error
	}
	var shutdownFns []shutdownFn

	if cfg.Bus.RemoteAddr != "" && len(cfg.Worker.Remotes) != 0 && !cfg.Autopilot.Enabled {
		logger.Fatal("remote bus, remote worker, and no autopilot -- nothing to do!")
	}
	if len(cfg.Worker.Remotes) == 0 && !cfg.Worker.Enabled && cfg.Autopilot.Enabled {
		logger.Fatal("can't enable autopilot without providing either workers to connect to or creating a worker")
	}

	// create listener first, so that we know the actual apiAddr if the user
	// specifies port :0
	l, err := listenTCP(logger, cfg.HTTP.Address)
	if err != nil {
		logger.Fatal("failed to create listener: " + err.Error())
	}

	// override the address with the actual one
	cfg.HTTP.Address = "http://" + l.Addr().String()

	auth := jape.BasicAuth(cfg.HTTP.Password)
	mux := &utils.TreeMux{
		Sub: make(map[string]utils.TreeMux),
	}

	// Create the webserver.
	srv := &http.Server{Handler: mux}
	shutdownFns = append(shutdownFns, shutdownFn{
		name: "HTTP Server",
		fn:   srv.Shutdown,
	})

	if err := os.MkdirAll(cfg.Directory, 0700); err != nil {
		logger.Fatal("failed to create directory: " + err.Error())
	}

	busAddr, busPassword := cfg.Bus.RemoteAddr, cfg.Bus.RemotePassword
	if cfg.Bus.RemoteAddr == "" {
		b, fn, err := node.NewBus(busCfg, cfg.Directory, seed, logger)
		if err != nil {
			logger.Fatal("failed to create bus, err: " + err.Error())
		}
		shutdownFns = append(shutdownFns, shutdownFn{
			name: "Bus",
			fn:   fn,
		})

		mux.Sub["/api/bus"] = utils.TreeMux{Handler: auth(b)}
		busAddr = cfg.HTTP.Address + "/api/bus"
		busPassword = cfg.HTTP.Password

		// only serve the UI if a bus is created
		mux.Handler = renterd.Handler()
	} else {
		logger.Info("connecting to remote bus at " + busAddr)
	}
	bc := bus.NewClient(busAddr, busPassword)

	var s3Srv *http.Server
	var s3Listener net.Listener
	var workers []autopilot.Worker
	if len(cfg.Worker.Remotes) == 0 {
		if cfg.Worker.Enabled {
			w, s3Handler, fn, err := node.NewWorker(cfg.Worker, s3.Opts{
				AuthDisabled:      cfg.S3.DisableAuth,
				HostBucketEnabled: cfg.S3.HostBucketEnabled,
			}, bc, seed, logger)
			if err != nil {
				logger.Fatal("failed to create worker: " + err.Error())
			}
			shutdownFns = append(shutdownFns, shutdownFn{
				name: "Worker",
				fn:   fn,
			})

			mux.Sub["/api/worker"] = utils.TreeMux{Handler: workerAuth(cfg.HTTP.Password, cfg.Worker.AllowUnauthenticatedDownloads)(w)}
			workerAddr := cfg.HTTP.Address + "/api/worker"
			wc := worker.NewClient(workerAddr, cfg.HTTP.Password)
			workers = append(workers, wc)

			if cfg.S3.Enabled {
				s3Srv = &http.Server{
					Addr:    cfg.S3.Address,
					Handler: s3Handler,
				}
				s3Listener, err = listenTCP(logger, cfg.S3.Address)
				if err != nil {
					logger.Fatal("failed to create listener: " + err.Error())
				}
				shutdownFns = append(shutdownFns, shutdownFn{
					name: "S3",
					fn:   s3Srv.Shutdown,
				})
			}
		}
	} else {
		for _, remote := range cfg.Worker.Remotes {
			workers = append(workers, worker.NewClient(remote.Address, remote.Password))
			logger.Info("connecting to remote worker at " + remote.Address)
		}
	}

	autopilotErr := make(chan error, 1)
	autopilotDir := filepath.Join(cfg.Directory, api.DefaultAutopilotID)
	if cfg.Autopilot.Enabled {
		apCfg := node.AutopilotConfig{
			ID:        api.DefaultAutopilotID,
			Autopilot: cfg.Autopilot,
		}
		ap, runFn, fn, err := node.NewAutopilot(apCfg, bc, workers, logger)
		if err != nil {
			logger.Fatal("failed to create autopilot: " + err.Error())
		}

		// NOTE: the autopilot shutdown function needs to be called first.
		shutdownFns = append(shutdownFns, shutdownFn{
			name: "Autopilot",
			fn:   fn,
		})

		go func() { autopilotErr <- runFn() }()
		mux.Sub["/api/autopilot"] = utils.TreeMux{Handler: auth(ap)}
	}

	// Start server.
	go srv.Serve(l)

	// Set initial S3 keys.
	if cfg.S3.Enabled && !cfg.S3.DisableAuth {
		as, err := bc.S3AuthenticationSettings(context.Background())
		if err != nil && !strings.Contains(err.Error(), api.ErrSettingNotFound.Error()) {
			logger.Fatal("failed to fetch S3 authentication settings: " + err.Error())
		} else if as.V4Keypairs == nil {
			as.V4Keypairs = make(map[string]string)
		}

		// S3 key pair validation was broken at one point, we need to remove the
		// invalid key pairs here to ensure we don't fail when we update the
		// setting below.
		for k, v := range as.V4Keypairs {
			if err := (api.S3AuthenticationSettings{V4Keypairs: map[string]string{k: v}}).Validate(); err != nil {
				logger.Sugar().Infof("removing invalid S3 keypair for AccessKeyID %s, reason: %v", k, err)
				delete(as.V4Keypairs, k)
			}
		}

		// merge keys
		for k, v := range cfg.S3.KeypairsV4 {
			as.V4Keypairs[k] = v
		}
		// update settings
		if err := bc.UpdateSetting(context.Background(), api.SettingS3Authentication, as); err != nil {
			logger.Fatal("failed to update S3 authentication settings: " + err.Error())
		}
	}

	logger.Info("api: Listening on " + l.Addr().String())

	if s3Srv != nil {
		go s3Srv.Serve(s3Listener)
		logger.Info("s3: Listening on " + s3Listener.Addr().String())
	}

	syncerAddress, err := bc.SyncerAddress(context.Background())
	if err != nil {
		logger.Fatal("failed to fetch syncer address: " + err.Error())
	}
	logger.Info("bus: Listening on " + syncerAddress)

	if cfg.Autopilot.Enabled {
		if err := runCompatMigrateAutopilotJSONToStore(bc, "autopilot", autopilotDir); err != nil {
			logger.Fatal("failed to migrate autopilot JSON: " + err.Error())
		}
	}

	if cfg.AutoOpenWebUI {
		time.Sleep(time.Millisecond) // give the web server a chance to start
		_, port, err := net.SplitHostPort(l.Addr().String())
		if err != nil {
			logger.Debug("failed to parse API address", zap.Error(err))
		} else if err := openBrowser(fmt.Sprintf("http://127.0.0.1:%s", port)); err != nil {
			logger.Debug("failed to open browser", zap.Error(err))
		}
	}

	signalCh := make(chan os.Signal, 1)
	signal.Notify(signalCh, os.Interrupt, syscall.SIGTERM)
	select {
	case <-signalCh:
		logger.Info("Shutting down...")
	case err := <-autopilotErr:
		logger.Fatal("Fatal autopilot error: " + err.Error())
	}

	// Give each service a fraction of the total shutdown timeout. One service
	// timing out shouldn't prevent the others from attempting a shutdown.
	timeout := cfg.ShutdownTimeout / time.Duration(len(shutdownFns))
	shutdown := func(fn func(ctx context.Context) error) error {
		ctx, cancel := context.WithTimeout(context.Background(), timeout)
		defer cancel()
		return fn(ctx)
	}

	// Shut down the autopilot first, then the rest of the services in reverse order and then
	exitCode := 0
	for i := len(shutdownFns) - 1; i >= 0; i-- {
		if err := shutdown(shutdownFns[i].fn); err != nil {
			logger.Sugar().Errorf("Failed to shut down %v: %v", shutdownFns[i].name, err)
			exitCode = 1
		} else {
			logger.Sugar().Infof("%v shut down successfully", shutdownFns[i].name)
		}
	}
	logger.Info("Shutdown complete")
	os.Exit(exitCode)
}

func openBrowser(url string) error {
	switch runtime.GOOS {
	case "linux":
		return exec.Command("xdg-open", url).Start()
	case "windows":
		return exec.Command("rundll32", "url.dll,FileProtocolHandler", url).Start()
	case "darwin":
		return exec.Command("open", url).Start()
	default:
		return fmt.Errorf("unsupported platform %q", runtime.GOOS)
	}
}

func runCompatMigrateAutopilotJSONToStore(bc *bus.Client, id, dir string) (err error) {
	// check if the file exists
	path := filepath.Join(dir, "autopilot.json")
	if _, err := os.Stat(path); os.IsNotExist(err) {
		return nil
	}

	// defer autopilot dir cleanup
	defer func() {
		if err == nil {
			log.Println("migration: removing autopilot directory")
			if err = os.RemoveAll(dir); err == nil {
				log.Println("migration: done")
			}
		}
	}()

	// read the json config
	log.Println("migration: reading autopilot.json")
	//nolint:tagliatelle
	var cfg struct {
		Config api.AutopilotConfig `json:"Config"`
	}
	if data, err := os.ReadFile(path); err != nil {
		return err
	} else if err := json.Unmarshal(data, &cfg); err != nil {
		return err
	}

	// make sure we don't hang
	ctx, cancel := context.WithTimeout(context.Background(), 30*time.Second)
	defer cancel()

	// check if the autopilot already exists, if so we don't need to migrate
	_, err = bc.Autopilot(ctx, api.DefaultAutopilotID)
	if err == nil {
		log.Printf("migration: autopilot already exists in the bus, the autopilot.json won't be migrated\n old config: %+v\n", cfg.Config)
		return nil
	}

	// create an autopilot entry
	log.Println("migration: persisting autopilot to the bus")
	if err := bc.UpdateAutopilot(ctx, api.Autopilot{
		ID:     id,
		Config: cfg.Config,
	}); err != nil {
		return err
	}

	// remove autopilot folder and config
	log.Println("migration: cleaning up autopilot directory")
	if err = os.RemoveAll(dir); err == nil {
		log.Println("migration: done")
	}

	return nil
}

func workerAuth(password string, unauthenticatedDownloads bool) func(http.Handler) http.Handler {
	return func(h http.Handler) http.Handler {
		return http.HandlerFunc(func(w http.ResponseWriter, req *http.Request) {
			if unauthenticatedDownloads && req.Method == http.MethodGet && strings.HasPrefix(req.URL.Path, "/objects/") {
				h.ServeHTTP(w, req)
			} else {
				jape.BasicAuth(password)(h).ServeHTTP(w, req)
			}
		})
	}
}<|MERGE_RESOLUTION|>--- conflicted
+++ resolved
@@ -453,21 +453,12 @@
 
 	network, _ := build.Network()
 	busCfg := node.BusConfig{
-<<<<<<< HEAD
-		Bus:                 cfg.Bus,
-		Database:            cfg.Database,
-		DatabaseLog:         cfg.Log.Database,
-		Explorer:            cfg.Explorer,
-		Logger:              logger,
-		Network:             network,
-		SlabPruningInterval: time.Hour,
-=======
 		Bus:         cfg.Bus,
 		Database:    cfg.Database,
 		DatabaseLog: cfg.Log.Database,
+		Explorer:    cfg.Explorer,
 		Logger:      logger,
 		Network:     network,
->>>>>>> 4ff9d5a0
 	}
 
 	type shutdownFn struct {
