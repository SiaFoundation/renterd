--- conflicted
+++ resolved
@@ -60,10 +60,6 @@
             go.sia.tech/jape.Analyzer
           directories: |
             autopilot
-<<<<<<< HEAD
             bus bus/client
-            worker worker/client
-=======
->>>>>>> e2997887
       - name: Build
         run: go build -o bin/ ./cmd/renterd