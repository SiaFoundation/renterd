--- conflicted
+++ resolved
@@ -12,11 +12,7 @@
     strategy:
       matrix:
         os: [ ubuntu-latest , macos-latest, windows-latest ]
-<<<<<<< HEAD
-        go-version: [ '1.21' ]
-=======
         go-version: [ '1.21', '1.22' ]
->>>>>>> fc72fa9d
     steps:
       - name: Configure Windows
         if: matrix.os == 'windows-latest'
