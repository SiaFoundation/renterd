name: Test
on:
  workflow_dispatch:
  pull_request:
  push:
    branches:
      - master

jobs:
  test:
    runs-on: ${{ matrix.os }}
    strategy:
      matrix:
        os: [ ubuntu-latest , macos-latest, windows-latest ]
        go-version: [ '1.20', '1.21' ]
    steps:
      - name: Configure Windows
        if: matrix.os == 'windows-latest'
        run: git config --global core.autocrlf false # fixes go lint fmt error
      - name: Configure MySQL
        if: matrix.os == 'ubuntu-latest'
        uses: mirromutth/mysql-action@v1.1
        with:
          host port: 3800
          mysql version: '8'
          mysql root password: test
      - name: Checkout
        uses: actions/checkout@v3
      - name: Setup Go
        uses: actions/setup-go@v3
        with:
          go-version: ${{ matrix.go-version }}
      - name: Lint
        uses: golangci/golangci-lint-action@v3
        with:
          args: --timeout=30m
      - name: Jape Analyzer
        uses: SiaFoundation/action-golang-analysis@HEAD
        with:
          analyzers: |
            go.sia.tech/jape.Analyzer@master
          directories: |
            autopilot
            bus bus/client
            worker worker/client
      - name: Test
        uses: n8maninger/action-golang-test@v1
        with:
          args: "-race;-short"
      - name: Test Integration
        uses: n8maninger/action-golang-test@v1
        with:
          package: "./internal/testing/..."
<<<<<<< HEAD
          args: "-race;-tags='testing';-timeout=30m"
=======
          args: "-race;-tags=testing;-timeout=30m"
>>>>>>> 9440241d
      - name: Test Integration - MySQL
        if: matrix.os == 'ubuntu-latest'
        uses: n8maninger/action-golang-test@v1
        env:
          RENTERD_DB_URI: 127.0.0.1:3800
          RENTERD_DB_USER: root
          RENTERD_DB_PASSWORD: test
        with:
          package: "./internal/testing/..."
<<<<<<< HEAD
          args: "-race;-tags='testing';-timeout=30m"
=======
          args: "-race;-tags=testing;-timeout=30m"
>>>>>>> 9440241d
      - name: Build
        run: go build -o bin/ ./cmd/renterd<|MERGE_RESOLUTION|>--- conflicted
+++ resolved
@@ -51,11 +51,7 @@
         uses: n8maninger/action-golang-test@v1
         with:
           package: "./internal/testing/..."
-<<<<<<< HEAD
-          args: "-race;-tags='testing';-timeout=30m"
-=======
           args: "-race;-tags=testing;-timeout=30m"
->>>>>>> 9440241d
       - name: Test Integration - MySQL
         if: matrix.os == 'ubuntu-latest'
         uses: n8maninger/action-golang-test@v1
@@ -65,10 +61,6 @@
           RENTERD_DB_PASSWORD: test
         with:
           package: "./internal/testing/..."
-<<<<<<< HEAD
-          args: "-race;-tags='testing';-timeout=30m"
-=======
           args: "-race;-tags=testing;-timeout=30m"
->>>>>>> 9440241d
       - name: Build
         run: go build -o bin/ ./cmd/renterd