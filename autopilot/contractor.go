--- conflicted
+++ resolved
@@ -123,17 +123,6 @@
 		recoverable bool
 	}
 
-<<<<<<< HEAD
-	contractSetAddition struct {
-		Size    uint64          `json:"size"`
-		HostKey types.PublicKey `json:"hostKey"`
-	}
-
-	contractSetRemoval struct {
-		Size    uint64          `json:"size"`
-		HostKey types.PublicKey `json:"hostKey"`
-		Reason  string          `json:"reason"`
-=======
 	contractSetAdditions struct {
 		HostKey   types.PublicKey       `json:"hostKey"`
 		Additions []contractSetAddition `json:"additions"`
@@ -153,7 +142,6 @@
 		Size   uint64          `json:"size"`
 		Reason string          `json:"reasons"`
 		Time   api.TimeRFC3339 `json:"time"`
->>>>>>> fc3625ac
 	}
 
 	renewal struct {
@@ -477,14 +465,9 @@
 	}
 
 	// log added and removed contracts
-<<<<<<< HEAD
-	setAdditions := make(map[types.FileContractID]contractSetAddition)
-	setRemovals := make(map[types.FileContractID]contractSetRemoval)
-=======
 	setAdditions := make(map[types.FileContractID]contractSetAdditions)
 	setRemovals := make(map[types.FileContractID]contractSetRemovals)
 	now := api.TimeNow()
->>>>>>> fc3625ac
 	for _, contract := range oldSet {
 		_, exists := inNewSet[contract.ID]
 		_, renewed := inNewSet[renewalsFromTo[contract.ID]]
@@ -494,13 +477,6 @@
 				reason = "unknown"
 			}
 
-<<<<<<< HEAD
-			setRemovals[contract.ID] = contractSetRemoval{
-				Size:    contractData[contract.ID],
-				HostKey: contract.HostKey,
-				Reason:  reason,
-			}
-=======
 			if _, exists := setRemovals[contract.ID]; !exists {
 				setRemovals[contract.ID] = contractSetRemovals{
 					HostKey: contract.HostKey,
@@ -513,7 +489,6 @@
 				Time:   now,
 			})
 			setRemovals[contract.ID] = removals
->>>>>>> fc3625ac
 			c.logger.Debugf("contract %v was removed from the contract set, size: %v, reason: %v", contract.ID, contractData[contract.ID], reason)
 		}
 	}
@@ -521,12 +496,6 @@
 		_, existed := inOldSet[contract.ID]
 		_, renewed := renewalsToFrom[contract.ID]
 		if !existed && !renewed {
-<<<<<<< HEAD
-			setAdditions[contract.ID] = contractSetAddition{
-				Size:    contractData[contract.ID],
-				HostKey: contract.HostKey,
-			}
-=======
 			if _, exists := setAdditions[contract.ID]; !exists {
 				setAdditions[contract.ID] = contractSetAdditions{
 					HostKey: contract.HostKey,
@@ -538,7 +507,6 @@
 				Time: now,
 			})
 			setAdditions[contract.ID] = additions
->>>>>>> fc3625ac
 			c.logger.Debugf("contract %v was added to the contract set, size: %v", contract.ID, contractData[contract.ID])
 		}
 	}
@@ -572,11 +540,7 @@
 			Name:       c.ap.state.cfg.Contracts.Set,
 			ContractID: fcid,
 			Direction:  api.ChurnDirRemoved,
-<<<<<<< HEAD
-			Reason:     removal.Reason,
-=======
 			Reason:     removal.Removals[0].Reason,
->>>>>>> fc3625ac
 			Timestamp:  now,
 		})
 	}
@@ -598,15 +562,11 @@
 	)
 	hasChanged := len(setAdditions)+len(setRemovals) > 0
 	if hasChanged {
-<<<<<<< HEAD
-		c.ap.RegisterAlert(ctx, newContractSetChangeAlert(name, setAdditions, setRemovals))
-=======
 		if !c.ap.HasAlert(ctx, alertChurnID) {
 			c.churn.Reset()
 		}
 		c.churn.Apply(setAdditions, setRemovals)
 		c.ap.RegisterAlert(ctx, c.churn.Alert(name))
->>>>>>> fc3625ac
 	}
 	return hasChanged
 }
