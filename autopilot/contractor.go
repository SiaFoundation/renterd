--- conflicted
+++ resolved
@@ -385,17 +385,10 @@
 	}
 
 	// return whether the maintenance changed the contract set
-<<<<<<< HEAD
-	return c.computeContractSetChanged(ctx, currentSet, updatedSet, formed, refreshed, renewed, toStopUsing, contractData), nil
-}
-
-func (c *contractor) computeContractSetChanged(ctx context.Context, oldSet []api.ContractMetadata, newSet, formed []types.FileContractID, refreshed, renewed []renewal, toStopUsing map[types.FileContractID]string, contractData map[types.FileContractID]uint64) bool {
-=======
-	return c.computeContractSetChanged(state.cfg.Contracts.Set, currentSet, updatedSet, formed, refreshed, renewed, toStopUsing, contractData), nil
-}
-
-func (c *contractor) computeContractSetChanged(name string, oldSet []api.ContractMetadata, newSet, formed []types.FileContractID, refreshed, renewed []renewal, toStopUsing map[types.FileContractID]string, contractData map[types.FileContractID]uint64) bool {
->>>>>>> cd3cf4c9
+	return c.computeContractSetChanged(ctx, state.cfg.Contracts.Set, currentSet, updatedSet, formed, refreshed, renewed, toStopUsing, contractData), nil
+}
+
+func (c *contractor) computeContractSetChanged(ctx context.Context, name string, oldSet []api.ContractMetadata, newSet, formed []types.FileContractID, refreshed, renewed []renewal, toStopUsing map[types.FileContractID]string, contractData map[types.FileContractID]uint64) bool {
 	// build some maps for easier lookups
 	previous := make(map[types.FileContractID]struct{})
 	for _, c := range oldSet {
@@ -460,7 +453,7 @@
 			Name:      c.ap.state.cfg.Contracts.Set,
 			FCID:      fcid,
 			Direction: api.ChurnDirAdded,
-			Time:      now,
+			Timestamp: now,
 		})
 	}
 	for _, fcid := range removed {
@@ -469,7 +462,7 @@
 			FCID:      fcid,
 			Direction: api.ChurnDirAdded,
 			Reason:    removedReasons[fcid.String()],
-			Time:      now,
+			Timestamp: now,
 		})
 	}
 	if len(metrics) > 0 {
@@ -1359,7 +1352,7 @@
 	*budget = budget.Sub(renterFunds)
 
 	// persist the contract
-	contractPrice := newRevision.Revision.MissedHostPayout().Sub(newRevision.Revision.MissedHostPayout())
+	contractPrice := newRevision.Revision.MissedHostPayout().Sub(newCollateral)
 	renewedContract, err := c.ap.bus.AddRenewedContract(ctx, newRevision, contractPrice, renterFunds, cs.BlockHeight, fcid)
 	if err != nil {
 		c.logger.Errorw(fmt.Sprintf("renewal failed to persist, err: %v", err), "hk", hk, "fcid", fcid)
