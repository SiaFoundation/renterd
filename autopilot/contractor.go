package autopilot

import (
	"context"
	"errors"
	"fmt"
	"math"
	"sort"
	"strings"
	"sync"
	"time"

	"go.opentelemetry.io/otel/attribute"
	"go.opentelemetry.io/otel/codes"
	rhpv2 "go.sia.tech/core/rhp/v2"
	"go.sia.tech/core/types"
	"go.sia.tech/renterd/api"
	"go.sia.tech/renterd/hostdb"
	"go.sia.tech/renterd/tracing"
	"go.sia.tech/renterd/wallet"
	"go.sia.tech/renterd/worker"
	"go.uber.org/zap"
)

const (
	// estimatedFileContractTransactionSetSize is the estimated blockchain size
	// of a transaction set between a renter and a host that contains a file
	// contract.
	estimatedFileContractTransactionSetSize = 2048

	// leewayPctCandidateHosts is the leeway we apply when fetching candidate
	// hosts, we fetch ~10% more than required
	leewayPctCandidateHosts = 1.1

	// leewayPctRequiredContracts is the leeway we apply on the amount of
	// contracts the config dictates we should have, we'll only form new
	// contracts if the number of contracts dips below 87.5% of the required
	// contracts
	leewayPctRequiredContracts = 0.875

	// maxInitialContractFundingDivisor and minInitialContractFundingDivisor
	// define a range we use when calculating the initial contract funding
	maxInitialContractFundingDivisor = uint64(10)
	minInitialContractFundingDivisor = uint64(20)

	// minAllowedScoreLeeway is a factor by which a host can be under the lowest
	// score found in a random sample of scores before being considered not
	// usable.
	minAllowedScoreLeeway = 500

	// timeoutHostPriceTable is the amount of time we wait to receive a price
	// table from the host
	timeoutHostPriceTable = 30 * time.Second

	// timeoutHostRevision is the amount of time we wait to receive the latest
	// revision from the host
	timeoutHostRevision = 30 * time.Second

	// timeoutHostScan is the amount of time we wait for a host scan to be
	// completed
	timeoutHostScan = 30 * time.Second
)

type (
	contractor struct {
		ap     *Autopilot
		logger *zap.SugaredLogger

		maintenanceTxnID types.TransactionID

		mu               sync.Mutex
		cachedHostInfo   map[types.PublicKey]hostInfo
		cachedDataStored map[types.PublicKey]uint64
		cachedMinScore   float64
		currPeriod       uint64
	}

	hostInfo struct {
		Usable         bool
		UnusableResult unusableHostResult
	}

	contractInfo struct {
		contract api.Contract
		settings rhpv2.HostSettings
	}

	renewal struct {
		from types.FileContractID
		to   types.FileContractID
	}
)

func newContractor(ap *Autopilot) *contractor {
	return &contractor{
		ap:     ap,
		logger: ap.logger.Named("contractor"),
	}
}

func (c *contractor) performContractMaintenance(ctx context.Context, w Worker) error {
	ctx, span := tracing.Tracer.Start(ctx, "contractor.performContractMaintenance")
	defer span.End()

	if c.ap.isStopped() || !c.ap.isSynced() {
		return nil // skip contract maintenance if we're not synced
	}

	c.logger.Info("performing contract maintenance")

	// convenience variables
	state := c.ap.state

	// no maintenance if no hosts are requested
	//
	// NOTE: this is an important check because we assume Contracts.Amount is
	// not zero in several places
	if state.cfg.Contracts.Amount == 0 {
		c.logger.Warn("contracts is set to zero, skipping contract maintenance")
		return nil
	}

	// no maintenance if no allowance was set
	if state.cfg.Contracts.Allowance.IsZero() {
		c.logger.Warn("allowance is set to zero, skipping contract maintenance")
		return nil
	}

	// no maintenance if no period was set
	if state.cfg.Contracts.Period == 0 {
		c.logger.Warn("period is set to zero, skipping contract maintenance")
		return nil
	}

	// fetch our wallet address
	address, err := c.ap.bus.WalletAddress(ctx)
	if err != nil {
		return err
	}

	// fetch current contract set
	currentSet, err := c.ap.bus.ContractSetContracts(ctx, state.cfg.Contracts.Set)
	if err != nil && !strings.Contains(err.Error(), api.ErrContractSetNotFound.Error()) {
		return err
	}
	isInCurrentSet := make(map[types.FileContractID]struct{})
	for _, c := range currentSet {
		isInCurrentSet[c.ID] = struct{}{}
	}
	c.logger.Debugf("contract set '%s' holds %d contracts", state.cfg.Contracts.Set, len(currentSet))

	// fetch all contracts from the worker.
	start := time.Now()
	resp, err := w.Contracts(ctx, timeoutHostRevision)
	if err != nil {
		return err
	}
	if resp.Error != "" {
		c.logger.Error(resp.Error)
	}
	contracts := resp.Contracts
	c.logger.Debugf("fetched %d contracts from the worker, took %v", len(resp.Contracts), time.Since(start))

	// sort contracts by their size
	sort.Slice(contracts, func(i, j int) bool {
		return contracts[i].FileSize() > contracts[j].FileSize()
	})

	// get used hosts
	usedHosts := make(map[types.PublicKey]struct{})
	for _, contract := range contracts {
		usedHosts[contract.HostKey] = struct{}{}
	}

	// compile map of stored data per host
	contractData := make(map[types.FileContractID]uint64)
	hostData := make(map[types.PublicKey]uint64)
	for _, c := range contracts {
		contractData[c.ID] = c.FileSize()
		hostData[c.HostKey] += c.FileSize()
	}

	// fetch all hosts
	hosts, err := c.ap.bus.Hosts(ctx, 0, -1)
	if err != nil {
		return err
	}

	// min score to pass checks.
	var minScore float64
	if len(hosts) > 0 {
		minScore, err = c.managedFindMinAllowedHostScores(ctx, w, hosts, hostData)
		if err != nil {
			return fmt.Errorf("failed to determine min score for contract check: %w", err)
		}
	} else {
		c.logger.Warn("could not calculate min score, no hosts found")
	}

	// prepare hosts for cache
	f := newIPFilter(c.logger)
	gc := worker.NewGougingChecker(state.gs, state.rs, state.cs, state.fee, state.cfg.Contracts.Period, state.cfg.Contracts.RenewWindow)
	hostInfos := make(map[types.PublicKey]hostInfo)
	for _, h := range hosts {
		// ignore the pricetable's HostBlockHeight by setting it to our own blockheight
		h.PriceTable.HostBlockHeight = state.cs.BlockHeight

		isUsable, unusableResult := isUsableHost(state.cfg, state.rs, gc, f, h, minScore, hostData[h.PublicKey])
		hostInfos[h.PublicKey] = hostInfo{
			Usable:         isUsable,
			UnusableResult: unusableResult,
		}
	}

	// update cache.
	c.mu.Lock()
	c.cachedHostInfo = hostInfos
	c.cachedDataStored = hostData
	c.cachedMinScore = minScore
	c.mu.Unlock()

	// run checks
	updatedSet, toArchive, toStopUsing, toRefresh, toRenew, err := c.runContractChecks(ctx, w, contracts, minScore)
	if err != nil {
		return fmt.Errorf("failed to run contract checks, err: %v", err)
	}

	// archive contracts
	if len(toArchive) > 0 {
		c.logger.Debugf("archiving %d contracts: %+v", len(toArchive), toArchive)
		if err := c.ap.bus.ArchiveContracts(ctx, toArchive); err != nil {
			c.logger.Errorf("failed to archive contracts, err: %v", err) // continue
		}
	}

	// calculate remaining funds
	remaining, err := c.remainingFunds(contracts)
	if err != nil {
		return err
	}

	// calculate 'limit' amount of contracts we want to renew
	var limit int
	if len(toRenew) > 0 {
		// when renewing, prioritise contracts that have already been in the set
		// before and out of those prefer the largest ones.
		sort.Slice(toRenew, func(i, j int) bool {
			_, icsI := isInCurrentSet[toRenew[i].contract.ID]
			_, icsJ := isInCurrentSet[toRenew[j].contract.ID]
			if icsI && !icsJ {
				return true
			} else if !icsI && icsJ {
				return false
			}
			return toRenew[i].contract.FileSize() > toRenew[j].contract.FileSize()
		})
		for len(updatedSet)+limit < int(state.cfg.Contracts.Amount) && limit < len(toRenew) {
			// as long as we're missing contracts, increase the renewal limit
			limit++
		}
	}

	// run renewals
	var renewed []renewal
	if limit > 0 {
		renewed, err = c.runContractRenewals(ctx, w, &remaining, address, toRenew, uint64(limit))
		if err != nil {
			c.logger.Errorf("failed to renew contracts, err: %v", err) // continue
		} else {
			for _, ri := range renewed {
				updatedSet = append(updatedSet, ri.to)
			}
		}
	}

	// run contract refreshes
	refreshed, err := c.runContractRefreshes(ctx, w, &remaining, address, toRefresh)
	if err != nil {
		c.logger.Errorf("failed to refresh contracts, err: %v", err) // continue
	} else {
		for _, ri := range refreshed {
			updatedSet = append(updatedSet, ri.to)
		}
	}

	// check if we need to form contracts and add them to the contract set
	var formed []types.FileContractID
	if uint64(len(updatedSet)) < addLeeway(state.cfg.Contracts.Amount, leewayPctRequiredContracts) {
		formed, err = c.runContractFormations(ctx, w, hosts, usedHosts, state.cfg.Contracts.Amount-uint64(len(updatedSet)), &remaining, address, minScore)
		if err != nil {
			c.logger.Errorf("failed to form contracts, err: %v", err) // continue
		} else {
			updatedSet = append(updatedSet, formed...)
		}
	}

<<<<<<< HEAD
=======
	// defer logging
	defer func() {
		var numAdded, numRemoved, numTotal int

		if err == nil {
			// build some maps for easier lookups
			renewedTo := make(map[types.FileContractID]types.FileContractID)
			renewedFrom := make(map[types.FileContractID]types.FileContractID)
			for _, c := range append(renewed, refreshed...) {
				renewedTo[c.from] = c.to
				renewedFrom[c.to] = c.from
			}
			isInNewSet := make(map[types.FileContractID]struct{})
			for _, c := range updatedSet {
				isInNewSet[c] = struct{}{}
			}

			// log added and removed contracts
			var added []types.FileContractID
			var removed []types.FileContractID
			for _, contract := range currentSet {
				_, exists := isInNewSet[contract.ID]
				_, renewed := isInNewSet[renewedTo[contract.ID]]
				if !exists && !renewed {
					removed = append(removed, contract.ID)
					reason, ok := toStopUsing[contract.ID]
					if !ok {
						reason = "unknown"
					}
					c.logger.Debugf("contract %v was removed from the contract set, size: %v, reason: %v", contract.ID, contractData[contract.ID], reason)
				}
			}
			for _, fcid := range updatedSet {
				_, existed := wasInPreviousSet[fcid]
				_, renewed := renewedFrom[fcid]
				if !existed && !renewed {
					added = append(added, fcid)
					c.logger.Debugf("contract %v was added to the contract set, size: %v", fcid, contractData[fcid])
				}
			}
			for _, fcid := range renewed {
				_, exists := isInNewSet[fcid.to]
				if !exists {
					c.logger.Debugf("contract %v was renewed but did not make it into the contract set, size: %v", fcid, contractData[fcid.to])
				}
			}

			numAdded = len(added)
			numRemoved = len(removed)
			numTotal = len(updatedSet)
		} else {
			numTotal = len(currentSet)
		}

		if numTotal < int(state.rs.TotalShards) {
			c.logger.Warnw(
				"contracts after maintenance are below the minimum required",
				"formed", len(formed),
				"renewed", len(renewed),
				"refreshed", len(refreshed),
				"contractset", numTotal,
				"added", numAdded,
				"removed", numRemoved,
			)
		} else {
			c.logger.Debugw(
				"contracts after maintenance",
				"formed", len(formed),
				"renewed", len(renewed),
				"refreshed", len(refreshed),
				"contractset", numTotal,
				"added", numAdded,
				"removed", numRemoved,
			)
		}
	}()

>>>>>>> 6cfc74d5
	// cap the amount of contracts we want to keep to the configured amount
	if len(updatedSet) > int(state.cfg.Contracts.Amount) {
		// sort by contract size
		sort.Slice(updatedSet, func(i, j int) bool {
			return contractData[updatedSet[i]] > contractData[updatedSet[j]]
		})
		for _, c := range updatedSet[state.cfg.Contracts.Amount:] {
			toStopUsing[c] = "truncated"
		}
		updatedSet = updatedSet[:state.cfg.Contracts.Amount]
	}

	// update contract set
	if c.ap.isStopped() {
		return errors.New("autopilot stopped before maintenance could be completed")
	}
	err = c.ap.bus.SetContractSet(ctx, state.cfg.Contracts.Set, updatedSet)
	if err != nil {
		return err
	}

	// log the contract set after maintenance
	c.logContractSetUpdate(currentSet, updatedSet, formed, refreshed, renewed, toStopUsing, contractData)
	return nil
}

func (c *contractor) logContractSetUpdate(oldSet []api.ContractMetadata, newSet, formed []types.FileContractID, refreshed, renewed []renewInfo, toStopUsing map[types.FileContractID]string, contractData map[types.FileContractID]uint64) {
	// build some maps for easier lookups
	previous := make(map[types.FileContractID]struct{})
	for _, c := range oldSet {
		previous[c.ID] = struct{}{}
	}
	updated := make(map[types.FileContractID]struct{})
	for _, c := range newSet {
		updated[c] = struct{}{}
	}
	renewalsFromTo := make(map[types.FileContractID]types.FileContractID)
	renewalsToFrom := make(map[types.FileContractID]types.FileContractID)
	for _, c := range append(refreshed, renewed...) {
		renewalsFromTo[c.from] = c.to
		renewalsToFrom[c.to] = c.from
	}

	// log added and removed contracts
	var added []types.FileContractID
	var removed []types.FileContractID
	for _, contract := range oldSet {
		_, exists := updated[contract.ID]
		_, renewed := updated[renewalsFromTo[contract.ID]]
		if !exists && !renewed {
			removed = append(removed, contract.ID)
			reason, ok := toStopUsing[contract.ID]
			if !ok {
				reason = "unknown"
			}
			c.logger.Debugf("contract %v was removed from the contract set, size: %v, reason: %v", contract.ID, contractData[contract.ID], reason)
		}
	}
	for _, fcid := range newSet {
		_, existed := previous[fcid]
		_, renewed := renewalsToFrom[fcid]
		if !existed && !renewed {
			added = append(added, fcid)
			c.logger.Debugf("contract %v was added to the contract set, size: %v", fcid, contractData[fcid])
		}
	}

	// log renewed contracts that did not make it into the contract set
	for _, fcid := range renewed {
		_, exists := updated[fcid.to]
		if !exists {
			c.logger.Debugf("contract %v was renewed but did not make it into the contract set, size: %v", fcid, contractData[fcid.to])
		}
	}

	// log a warning if the contract set does not contain enough contracts
	logFn := c.logger.Debugw
	if len(newSet) < int(c.ap.state.rs.TotalShards) {
		logFn = c.logger.Warnw
	}

	// log the contract set after maintenance
	logFn(
		"contractset after maintenance",
		"formed", len(formed),
		"renewed", len(renewed),
		"refreshed", len(refreshed),
		"contracts", len(newSet),
		"added", len(added),
		"removed", len(removed),
	)
}

func (c *contractor) performWalletMaintenance(ctx context.Context) error {
	ctx, span := tracing.Tracer.Start(ctx, "contractor.performWalletMaintenance")
	defer span.End()

	if c.ap.isStopped() || !c.ap.isSynced() {
		return nil // skip contract maintenance if we're not synced
	}

	c.logger.Info("performing wallet maintenance")
	b := c.ap.bus
	l := c.logger

	// no contracts - nothing to do
	cfg := c.ap.state.cfg
	if cfg.Contracts.Amount == 0 {
		l.Warn("wallet maintenance skipped, no contracts wanted")
		return nil
	}

	// no allowance - nothing to do
	if cfg.Contracts.Allowance.IsZero() {
		l.Warn("wallet maintenance skipped, no allowance set")
		return nil
	}

	// pending maintenance transaction - nothing to do
	pending, err := b.WalletPending(ctx)
	if err != nil {
		return nil
	}
	for _, txn := range pending {
		if c.maintenanceTxnID == txn.ID() {
			l.Debugf("wallet maintenance skipped, pending transaction found with id %v", c.maintenanceTxnID)
			return nil
		}
	}

	// enough outputs - nothing to do
	available, err := b.WalletOutputs(ctx)
	if err != nil {
		return err
	}
	if uint64(len(available)) >= cfg.Contracts.Amount {
		l.Debugf("no wallet maintenance needed, plenty of outputs available (%v>=%v)", len(available), cfg.Contracts.Amount)
		return nil
	}

	// not enough balance - nothing to do
	balance, err := b.WalletBalance(ctx)
	if err != nil {
		l.Errorf("wallet maintenance skipped, fetching wallet balance failed with err: %v", err)
		return err
	}
	amount := cfg.Contracts.Allowance.Div64(cfg.Contracts.Amount)
	outputs := balance.Div(amount).Big().Uint64()
	if outputs < 2 {
		l.Warnf("wallet maintenance skipped, wallet has insufficient balance %v", balance)
		return err
	}
	if outputs > cfg.Contracts.Amount {
		outputs = cfg.Contracts.Amount
	}

	// redistribute outputs
	id, err := b.WalletRedistribute(ctx, int(outputs), amount)
	if err != nil {
		return fmt.Errorf("failed to redistribute wallet into %d outputs of amount %v, balance %v, err %v", outputs, amount, balance, err)
	}

	l.Debugf("wallet maintenance succeeded, tx %v", id)
	c.maintenanceTxnID = id
	return nil
}

func (c *contractor) runContractChecks(ctx context.Context, w Worker, contracts []api.Contract, minScore float64) (toKeep []types.FileContractID, toArchive, toStopUsing map[types.FileContractID]string, toRefresh, toRenew []contractInfo, _ error) {
	if c.ap.isStopped() {
		return
	}
	c.logger.Debug("running contract checks")

	var notfound int
	defer func() {
		c.logger.Debugw(
			"contracts checks completed",
			"contracts", len(contracts),
			"notfound", notfound,
			"toKeep", len(toKeep),
			"toArchive", len(toArchive),
			"toRefresh", len(toRefresh),
			"toRenew", len(toRenew),
		)
	}()

	// create a new ip filter
	f := newIPFilter(c.logger)

	// convenience variables
	state := c.ap.state

	// create a gouging checker
	gc := worker.NewGougingChecker(state.gs, state.rs, state.cs, state.fee, state.cfg.Contracts.Period, state.cfg.Contracts.RenewWindow)

	// return variables
	toArchive = make(map[types.FileContractID]string)
	toStopUsing = make(map[types.FileContractID]string)

	// check all contracts
	for _, contract := range contracts {
		// break if autopilot is stopped
		if c.ap.isStopped() {
			break
		}

		// convenience variables
		fcid := contract.ID

		// check if contract is ready to be archived.
		if state.cs.BlockHeight > contract.EndHeight() {
			toArchive[fcid] = errContractExpired.Error()
		} else if contract.Revision != nil && contract.Revision.RevisionNumber == math.MaxUint64 {
			toArchive[fcid] = errContractMaxRevisionNumber.Error()
		} else if contract.RevisionNumber == math.MaxUint64 {
			toArchive[fcid] = errContractMaxRevisionNumber.Error()
		}
		if _, archived := toArchive[fcid]; archived {
			toStopUsing[fcid] = toArchive[fcid]
			continue
		}

		// starting here we need a revision for checking the contract. So if
		// there is no revision, the contract isn't considered good.
		if contract.Revision == nil {
			toStopUsing[fcid] = errContractNoRevision.Error()
			continue
		}
		revision := contract.Revision

		// fetch host from hostdb
		hk := contract.HostKey
		host, err := c.ap.bus.Host(ctx, hk)
		if err != nil {
			c.logger.Errorw(fmt.Sprintf("missing host, err: %v", err), "hk", hk)
			toStopUsing[fcid] = errHostNotFound.Error()
			notfound++
			continue
		}

		// if the host is blocked we ignore it, it might be unblocked later
		if host.Blocked {
			c.logger.Infow("unusable host", "hk", hk, "fcid", fcid, "reasons", errHostBlocked.Error())
			toStopUsing[fcid] = errHostBlocked.Error()
			continue
		}

		// fetch recent price table and attach it to host.
		host.PriceTable, err = c.priceTable(ctx, w, host.Host)
		if err != nil {
			c.logger.Errorf("could not fetch price table for host %v: %v", host.PublicKey, err)
			toStopUsing[fcid] = "could not fetch price table"
			continue
		}

		// set the host's block height to ours to disable the height check in
		// the gouging checks, in certain edge cases the renter might unsync and
		// would therefor label all hosts as unusable and go on to create a
		// whole new set of contracts with new hosts
		host.PriceTable.HostBlockHeight = state.cs.BlockHeight

		// decide whether the host is still good
		usable, unusableResult := isUsableHost(state.cfg, state.rs, gc, f, host.Host, minScore, revision.Filesize)
		if !usable {
			reasons := unusableResult.reasons()
			toStopUsing[fcid] = strings.Join(reasons, ",")
			c.logger.Infow("unusable host", "hk", hk, "fcid", fcid, "reasons", reasons)
			continue
		}

		// decide whether the contract is still good
		ci := contractInfo{contract: contract, settings: host.Settings}
		renterFunds, err := c.renewFundingEstimate(ctx, ci, false)
		if err != nil {
			c.logger.Errorw(fmt.Sprintf("failed to compute renterFunds for contract: %v", err))
		}

		usable, refresh, renew, reasons := isUsableContract(state.cfg, ci, state.cs.BlockHeight, renterFunds)
		if !usable {
			toStopUsing[fcid] = strings.Join(reasons, ",")
			c.logger.Infow(
				"unusable contract",
				"hk", hk,
				"fcid", fcid,
				"reasons", reasons,
				"refresh", refresh,
				"renew", renew,
			)
		}

		if renew {
			toStopUsing[contract.ID] = "renewed"
			toRenew = append(toRenew, contractInfo{
				contract: contract,
				settings: host.Settings,
			})
		} else if refresh {
			toStopUsing[contract.ID] = "refreshed"
			toRefresh = append(toRefresh, contractInfo{
				contract: contract,
				settings: host.Settings,
			})
		} else {
			toKeep = append(toKeep, fcid)
		}
	}

	return toKeep, toArchive, toStopUsing, toRefresh, toRenew, nil
}

func (c *contractor) runContractFormations(ctx context.Context, w Worker, hosts []hostdb.Host, usedHosts map[types.PublicKey]struct{}, missing uint64, budget *types.Currency, renterAddress types.Address, minScore float64) ([]types.FileContractID, error) {
	ctx, span := tracing.Tracer.Start(ctx, "runContractFormations")
	defer span.End()

	if c.ap.isStopped() {
		return nil, nil
	}
	var formed []types.FileContractID

	c.logger.Debugw(
		"run contract formations",
		"usedHosts", len(usedHosts),
		"required", c.ap.state.cfg.Contracts.Amount,
		"missing", missing,
		"budget", budget,
	)
	defer func() {
		c.logger.Debugw(
			"contract formations completed",
			"formed", len(formed),
			"budget", budget,
		)
	}()

	// convenience variables
	state := c.ap.state

	// fetch candidate hosts
	wanted := int(addLeeway(missing, leewayPctCandidateHosts))
	candidates, _, err := c.candidateHosts(ctx, w, hosts, usedHosts, make(map[types.PublicKey]uint64), wanted, minScore)
	if err != nil {
		return nil, err
	}

	// calculate min/max contract funds
	minInitialContractFunds, maxInitialContractFunds := initialContractFundingMinMax(state.cfg)

	for h := 0; missing > 0 && h < len(candidates); h++ {
		if c.ap.isStopped() {
			break
		}

		host := candidates[h]

		// break if the autopilot is stopped
		if c.ap.isStopped() {
			break
		}

		// fetch price table on the fly
		host.PriceTable, err = c.priceTable(ctx, w, host)
		if err != nil {
			c.logger.Errorf("failed to fetch price table for candidate host %v: %v", host.PublicKey, err)
			continue
		}

		// fetch consensus state on the fly for the gouging check.
		cs, err := c.ap.bus.ConsensusState(ctx)
		if err != nil {
			c.logger.Errorf("failed to fetch consensus state for gouging check: %v", err)
			continue
		}

		// create a gouging checker
		gc := worker.NewGougingChecker(state.gs, state.rs, cs, state.fee, state.cfg.Contracts.Period, state.cfg.Contracts.RenewWindow)

		// perform gouging checks on the fly to ensure the host is not gouging its prices
		if breakdown := gc.Check(nil, &host.PriceTable.HostPriceTable); breakdown.Gouging() {
			c.logger.Errorw("candidate host became unusable", "hk", host.PublicKey, "reasons", breakdown.Reasons())
			continue
		}

		formedContract, proceed, err := c.formContract(ctx, w, host, minInitialContractFunds, maxInitialContractFunds, budget, renterAddress)
		if err == nil {
			// add contract to contract set
			formed = append(formed, formedContract.ID)
			missing--
		}
		if !proceed {
			break
		}
	}

	return formed, nil
}

func (c *contractor) runContractRenewals(ctx context.Context, w Worker, budget *types.Currency, renterAddress types.Address, toRenew []contractInfo, limit uint64) (renewals []renewal, _ error) {
	ctx, span := tracing.Tracer.Start(ctx, "runContractRenewals")
	defer span.End()

	c.logger.Debugw(
		"run contracts renewals",
		"torenew", len(toRenew),
		"limit", limit,
		"budget", budget,
	)
	defer func() {
		c.logger.Debugw(
			"contracts renewals completed",
			"renewals", len(renewals),
			"budget", budget,
		)
	}()
	// start renewing from the largest contract to lose the least amount of data
	// in case we have more contracts than we need.
	sort.Slice(toRenew, func(i, j int) bool {
		return toRenew[i].contract.FileSize() > toRenew[j].contract.FileSize()
	})

	var nRenewed uint64
	for _, ci := range toRenew {
		// TODO: keep track of consecutive failures and break at some point

		// limit the number of contracts to renew
		if nRenewed >= limit {
			break
		}

		// break if the autopilot is stopped
		if c.ap.isStopped() {
			break
		}

		renewed, proceed, err := c.renewContract(ctx, w, ci, budget, renterAddress)
		if err == nil {
			renewals = append(renewals, renewal{from: ci.contract.ID, to: renewed.ID})
		}
		if !proceed {
			break
		}
	}

	return renewals, nil
}

func (c *contractor) runContractRefreshes(ctx context.Context, w Worker, budget *types.Currency, renterAddress types.Address, toRefresh []contractInfo) (refreshed []renewal, _ error) {
	ctx, span := tracing.Tracer.Start(ctx, "runContractRefreshes")
	defer span.End()

	c.logger.Debugw(
		"run contracts refreshes",
		"torefresh", len(toRefresh),
		"budget", budget,
	)
	defer func() {
		c.logger.Debugw(
			"contracts refreshes completed",
			"refreshed", len(refreshed),
			"budget", budget,
		)
	}()

	for _, ci := range toRefresh {
		// TODO: keep track of consecutive failures and break at some point

		// break if the autopilot is stopped
		if c.ap.isStopped() {
			break
		}

		renewed, proceed, err := c.refreshContract(ctx, w, ci, budget, renterAddress)
		if err == nil {
			refreshed = append(refreshed, renewal{from: ci.contract.ID, to: renewed.ID})
		}
		if !proceed {
			break
		}
	}

	return refreshed, nil
}

func (c *contractor) initialContractFunding(settings rhpv2.HostSettings, txnFee, min, max types.Currency) types.Currency {
	if !max.IsZero() && min.Cmp(max) > 0 {
		panic("given min is larger than max") // developer error
	}

	funding := settings.ContractPrice.Add(txnFee).Mul64(10) // TODO arbitrary multiplier
	if !min.IsZero() && funding.Cmp(min) < 0 {
		return min
	}
	if !max.IsZero() && funding.Cmp(max) > 0 {
		return max
	}
	return funding
}

func (c *contractor) refreshFundingEstimate(ctx context.Context, cfg api.AutopilotConfig, ci contractInfo) (types.Currency, error) {
	// refresh with 1.2x the funds
	refreshAmount := ci.contract.TotalCost.Mul64(6).Div64(5)

	// estimate the txn fee
	txnFeeEstimate := c.ap.state.fee.Mul64(estimatedFileContractTransactionSetSize)

	// check for a sane minimum that is equal to the initial contract funding
	// but without an upper cap.
	minInitialContractFunds, _ := initialContractFundingMinMax(cfg)
	minimum := c.initialContractFunding(ci.settings, txnFeeEstimate, minInitialContractFunds, types.ZeroCurrency)
	refreshAmountCapped := refreshAmount
	if refreshAmountCapped.Cmp(minimum) < 0 {
		refreshAmountCapped = minimum
	}
	c.logger.Debugw("refresh estimate",
		"fcid", ci.contract.ID,
		"refreshAmount", refreshAmount,
		"refreshAmountCapped", refreshAmountCapped)
	return refreshAmountCapped, nil
}

func (c *contractor) renewFundingEstimate(ctx context.Context, ci contractInfo, renewing bool) (types.Currency, error) {
	cfg := c.ap.state.cfg

	// estimate the cost of the current data stored
	dataStored := ci.contract.FileSize()
	storageCost := types.NewCurrency64(dataStored).Mul64(cfg.Contracts.Period).Mul(ci.settings.StoragePrice)

	// fetch the spending of the contract we want to renew.
	prevSpending, err := c.contractSpending(ctx, ci.contract, c.currentPeriod())
	if err != nil {
		c.logger.Errorw(
			fmt.Sprintf("could not retrieve contract spending, err: %v", err),
			"hk", ci.contract.HostKey,
			"fcid", ci.contract.ID,
		)
		return types.ZeroCurrency, err
	}

	// estimate the amount of data uploaded, sanity check with data stored
	//
	// TODO: estimate is not ideal because price can change, better would be to
	// look at the amount of data stored in the contract from the previous cycle
	prevUploadDataEstimate := prevSpending.Uploads
	if !ci.settings.UploadBandwidthPrice.IsZero() {
		prevUploadDataEstimate = prevUploadDataEstimate.Div(ci.settings.UploadBandwidthPrice)
	}
	if prevUploadDataEstimate.Cmp(types.NewCurrency64(dataStored)) > 0 {
		prevUploadDataEstimate = types.NewCurrency64(dataStored)
	}

	// estimate the
	// - upload cost: previous uploads + prev storage
	// - download cost: assumed to be the same
	// - fund acount cost: assumed to be the same
	newUploadsCost := prevSpending.Uploads.Add(prevUploadDataEstimate.Mul64(cfg.Contracts.Period).Mul(ci.settings.StoragePrice))
	newDownloadsCost := prevSpending.Downloads
	newFundAccountCost := prevSpending.FundAccount

	// estimate the siafund fees
	//
	// NOTE: the transaction fees are not included in the siafunds estimate
	// because users are not charged siafund fees on money that doesn't go into
	// the file contract (and the transaction fee goes to the miners, not the
	// file contract).
	subTotal := storageCost.Add(newUploadsCost).Add(newDownloadsCost).Add(newFundAccountCost).Add(ci.settings.ContractPrice)
	siaFundFeeEstimate, err := c.ap.bus.FileContractTax(ctx, subTotal)
	if err != nil {
		return types.ZeroCurrency, err
	}

	// estimate the txn fee
	txnFeeEstimate := c.ap.state.fee.Mul64(estimatedFileContractTransactionSetSize)

	// add them all up and then return the estimate plus 33% for error margin
	// and just general volatility of usage pattern.
	estimatedCost := subTotal.Add(siaFundFeeEstimate).Add(txnFeeEstimate)
	estimatedCost = estimatedCost.Add(estimatedCost.Div64(3)) // TODO: arbitrary divisor

	// check for a sane minimum that is equal to the initial contract funding
	// but without an upper cap.
	minInitialContractFunds, _ := initialContractFundingMinMax(cfg)
	minimum := c.initialContractFunding(ci.settings, txnFeeEstimate, minInitialContractFunds, types.ZeroCurrency)
	cappedEstimatedCost := estimatedCost
	if cappedEstimatedCost.Cmp(minimum) < 0 {
		cappedEstimatedCost = minimum
	}

	if renewing {
		c.logger.Debugw("renew estimate",
			"fcid", ci.contract.ID,
			"dataStored", dataStored,
			"storageCost", storageCost.String(),
			"newUploadsCost", newUploadsCost.String(),
			"newDownloadsCost", newDownloadsCost.String(),
			"newFundAccountCost", newFundAccountCost.String(),
			"contractPrice", ci.settings.ContractPrice.String(),
			"prevUploadDataEstimate", prevUploadDataEstimate.String(),
			"estimatedCost", estimatedCost.String(),
			"minInitialContractFunds", minInitialContractFunds.String(),
			"minimum", minimum.String(),
			"cappedEstimatedCost", cappedEstimatedCost.String(),
		)
	}
	return cappedEstimatedCost, nil
}

func (c *contractor) managedFindMinAllowedHostScores(ctx context.Context, w Worker, hosts []hostdb.Host, storedData map[types.PublicKey]uint64) (float64, error) {
	// Pull a new set of hosts from the hostdb that could be used as a new set
	// to match the allowance. The lowest scoring host of these new hosts will
	// be used as a baseline for determining whether our existing contracts are
	// worthwhile.
	numContracts := c.ap.state.cfg.Contracts.Amount
	buffer := 50
	candidates, scores, err := c.candidateHosts(ctx, w, hosts, make(map[types.PublicKey]struct{}), storedData, int(numContracts)+int(buffer), math.SmallestNonzeroFloat64) // avoid 0 score hosts
	if err != nil {
		return 0, err
	}
	if len(candidates) == 0 {
		c.logger.Warn("min host score is set to the smallest non-zero float because there are no candidate hosts")
		return math.SmallestNonzeroFloat64, nil
	}

	// Find the minimum score that a host is allowed to have to be considered
	// good for upload.
	lowestScore := math.MaxFloat64
	for _, score := range scores {
		if score < lowestScore {
			lowestScore = score
		}
	}
	return lowestScore / minAllowedScoreLeeway, nil
}

func (c *contractor) candidateHosts(ctx context.Context, w Worker, hosts []hostdb.Host, usedHosts map[types.PublicKey]struct{}, storedData map[types.PublicKey]uint64, wanted int, minScore float64) ([]hostdb.Host, []float64, error) {
	c.logger.Debugf("looking for %d candidate hosts", wanted)

	// nothing to do
	if wanted == 0 {
		return nil, nil, nil
	}

	state := c.ap.state

	// create an IP filter
	ipFilter := newIPFilter(c.logger)

	// create a gouging checker
	gc := worker.NewGougingChecker(state.gs, state.rs, state.cs, state.fee, state.cfg.Contracts.Period, state.cfg.Contracts.RenewWindow)

	// create list of candidate hosts
	var candidates []hostdb.Host
	var excluded, notcompletedscan int
	for _, h := range hosts {
		// filter out used hosts
		if _, exclude := usedHosts[h.PublicKey]; exclude {
			_ = ipFilter.isRedundantIP(h) // ensure the host's IP is registered as used
			excluded++
			continue
		}
		// filter out unscanned hosts
		if !h.Scanned {
			notcompletedscan++
			continue
		}
		candidates = append(candidates, h)
	}

	c.logger.Debugw(fmt.Sprintf("selected %d candidate hosts out of %d", len(candidates), len(hosts)),
		"excluded", excluded,
		"notcompletedscan", notcompletedscan)

	// score all candidate hosts
	start := time.Now()
	var results unusableHostResult
	scores := make([]float64, 0, len(candidates))
	scored := make([]hostdb.Host, 0, len(candidates))
	var unusable, zeros int
	for _, h := range candidates {
		// NOTE: use the price table stored on the host for gouging checks when
		// looking for candidate hosts, fetching the price table on the fly here
		// slows contract maintenance down way too much, we re-evaluate the host
		// right before forming the contract to ensure we do not form a contract
		// with a host that's gouging its prices.
		//
		// NOTE: ignore the pricetable's HostBlockHeight by setting it to our
		// own blockheight
		h.PriceTable.HostBlockHeight = state.cs.BlockHeight
		if usable, result := isUsableHost(state.cfg, state.rs, gc, ipFilter, h, minScore, storedData[h.PublicKey]); usable {
			scored = append(scored, h)
			scores = append(scores, result.scoreBreakdown.Score())
		} else {
			results.merge(result)
			if result.scoreBreakdown.Score() == 0 {
				zeros++
			}
			unusable++
		}
	}

	c.logger.Debugw(fmt.Sprintf("scored %d candidate hosts out of %v, took %v", len(scored), len(candidates), time.Since(start)),
		"zeroscore", zeros,
		"unusable", unusable)

	// select hosts
	var selectedHosts []hostdb.Host
	var selectedScores []float64
	for len(selectedHosts) < wanted && len(scored) > 0 {
		i := randSelectByWeight(scores)
		selectedHosts = append(selectedHosts, scored[i])
		selectedScores = append(selectedScores, scores[i])

		// remove selected host
		scored[i], scored = scored[len(scored)-1], scored[:len(scored)-1]
		scores[i], scores = scores[len(scores)-1], scores[:len(scores)-1]
	}

	// print warning if no candidate hosts were found
	if len(selectedHosts) < wanted {
		msg := "no candidate hosts found"
		if len(selectedHosts) > 0 {
			msg = fmt.Sprintf("only found %d candidate host(s) out of the %d we wanted", len(selectedHosts), wanted)
		}
		if len(candidates) >= wanted {
			c.logger.Warnw(msg, results.keysAndValues()...)
		} else {
			c.logger.Debugw(msg, results.keysAndValues()...)
		}
	}

	return selectedHosts, selectedScores, nil
}

func (c *contractor) renewContract(ctx context.Context, w Worker, ci contractInfo, budget *types.Currency, renterAddress types.Address) (cm api.ContractMetadata, proceed bool, err error) {
	if ci.contract.Revision == nil {
		return api.ContractMetadata{}, true, errors.New("can't renew contract without a revision")
	}
	ctx, span := tracing.Tracer.Start(ctx, "renewContract")
	defer span.End()
	defer func() {
		if err != nil {
			span.RecordError(err)
			span.SetStatus(codes.Error, "failed to renew contract")
		}
	}()
	span.SetAttributes(attribute.Stringer("host", ci.contract.HostKey))
	span.SetAttributes(attribute.Stringer("contract", ci.contract.ID))

	// convenience variables
	cfg := c.ap.state.cfg
	cs := c.ap.state.cs
	contract := ci.contract
	settings := ci.settings
	fcid := contract.ID
	rev := contract.Revision
	hk := contract.HostKey

	// calculate the renter funds
	renterFunds, err := c.renewFundingEstimate(ctx, ci, true)
	if err != nil {
		c.logger.Errorw(fmt.Sprintf("could not get renew funding estimate, err: %v", err), "hk", hk, "fcid", fcid)
		return api.ContractMetadata{}, true, err
	}

	// check our budget
	if budget.Cmp(renterFunds) < 0 {
		c.logger.Debugw("insufficient budget", "budget", budget, "needed", renterFunds)
		return api.ContractMetadata{}, false, errors.New("insufficient budget")
	}

	// calculate the host collateral
	endHeight := endHeight(cfg, c.currentPeriod())
	expectedStorage := renterFundsToExpectedStorage(renterFunds, endHeight-cs.BlockHeight, settings)
	newCollateral := rhpv2.ContractRenewalCollateral(rev.FileContract, expectedStorage, settings, cs.BlockHeight, endHeight)

	// renew the contract
	newRevision, _, err := w.RHPRenew(ctx, fcid, endHeight, hk, contract.SiamuxAddr, settings.Address, renterAddress, renterFunds, newCollateral, settings.WindowSize)
	if err != nil {
		c.logger.Errorw(fmt.Sprintf("renewal failed, err: %v", err), "hk", hk, "fcid", fcid)
		if containsError(err, wallet.ErrInsufficientBalance) {
			return api.ContractMetadata{}, false, err
		}
		return api.ContractMetadata{}, true, err
	}

	// update the budget
	*budget = budget.Sub(renterFunds)

	// persist the contract
	renewedContract, err := c.ap.bus.AddRenewedContract(ctx, newRevision, renterFunds, cs.BlockHeight, fcid)
	if err != nil {
		c.logger.Errorw(fmt.Sprintf("renewal failed to persist, err: %v", err), "hk", hk, "fcid", fcid)
		return api.ContractMetadata{}, false, err
	}

	c.logger.Debugw(
		"renewal succeeded",
		"fcid", renewedContract.ID,
		"renewedFrom", fcid,
		"renterFunds", renterFunds.String(),
		"newCollateral", newCollateral.String(),
	)
	return renewedContract, true, nil
}

func (c *contractor) refreshContract(ctx context.Context, w Worker, ci contractInfo, budget *types.Currency, renterAddress types.Address) (cm api.ContractMetadata, proceed bool, err error) {
	if ci.contract.Revision == nil {
		return api.ContractMetadata{}, true, errors.New("can't refresh contract without a revision")
	}
	ctx, span := tracing.Tracer.Start(ctx, "refreshContract")
	defer span.End()
	defer func() {
		if err != nil {
			span.RecordError(err)
			span.SetStatus(codes.Error, "failed to refresh contract")
		}
	}()
	span.SetAttributes(attribute.Stringer("host", ci.contract.HostKey))
	span.SetAttributes(attribute.Stringer("contract", ci.contract.ID))

	// convenience variables
	cfg := c.ap.state.cfg
	cs := c.ap.state.cs
	contract := ci.contract
	settings := ci.settings
	fcid := contract.ID
	rev := contract.Revision
	hk := contract.HostKey

	// calculate the renter funds
	renterFunds, err := c.refreshFundingEstimate(ctx, cfg, ci)
	if err != nil {
		c.logger.Errorw(fmt.Sprintf("could not get refresh funding estimate, err: %v", err), "hk", hk, "fcid", fcid)
		return api.ContractMetadata{}, true, err
	}

	// check our budget
	if budget.Cmp(renterFunds) < 0 {
		c.logger.Warnw("insufficient budget for refresh", "hk", hk, "fcid", fcid, "budget", budget, "needed", renterFunds)
		return api.ContractMetadata{}, false, fmt.Errorf("insufficient budget: %s < %s", budget.String(), renterFunds.String())
	}

	// calculate the new collateral
	expectedStorage := renterFundsToExpectedStorage(renterFunds, contract.EndHeight()-cs.BlockHeight, settings)
	newCollateral := rhpv2.ContractRenewalCollateral(rev.FileContract, expectedStorage, settings, cs.BlockHeight, contract.EndHeight())

	// do not refresh if the contract's updated collateral will fall below the threshold anyway
	_, hostMissedPayout, _, _ := rhpv2.CalculateHostPayouts(rev.FileContract, newCollateral, settings, contract.EndHeight())
	var newRemainingCollateral types.Currency
	if hostMissedPayout.Cmp(settings.ContractPrice) > 0 {
		newRemainingCollateral = hostMissedPayout.Sub(settings.ContractPrice)
	}
	if isBelowCollateralThreshold(newCollateral, newRemainingCollateral) {
		err := errors.New("refresh failed, new collateral is below the threshold")
		c.logger.Errorw(err.Error(), "hk", hk, "fcid", fcid, "expectedCollateral", newCollateral.String(), "actualCollateral", newRemainingCollateral.String(), "maxCollateral", settings.MaxCollateral)
		return api.ContractMetadata{}, true, err
	}

	// renew the contract
	newRevision, _, err := w.RHPRenew(ctx, contract.ID, contract.EndHeight(), hk, contract.SiamuxAddr, settings.Address, renterAddress, renterFunds, newCollateral, settings.WindowSize)
	if err != nil {
		c.logger.Errorw(fmt.Sprintf("refresh failed, err: %v", err), "hk", hk, "fcid", fcid)
		if containsError(err, wallet.ErrInsufficientBalance) {
			return api.ContractMetadata{}, false, err
		}
		return api.ContractMetadata{}, true, err
	}

	// update the budget
	*budget = budget.Sub(renterFunds)

	// persist the contract
	refreshedContract, err := c.ap.bus.AddRenewedContract(ctx, newRevision, renterFunds, cs.BlockHeight, contract.ID)
	if err != nil {
		c.logger.Errorw(fmt.Sprintf("refresh failed, err: %v", err), "hk", hk, "fcid", fcid)
		return api.ContractMetadata{}, false, err
	}

	// add to renewed set
	c.logger.Debugw("refresh succeeded",
		"fcid", refreshedContract.ID,
		"renewedFrom", contract.ID,
		"renterFunds", renterFunds.String(),
		"newCollateral", newCollateral.String(),
	)
	return refreshedContract, true, nil
}

func (c *contractor) formContract(ctx context.Context, w Worker, host hostdb.Host, minInitialContractFunds, maxInitialContractFunds types.Currency, budget *types.Currency, renterAddress types.Address) (cm api.ContractMetadata, proceed bool, err error) {
	ctx, span := tracing.Tracer.Start(ctx, "formContract")
	defer span.End()
	defer func() {
		if err != nil {
			span.RecordError(err)
			span.SetStatus(codes.Error, "failed to form contract")
		}
	}()
	hk := host.PublicKey
	span.SetAttributes(attribute.Stringer("host", hk))

	// convenience variables
	state := c.ap.state

	// fetch host settings
	scan, err := w.RHPScan(ctx, hk, host.NetAddress, 0)
	if err != nil {
		c.logger.Debugw(err.Error(), "hk", hk)
		return api.ContractMetadata{}, true, err
	}

	// check our budget
	txnFee := state.fee.Mul64(estimatedFileContractTransactionSetSize)
	renterFunds := initialContractFunding(scan.Settings, txnFee, minInitialContractFunds, maxInitialContractFunds)
	if budget.Cmp(renterFunds) < 0 {
		c.logger.Debugw("insufficient budget", "budget", budget, "needed", renterFunds)
		return api.ContractMetadata{}, false, errors.New("insufficient budget")
	}

	// calculate the host collateral
	endHeight := endHeight(state.cfg, c.currentPeriod())
	expectedStorage := renterFundsToExpectedStorage(renterFunds, endHeight-state.cs.BlockHeight, scan.Settings)
	hostCollateral := rhpv2.ContractFormationCollateral(state.cfg.Contracts.Period, expectedStorage, scan.Settings)

	// form contract
	contract, _, err := w.RHPForm(ctx, endHeight, hk, host.NetAddress, renterAddress, renterFunds, hostCollateral)
	if err != nil {
		// TODO: keep track of consecutive failures and break at some point
		c.logger.Errorw(fmt.Sprintf("contract formation failed, err: %v", err), "hk", hk)
		if containsError(err, wallet.ErrInsufficientBalance) {
			return api.ContractMetadata{}, false, err
		}
		return api.ContractMetadata{}, true, err
	}

	// update the budget
	*budget = budget.Sub(renterFunds)

	// persist contract in store
	formedContract, err := c.ap.bus.AddContract(ctx, contract, renterFunds, state.cs.BlockHeight)
	if err != nil {
		c.logger.Errorw(fmt.Sprintf("contract formation failed, err: %v", err), "hk", hk)
		return api.ContractMetadata{}, true, err
	}

	c.logger.Debugw("formation succeeded",
		"hk", hk,
		"fcid", formedContract.ID,
		"renterFunds", renterFunds.String(),
		"collateral", hostCollateral.String(),
	)
	return formedContract, true, nil
}

func (c *contractor) priceTable(ctx context.Context, w Worker, host hostdb.Host) (hostdb.HostPriceTable, error) {
	// scan the host if it hasn't been successfully scanned before, which can
	// occur when contracts are added manually to the bus or database
	if !host.Scanned {
		scan, err := w.RHPScan(ctx, host.PublicKey, host.NetAddress, timeoutHostScan)
		if err != nil {
			return hostdb.HostPriceTable{}, err
		}
		host.Settings = scan.Settings
	}

	ctx, cancel := context.WithTimeout(ctx, timeoutHostPriceTable)
	defer cancel()

	// fetch the price table
	return w.RHPPriceTable(ctx, host.PublicKey, host.Settings.SiamuxAddr())
}

func initialContractFunding(settings rhpv2.HostSettings, txnFee, min, max types.Currency) types.Currency {
	if !max.IsZero() && min.Cmp(max) > 0 {
		panic("given min is larger than max") // developer error
	}

	funding := settings.ContractPrice.Add(txnFee).Mul64(10) // TODO arbitrary multiplier
	if !min.IsZero() && funding.Cmp(min) < 0 {
		return min
	}
	if !max.IsZero() && funding.Cmp(max) > 0 {
		return max
	}
	return funding
}

func initialContractFundingMinMax(cfg api.AutopilotConfig) (min types.Currency, max types.Currency) {
	allowance := cfg.Contracts.Allowance.Div64(cfg.Contracts.Amount)
	min = allowance.Div64(minInitialContractFundingDivisor)
	max = allowance.Div64(maxInitialContractFundingDivisor)
	return
}

func addLeeway(n uint64, pct float64) uint64 {
	if pct < 0 {
		panic("given leeway percent has to be positive")
	}
	return uint64(math.Ceil(float64(n) * pct))
}

func endHeight(cfg api.AutopilotConfig, currentPeriod uint64) uint64 {
	return currentPeriod + cfg.Contracts.Period + cfg.Contracts.RenewWindow
}

// renterFundsToExpectedStorage returns how much storage a renter is expected to
// be able to afford given the provided 'renterFunds'.
func renterFundsToExpectedStorage(renterFunds types.Currency, duration uint64, host rhpv2.HostSettings) uint64 {
	costPerByte := host.UploadBandwidthPrice.Add(host.StoragePrice.Mul64(duration)).Add(host.DownloadBandwidthPrice)
	// If storage is free, we can afford 'unlimited' data.
	if costPerByte.IsZero() {
		return math.MaxUint64
	}
	// Catch overflow.
	expectedStorage := renterFunds.Div(costPerByte)
	if expectedStorage.Cmp(types.NewCurrency64(math.MaxUint64)) > 0 {
		return math.MaxUint64
	}
	return expectedStorage.Big().Uint64()
}<|MERGE_RESOLUTION|>--- conflicted
+++ resolved
@@ -294,86 +294,6 @@
 		}
 	}
 
-<<<<<<< HEAD
-=======
-	// defer logging
-	defer func() {
-		var numAdded, numRemoved, numTotal int
-
-		if err == nil {
-			// build some maps for easier lookups
-			renewedTo := make(map[types.FileContractID]types.FileContractID)
-			renewedFrom := make(map[types.FileContractID]types.FileContractID)
-			for _, c := range append(renewed, refreshed...) {
-				renewedTo[c.from] = c.to
-				renewedFrom[c.to] = c.from
-			}
-			isInNewSet := make(map[types.FileContractID]struct{})
-			for _, c := range updatedSet {
-				isInNewSet[c] = struct{}{}
-			}
-
-			// log added and removed contracts
-			var added []types.FileContractID
-			var removed []types.FileContractID
-			for _, contract := range currentSet {
-				_, exists := isInNewSet[contract.ID]
-				_, renewed := isInNewSet[renewedTo[contract.ID]]
-				if !exists && !renewed {
-					removed = append(removed, contract.ID)
-					reason, ok := toStopUsing[contract.ID]
-					if !ok {
-						reason = "unknown"
-					}
-					c.logger.Debugf("contract %v was removed from the contract set, size: %v, reason: %v", contract.ID, contractData[contract.ID], reason)
-				}
-			}
-			for _, fcid := range updatedSet {
-				_, existed := wasInPreviousSet[fcid]
-				_, renewed := renewedFrom[fcid]
-				if !existed && !renewed {
-					added = append(added, fcid)
-					c.logger.Debugf("contract %v was added to the contract set, size: %v", fcid, contractData[fcid])
-				}
-			}
-			for _, fcid := range renewed {
-				_, exists := isInNewSet[fcid.to]
-				if !exists {
-					c.logger.Debugf("contract %v was renewed but did not make it into the contract set, size: %v", fcid, contractData[fcid.to])
-				}
-			}
-
-			numAdded = len(added)
-			numRemoved = len(removed)
-			numTotal = len(updatedSet)
-		} else {
-			numTotal = len(currentSet)
-		}
-
-		if numTotal < int(state.rs.TotalShards) {
-			c.logger.Warnw(
-				"contracts after maintenance are below the minimum required",
-				"formed", len(formed),
-				"renewed", len(renewed),
-				"refreshed", len(refreshed),
-				"contractset", numTotal,
-				"added", numAdded,
-				"removed", numRemoved,
-			)
-		} else {
-			c.logger.Debugw(
-				"contracts after maintenance",
-				"formed", len(formed),
-				"renewed", len(renewed),
-				"refreshed", len(refreshed),
-				"contractset", numTotal,
-				"added", numAdded,
-				"removed", numRemoved,
-			)
-		}
-	}()
-
->>>>>>> 6cfc74d5
 	// cap the amount of contracts we want to keep to the configured amount
 	if len(updatedSet) > int(state.cfg.Contracts.Amount) {
 		// sort by contract size
@@ -400,7 +320,7 @@
 	return nil
 }
 
-func (c *contractor) logContractSetUpdate(oldSet []api.ContractMetadata, newSet, formed []types.FileContractID, refreshed, renewed []renewInfo, toStopUsing map[types.FileContractID]string, contractData map[types.FileContractID]uint64) {
+func (c *contractor) logContractSetUpdate(oldSet []api.ContractMetadata, newSet, formed []types.FileContractID, refreshed, renewed []renewal, toStopUsing map[types.FileContractID]string, contractData map[types.FileContractID]uint64) {
 	// build some maps for easier lookups
 	previous := make(map[types.FileContractID]struct{})
 	for _, c := range oldSet {
