--- conflicted
+++ resolved
@@ -290,7 +290,7 @@
 		*budget = budget.Sub(renterFunds)
 
 		// persist the contract
-		renewedContract, err := c.ap.bus.AddRenewedContract(contract, renterFunds, c.blockHeight, renew.ID())
+		_, err = c.ap.bus.AddRenewedContract(contract, renterFunds, c.blockHeight, renew.ID())
 		if err != nil {
 			c.logger.Errorw(
 				fmt.Sprintf("renewal failed to persist, err: %v", err),
@@ -299,10 +299,6 @@
 			)
 			return nil, err
 		}
-<<<<<<< HEAD
-=======
-
->>>>>>> aee64605
 		// add to renewed set
 		renewed = append(renewed, contract)
 	}
