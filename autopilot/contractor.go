package autopilot

import (
	"context"
	"errors"
	"fmt"
	"math"
	"sort"
	"sync"
	"time"

	"go.opentelemetry.io/otel/attribute"
	"go.opentelemetry.io/otel/codes"
	"go.sia.tech/core/consensus"
	rhpv2 "go.sia.tech/core/rhp/v2"
	rhpv3 "go.sia.tech/core/rhp/v3"
	"go.sia.tech/core/types"
	"go.sia.tech/renterd/api"
	"go.sia.tech/renterd/hostdb"
	"go.sia.tech/renterd/internal/tracing"
	"go.sia.tech/renterd/wallet"
	"go.sia.tech/renterd/worker"
	"go.uber.org/zap"
)

const (
	// contractHostPriceTableTimeout is the amount of time we wait to receive a
	// price table from the host
	contractHostPriceTableTimeout = 10 * time.Second

	// contractHostTimeout is the amount of time we wait to receive the latest
	// revision from the host
	contractHostTimeout = 30 * time.Second

	// estimatedFileContractTransactionSetSize is the estimated blockchain size
	// of a transaction set between a renter and a host that contains a file
	// contract.
	estimatedFileContractTransactionSetSize = 2048

	// leewayPctCandidateHosts is the leeway we apply when fetching candidate
	// hosts, we fetch ~10% more than required
	leewayPctCandidateHosts = 1.1

	// leewayPctRequiredContracts is the leeway we apply on the amount of
	// contracts the config dictates we should have, we'll only form new
	// contracts if the number of active contracts dips below 87.5% of the
	// required contracts
	leewayPctRequiredContracts = 0.875

	// maxInitialContractFundingDivisor and minInitialContractFundingDivisor
	// define a range we use when calculating the initial contract funding
	maxInitialContractFundingDivisor = uint64(10)
	minInitialContractFundingDivisor = uint64(20)

	// minAllowedScoreLeeway is a factor by which a host can be under the lowest
	// score found in a random sample of scores before being considered not
	// usable.
	minAllowedScoreLeeway = 500
)

type (
	contractor struct {
		ap     *Autopilot
		logger *zap.SugaredLogger

		maintenanceTxnID types.TransactionID

		mu         sync.Mutex
		currPeriod uint64
	}

	contractInfo struct {
		contract api.Contract
		settings rhpv2.HostSettings
	}
)

func newContractor(ap *Autopilot) *contractor {
	return &contractor{
		ap:     ap,
		logger: ap.logger.Named("contractor"),
	}
}

func (c *contractor) performContractMaintenance(ctx context.Context, w Worker) error {
	ctx, span := tracing.Tracer.Start(ctx, "contractor.performContractMaintenance")
	defer span.End()

	if c.ap.isStopped() || !c.ap.isSynced() {
		return nil // skip contract maintenance if we're not synced
	}

	c.logger.Info("performing contract maintenance")

	// convenience variables
	state := c.ap.state

	// no maintenance if no hosts are requested
	if state.cfg.Contracts.Amount == 0 {
		c.logger.Debug("no hosts requested, skipping contract maintenance")
		return nil
	}

	// fetch our wallet address
	address, err := c.ap.bus.WalletAddress(ctx)
	if err != nil {
		return err
	}

	// fetch all active contracts from the worker
	start := time.Now()
	resp, err := w.ActiveContracts(ctx, contractHostTimeout)
	if err != nil {
		return err
	}
	if resp.Error != "" {
		c.logger.Error(resp.Error)
	}
	c.logger.Debugf("fetched %d active contracts, took %v", len(resp.Contracts), time.Since(start))
	active := resp.Contracts

	// fetch all hosts
	hosts, err := c.ap.bus.Hosts(ctx, 0, -1)
	if err != nil {
		return err
	}

	// compile map of stored data per host
	storedData := make(map[types.PublicKey]uint64)
	for _, c := range active {
		storedData[c.HostKey()] += c.FileSize()
	}

	// min score to pass checks.
	var minScore float64
	if len(hosts) > 0 {
		minScore, err = c.managedFindMinAllowedHostScores(ctx, w, hosts, storedData)
		if err != nil {
			return fmt.Errorf("failed to determine min score for contract check: %w", err)
		}
	} else {
		c.logger.Warn("could not calculate min score, no hosts found")
	}

	// run checks
	toDelete, toIgnore, toRefresh, toRenew, err := c.runContractChecks(ctx, w, active, minScore)
	if err != nil {
		return fmt.Errorf("failed to run contract checks, err: %v", err)
	}

	// delete contracts
	if len(toDelete) > 0 {
		c.logger.Debugf("deleting %d contracts: %+v", len(toDelete), toDelete)
		if err := c.ap.bus.DeleteContracts(ctx, toDelete); err != nil {
			c.logger.Errorf("failed to delete contracts, err: %v", err) // continue
		}
	}

	// calculate remaining funds
	remaining, err := c.remainingFunds(active)
	if err != nil {
		return err
	}

	// run renewals
	renewed, err := c.runContractRenewals(ctx, w, &remaining, address, toRenew)
	if err != nil {
		c.logger.Errorf("failed to renew contracts, err: %v", err) // continue
	}

	// run contract refreshes
	refreshed, err := c.runContractRefreshes(ctx, w, &remaining, address, toRefresh)
	if err != nil {
		c.logger.Errorf("failed to refresh contracts, err: %v", err) // continue
	}

	// build the new contract set (excluding formed contracts)
	contractset := buildContractSet(active, toDelete, toIgnore, toRefresh, toRenew, append(renewed, refreshed...))
	numContracts := uint64(len(contractset))

	// check if we need to form contracts and add them to the contract set
	var formed []types.FileContractID
	if numContracts < addLeeway(state.cfg.Contracts.Amount, leewayPctRequiredContracts) {
		if formed, err = c.runContractFormations(ctx, w, hosts, active, state.cfg.Contracts.Amount-numContracts, &remaining, address, minScore); err != nil {
			c.logger.Errorf("failed to form contracts, err: %v", err) // continue
		}
	}
	contractset = append(contractset, formed...)

	c.logger.Debugw(
		"contracts after maintenance",
		"formed", len(formed),
		"renewed", len(renewed),
		"contractset", len(contractset),
	)

	// update contract set
	if !c.ap.isStopped() {
		if len(contractset) < int(state.rs.TotalShards) {
			c.logger.Warnf("contractset does not have enough contracts, %v<%v", len(contractset), state.rs.TotalShards)
		}
		return c.ap.bus.SetContractSet(ctx, state.cfg.Contracts.Set, contractset)
	}
	return nil
}

func (c *contractor) performWalletMaintenance(ctx context.Context) error {
	ctx, span := tracing.Tracer.Start(ctx, "contractor.performWalletMaintenance")
	defer span.End()

	if c.ap.isStopped() || !c.ap.isSynced() {
		return nil // skip contract maintenance if we're not synced
	}

	c.logger.Info("performing wallet maintenance")
	b := c.ap.bus
	l := c.logger

	// no contracts - nothing to do
	cfg := c.ap.state.cfg
	if cfg.Contracts.Amount == 0 {
		l.Debug("wallet maintenance skipped, no contracts wanted")
		return nil
	}

	// no allowance - nothing to do
	if cfg.Contracts.Allowance.IsZero() {
		l.Debug("wallet maintenance skipped, no allowance set")
		return nil
	}

	// pending maintenance transaction - nothing to do
	pending, err := b.WalletPending(ctx)
	if err != nil {
		return nil
	}
	for _, txn := range pending {
		if c.maintenanceTxnID == txn.ID() {
			l.Debugf("wallet maintenance skipped, pending transaction found with id %v", c.maintenanceTxnID)
			return nil
		}
	}

	// enough outputs - nothing to do
	outputs, err := b.WalletOutputs(ctx)
	if err != nil {
		return err
	}
	if uint64(len(outputs)) >= cfg.Contracts.Amount {
		l.Debugf("no wallet maintenance needed, plenty of outputs available (%v>=%v)", len(outputs), cfg.Contracts.Amount)
		return nil
	}

	// not enough balance - nothing to do
	amount := cfg.Contracts.Allowance.Div64(cfg.Contracts.Amount)
	balance, err := b.WalletBalance(ctx)
	if err != nil {
		return err
	}
	if balance.Cmp(amount.Mul64(cfg.Contracts.Amount)) < 0 {
		l.Debugf("wallet maintenance skipped, insufficient balance %v < (%v*%v)", balance, cfg.Contracts.Amount, amount)
		return nil
	}

	// redistribute outputs
	id, err := b.WalletRedistribute(ctx, int(cfg.Contracts.Amount), amount)
	if err != nil {
		return fmt.Errorf("failed to redistribute wallet into %d outputs of amount %v, balance %v, err %v", cfg.Contracts.Amount, amount, balance, err)
	}

	l.Debugf("wallet maintenance succeeded, tx %v", id)
	c.maintenanceTxnID = id
	return nil
}

func (c *contractor) runContractChecks(ctx context.Context, w Worker, contracts []api.Contract, minScore float64) (toDelete, toIgnore []types.FileContractID, toRefresh, toRenew []contractInfo, _ error) {
	if c.ap.isStopped() {
		return
	}
	c.logger.Debug("running contract checks")

	var notfound int
	defer func() {
		c.logger.Debugw(
			"contracts checks completed",
			"active", len(contracts),
			"notfound", notfound,
			"toDelete", len(toDelete),
			"toIgnore", len(toIgnore),
			"toRefresh", len(toRefresh),
			"toRenew", len(toRenew),
		)
	}()

	// create a new ip filter
	f := newIPFilter(c.logger)

	// convenience variables
	state := c.ap.state

	// state variables
	contractIds := make([]types.FileContractID, 0, len(contracts))
	contractSizes := make(map[types.FileContractID]uint64)
	contractMap := make(map[types.FileContractID]api.ContractMetadata)
	renewIndices := make(map[types.FileContractID]int)

	// check every active contract
	for _, contract := range contracts {
		// convenience variables
		hk := contract.HostKey()
		fcid := contract.ID

		// fetch host from hostdb
		host, err := c.ap.bus.Host(ctx, hk)
		if err != nil {
			c.logger.Errorw(fmt.Sprintf("missing host, err: %v", err), "hk", hk)
			notfound++
			continue
		}

		// if the host is blocked we ignore it, it might be unblocked later
		if host.Blocked {
			c.logger.Infow("blocked host", "hk", hk, "fcid", fcid, "reasons", errHostBlocked.Error())
			toIgnore = append(toIgnore, fcid)
			continue
		}

		// fetch price table
		pt, err := c.priceTable(ctx, w, host.PublicKey, host.Settings.SiamuxAddr())
		if err != nil {
			c.logger.Errorf("could not fetch price table for host %v: %v", host.PublicKey, err)
			continue
		}

		// decide whether the host is still good
<<<<<<< HEAD
		usable, reasons := isUsableHost(state.cfg, state.gs, state.rs, state.cs, f, host.Host, minScore, contract.FileSize(), state.fee)
=======
		usable, reasons := isUsableHost(cfg, gs, rs, cs, &pt, f, host.Host, minScore, contract.FileSize(), txnFee)
>>>>>>> d87eaf16
		if !usable {
			c.logger.Infow("unusable host", "hk", hk, "fcid", fcid, "reasons", errStr(joinErrors(reasons)))
			toIgnore = append(toIgnore, fcid)
			continue
		}

		// grab the settings - this is safe because bad settings make an unusable host
		settings := *host.Settings

		// decide whether the contract is still good
		ci := contractInfo{contract: contract, settings: settings}
		renterFunds, err := c.renewFundingEstimate(ctx, ci)
		if err != nil {
			c.logger.Errorw(fmt.Sprintf("failed to compute renterFunds for contract: %v", err))
		}

		usable, refresh, renew, reasons := isUsableContract(state.cfg, ci, state.cs.BlockHeight, renterFunds)
		if !usable {
			c.logger.Infow(
				"unusable contract",
				"hk", hk,
				"fcid", fcid,
				"reasons", errStr(joinErrors(reasons)),
				"refresh", refresh,
				"renew", renew,
			)

			if renew {
				renewIndices[fcid] = len(toRenew)
				toRenew = append(toRenew, contractInfo{
					contract: contract,
					settings: settings,
				})
			} else if refresh {
				toRefresh = append(toRefresh, contractInfo{
					contract: contract,
					settings: settings,
				})
			} else {
				toDelete = append(toDelete, fcid)
				continue
			}
		}

		// keep track of file size
		contractIds = append(contractIds, fcid)
		contractMap[fcid] = contract.ContractMetadata
		contractSizes[fcid] = contract.FileSize()
	}

	// apply active contract limit
	numContractsTooMany := len(contracts) - len(toIgnore) - len(toDelete) - int(state.cfg.Contracts.Amount)
	if numContractsTooMany > 0 {
		// sort by contract size
		sort.Slice(contractIds, func(i, j int) bool {
			return contractSizes[contractIds[i]] < contractSizes[contractIds[j]]
		})

		// remove superfluous contract from renewal list and add to ignore list
		prev := len(toIgnore)
		for _, id := range contractIds[:numContractsTooMany] {
			if index, exists := renewIndices[id]; exists {
				toRenew[index] = toRenew[len(toRenew)-1]
				toRenew = toRenew[:len(toRenew)-1]
			}
			toIgnore = append(toIgnore, contractMap[id].ID)
		}
		c.logger.Debugf("%d contracts too many, added %d smallest contracts to the ignore list", numContractsTooMany, len(toIgnore)-prev)
	}

	return toDelete, toIgnore, toRefresh, toRenew, nil
}

func (c *contractor) runContractFormations(ctx context.Context, w Worker, hosts []hostdb.Host, active []api.Contract, missing uint64, budget *types.Currency, renterAddress types.Address, minScore float64) ([]types.FileContractID, error) {
	ctx, span := tracing.Tracer.Start(ctx, "runContractFormations")
	defer span.End()

	if c.ap.isStopped() {
		return nil, nil
	}
	var formed []types.FileContractID

	c.logger.Debugw(
		"run contract formations",
		"active", len(active),
		"required", c.ap.state.cfg.Contracts.Amount,
		"missing", missing,
		"budget", budget,
	)
	defer func() {
		c.logger.Debugw(
			"contract formations completed",
			"formed", len(formed),
			"budget", budget,
		)
	}()

	// convenience variables
	state := c.ap.state

	// create a map of used hosts
	used := make(map[types.PublicKey]struct{})
	for _, contract := range active {
		used[contract.HostKey()] = struct{}{}
	}

	// fetch candidate hosts
	wanted := int(addLeeway(missing, leewayPctCandidateHosts))
	candidates, err := c.candidateHosts(ctx, w, hosts, used, make(map[types.PublicKey]uint64), wanted, minScore)
	if err != nil {
		return nil, err
	}

	// calculate min/max contract funds
	minInitialContractFunds, maxInitialContractFunds := initialContractFundingMinMax(state.cfg)

	for h := 0; missing > 0 && h < len(candidates); h++ {
		if c.ap.isStopped() {
			break
		}

		host := candidates[h]

		// break if the autopilot is stopped
		if c.ap.isStopped() {
			break
		}

		// fetch price table on the fly
		pt, err := c.priceTable(ctx, w, host.PublicKey, host.Settings.SiamuxAddr())
		if err != nil {
			c.logger.Errorf("failed to fetch price table for candidate host %v: %v", host, err)
			continue
		}

		// perform gouging checks on the fly to ensure the host is not gouging its prices
		if gouging, reasons := worker.IsGouging(state.gs, state.rs, state.cs, nil, &pt, state.fee, state.cfg.Contracts.Period, state.cfg.Contracts.RenewWindow); gouging {
			c.logger.Error("candidate host became unusable", "host", host, "reasons", reasons)
			continue
		}

		formedContract, proceed, err := c.formContract(ctx, w, host, minInitialContractFunds, maxInitialContractFunds, budget, renterAddress)
		if err == nil {
			// add contract to contract set
			formed = append(formed, formedContract.ID)
			missing--
		}
		if !proceed {
			break
		}
	}

	return formed, nil
}

func (c *contractor) runContractRenewals(ctx context.Context, w Worker, budget *types.Currency, renterAddress types.Address, toRenew []contractInfo) ([]api.ContractMetadata, error) {
	ctx, span := tracing.Tracer.Start(ctx, "runContractRenewals")
	defer span.End()

	renewed := make([]api.ContractMetadata, 0, len(toRenew))

	c.logger.Debugw(
		"run contracts renewals",
		"torenew", len(toRenew),
		"budget", budget,
	)
	defer func() {
		c.logger.Debugw(
			"contracts renewals completed",
			"renewed", len(renewed),
			"budget", budget,
		)
	}()

	for _, ci := range toRenew {
		// TODO: keep track of consecutive failures and break at some point

		// break if the autopilot is stopped
		if c.ap.isStopped() {
			break
		}

		contract, proceed, err := c.renewContract(ctx, w, ci, budget, renterAddress)
		if err == nil {
			renewed = append(renewed, contract)
		}
		if !proceed {
			break
		}
	}

	return renewed, nil
}

func (c *contractor) runContractRefreshes(ctx context.Context, w Worker, budget *types.Currency, renterAddress types.Address, toRefresh []contractInfo) ([]api.ContractMetadata, error) {
	ctx, span := tracing.Tracer.Start(ctx, "runContractRefreshes")
	defer span.End()

	refreshed := make([]api.ContractMetadata, 0, len(toRefresh))

	c.logger.Debugw(
		"run contracts refreshes",
		"torefresh", len(toRefresh),
		"budget", budget,
	)
	defer func() {
		c.logger.Debugw(
			"contracts refreshes completed",
			"refreshed", len(refreshed),
			"budget", budget,
		)
	}()

	for _, ci := range toRefresh {
		// TODO: keep track of consecutive failures and break at some point

		// break if the autopilot is stopped
		if c.ap.isStopped() {
			break
		}

		contract, proceed, err := c.refreshContract(ctx, w, ci, budget, renterAddress)
		if err == nil {
			refreshed = append(refreshed, contract)
		}
		if !proceed {
			break
		}
	}

	return refreshed, nil
}

func (c *contractor) initialContractFunding(settings rhpv2.HostSettings, txnFee, min, max types.Currency) types.Currency {
	if !max.IsZero() && min.Cmp(max) > 0 {
		panic("given min is larger than max") // developer error
	}

	funding := settings.ContractPrice.Add(txnFee).Mul64(10) // TODO arbitrary multiplier
	if !min.IsZero() && funding.Cmp(min) < 0 {
		return min
	}
	if !max.IsZero() && funding.Cmp(max) > 0 {
		return max
	}
	return funding
}

func (c *contractor) refreshFundingEstimate(ctx context.Context, cfg api.AutopilotConfig, ci contractInfo) (types.Currency, error) {
	// refresh with double the funds
	refreshAmount := ci.contract.TotalCost.Mul64(2)

	// estimate the txn fee
	txnFeeEstimate := c.ap.state.fee.Mul64(estimatedFileContractTransactionSetSize)

	// check for a sane minimum that is equal to the initial contract funding
	// but without an upper cap.
	minInitialContractFunds, _ := initialContractFundingMinMax(cfg)
	minimum := c.initialContractFunding(ci.settings, txnFeeEstimate, minInitialContractFunds, types.ZeroCurrency)
	refreshAmountCapped := refreshAmount
	if refreshAmountCapped.Cmp(minimum) < 0 {
		refreshAmountCapped = minimum
	}
	c.logger.Debugw("refresh estimate",
		"fcid", ci.contract.ID,
		"refreshAmount", refreshAmount,
		"refreshAmountCapped", refreshAmountCapped)
	return refreshAmountCapped, nil
}

func (c *contractor) renewFundingEstimate(ctx context.Context, ci contractInfo) (types.Currency, error) {
	cfg := c.ap.state.cfg
	cs := c.ap.state.cs

	// estimate the cost of the current data stored
	dataStored := ci.contract.FileSize()
	storageCost := types.NewCurrency64(dataStored).Mul64(cfg.Contracts.Period).Mul(ci.settings.StoragePrice)

	// fetch the spending of the contract we want to renew.
	prevSpending, err := c.contractSpending(ctx, ci.contract, c.currentPeriod())
	if err != nil {
		c.logger.Errorw(
			fmt.Sprintf("could not retrieve contract spending, err: %v", err),
			"hk", ci.contract.HostKey,
			"fcid", ci.contract.ID,
		)
		return types.ZeroCurrency, err
	}

	// estimate the amount of data uploaded, sanity check with data stored
	//
	// TODO: estimate is not ideal because price can change, better would be to
	// look at the amount of data stored in the contract from the previous cycle
	prevUploadDataEstimate := prevSpending.Uploads
	if !ci.settings.UploadBandwidthPrice.IsZero() {
		prevUploadDataEstimate = prevUploadDataEstimate.Div(ci.settings.UploadBandwidthPrice)
	}
	if prevUploadDataEstimate.Cmp(types.NewCurrency64(dataStored)) > 0 {
		prevUploadDataEstimate = types.NewCurrency64(dataStored)
	}

	// estimate the
	// - upload cost: previous uploads + prev storage
	// - download cost: assumed to be the same
	// - fund acount cost: assumed to be the same
	newUploadsCost := prevSpending.Uploads.Add(prevUploadDataEstimate.Mul64(cfg.Contracts.Period).Mul(ci.settings.StoragePrice))
	newDownloadsCost := prevSpending.Downloads
	newFundAccountCost := prevSpending.FundAccount

	// estimate the siafund fees
	//
	// NOTE: the transaction fees are not included in the siafunds estimate
	// because users are not charged siafund fees on money that doesn't go into
	// the file contract (and the transaction fee goes to the miners, not the
	// file contract).
	subTotal := storageCost.Add(newUploadsCost).Add(newDownloadsCost).Add(newFundAccountCost).Add(ci.settings.ContractPrice)
	siaFundFeeEstimate := (consensus.State{Index: types.ChainIndex{Height: cs.BlockHeight}}).FileContractTax(types.FileContract{Payout: subTotal})

	// estimate the txn fee
	txnFeeEstimate := c.ap.state.fee.Mul64(estimatedFileContractTransactionSetSize)

	// add them all up and then return the estimate plus 33% for error margin
	// and just general volatility of usage pattern.
	estimatedCost := subTotal.Add(siaFundFeeEstimate).Add(txnFeeEstimate)
	estimatedCost = estimatedCost.Add(estimatedCost.Div64(3)) // TODO: arbitrary divisor

	// check for a sane minimum that is equal to the initial contract funding
	// but without an upper cap.
	minInitialContractFunds, _ := initialContractFundingMinMax(cfg)
	minimum := c.initialContractFunding(ci.settings, txnFeeEstimate, minInitialContractFunds, types.ZeroCurrency)
	cappedEstimatedCost := estimatedCost
	if cappedEstimatedCost.Cmp(minimum) < 0 {
		cappedEstimatedCost = minimum
	}
	c.logger.Debugw("renew estimate",
		"fcid", ci.contract.ID,
		"dataStored", dataStored,
		"storageCost", storageCost.String(),
		"newUploadsCost", newUploadsCost.String(),
		"newDownloadsCost", newDownloadsCost.String(),
		"newFundAccountCost", newFundAccountCost.String(),
		"contractPrice", ci.settings.ContractPrice.String(),
		"prevUploadDataEstimate", prevUploadDataEstimate.String(),
		"estimatedCost", estimatedCost.String(),
		"minInitialContractFunds", minInitialContractFunds.String(),
		"minimum", minimum.String(),
		"cappedEstimatedCost", cappedEstimatedCost.String(),
	)
	return cappedEstimatedCost, nil
}

func (c *contractor) managedFindMinAllowedHostScores(ctx context.Context, w Worker, hosts []hostdb.Host, storedData map[types.PublicKey]uint64) (float64, error) {
	// Pull a new set of hosts from the hostdb that could be used as a new set
	// to match the allowance. The lowest scoring host of these new hosts will
	// be used as a baseline for determining whether our existing contracts are
	// worthwhile.
	numContracts := c.ap.state.cfg.Contracts.Amount
	buffer := 50
	hosts, err := c.candidateHosts(ctx, w, hosts, make(map[types.PublicKey]struct{}), storedData, int(numContracts)+int(buffer), 1) // 1 to avoid 0 score hosts
	if err != nil {
		return 0, err
	}
	if len(hosts) == 0 {
		c.logger.Warn("min host score is set to the smallest non-zero float because there are no candidate hosts")
		return math.SmallestNonzeroFloat64, nil
	}

	// Find the minimum score that a host is allowed to have to be considered
	// good for upload.
	lowestScore := math.MaxFloat64
	for i := 0; i < len(hosts); i++ {
		score := hostScore(c.ap.state.cfg, hosts[i], 0, c.ap.state.rs.Redundancy())
		if score < lowestScore {
			lowestScore = score
		}
	}
	return lowestScore / minAllowedScoreLeeway, nil
}

func (c *contractor) candidateHosts(ctx context.Context, w Worker, hosts []hostdb.Host, exclude map[types.PublicKey]struct{}, storedData map[types.PublicKey]uint64, wanted int, minScore float64) ([]hostdb.Host, error) {
	c.logger.Debugf("looking for %d candidate hosts", wanted)

	// nothing to do
	if wanted == 0 {
		return nil, nil
	}

	state := c.ap.state

	// create IP filter and add all excluded hosts to it.
	ipFilter := newIPFilter(c.logger)
	for _, h := range hosts {
		if _, exclude := exclude[h.PublicKey]; exclude {
			ipFilter.isRedundantIP(h)
			continue
		}
	}

	c.logger.Debugf("found %d candidate hosts", len(hosts)-len(exclude))

	// collect scores for all usable hosts
	start := time.Now()
	scores := make([]float64, 0, len(hosts))
	scored := make([]hostdb.Host, 0, len(hosts))
	for _, h := range hosts {
		if _, exclude := exclude[h.PublicKey]; exclude {
			continue
		}
		if h.Settings == nil || h.PriceTable == nil {
			continue // host has not been scanned yet
		}

		// NOTE: use the price table stored on the host for gouging checks when
		// looking for candidate hosts, fetching the price table on the fly here
		// slows contract maintenance down way too much, we re-evaluate the host
		// right before forming the contract to ensure we do not form a contract
		// with a host that's gouging its prices.
<<<<<<< HEAD
		if usable, _ := isUsableHost(state.cfg, state.gs, state.rs, state.cs, ipFilter, h, minScore, storedData[h.PublicKey], state.fee); !usable {
=======
		if usable, _ := isUsableHost(cfg, gs, rs, cs, h.PriceTable, ipFilter, h, minScore, storedData[h.PublicKey], txnFee); !usable {
>>>>>>> d87eaf16
			continue
		}

		score := hostScore(state.cfg, h, 0, state.rs.Redundancy())
		if score == 0 {
			continue
		}

		scored = append(scored, h)
		scores = append(scores, score)
	}

	c.logger.Debugf("scored %d candidate hosts, took %v", len(hosts)-len(exclude), time.Since(start))

	// select hosts
	var selected []hostdb.Host
	for len(selected) < wanted && len(scored) > 0 {
		i := randSelectByWeight(scores)
		selected = append(selected, scored[i])

		// remove selected host
		scored[i], scored = scored[len(scored)-1], scored[:len(scored)-1]
		scores[i], scores = scores[len(scores)-1], scores[:len(scores)-1]
	}

	if len(selected) < wanted {
		c.logger.Debugf("could not fetch 'wanted' candidate hosts, %d<%d", len(selected), wanted)
	}
	return selected, nil
}

func (c *contractor) renewContract(ctx context.Context, w Worker, ci contractInfo, budget *types.Currency, renterAddress types.Address) (cm api.ContractMetadata, proceed bool, err error) {
	ctx, span := tracing.Tracer.Start(ctx, "renewContract")
	defer span.End()
	defer func() {
		if err != nil {
			span.RecordError(err)
			span.SetStatus(codes.Error, "failed to renew contract")
		}
	}()
	span.SetAttributes(attribute.Stringer("host", ci.contract.HostKey()))
	span.SetAttributes(attribute.Stringer("contract", ci.contract.ID))

	// convenience variables
	cfg := c.ap.state.cfg
	cs := c.ap.state.cs
	contract := ci.contract
	settings := ci.settings
	fcid := contract.ID
	rev := contract.Revision
	hk := contract.HostKey()

	// calculate the renter funds
	renterFunds, err := c.renewFundingEstimate(ctx, ci)
	if err != nil {
		c.logger.Errorw(fmt.Sprintf("could not get renew funding estimate, err: %v", err), "hk", hk, "fcid", fcid)
		return api.ContractMetadata{}, true, err
	}

	// check our budget
	if budget.Cmp(renterFunds) < 0 {
		c.logger.Debugw("insufficient budget", "budget", budget, "needed", renterFunds)
		return api.ContractMetadata{}, false, errors.New("insufficient budget")
	}

	// calculate the host collateral
	endHeight := endHeight(cfg, c.currentPeriod())
	expectedStorage := renterFundsToExpectedStorage(renterFunds, endHeight-cs.BlockHeight, settings)
	newCollateral := rhpv2.ContractRenewalCollateral(rev.FileContract, expectedStorage, settings, cs.BlockHeight, endHeight)

	// renew the contract
	newRevision, _, err := w.RHPRenew(ctx, fcid, endHeight, hk, contract.HostIP, renterAddress, renterFunds, newCollateral)
	if err != nil {
		c.logger.Errorw(fmt.Sprintf("renewal failed, err: %v", err), "hk", hk, "fcid", fcid)
		if containsError(err, wallet.ErrInsufficientBalance) {
			return api.ContractMetadata{}, false, err
		}
		return api.ContractMetadata{}, true, err
	}

	// update the budget
	*budget = budget.Sub(renterFunds)

	// persist the contract
	renewedContract, err := c.ap.bus.AddRenewedContract(ctx, newRevision, renterFunds, cs.BlockHeight, fcid)
	if err != nil {
		c.logger.Errorw(fmt.Sprintf("renewal failed to persist, err: %v", err), "hk", hk, "fcid", fcid)
		return api.ContractMetadata{}, false, err
	}

	c.logger.Debugw(
		"renewal succeeded",
		"fcid", renewedContract.ID,
		"renewedFrom", fcid,
		"renterFunds", renterFunds.String(),
		"newCollateral", newCollateral.String(),
	)
	return renewedContract, true, nil
}

func (c *contractor) refreshContract(ctx context.Context, w Worker, ci contractInfo, budget *types.Currency, renterAddress types.Address) (cm api.ContractMetadata, proceed bool, err error) {
	ctx, span := tracing.Tracer.Start(ctx, "refreshContract")
	defer span.End()
	defer func() {
		if err != nil {
			span.RecordError(err)
			span.SetStatus(codes.Error, "failed to refresh contract")
		}
	}()
	span.SetAttributes(attribute.Stringer("host", ci.contract.HostKey()))
	span.SetAttributes(attribute.Stringer("contract", ci.contract.ID))

	// convenience variables
	cfg := c.ap.state.cfg
	cs := c.ap.state.cs
	contract := ci.contract
	settings := ci.settings
	fcid := contract.ID
	rev := contract.Revision
	hk := contract.HostKey()

	// calculate the renter funds
	renterFunds, err := c.refreshFundingEstimate(ctx, cfg, ci)
	if err != nil {
		c.logger.Errorw(fmt.Sprintf("could not get refresh funding estimate, err: %v", err), "hk", hk, "fcid", fcid)
		return api.ContractMetadata{}, true, err
	}

	// check our budget
	if budget.Cmp(renterFunds) < 0 {
		c.logger.Debugw("insufficient budget", "budget", budget, "needed", renterFunds)
		return api.ContractMetadata{}, false, fmt.Errorf("insufficient budget: %s < %s", budget.String(), renterFunds.String())
	}

	// calculate the new collateral
	expectedStorage := renterFundsToExpectedStorage(renterFunds, contract.EndHeight()-cs.BlockHeight, settings)
	newCollateral := rhpv2.ContractRenewalCollateral(rev.FileContract, expectedStorage, settings, cs.BlockHeight, contract.EndHeight())

	// do not refresh if the contract's updated collateral will fall below the threshold anyway
	_, hostMissedPayout, _, _ := rhpv2.CalculateHostPayouts(rev.FileContract, newCollateral, settings, contract.EndHeight())
	if isBelowCollateralThreshold(newCollateral, hostMissedPayout) {
		err := fmt.Errorf("refresh failed, refreshed contract collateral (%v) is below threshold", hostMissedPayout)
		c.logger.Errorw(err.Error(), "hk", hk, "fcid", fcid, "newCollateral", newCollateral.String(), "hostMissedPayout", hostMissedPayout.String(), "maxCollateral", settings.MaxCollateral)
		return api.ContractMetadata{}, true, err
	}

	// renew the contract
	newRevision, _, err := w.RHPRenew(ctx, contract.ID, contract.EndHeight(), hk, contract.HostIP, renterAddress, renterFunds, newCollateral)
	if err != nil {
		c.logger.Errorw(fmt.Sprintf("refresh failed, err: %v", err), "hk", hk, "fcid", fcid)
		if containsError(err, wallet.ErrInsufficientBalance) {
			return api.ContractMetadata{}, false, err
		}
		return api.ContractMetadata{}, true, err
	}

	// update the budget
	*budget = budget.Sub(renterFunds)

	// persist the contract
	refreshedContract, err := c.ap.bus.AddRenewedContract(ctx, newRevision, renterFunds, cs.BlockHeight, contract.ID)
	if err != nil {
		c.logger.Errorw(fmt.Sprintf("refresh failed, err: %v", err), "hk", hk, "fcid", fcid)
		return api.ContractMetadata{}, false, err
	}

	// add to renewed set
	c.logger.Debugw("refresh succeeded",
		"fcid", refreshedContract.ID,
		"renewedFrom", contract.ID,
		"renterFunds", renterFunds.String(),
		"newCollateral", newCollateral.String(),
	)
	return refreshedContract, true, nil
}

func (c *contractor) formContract(ctx context.Context, w Worker, host hostdb.Host, minInitialContractFunds, maxInitialContractFunds types.Currency, budget *types.Currency, renterAddress types.Address) (cm api.ContractMetadata, proceed bool, err error) {
	ctx, span := tracing.Tracer.Start(ctx, "formContract")
	defer span.End()
	defer func() {
		if err != nil {
			span.RecordError(err)
			span.SetStatus(codes.Error, "failed to form contract")
		}
	}()
	hk := host.PublicKey
	span.SetAttributes(attribute.Stringer("host", hk))

	// convenience variables
	state := c.ap.state

	// fetch host settings
	scan, err := w.RHPScan(ctx, hk, host.NetAddress, 0)
	if err != nil {
		c.logger.Debugw(err.Error(), "hk", hk)
		return api.ContractMetadata{}, true, err
	}

	// check our budget
	txnFee := state.fee.Mul64(estimatedFileContractTransactionSetSize)
	renterFunds := initialContractFunding(scan.Settings, txnFee, minInitialContractFunds, maxInitialContractFunds)
	if budget.Cmp(renterFunds) < 0 {
		c.logger.Debugw("insufficient budget", "budget", budget, "needed", renterFunds)
		return api.ContractMetadata{}, false, errors.New("insufficient budget")
	}

	// calculate the host collateral
	endHeight := endHeight(state.cfg, c.currentPeriod())
	expectedStorage := renterFundsToExpectedStorage(renterFunds, endHeight-state.cs.BlockHeight, scan.Settings)
	hostCollateral := rhpv2.ContractFormationCollateral(state.cfg.Contracts.Period, expectedStorage, scan.Settings)

	// form contract
	contract, _, err := w.RHPForm(ctx, endHeight, hk, host.NetAddress, renterAddress, renterFunds, hostCollateral)
	if err != nil {
		// TODO: keep track of consecutive failures and break at some point
		c.logger.Errorw(fmt.Sprintf("contract formation failed, err: %v", err), "hk", hk)
		if containsError(err, wallet.ErrInsufficientBalance) {
			return api.ContractMetadata{}, false, err
		}
		return api.ContractMetadata{}, true, err
	}

	// update the budget
	*budget = budget.Sub(renterFunds)

	// persist contract in store
	formedContract, err := c.ap.bus.AddContract(ctx, contract, renterFunds, state.cs.BlockHeight)
	if err != nil {
		c.logger.Errorw(fmt.Sprintf("contract formation failed, err: %v", err), "hk", hk)
		return api.ContractMetadata{}, true, err
	}

	c.logger.Debugw("formation succeeded",
		"hk", hk,
		"fcid", formedContract.ID,
		"renterFunds", renterFunds.String(),
		"collateral", hostCollateral.String(),
	)
	return formedContract, true, nil
}

func (c *contractor) priceTable(ctx context.Context, w Worker, hk types.PublicKey, siamuxAddr string) (rhpv3.HostPriceTable, error) {
	ctx, cancel := context.WithTimeout(ctx, contractHostPriceTableTimeout)
	defer cancel()
	return w.RHPPriceTable(ctx, hk, siamuxAddr)
}

func buildContractSet(active []api.Contract, toDelete, toIgnore []types.FileContractID, toRefresh, toRenew []contractInfo, renewed []api.ContractMetadata) []types.FileContractID {
	// collect ids
	var activeIds []types.FileContractID
	for _, c := range active {
		activeIds = append(activeIds, c.ID)
	}
	var renewIds []types.FileContractID
	for _, c := range append(toRefresh, toRenew...) {
		renewIds = append(renewIds, c.contract.ID)
	}

	// build some maps
	isDeleted := contractMapBool(toDelete)
	isIgnored := contractMapBool(toIgnore)
	isUpForRenew := contractMapBool(renewIds)

	// renewed map is special case since we need renewed from
	isRenewed := make(map[types.FileContractID]bool)
	renewedIDs := make([]types.FileContractID, 0, len(renewed))
	for _, c := range renewed {
		isRenewed[c.RenewedFrom] = true
		renewedIDs = append(renewedIDs, c.ID)
	}

	// build new contract set
	var contracts []types.FileContractID
	for _, fcid := range append(activeIds, renewedIDs...) {
		if isDeleted[fcid] {
			continue // exclude deleted contracts
		}
		if isIgnored[fcid] {
			continue // exclude ignored contracts (contracts that became unusable)
		}
		if isRenewed[fcid] {
			continue // exclude (effectively) renewed contracts
		}
		if isUpForRenew[fcid] && !isRenewed[fcid] {
			continue // exclude contracts that were up for renewal but failed to renew
		}
		contracts = append(contracts, fcid)
	}
	return contracts
}

func initialContractFunding(settings rhpv2.HostSettings, txnFee, min, max types.Currency) types.Currency {
	if !max.IsZero() && min.Cmp(max) > 0 {
		panic("given min is larger than max") // developer error
	}

	funding := settings.ContractPrice.Add(txnFee).Mul64(10) // TODO arbitrary multiplier
	if !min.IsZero() && funding.Cmp(min) < 0 {
		return min
	}
	if !max.IsZero() && funding.Cmp(max) > 0 {
		return max
	}
	return funding
}

func initialContractFundingMinMax(cfg api.AutopilotConfig) (min types.Currency, max types.Currency) {
	allowance := cfg.Contracts.Allowance.Div64(cfg.Contracts.Amount)
	min = allowance.Div64(minInitialContractFundingDivisor)
	max = allowance.Div64(maxInitialContractFundingDivisor)
	return
}

func addLeeway(n uint64, pct float64) uint64 {
	if pct < 0 {
		panic("given leeway percent has to be positive")
	}
	return uint64(math.Ceil(float64(n) * pct))
}

func contractMapBool(contracts []types.FileContractID) map[types.FileContractID]bool {
	contractsMap := make(map[types.FileContractID]bool)
	for _, fcid := range contracts {
		contractsMap[fcid] = true
	}
	return contractsMap
}

func endHeight(cfg api.AutopilotConfig, currentPeriod uint64) uint64 {
	return currentPeriod + cfg.Contracts.Period + cfg.Contracts.RenewWindow
}

// renterFundsToExpectedStorage returns how much storage a renter is expected to
// be able to afford given the provided 'renterFunds'.
func renterFundsToExpectedStorage(renterFunds types.Currency, duration uint64, host rhpv2.HostSettings) uint64 {
	costPerByte := host.UploadBandwidthPrice.Add(host.StoragePrice.Mul64(duration)).Add(host.DownloadBandwidthPrice)
	// If storage is free, we can afford 'unlimited' data.
	if costPerByte.IsZero() {
		return math.MaxUint64
	}
	// Catch overflow.
	expectedStorage := renterFunds.Div(costPerByte)
	if expectedStorage.Cmp(types.NewCurrency64(math.MaxUint64)) > 0 {
		return math.MaxUint64
	}
	return expectedStorage.Big().Uint64()
}<|MERGE_RESOLUTION|>--- conflicted
+++ resolved
@@ -333,11 +333,7 @@
 		}
 
 		// decide whether the host is still good
-<<<<<<< HEAD
-		usable, reasons := isUsableHost(state.cfg, state.gs, state.rs, state.cs, f, host.Host, minScore, contract.FileSize(), state.fee)
-=======
-		usable, reasons := isUsableHost(cfg, gs, rs, cs, &pt, f, host.Host, minScore, contract.FileSize(), txnFee)
->>>>>>> d87eaf16
+		usable, reasons := isUsableHost(state.cfg, state.gs, state.rs, state.cs, &pt, f, host.Host, minScore, contract.FileSize(), state.fee)
 		if !usable {
 			c.logger.Infow("unusable host", "hk", hk, "fcid", fcid, "reasons", errStr(joinErrors(reasons)))
 			toIgnore = append(toIgnore, fcid)
@@ -755,11 +751,7 @@
 		// slows contract maintenance down way too much, we re-evaluate the host
 		// right before forming the contract to ensure we do not form a contract
 		// with a host that's gouging its prices.
-<<<<<<< HEAD
-		if usable, _ := isUsableHost(state.cfg, state.gs, state.rs, state.cs, ipFilter, h, minScore, storedData[h.PublicKey], state.fee); !usable {
-=======
-		if usable, _ := isUsableHost(cfg, gs, rs, cs, h.PriceTable, ipFilter, h, minScore, storedData[h.PublicKey], txnFee); !usable {
->>>>>>> d87eaf16
+		if usable, _ := isUsableHost(state.cfg, state.gs, state.rs, state.cs, h.PriceTable, ipFilter, h, minScore, storedData[h.PublicKey], state.fee); !usable {
 			continue
 		}
 
