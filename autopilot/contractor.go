--- conflicted
+++ resolved
@@ -1163,13 +1163,8 @@
 
 	// sanity check the endheight is not the same on renewals
 	endHeight := endHeight(cfg, state.period)
-<<<<<<< HEAD
 	if endHeight <= rev.EndHeight() {
 		return api.ContractMetadata{}, false, fmt.Errorf("renewal endheight should surpass the current contract endheight, %v <= %v", endHeight, rev.EndHeight())
-=======
-	if endHeight == rev.EndHeight() {
-		return api.ContractMetadata{}, false, errors.New("renewal endheight is the same as the current contract endheight")
->>>>>>> ce2dd43a
 	}
 
 	// calculate the host collateral
