package autopilot

import (
	"context"
	"errors"
	"fmt"
	"math"
	"sort"
	"strings"
	"sync"
	"time"

	"github.com/montanaflynn/stats"
	"go.opentelemetry.io/otel/attribute"
	"go.opentelemetry.io/otel/codes"
	rhpv2 "go.sia.tech/core/rhp/v2"
	rhpv3 "go.sia.tech/core/rhp/v3"
	"go.sia.tech/core/types"
	"go.sia.tech/renterd/api"
	"go.sia.tech/renterd/hostdb"
	"go.sia.tech/renterd/tracing"
	"go.sia.tech/renterd/wallet"
	"go.sia.tech/renterd/worker"
	"go.uber.org/zap"
)

const (
	// targetBlockTime is the average block time of the Sia network
	targetBlockTime = 10 * time.Minute

	// estimatedFileContractTransactionSetSize is the estimated blockchain size
	// of a transaction set between a renter and a host that contains a file
	// contract.
	estimatedFileContractTransactionSetSize = 2048

	// leewayPctCandidateHosts is the leeway we apply when fetching candidate
	// hosts, we fetch ~10% more than required
	leewayPctCandidateHosts = 1.1

	// leewayPctRequiredContracts is the leeway we apply on the amount of
	// contracts the config dictates we should have, we'll only form new
	// contracts if the number of contracts dips below 90% of the required
	// contracts
	//
	// NOTE: updating this value indirectly affects 'maxKeepLeeway'
	leewayPctRequiredContracts = 0.9

	// maxInitialContractFundingDivisor and minInitialContractFundingDivisor
	// define a range we use when calculating the initial contract funding
	maxInitialContractFundingDivisor = uint64(10)
	minInitialContractFundingDivisor = uint64(20)

	// minAllowedScoreLeeway is a factor by which a host can be under the lowest
	// score found in a random sample of scores before being considered not
	// usable.
	minAllowedScoreLeeway = 500

	// timeoutHostPriceTable is the amount of time we wait to receive a price
	// table from the host
	timeoutHostPriceTable = 30 * time.Second

	// timeoutHostRevision is the amount of time we wait for the broadcast of a
	// revision to succeed.
	timeoutBroadcastRevision = time.Minute

	// broadcastRevisionRetriesPerInterval is the number of chances we give a
	// contract that fails to broadcst to be broadcasted again within a single
	// contract broadcast interval.
	broadcastRevisionRetriesPerInterval = 5

	// timeoutHostRevision is the amount of time we wait to receive the latest
	// revision from the host. This is set to 4 minutes since siad currently
	// blocks for 3 minutes when trying to fetch a revision and not having
	// enough funds in the account used for fetching it. That way we are
	// guaranteed to receive the host's ErrBalanceInsufficient.
	// TODO: This can be lowered once the network uses hostd.
	timeoutHostRevision = 4 * time.Minute

	// timeoutHostScan is the amount of time we wait for a host scan to be
	// completed
	timeoutHostScan = 30 * time.Second
)

type (
	contractor struct {
		ap       *Autopilot
		resolver *ipResolver
		logger   *zap.SugaredLogger

		maintenanceTxnID          types.TransactionID
		revisionBroadcastInterval time.Duration
		revisionLastBroadcast     map[types.FileContractID]time.Time
		revisionSubmissionBuffer  uint64

		mu               sync.Mutex
		cachedHostInfo   map[types.PublicKey]hostInfo
		cachedDataStored map[types.PublicKey]uint64
		cachedMinScore   float64
	}

	hostInfo struct {
		Usable         bool
		UnusableResult unusableHostResult
	}

	scoredHost struct {
		host  hostdb.Host
		score float64
	}

	contractInfo struct {
		contract    api.Contract
		settings    rhpv2.HostSettings
		priceTable  rhpv3.HostPriceTable
		usable      bool
		recoverable bool
	}

	renewal struct {
		from types.FileContractID
		to   types.FileContractID
		ci   contractInfo
	}
)

func newContractor(ap *Autopilot, revisionSubmissionBuffer uint64, revisionBroadcastInterval time.Duration) *contractor {
	return &contractor{
		ap:                        ap,
		resolver:                  newIPResolver(resolverLookupTimeout, ap.logger.Named("resolver")),
		logger:                    ap.logger.Named("contractor"),
		revisionBroadcastInterval: revisionBroadcastInterval,
		revisionLastBroadcast:     make(map[types.FileContractID]time.Time),
		revisionSubmissionBuffer:  revisionSubmissionBuffer,
	}
}

func (c *contractor) performContractMaintenance(ctx context.Context, w Worker) (bool, error) {
	ctx, span := tracing.Tracer.Start(ctx, "contractor.performContractMaintenance")
	defer span.End()

	// skip contract maintenance if we're stopped or not synced
	if c.ap.isStopped() {
		return false, nil
	}
	c.logger.Info("performing contract maintenance")

	// convenience variables
	state := c.ap.State()

	// no maintenance if no hosts are requested
	//
	// NOTE: this is an important check because we assume Contracts.Amount is
	// not zero in several places
	if state.cfg.Contracts.Amount == 0 {
		c.logger.Warn("contracts is set to zero, skipping contract maintenance")
		return false, nil
	}

	// no maintenance if no allowance was set
	if state.cfg.Contracts.Allowance.IsZero() {
		c.logger.Warn("allowance is set to zero, skipping contract maintenance")
		return false, nil
	}

	// no maintenance if no period was set
	if state.cfg.Contracts.Period == 0 {
		c.logger.Warn("period is set to zero, skipping contract maintenance")
		return false, nil
	}

	// fetch current contract set
	currentSet, err := c.ap.bus.ContractSetContracts(ctx, state.cfg.Contracts.Set)
	if err != nil && !strings.Contains(err.Error(), api.ErrContractSetNotFound.Error()) {
		return false, err
	}
	isInCurrentSet := make(map[types.FileContractID]struct{})
	for _, c := range currentSet {
		isInCurrentSet[c.ID] = struct{}{}
	}
	c.logger.Debugf("contract set '%s' holds %d contracts", state.cfg.Contracts.Set, len(currentSet))

	// fetch all contracts from the worker.
	start := time.Now()
	resp, err := w.Contracts(ctx, timeoutHostRevision)
	if err != nil {
		return false, err
	}
	if resp.Error != "" {
		c.logger.Error(resp.Error)
	}
	contracts := resp.Contracts
	c.logger.Debugf("fetched %d contracts from the worker, took %v", len(resp.Contracts), time.Since(start))

	// run revision broadcast
	c.runRevisionBroadcast(ctx, w, contracts, isInCurrentSet)

	// sort contracts by their size
	sort.Slice(contracts, func(i, j int) bool {
		return contracts[i].FileSize() > contracts[j].FileSize()
	})

	// get used hosts
	usedHosts := make(map[types.PublicKey]struct{})
	for _, contract := range contracts {
		usedHosts[contract.HostKey] = struct{}{}
	}

	// compile map of stored data per host
	contractData := make(map[types.FileContractID]uint64)
	hostData := make(map[types.PublicKey]uint64)
	for _, c := range contracts {
		contractData[c.ID] = c.FileSize()
		hostData[c.HostKey] += c.FileSize()
	}

	// fetch all hosts
	hosts, err := c.ap.bus.Hosts(ctx, api.GetHostsOptions{})
	if err != nil {
		return false, err
	}

	// fetch candidate hosts
	candidates, unusableHosts, err := c.candidateHosts(ctx, hosts, usedHosts, hostData, math.SmallestNonzeroFloat64) // avoid 0 score hosts
	if err != nil {
		return false, err
	}

	// min score to pass checks
	var minScore float64
	if len(hosts) > 0 {
		minScore, err = c.calculateMinScore(ctx, candidates, state.cfg.Contracts.Amount)
		if err != nil {
			return false, fmt.Errorf("failed to determine min score for contract check: %w", err)
		}
	} else {
		c.logger.Warn("could not calculate min score, no hosts found")
	}

	// fetch consensus state
	cs, err := c.ap.bus.ConsensusState(ctx)
	if err != nil {
		return false, err
	}

	// create gouging checker
	gc := worker.NewGougingChecker(state.gs, cs, state.fee, state.cfg.Contracts.Period, state.cfg.Contracts.RenewWindow)

	// prepare hosts for cache
	hostInfos := make(map[types.PublicKey]hostInfo)
	for _, h := range hosts {
		// ignore the pricetable's HostBlockHeight by setting it to our own blockheight
		h.PriceTable.HostBlockHeight = cs.BlockHeight
		isUsable, unusableResult := isUsableHost(state.cfg, state.rs, gc, h, minScore, hostData[h.PublicKey])
		hostInfos[h.PublicKey] = hostInfo{
			Usable:         isUsable,
			UnusableResult: unusableResult,
		}
	}

	// update cache.
	c.mu.Lock()
	c.cachedHostInfo = hostInfos
	c.cachedDataStored = hostData
	c.cachedMinScore = minScore
	c.mu.Unlock()

	// run checks
	updatedSet, toArchive, toStopUsing, toRefresh, toRenew, err := c.runContractChecks(ctx, w, contracts, isInCurrentSet, minScore)
	if err != nil {
		return false, fmt.Errorf("failed to run contract checks, err: %v", err)
	}

	// archive contracts
	if len(toArchive) > 0 {
		c.logger.Debugf("archiving %d contracts: %+v", len(toArchive), toArchive)
		if err := c.ap.bus.ArchiveContracts(ctx, toArchive); err != nil {
			c.logger.Errorf("failed to archive contracts, err: %v", err) // continue
		}
	}

	// calculate remaining funds
	remaining, err := c.remainingFunds(contracts)
	if err != nil {
		return false, err
	}

	// calculate 'limit' amount of contracts we want to renew
	var limit int
	if len(toRenew) > 0 {
		// when renewing, prioritise contracts that have already been in the set
		// before and out of those prefer the largest ones.
		sort.Slice(toRenew, func(i, j int) bool {
			_, icsI := isInCurrentSet[toRenew[i].contract.ID]
			_, icsJ := isInCurrentSet[toRenew[j].contract.ID]
			if icsI && !icsJ {
				return true
			} else if !icsI && icsJ {
				return false
			}
			return toRenew[i].contract.FileSize() > toRenew[j].contract.FileSize()
		})
		for len(updatedSet)+limit < int(state.cfg.Contracts.Amount) && limit < len(toRenew) {
			// as long as we're missing contracts, increase the renewal limit
			limit++
		}
	}

	// run renewals on contracts that are not in updatedSet yet. We only renew
	// up to 'limit' of those to avoid having too many contracts in the updated
	// set afterwards
	var renewed []renewal
	if limit > 0 {
		var toKeep []contractInfo
		renewed, toKeep = c.runContractRenewals(ctx, w, toRenew, &remaining, limit)
		for _, ri := range renewed {
			if ri.ci.usable || ri.ci.recoverable {
				updatedSet = append(updatedSet, ri.to)
			}
			contractData[ri.to] = contractData[ri.from]
		}
		for _, ci := range toKeep {
			updatedSet = append(updatedSet, ci.contract.ID)
		}
	}

	// run contract refreshes
	refreshed, err := c.runContractRefreshes(ctx, w, toRefresh, &remaining)
	if err != nil {
		c.logger.Errorf("failed to refresh contracts, err: %v", err) // continue
	} else {
		for _, ri := range refreshed {
			if ri.ci.usable || ri.ci.recoverable {
				updatedSet = append(updatedSet, ri.to)
			}
			contractData[ri.to] = contractData[ri.from]
		}
	}

	// to avoid forming new contracts as soon as we dip below
	// 'Contracts.Amount', we define a threshold but only if we have more
	// contracts than 'Contracts.Amount' already
	threshold := state.cfg.Contracts.Amount
	if uint64(len(contracts)) > state.cfg.Contracts.Amount {
		threshold = addLeeway(threshold, leewayPctRequiredContracts)
	}

	// check if we need to form contracts and add them to the contract set
	var formed []types.FileContractID
	if uint64(len(updatedSet)) < threshold {
		formed, err = c.runContractFormations(ctx, w, candidates, usedHosts, unusableHosts, state.cfg.Contracts.Amount-uint64(len(updatedSet)), &remaining)
		if err != nil {
			c.logger.Errorf("failed to form contracts, err: %v", err) // continue
		} else {
			for _, fc := range formed {
				updatedSet = append(updatedSet, fc)
				contractData[fc] = 0
			}
		}
	}

	// cap the amount of contracts we want to keep to the configured amount
	for _, fcid := range updatedSet {
		if _, exists := contractData[fcid]; !exists {
			c.logger.Errorf("contract %v not found in contractData", fcid)
		}
	}
	if len(updatedSet) > int(state.cfg.Contracts.Amount) {
		// sort by contract size
		sort.Slice(updatedSet, func(i, j int) bool {
			return contractData[updatedSet[i]] > contractData[updatedSet[j]]
		})
		for _, c := range updatedSet[state.cfg.Contracts.Amount:] {
			toStopUsing[c] = "truncated"
		}
		updatedSet = updatedSet[:state.cfg.Contracts.Amount]
	}

	// update contract set
	if c.ap.isStopped() {
		return false, errors.New("autopilot stopped before maintenance could be completed")
	}
	err = c.ap.bus.SetContractSet(ctx, state.cfg.Contracts.Set, updatedSet)
	if err != nil {
		return false, err
	}

	// return whether the maintenance changed the contract set
	return c.computeContractSetChanged(ctx, state.cfg.Contracts.Set, currentSet, updatedSet, formed, refreshed, renewed, toStopUsing, contractData), nil
}

func (c *contractor) computeContractSetChanged(ctx context.Context, name string, oldSet []api.ContractMetadata, newSet, formed []types.FileContractID, refreshed, renewed []renewal, toStopUsing map[types.FileContractID]string, contractData map[types.FileContractID]uint64) bool {
	// build some maps for easier lookups
	previous := make(map[types.FileContractID]struct{})
	for _, c := range oldSet {
		previous[c.ID] = struct{}{}
	}
	updated := make(map[types.FileContractID]struct{})
	for _, c := range newSet {
		updated[c] = struct{}{}
	}
	renewalsFromTo := make(map[types.FileContractID]types.FileContractID)
	renewalsToFrom := make(map[types.FileContractID]types.FileContractID)
	for _, c := range append(refreshed, renewed...) {
		renewalsFromTo[c.from] = c.to
		renewalsToFrom[c.to] = c.from
	}

	// log added and removed contracts
	var added []types.FileContractID
	var removed []types.FileContractID
	removedReasons := make(map[string]string)
	for _, contract := range oldSet {
		_, exists := updated[contract.ID]
		_, renewed := updated[renewalsFromTo[contract.ID]]
		if !exists && !renewed {
			removed = append(removed, contract.ID)
			reason, ok := toStopUsing[contract.ID]
			if !ok {
				reason = "unknown"
			}
			removedReasons[contract.ID.String()] = reason
			c.logger.Debugf("contract %v was removed from the contract set, size: %v, reason: %v", contract.ID, contractData[contract.ID], reason)
		}
	}
	for _, fcid := range newSet {
		_, existed := previous[fcid]
		_, renewed := renewalsToFrom[fcid]
		if !existed && !renewed {
			added = append(added, fcid)
			c.logger.Debugf("contract %v was added to the contract set, size: %v", fcid, contractData[fcid])
		}
	}

	// log renewed contracts that did not make it into the contract set
	for _, fcid := range renewed {
		_, exists := updated[fcid.to]
		if !exists {
			c.logger.Debugf("contract %v was renewed but did not make it into the contract set, size: %v", fcid, contractData[fcid.to])
		}
	}

	// log a warning if the contract set does not contain enough contracts
	logFn := c.logger.Debugw
	if len(newSet) < int(c.ap.State().rs.TotalShards) {
		logFn = c.logger.Warnw
	}

	// record churn metrics
	now := time.Now()
	var metrics []api.ContractSetChurnMetric
	for _, fcid := range added {
		metrics = append(metrics, api.ContractSetChurnMetric{
			Name:      c.ap.state.cfg.Contracts.Set,
			FCID:      fcid,
			Direction: api.ChurnDirAdded,
			Timestamp: now,
		})
	}
	for _, fcid := range removed {
		metrics = append(metrics, api.ContractSetChurnMetric{
			Name:      c.ap.state.cfg.Contracts.Set,
			FCID:      fcid,
<<<<<<< HEAD
			Direction: api.ChurnDirAdded,
=======
			Direction: api.ChurnDirRemoved,
>>>>>>> bd738e8a
			Reason:    removedReasons[fcid.String()],
			Timestamp: now,
		})
	}
	if len(metrics) > 0 {
<<<<<<< HEAD
		if err := c.ap.bus.RecordContractSetChurnMetric(ctx, metrics...); err != nil {
=======
		if err := c.ap.bus.RecordContractSetChurnMetrics(ctx, metrics...); err != nil {
>>>>>>> bd738e8a
			c.logger.Error("failed to record contract set churn metric:", err)
		}
	}

	// log the contract set after maintenance
	logFn(
		"contractset after maintenance",
		"formed", len(formed),
		"renewed", len(renewed),
		"refreshed", len(refreshed),
		"contracts", len(newSet),
		"added", len(added),
		"removed", len(removed),
	)
	hasChanged := len(added)+len(removed) > 0
	if hasChanged {
		c.ap.RegisterAlert(context.Background(), newContractSetChangeAlert(name, len(added), len(removed), removedReasons))
	}
	return hasChanged
}

func (c *contractor) performWalletMaintenance(ctx context.Context) error {
	ctx, span := tracing.Tracer.Start(ctx, "contractor.performWalletMaintenance")
	defer span.End()

	if c.ap.isStopped() {
		return nil // skip contract maintenance if we're not synced
	}

	c.logger.Info("performing wallet maintenance")

	// convenience variables
	b := c.ap.bus
	l := c.logger
	state := c.ap.State()
	cfg := state.cfg
	period := state.period
	renewWindow := cfg.Contracts.RenewWindow

	// no contracts - nothing to do
	if cfg.Contracts.Amount == 0 {
		l.Warn("wallet maintenance skipped, no contracts wanted")
		return nil
	}

	// no allowance - nothing to do
	if cfg.Contracts.Allowance.IsZero() {
		l.Warn("wallet maintenance skipped, no allowance set")
		return nil
	}

	// fetch consensus state
	cs, err := c.ap.bus.ConsensusState(ctx)
	if err != nil {
		l.Warnf("wallet maintenance skipped, fetching consensus state failed with err: %v", err)
		return err
	}

	// fetch wallet balance
	wallet, err := b.Wallet(ctx)
	if err != nil {
		l.Warnf("wallet maintenance skipped, fetching wallet balance failed with err: %v", err)
		return err
	}
	balance := wallet.Confirmed

	// register an alert if balance is low
	if balance.Cmp(cfg.Contracts.Allowance) < 0 {
		c.ap.RegisterAlert(ctx, newAccountLowBalanceAlert(state.address, balance, cfg.Contracts.Allowance, cs.BlockHeight, renewWindow, endHeight(cfg, period)))
	} else {
		c.ap.DismissAlert(ctx, alertLowBalanceID)
	}

	// pending maintenance transaction - nothing to do
	pending, err := b.WalletPending(ctx)
	if err != nil {
		return nil
	}
	for _, txn := range pending {
		if c.maintenanceTxnID == txn.ID() {
			l.Debugf("wallet maintenance skipped, pending transaction found with id %v", c.maintenanceTxnID)
			return nil
		}
	}

	// enough outputs - nothing to do
	available, err := b.WalletOutputs(ctx)
	if err != nil {
		return err
	}
	if uint64(len(available)) >= cfg.Contracts.Amount {
		l.Debugf("no wallet maintenance needed, plenty of outputs available (%v>=%v)", len(available), cfg.Contracts.Amount)
		return nil
	}

	// not enough balance to redistribute outputs - nothing to do
	amount := cfg.Contracts.Allowance.Div64(cfg.Contracts.Amount)
	outputs := balance.Div(amount).Big().Uint64()
	if outputs < 2 {
		l.Warnf("wallet maintenance skipped, wallet has insufficient balance %v", balance)
		return err
	}
	if outputs > cfg.Contracts.Amount {
		outputs = cfg.Contracts.Amount
	}

	// redistribute outputs
	id, err := b.WalletRedistribute(ctx, int(outputs), amount)
	if err != nil {
		return fmt.Errorf("failed to redistribute wallet into %d outputs of amount %v, balance %v, err %v", outputs, amount, balance, err)
	}

	l.Debugf("wallet maintenance succeeded, tx %v", id)
	c.maintenanceTxnID = id
	return nil
}

func (c *contractor) runContractChecks(ctx context.Context, w Worker, contracts []api.Contract, inCurrentSet map[types.FileContractID]struct{}, minScore float64) (toKeep []types.FileContractID, toArchive, toStopUsing map[types.FileContractID]string, toRefresh, toRenew []contractInfo, _ error) {
	if c.ap.isStopped() {
		return
	}
	c.logger.Debug("running contract checks")

	// convenience variables
	state := c.ap.State()

	// fetch consensus state
	cs, err := c.ap.bus.ConsensusState(ctx)
	if err != nil {
		return nil, nil, nil, nil, nil, err
	}

	// create new IP filter
	ipFilter := c.newIPFilter()

	// calculate 'maxKeepLeeway' which defines the amount of contracts we'll be
	// lenient towards when we fail to either fetch a valid price table or the
	// contract's revision
	maxKeepLeeway := addLeeway(state.cfg.Contracts.Amount, 1-leewayPctRequiredContracts)
	remainingKeepLeeway := maxKeepLeeway

	var notfound int
	defer func() {
		c.logger.Debugw(
			"contracts checks completed",
			"contracts", len(contracts),
			"notfound", notfound,
			"usedKeepLeeway", maxKeepLeeway-remainingKeepLeeway,
			"toKeep", len(toKeep),
			"toArchive", len(toArchive),
			"toRefresh", len(toRefresh),
			"toRenew", len(toRenew),
		)
	}()

	// return variables
	toArchive = make(map[types.FileContractID]string)
	toStopUsing = make(map[types.FileContractID]string)

	// when checking the contracts, do so from largest to smallest. That way, we
	// prefer larger hosts on redundant networks.
	contracts = append([]api.Contract{}, contracts...)
	sort.Slice(contracts, func(i, j int) bool {
		return contracts[i].FileSize() > contracts[j].FileSize()
	})

	// check all contracts
	for _, contract := range contracts {
		// break if autopilot is stopped
		if c.ap.isStopped() {
			break
		}

		// convenience variables
		fcid := contract.ID

		// check if contract is ready to be archived.
		if cs.BlockHeight > contract.EndHeight()-c.revisionSubmissionBuffer {
			toArchive[fcid] = errContractExpired.Error()
		} else if contract.Revision != nil && contract.Revision.RevisionNumber == math.MaxUint64 {
			toArchive[fcid] = errContractMaxRevisionNumber.Error()
		} else if contract.RevisionNumber == math.MaxUint64 {
			toArchive[fcid] = errContractMaxRevisionNumber.Error()
		}
		if _, archived := toArchive[fcid]; archived {
			toStopUsing[fcid] = toArchive[fcid]
			continue
		}

		// fetch host from hostdb
		hk := contract.HostKey
		host, err := c.ap.bus.Host(ctx, hk)
		if err != nil {
			c.logger.Errorw(fmt.Sprintf("missing host, err: %v", err), "hk", hk)
			toStopUsing[fcid] = errHostNotFound.Error()
			notfound++
			continue
		}

		// if the host is blocked we ignore it, it might be unblocked later
		if host.Blocked {
			c.logger.Infow("unusable host", "hk", hk, "fcid", fcid, "reasons", errHostBlocked.Error())
			toStopUsing[fcid] = errHostBlocked.Error()
			continue
		}

		// if the host doesn't have a valid pricetable, update it
		var invalidPT bool
		if err := refreshPriceTable(ctx, w, &host.Host); err != nil {
			c.logger.Errorf("could not fetch price table for host %v: %v", host.PublicKey, err)
			invalidPT = true
		}

		// refresh the consensus state
		if css, err := c.ap.bus.ConsensusState(ctx); err != nil {
			c.logger.Errorf("could not fetch consensus state, err: %v", err)
		} else {
			cs = css
		}

		// use a new gouging checker for every contract
		gc := worker.NewGougingChecker(state.gs, cs, state.fee, state.cfg.Contracts.Period, state.cfg.Contracts.RenewWindow)

		// set the host's block height to ours to disable the height check in
		// the gouging checks, in certain edge cases the renter might unsync and
		// would therefor label all hosts as unusable and go on to create a
		// whole new set of contracts with new hosts
		host.PriceTable.HostBlockHeight = cs.BlockHeight

		// decide whether the host is still good
		usable, unusableResult := isUsableHost(state.cfg, state.rs, gc, host.Host, minScore, contract.FileSize())
		if !usable {
			reasons := unusableResult.reasons()
			toStopUsing[fcid] = strings.Join(reasons, ",")
			c.logger.Infow("unusable host", "hk", hk, "fcid", fcid, "reasons", reasons)
			continue
		}

		// if we were not able to the contract's revision, we can't properly
		// perform the checks that follow, however we do want to be lenient if
		// this contract is in the current set and we still have leeway left
		if contract.Revision == nil {
			if _, found := inCurrentSet[fcid]; !found || remainingKeepLeeway == 0 {
				toStopUsing[fcid] = errContractNoRevision.Error()
			} else if !state.cfg.Hosts.AllowRedundantIPs && ipFilter.IsRedundantIP(contract.HostIP, contract.HostKey) {
				toStopUsing[fcid] = fmt.Sprintf("%v; %v", errHostRedundantIP, errContractNoRevision)
			} else {
				toKeep = append(toKeep, fcid)
				remainingKeepLeeway-- // we let it slide
			}
			continue // can't perform contract checks without revision
		}

		// if we were not able to get a valid price table for the host, but we
		// did pass the host checks, we only want to be lenient if this contract
		// is in the current set and only for a certain number of times,
		// controlled by maxKeepLeeway
		if invalidPT {
			if _, found := inCurrentSet[fcid]; !found || remainingKeepLeeway == 0 {
				toStopUsing[fcid] = "no valid price table"
				continue
			}
			remainingKeepLeeway-- // we let it slide
		}

		// decide whether the contract is still good
		ci := contractInfo{contract: contract, priceTable: host.PriceTable.HostPriceTable, settings: host.Settings}
		renterFunds, err := c.renewFundingEstimate(ctx, ci, state.fee, false)
		if err != nil {
			c.logger.Errorw(fmt.Sprintf("failed to compute renterFunds for contract: %v", err))
		}

		usable, recoverable, refresh, renew, reasons := c.isUsableContract(state.cfg, ci, cs.BlockHeight, renterFunds, ipFilter)
		ci.usable = usable
		ci.recoverable = recoverable
		if !usable {
			c.logger.Infow(
				"unusable contract",
				"hk", hk,
				"fcid", fcid,
				"reasons", reasons,
				"refresh", refresh,
				"renew", renew,
				"recoverable", recoverable,
			)
		}
		if len(reasons) > 0 {
			toStopUsing[fcid] = strings.Join(reasons, ",")
		}

		if renew {
			toRenew = append(toRenew, ci)
		} else if refresh {
			toRefresh = append(toRefresh, ci)
		} else if usable {
			toKeep = append(toKeep, ci.contract.ID)
		}
	}

	return toKeep, toArchive, toStopUsing, toRefresh, toRenew, nil
}

func (c *contractor) runContractFormations(ctx context.Context, w Worker, candidates scoredHosts, usedHosts map[types.PublicKey]struct{}, unusableHosts unusableHostResult, missing uint64, budget *types.Currency) ([]types.FileContractID, error) {
	ctx, span := tracing.Tracer.Start(ctx, "runContractFormations")
	defer span.End()

	if c.ap.isStopped() {
		return nil, nil
	}
	var formed []types.FileContractID

	// convenience variables
	state := c.ap.State()
	shouldFilter := !state.cfg.Hosts.AllowRedundantIPs

	c.logger.Debugw(
		"run contract formations",
		"usedHosts", len(usedHosts),
		"required", state.cfg.Contracts.Amount,
		"missing", missing,
		"budget", budget,
	)
	defer func() {
		c.logger.Debugw(
			"contract formations completed",
			"formed", len(formed),
			"budget", budget,
		)
	}()

	// select candidates
	wanted := int(addLeeway(missing, leewayPctCandidateHosts))
	selected := candidates.randSelectByScore(wanted)

	// print warning if we couldn't find enough hosts were found
	c.logger.Debugf("looking for %d candidate hosts", wanted)
	if len(selected) < wanted {
		msg := "no candidate hosts found"
		if len(selected) > 0 {
			msg = fmt.Sprintf("only found %d candidate host(s) out of the %d we wanted", len(selected), wanted)
		}
		if len(candidates) >= wanted {
			c.logger.Warnw(msg, unusableHosts.keysAndValues()...)
		} else {
			c.logger.Debugw(msg, unusableHosts.keysAndValues()...)
		}
	}

	// fetch consensus state
	cs, err := c.ap.bus.ConsensusState(ctx)
	if err != nil {
		return nil, err
	}
	lastStateUpdate := time.Now()

	// prepare a gouging checker
	gc := worker.NewGougingChecker(state.gs, cs, state.fee, state.cfg.Contracts.Period, state.cfg.Contracts.RenewWindow)

	// prepare an IP filter that contains all used hosts
	ipFilter := c.newIPFilter()
	if shouldFilter {
		for _, h := range candidates {
			if _, used := usedHosts[h.host.PublicKey]; used {
				_ = ipFilter.IsRedundantIP(h.host.NetAddress, h.host.PublicKey)
			}
		}
	}

	// calculate min/max contract funds
	minInitialContractFunds, maxInitialContractFunds := initialContractFundingMinMax(state.cfg)

	for h := 0; missing > 0 && h < len(selected); h++ {
		host := selected[h].host

		// break if the autopilot is stopped
		if c.ap.isStopped() {
			break
		}

		// fetch a new price table if necessary
		if err := refreshPriceTable(ctx, w, &host); err != nil {
			c.logger.Errorf("failed to fetch price table for candidate host %v: %v", host.PublicKey, err)
			continue
		}

		// fetch a new consensus state if necessary, we have to do this
		// frequently to ensure we're not performing gouging checks with old
		// consensus state
		if time.Since(lastStateUpdate) > time.Minute {
			if css, err := c.ap.bus.ConsensusState(ctx); err != nil {
				c.logger.Errorf("could not fetch consensus state, err: %v", err)
			} else {
				cs = css
				gc = worker.NewGougingChecker(state.gs, cs, state.fee, state.cfg.Contracts.Period, state.cfg.Contracts.RenewWindow)
			}
		}

		// perform gouging checks on the fly to ensure the host is not gouging its prices
		if breakdown := gc.Check(nil, &host.PriceTable.HostPriceTable); breakdown.Gouging() {
			c.logger.Errorw("candidate host became unusable", "hk", host.PublicKey, "reasons", breakdown.Reasons())
			continue
		}

		// check if we already have a contract with a host on that subnet
		if shouldFilter && ipFilter.IsRedundantIP(host.NetAddress, host.PublicKey) {
			continue
		}

		formedContract, proceed, err := c.formContract(ctx, w, host, minInitialContractFunds, maxInitialContractFunds, budget)
		if err == nil {
			// add contract to contract set
			formed = append(formed, formedContract.ID)
			missing--
		}
		if !proceed {
			break
		}
	}

	return formed, nil
}

// runRevisionBroadcast broadcasts contract revisions from the current set of
// contracts. Since we are migrating away from all contracts not in the set and
// are not uploading to those contracts anyway, we only worry about contracts in
// the set.
func (c *contractor) runRevisionBroadcast(ctx context.Context, w Worker, allContracts []api.Contract, isInSet map[types.FileContractID]struct{}) {
	if c.revisionBroadcastInterval == 0 {
		return // not enabled
	}

	cs, err := c.ap.bus.ConsensusState(ctx)
	if err != nil {
		c.logger.Warnf("revision broadcast failed to fetch blockHeight: %v", err)
		return
	}
	bh := cs.BlockHeight

	successful, failed := 0, 0
	for _, contract := range allContracts {
		// check whether broadcasting is necessary
		timeSinceRevisionHeight := targetBlockTime * time.Duration(bh-contract.RevisionHeight)
		timeSinceLastTry := time.Since(c.revisionLastBroadcast[contract.ID])
		_, inSet := isInSet[contract.ID]
		if !inSet || contract.RevisionHeight == math.MaxUint64 || timeSinceRevisionHeight < c.revisionBroadcastInterval || timeSinceLastTry < c.revisionBroadcastInterval/broadcastRevisionRetriesPerInterval {
			continue // nothing to do
		}

		// remember that we tried to broadcast this contract now
		c.revisionLastBroadcast[contract.ID] = time.Now()

		// ignore contracts for which we weren't able to obtain a revision
		if contract.Revision == nil {
			c.logger.Warnw("failed to broadcast contract revision: failed to fetch revision",
				"hk", contract.HostKey,
				"fcid", contract.ID)
			continue
		}

		// broadcast revision
		ctx, cancel := context.WithTimeout(ctx, timeoutBroadcastRevision)
		err := w.RHPBroadcast(ctx, contract.ID)
		cancel()
		if err != nil && strings.Contains(err.Error(), "transaction has a file contract with an outdated revision number") {
			continue // don't log - revision was already broadcasted
		} else if err != nil {
			c.logger.Warnw(fmt.Sprintf("failed to broadcast contract revision: %v", err),
				"hk", contract.HostKey,
				"fcid", contract.ID)
			failed++
			delete(c.revisionLastBroadcast, contract.ID) // reset to try again
			continue
		}
		successful++
	}
	c.logger.Infow("revision broadcast completed",
		"successful", successful,
		"failed", failed)

	// prune revisionLastBroadcast
	contractMap := make(map[types.FileContractID]struct{})
	for _, contract := range allContracts {
		contractMap[contract.ID] = struct{}{}
	}
	for contractID := range c.revisionLastBroadcast {
		if _, ok := contractMap[contractID]; !ok {
			delete(c.revisionLastBroadcast, contractID)
		}
	}
}

func (c *contractor) runContractRenewals(ctx context.Context, w Worker, toRenew []contractInfo, budget *types.Currency, limit int) (renewals []renewal, toKeep []contractInfo) {
	ctx, span := tracing.Tracer.Start(ctx, "runContractRenewals")
	defer span.End()

	c.logger.Debugw(
		"run contracts renewals",
		"torenew", len(toRenew),
		"limit", limit,
		"budget", budget,
	)
	defer func() {
		c.logger.Debugw(
			"contracts renewals completed",
			"renewals", len(renewals),
			"tokeep", len(toKeep),
			"budget", budget,
		)
	}()

	var i int
	for i = 0; i < len(toRenew); i++ {
		// check if the autopilot is stopped
		if c.ap.isStopped() {
			return
		}

		// limit the number of contracts to renew
		if len(renewals)+len(toKeep) >= limit {
			break
		}

		// renew and add if it succeeds or if its usable
		contract := toRenew[i].contract.ContractMetadata
		renewed, proceed, err := c.renewContract(ctx, w, toRenew[i], budget)
		if err != nil {
			c.ap.RegisterAlert(ctx, newContractRenewalFailedAlert(contract, !proceed, err))
			if toRenew[i].usable {
				toKeep = append(toKeep, toRenew[i])
			}
		} else {
			c.ap.DismissAlert(ctx, alertIDForContract(alertRenewalFailedID, contract))
			renewals = append(renewals, renewal{from: contract.ID, to: renewed.ID, ci: toRenew[i]})
		}

		// break if we don't want to proceed
		if !proceed {
			break
		}
	}

	// loop through the remaining renewals and add them to the keep list if
	// they're usable and we have 'limit' left
	for j := i; j < len(toRenew); j++ {
		if len(renewals)+len(toKeep) < limit && toRenew[j].usable {
			toKeep = append(toKeep, toRenew[j])
		}
	}

	return renewals, toKeep
}

func (c *contractor) runContractRefreshes(ctx context.Context, w Worker, toRefresh []contractInfo, budget *types.Currency) (refreshed []renewal, _ error) {
	ctx, span := tracing.Tracer.Start(ctx, "runContractRefreshes")
	defer span.End()

	c.logger.Debugw(
		"run contracts refreshes",
		"torefresh", len(toRefresh),
		"budget", budget,
	)
	defer func() {
		c.logger.Debugw(
			"contracts refreshes completed",
			"refreshed", len(refreshed),
			"budget", budget,
		)
	}()

	for _, ci := range toRefresh {
		// check if the autopilot is stopped
		if c.ap.isStopped() {
			return
		}

		// refresh and add if it succeeds
		renewed, proceed, err := c.refreshContract(ctx, w, ci, budget)
		if err == nil {
			refreshed = append(refreshed, renewal{from: ci.contract.ID, to: renewed.ID, ci: ci})
		}

		// break if we don't want to proceed
		if !proceed {
			break
		}
	}

	return refreshed, nil
}

func (c *contractor) initialContractFunding(settings rhpv2.HostSettings, txnFee, min, max types.Currency) types.Currency {
	if !max.IsZero() && min.Cmp(max) > 0 {
		panic("given min is larger than max") // developer error
	}

	funding := settings.ContractPrice.Add(txnFee).Mul64(10) // TODO arbitrary multiplier
	if !min.IsZero() && funding.Cmp(min) < 0 {
		return min
	}
	if !max.IsZero() && funding.Cmp(max) > 0 {
		return max
	}
	return funding
}

func (c *contractor) refreshFundingEstimate(ctx context.Context, cfg api.AutopilotConfig, ci contractInfo, fee types.Currency) (types.Currency, error) {
	// refresh with 1.2x the funds
	refreshAmount := ci.contract.TotalCost.Mul64(6).Div64(5)

	// estimate the txn fee
	txnFeeEstimate := fee.Mul64(estimatedFileContractTransactionSetSize)

	// check for a sane minimum that is equal to the initial contract funding
	// but without an upper cap.
	minInitialContractFunds, _ := initialContractFundingMinMax(cfg)
	minimum := c.initialContractFunding(ci.settings, txnFeeEstimate, minInitialContractFunds, types.ZeroCurrency)
	refreshAmountCapped := refreshAmount
	if refreshAmountCapped.Cmp(minimum) < 0 {
		refreshAmountCapped = minimum
	}
	c.logger.Debugw("refresh estimate",
		"fcid", ci.contract.ID,
		"refreshAmount", refreshAmount,
		"refreshAmountCapped", refreshAmountCapped)
	return refreshAmountCapped, nil
}

func (c *contractor) renewFundingEstimate(ctx context.Context, ci contractInfo, fee types.Currency, renewing bool) (types.Currency, error) {
	state := c.ap.State()

	// estimate the cost of the current data stored
	dataStored := ci.contract.FileSize()
	storageCost := sectorStorageCost(ci.priceTable, state.cfg.Contracts.Period).Mul64(bytesToSectors(dataStored))

	// fetch the spending of the contract we want to renew.
	prevSpending, err := c.contractSpending(ctx, ci.contract, state.period)
	if err != nil {
		c.logger.Errorw(
			fmt.Sprintf("could not retrieve contract spending, err: %v", err),
			"hk", ci.contract.HostKey,
			"fcid", ci.contract.ID,
		)
		return types.ZeroCurrency, err
	}

	// estimate the amount of data uploaded, sanity check with data stored
	//
	// TODO: estimate is not ideal because price can change, better would be to
	// look at the amount of data stored in the contract from the previous cycle
	prevUploadDataEstimate := types.NewCurrency64(dataStored) // default to assuming all data was uploaded
	sectorUploadCost := sectorUploadCost(ci.priceTable, state.cfg.Contracts.Period)
	if !sectorUploadCost.IsZero() {
		prevUploadDataEstimate = prevSpending.Uploads.Div(sectorUploadCost).Mul64(rhpv2.SectorSize)
	}
	if prevUploadDataEstimate.Cmp(types.NewCurrency64(dataStored)) > 0 {
		prevUploadDataEstimate = types.NewCurrency64(dataStored)
	}

	// estimate the
	// - upload cost: previous uploads + prev storage
	// - download cost: assumed to be the same
	// - fund acount cost: assumed to be the same
	newUploadsCost := prevSpending.Uploads.Add(sectorUploadCost.Mul(prevUploadDataEstimate.Div64(rhpv2.SectorSize)))
	newDownloadsCost := prevSpending.Downloads
	newFundAccountCost := prevSpending.FundAccount

	// estimate the siafund fees
	//
	// NOTE: the transaction fees are not included in the siafunds estimate
	// because users are not charged siafund fees on money that doesn't go into
	// the file contract (and the transaction fee goes to the miners, not the
	// file contract).
	subTotal := storageCost.Add(newUploadsCost).Add(newDownloadsCost).Add(newFundAccountCost).Add(ci.settings.ContractPrice)
	siaFundFeeEstimate, err := c.ap.bus.FileContractTax(ctx, subTotal)
	if err != nil {
		return types.ZeroCurrency, err
	}

	// estimate the txn fee
	txnFeeEstimate := fee.Mul64(estimatedFileContractTransactionSetSize)

	// add them all up and then return the estimate plus 33% for error margin
	// and just general volatility of usage pattern.
	estimatedCost := subTotal.Add(siaFundFeeEstimate).Add(txnFeeEstimate)
	estimatedCost = estimatedCost.Add(estimatedCost.Div64(3)) // TODO: arbitrary divisor

	// check for a sane minimum that is equal to the initial contract funding
	// but without an upper cap.
	minInitialContractFunds, _ := initialContractFundingMinMax(state.cfg)
	minimum := c.initialContractFunding(ci.settings, txnFeeEstimate, minInitialContractFunds, types.ZeroCurrency)
	cappedEstimatedCost := estimatedCost
	if cappedEstimatedCost.Cmp(minimum) < 0 {
		cappedEstimatedCost = minimum
	}

	if renewing {
		c.logger.Debugw("renew estimate",
			"fcid", ci.contract.ID,
			"dataStored", dataStored,
			"storageCost", storageCost.String(),
			"newUploadsCost", newUploadsCost.String(),
			"newDownloadsCost", newDownloadsCost.String(),
			"newFundAccountCost", newFundAccountCost.String(),
			"contractPrice", ci.settings.ContractPrice.String(),
			"prevUploadDataEstimate", prevUploadDataEstimate.String(),
			"estimatedCost", estimatedCost.String(),
			"minInitialContractFunds", minInitialContractFunds.String(),
			"minimum", minimum.String(),
			"cappedEstimatedCost", cappedEstimatedCost.String(),
		)
	}
	return cappedEstimatedCost, nil
}

func (c *contractor) calculateMinScore(ctx context.Context, candidates []scoredHost, numContracts uint64) (float64, error) {
	// return early if there's no hosts
	if len(candidates) == 0 {
		c.logger.Warn("min host score is set to the smallest non-zero float because there are no candidate hosts")
		return math.SmallestNonzeroFloat64, nil
	}

	// do multiple rounds to select the lowest score
	var lowestScores []float64
	for r := 0; r < 5; r++ {
		lowestScore := math.MaxFloat64
		for _, host := range scoredHosts(candidates).randSelectByScore(int(numContracts) + 50) { // buffer
			if host.score < lowestScore {
				lowestScore = host.score
			}
		}
		lowestScores = append(lowestScores, lowestScore)
	}

	// compute the min score
	lowestScore, err := stats.Float64Data(lowestScores).Median()
	if err != nil {
		return 0, err
	}
	minScore := lowestScore / minAllowedScoreLeeway

	c.logger.Infow("finished computing minScore",
		"minScore", minScore,
		"lowestScore", lowestScore)
	return minScore, nil
}

func (c *contractor) candidateHosts(ctx context.Context, hosts []hostdb.Host, usedHosts map[types.PublicKey]struct{}, storedData map[types.PublicKey]uint64, minScore float64) ([]scoredHost, unusableHostResult, error) {
	start := time.Now()

	// fetch consensus state
	cs, err := c.ap.bus.ConsensusState(ctx)
	if err != nil {
		return nil, unusableHostResult{}, err
	}

	// create a gouging checker
	state := c.ap.State()
	gc := worker.NewGougingChecker(state.gs, cs, state.fee, state.cfg.Contracts.Period, state.cfg.Contracts.RenewWindow)

	// select unused hosts that passed a scan
	var unused []hostdb.Host
	var excluded, notcompletedscan int
	for _, h := range hosts {
		// filter out used hosts
		if _, exclude := usedHosts[h.PublicKey]; exclude {
			excluded++
			continue
		}
		// filter out unscanned hosts
		if !h.Scanned {
			notcompletedscan++
			continue
		}
		unused = append(unused, h)
	}

	c.logger.Debugw(fmt.Sprintf("selected %d (potentially) usable hosts for scoring out of %d", len(unused), len(hosts)),
		"excluded", excluded,
		"notcompletedscan", notcompletedscan,
		"used", len(usedHosts))

	// score all unused hosts
	var unusableHostResult unusableHostResult
	var unusable, zeros int
	var candidates []scoredHost
	for _, h := range unused {
		// NOTE: use the price table stored on the host for gouging checks when
		// looking for candidate hosts, fetching the price table on the fly here
		// slows contract maintenance down way too much, we re-evaluate the host
		// right before forming the contract to ensure we do not form a contract
		// with a host that's gouging its prices.
		//
		// NOTE: ignore the pricetable's HostBlockHeight by setting it to our
		// own blockheight
		h.PriceTable.HostBlockHeight = cs.BlockHeight
		usable, result := isUsableHost(state.cfg, state.rs, gc, h, minScore, storedData[h.PublicKey])
		if usable {
			candidates = append(candidates, scoredHost{h, result.scoreBreakdown.Score()})
			continue
		}

		// keep track of unusable host results
		unusableHostResult.merge(result)
		if result.scoreBreakdown.Score() == 0 {
			zeros++
		}
		unusable++
	}

	c.logger.Debugw(fmt.Sprintf("scored %d unused hosts out of %v, took %v", len(candidates), len(unused), time.Since(start)),
		"zeroscore", zeros,
		"unusable", unusable,
		"used", len(usedHosts))

	return candidates, unusableHostResult, nil
}

func (c *contractor) renewContract(ctx context.Context, w Worker, ci contractInfo, budget *types.Currency) (cm api.ContractMetadata, proceed bool, err error) {
	if ci.contract.Revision == nil {
		return api.ContractMetadata{}, true, errors.New("can't renew contract without a revision")
	}
	ctx, span := tracing.Tracer.Start(ctx, "renewContract")
	defer span.End()
	defer func() {
		if err != nil {
			span.RecordError(err)
			span.SetStatus(codes.Error, "failed to renew contract")
		}
	}()
	span.SetAttributes(attribute.Stringer("host", ci.contract.HostKey))
	span.SetAttributes(attribute.Stringer("contract", ci.contract.ID))

	// convenience variables
	state := c.ap.State()
	cfg := state.cfg
	contract := ci.contract
	settings := ci.settings
	fcid := contract.ID
	rev := contract.Revision
	hk := contract.HostKey

	// fetch consensus state
	cs, err := c.ap.bus.ConsensusState(ctx)
	if err != nil {
		return api.ContractMetadata{}, false, err
	}

	// calculate the renter funds
	renterFunds, err := c.renewFundingEstimate(ctx, ci, state.fee, true)
	if err != nil {
		c.logger.Errorw(fmt.Sprintf("could not get renew funding estimate, err: %v", err), "hk", hk, "fcid", fcid)
		return api.ContractMetadata{}, true, err
	}

	// check our budget
	if budget.Cmp(renterFunds) < 0 {
		c.logger.Debugw("insufficient budget", "budget", budget, "needed", renterFunds)
		return api.ContractMetadata{}, false, errors.New("insufficient budget")
	}

	// sanity check the endheight is not the same on renewals
	endHeight := endHeight(cfg, state.period)
	if endHeight <= rev.EndHeight() {
		c.logger.Debugw("invalid renewal endheight", "oldEndheight", rev.EndHeight(), "newEndHeight", endHeight, "period", state.period, "bh", cs.BlockHeight)
		return api.ContractMetadata{}, false, fmt.Errorf("renewal endheight should surpass the current contract endheight, %v <= %v", endHeight, rev.EndHeight())
	}

	// calculate the host collateral
	expectedStorage := renterFundsToExpectedStorage(renterFunds, endHeight-cs.BlockHeight, ci.priceTable)
	newCollateral := rhpv2.ContractRenewalCollateral(rev.FileContract, expectedStorage, settings, cs.BlockHeight, endHeight)

	// renew the contract
	newRevision, _, err := w.RHPRenew(ctx, fcid, endHeight, hk, contract.SiamuxAddr, settings.Address, state.address, renterFunds, newCollateral, settings.WindowSize)
	if err != nil {
		c.logger.Errorw(fmt.Sprintf("renewal failed, err: %v", err), "hk", hk, "fcid", fcid)
		if strings.Contains(err.Error(), wallet.ErrInsufficientBalance.Error()) {
			return api.ContractMetadata{}, false, err
		}
		return api.ContractMetadata{}, true, err
	}

	// update the budget
	*budget = budget.Sub(renterFunds)

	// persist the contract
	contractPrice := newRevision.Revision.MissedHostPayout().Sub(newCollateral)
	renewedContract, err := c.ap.bus.AddRenewedContract(ctx, newRevision, contractPrice, renterFunds, cs.BlockHeight, fcid)
	if err != nil {
		c.logger.Errorw(fmt.Sprintf("renewal failed to persist, err: %v", err), "hk", hk, "fcid", fcid)
		return api.ContractMetadata{}, false, err
	}

	c.logger.Debugw(
		"renewal succeeded",
		"fcid", renewedContract.ID,
		"renewedFrom", fcid,
		"renterFunds", renterFunds.String(),
		"newCollateral", newCollateral.String(),
	)
	return renewedContract, true, nil
}

func (c *contractor) refreshContract(ctx context.Context, w Worker, ci contractInfo, budget *types.Currency) (cm api.ContractMetadata, proceed bool, err error) {
	if ci.contract.Revision == nil {
		return api.ContractMetadata{}, true, errors.New("can't refresh contract without a revision")
	}
	ctx, span := tracing.Tracer.Start(ctx, "refreshContract")
	defer span.End()
	defer func() {
		if err != nil {
			span.RecordError(err)
			span.SetStatus(codes.Error, "failed to refresh contract")
		}
	}()
	span.SetAttributes(attribute.Stringer("host", ci.contract.HostKey))
	span.SetAttributes(attribute.Stringer("contract", ci.contract.ID))

	// convenience variables
	state := c.ap.State()
	contract := ci.contract
	settings := ci.settings
	fcid := contract.ID
	rev := contract.Revision
	hk := contract.HostKey

	// fetch consensus state
	cs, err := c.ap.bus.ConsensusState(ctx)
	if err != nil {
		return api.ContractMetadata{}, false, err
	}

	// calculate the renter funds
	renterFunds, err := c.refreshFundingEstimate(ctx, state.cfg, ci, state.fee)
	if err != nil {
		c.logger.Errorw(fmt.Sprintf("could not get refresh funding estimate, err: %v", err), "hk", hk, "fcid", fcid)
		return api.ContractMetadata{}, true, err
	}

	// check our budget
	if budget.Cmp(renterFunds) < 0 {
		c.logger.Warnw("insufficient budget for refresh", "hk", hk, "fcid", fcid, "budget", budget, "needed", renterFunds)
		return api.ContractMetadata{}, false, fmt.Errorf("insufficient budget: %s < %s", budget.String(), renterFunds.String())
	}

	// calculate the new collateral
	expectedStorage := renterFundsToExpectedStorage(renterFunds, contract.EndHeight()-cs.BlockHeight, ci.priceTable)
	newCollateral := rhpv2.ContractRenewalCollateral(rev.FileContract, expectedStorage, settings, cs.BlockHeight, contract.EndHeight())

	// do not refresh if the contract's updated collateral will fall below the threshold anyway
	_, hostMissedPayout, _, _ := rhpv2.CalculateHostPayouts(rev.FileContract, newCollateral, settings, contract.EndHeight())
	var newRemainingCollateral types.Currency
	if hostMissedPayout.Cmp(settings.ContractPrice) > 0 {
		newRemainingCollateral = hostMissedPayout.Sub(settings.ContractPrice)
	}
	if isBelowCollateralThreshold(newCollateral, newRemainingCollateral) {
		err := errors.New("refresh failed, new collateral is below the threshold")
		c.logger.Errorw(err.Error(), "hk", hk, "fcid", fcid, "expectedCollateral", newCollateral.String(), "actualCollateral", newRemainingCollateral.String(), "maxCollateral", settings.MaxCollateral)
		return api.ContractMetadata{}, true, err
	}

	// renew the contract
	newRevision, _, err := w.RHPRenew(ctx, contract.ID, contract.EndHeight(), hk, contract.SiamuxAddr, settings.Address, state.address, renterFunds, newCollateral, settings.WindowSize)
	if err != nil {
		c.logger.Errorw(fmt.Sprintf("refresh failed, err: %v", err), "hk", hk, "fcid", fcid)
		if strings.Contains(err.Error(), wallet.ErrInsufficientBalance.Error()) {
			return api.ContractMetadata{}, false, err
		}
		return api.ContractMetadata{}, true, err
	}

	// update the budget
	*budget = budget.Sub(renterFunds)

	// persist the contract
	contractPrice := newRevision.Revision.MissedHostPayout().Sub(newCollateral)
	refreshedContract, err := c.ap.bus.AddRenewedContract(ctx, newRevision, contractPrice, renterFunds, cs.BlockHeight, contract.ID)
	if err != nil {
		c.logger.Errorw(fmt.Sprintf("refresh failed, err: %v", err), "hk", hk, "fcid", fcid)
		return api.ContractMetadata{}, false, err
	}

	// add to renewed set
	c.logger.Debugw("refresh succeeded",
		"fcid", refreshedContract.ID,
		"renewedFrom", contract.ID,
		"renterFunds", renterFunds.String(),
		"newCollateral", newCollateral.String(),
	)
	return refreshedContract, true, nil
}

func (c *contractor) formContract(ctx context.Context, w Worker, host hostdb.Host, minInitialContractFunds, maxInitialContractFunds types.Currency, budget *types.Currency) (cm api.ContractMetadata, proceed bool, err error) {
	ctx, span := tracing.Tracer.Start(ctx, "formContract")
	defer span.End()
	defer func() {
		if err != nil {
			span.RecordError(err)
			span.SetStatus(codes.Error, "failed to form contract")
		}
	}()
	hk := host.PublicKey
	span.SetAttributes(attribute.Stringer("host", hk))

	// convenience variables
	state := c.ap.State()

	// fetch host settings
	scan, err := w.RHPScan(ctx, hk, host.NetAddress, 0)
	if err != nil {
		c.logger.Debugw(err.Error(), "hk", hk)
		return api.ContractMetadata{}, true, err
	}

	// fetch consensus state
	cs, err := c.ap.bus.ConsensusState(ctx)
	if err != nil {
		return api.ContractMetadata{}, false, err
	}

	// check our budget
	txnFee := state.fee.Mul64(estimatedFileContractTransactionSetSize)
	renterFunds := initialContractFunding(scan.Settings, txnFee, minInitialContractFunds, maxInitialContractFunds)
	if budget.Cmp(renterFunds) < 0 {
		c.logger.Debugw("insufficient budget", "budget", budget, "needed", renterFunds)
		return api.ContractMetadata{}, false, errors.New("insufficient budget")
	}

	// calculate the host collateral
	endHeight := endHeight(state.cfg, state.period)
	expectedStorage := renterFundsToExpectedStorage(renterFunds, endHeight-cs.BlockHeight, scan.PriceTable)
	hostCollateral := rhpv2.ContractFormationCollateral(state.cfg.Contracts.Period, expectedStorage, scan.Settings)

	// form contract
	contract, _, err := w.RHPForm(ctx, endHeight, hk, host.NetAddress, state.address, renterFunds, hostCollateral)
	if err != nil {
		// TODO: keep track of consecutive failures and break at some point
		c.logger.Errorw(fmt.Sprintf("contract formation failed, err: %v", err), "hk", hk)
		if strings.Contains(err.Error(), wallet.ErrInsufficientBalance.Error()) {
			return api.ContractMetadata{}, false, err
		}
		return api.ContractMetadata{}, true, err
	}

	// update the budget
	*budget = budget.Sub(renterFunds)

	// persist contract in store
	contractPrice := contract.Revision.MissedHostPayout().Sub(hostCollateral)
	formedContract, err := c.ap.bus.AddContract(ctx, contract, contractPrice, renterFunds, cs.BlockHeight)
	if err != nil {
		c.logger.Errorw(fmt.Sprintf("contract formation failed, err: %v", err), "hk", hk)
		return api.ContractMetadata{}, true, err
	}

	c.logger.Debugw("formation succeeded",
		"hk", hk,
		"fcid", formedContract.ID,
		"renterFunds", renterFunds.String(),
		"collateral", hostCollateral.String(),
	)
	return formedContract, true, nil
}

func refreshPriceTable(ctx context.Context, w Worker, host *hostdb.Host) error {
	// return early if the host's pricetable is not expired yet
	if !host.PriceTable.Expiry.IsZero() && time.Now().After(host.PriceTable.Expiry) {
		return nil
	}

	// scan the host if it hasn't been successfully scanned before, which
	// can occur when contracts are added manually to the bus or database
	if !host.Scanned {
		scan, err := w.RHPScan(ctx, host.PublicKey, host.NetAddress, timeoutHostScan)
		if err != nil {
			return fmt.Errorf("failed to scan host %v: %w", host.PublicKey, err)
		}
		host.Settings = scan.Settings
	}

	// fetch the price table
	hpt, err := w.RHPPriceTable(ctx, host.PublicKey, host.Settings.SiamuxAddr(), timeoutHostPriceTable)
	if err != nil {
		return fmt.Errorf("failed to fetch price table for host %v: %w", host.PublicKey, err)
	}

	host.PriceTable = hpt
	return nil
}

func initialContractFunding(settings rhpv2.HostSettings, txnFee, min, max types.Currency) types.Currency {
	if !max.IsZero() && min.Cmp(max) > 0 {
		panic("given min is larger than max") // developer error
	}

	funding := settings.ContractPrice.Add(txnFee).Mul64(10) // TODO arbitrary multiplier
	if !min.IsZero() && funding.Cmp(min) < 0 {
		return min
	}
	if !max.IsZero() && funding.Cmp(max) > 0 {
		return max
	}
	return funding
}

func initialContractFundingMinMax(cfg api.AutopilotConfig) (min types.Currency, max types.Currency) {
	allowance := cfg.Contracts.Allowance.Div64(cfg.Contracts.Amount)
	min = allowance.Div64(minInitialContractFundingDivisor)
	max = allowance.Div64(maxInitialContractFundingDivisor)
	return
}

func addLeeway(n uint64, pct float64) uint64 {
	if pct < 0 {
		panic("given leeway percent has to be positive")
	}
	return uint64(math.Ceil(float64(n) * pct))
}

func endHeight(cfg api.AutopilotConfig, currentPeriod uint64) uint64 {
	return currentPeriod + cfg.Contracts.Period + cfg.Contracts.RenewWindow
}

// renterFundsToExpectedStorage returns how much storage a renter is expected to
// be able to afford given the provided 'renterFunds'.
func renterFundsToExpectedStorage(renterFunds types.Currency, duration uint64, pt rhpv3.HostPriceTable) uint64 {
	costPerSector := sectorUploadCost(pt, duration)
	// Handle free storage.
	if costPerSector.IsZero() {
		costPerSector = types.NewCurrency64(1)
	}
	// Catch overflow.
	expectedStorage := renterFunds.Div(costPerSector).Mul64(rhpv2.SectorSize)
	if expectedStorage.Cmp(types.NewCurrency64(math.MaxUint64)) > 0 {
		expectedStorage = types.NewCurrency64(math.MaxUint64)
	}
	return expectedStorage.Big().Uint64()
}<|MERGE_RESOLUTION|>--- conflicted
+++ resolved
@@ -460,21 +460,13 @@
 		metrics = append(metrics, api.ContractSetChurnMetric{
 			Name:      c.ap.state.cfg.Contracts.Set,
 			FCID:      fcid,
-<<<<<<< HEAD
-			Direction: api.ChurnDirAdded,
-=======
 			Direction: api.ChurnDirRemoved,
->>>>>>> bd738e8a
 			Reason:    removedReasons[fcid.String()],
 			Timestamp: now,
 		})
 	}
 	if len(metrics) > 0 {
-<<<<<<< HEAD
 		if err := c.ap.bus.RecordContractSetChurnMetric(ctx, metrics...); err != nil {
-=======
-		if err := c.ap.bus.RecordContractSetChurnMetrics(ctx, metrics...); err != nil {
->>>>>>> bd738e8a
 			c.logger.Error("failed to record contract set churn metric:", err)
 		}
 	}
