--- conflicted
+++ resolved
@@ -141,13 +141,7 @@
 
 func newTestScanner(b *mockBus, w *mockWorker) *scanner {
 	ap := &Autopilot{}
-<<<<<<< HEAD
-	ap.stopChan = make(chan struct{})
 	ap.stopCtx, ap.stopCtxCancel = context.WithCancel(context.Background())
-
-=======
-	ap.stopCtx, ap.stopCtxCancel = context.WithCancel(context.Background())
->>>>>>> 46643289
 	return &scanner{
 		ap:     ap,
 		bus:    b,
