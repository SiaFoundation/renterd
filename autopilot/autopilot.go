--- conflicted
+++ resolved
@@ -167,24 +167,13 @@
 // Handler returns an HTTP handler that serves the autopilot api.
 func (ap *Autopilot) Handler() http.Handler {
 	return jape.Mux(tracing.TracedRoutes(api.DefaultAutopilotID, map[string]jape.Handler{
-<<<<<<< HEAD
 		"GET    /config":        ap.configHandlerGET,
 		"PUT    /config":        ap.configHandlerPUT,
 		"POST   /debug/trigger": ap.triggerHandlerPOST,
 		"POST   /hosts":         ap.hostsHandlerPOST,
 		"GET    /host/:hostKey": ap.hostHandlerGET,
 		"GET    /status":        ap.statusHandlerGET,
-=======
-		"GET    /alerts":         ap.handleGETAlerts,
-		"POST   /alerts/dismiss": ap.handlePOSTAlertsDismiss,
-		"GET    /config":         ap.configHandlerGET,
-		"PUT    /config":         ap.configHandlerPUT,
-		"POST   /debug/trigger":  ap.triggerHandlerPOST,
-		"POST   /hosts":          ap.hostsHandlerPOST,
-		"GET    /host/:hostKey":  ap.hostHandlerGET,
-		"GET    /status":         ap.statusHandlerGET,
-		"GET    /state":          ap.stateHandlerGET,
->>>>>>> 5308dee5
+		"GET    /state":         ap.stateHandlerGET,
 	}))
 }
 
