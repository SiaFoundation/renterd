package autopilot

import (
	"context"
	"errors"
	"fmt"
	"net/http"
	"runtime"
	"strings"
	"sync"
	"time"

	"go.opentelemetry.io/otel/attribute"
	rhpv2 "go.sia.tech/core/rhp/v2"
	rhpv3 "go.sia.tech/core/rhp/v3"
	"go.sia.tech/core/types"
	"go.sia.tech/jape"
	"go.sia.tech/renterd/alerts"
	"go.sia.tech/renterd/api"
	"go.sia.tech/renterd/build"
	"go.sia.tech/renterd/hostdb"
	"go.sia.tech/renterd/object"
	"go.sia.tech/renterd/tracing"
	"go.sia.tech/renterd/wallet"
	"go.sia.tech/renterd/webhooks"
	"go.uber.org/zap"
)

type Bus interface {
	alerts.Alerter
	webhooks.Broadcaster

	// Accounts
	Account(ctx context.Context, id rhpv3.Account, hostKey types.PublicKey) (account api.Account, err error)
	Accounts(ctx context.Context) (accounts []api.Account, err error)

	// Autopilots
	Autopilot(ctx context.Context, id string) (autopilot api.Autopilot, err error)
	UpdateAutopilot(ctx context.Context, autopilot api.Autopilot) error

	// consensus
	ConsensusState(ctx context.Context) (api.ConsensusState, error)

	// contracts
	AddContract(ctx context.Context, c rhpv2.ContractRevision, contractPrice, totalCost types.Currency, startHeight uint64, state string) (api.ContractMetadata, error)
	AddRenewedContract(ctx context.Context, c rhpv2.ContractRevision, contractPrice, totalCost types.Currency, startHeight uint64, renewedFrom types.FileContractID, state string) (api.ContractMetadata, error)
	AncestorContracts(ctx context.Context, id types.FileContractID, minStartHeight uint64) ([]api.ArchivedContract, error)
	ArchiveContracts(ctx context.Context, toArchive map[types.FileContractID]string) error
	Contract(ctx context.Context, id types.FileContractID) (api.ContractMetadata, error)
	Contracts(ctx context.Context) (contracts []api.ContractMetadata, err error)
	ContractSetContracts(ctx context.Context, set string) ([]api.ContractMetadata, error)
	FileContractTax(ctx context.Context, payout types.Currency) (types.Currency, error)
	SetContractSet(ctx context.Context, set string, contracts []types.FileContractID) error
	PrunableData(ctx context.Context) (prunableData api.ContractsPrunableDataResponse, err error)

	// hostdb
	Host(ctx context.Context, hostKey types.PublicKey) (hostdb.HostInfo, error)
	Hosts(ctx context.Context, opts api.GetHostsOptions) ([]hostdb.Host, error)
	HostsForScanning(ctx context.Context, opts api.HostsForScanningOptions) ([]hostdb.HostAddress, error)
	RemoveOfflineHosts(ctx context.Context, minRecentScanFailures uint64, maxDowntime time.Duration) (uint64, error)
	SearchHosts(ctx context.Context, opts api.SearchHostOptions) ([]hostdb.Host, error)

	// metrics
	RecordContractSetChurnMetric(ctx context.Context, metrics ...api.ContractSetChurnMetric) error
	RecordContractPruneMetric(ctx context.Context, metrics ...api.ContractPruneMetric) error

	// objects
	ObjectsBySlabKey(ctx context.Context, bucket string, key object.EncryptionKey) (objects []api.ObjectMetadata, err error)
	RefreshHealth(ctx context.Context) error
	Slab(ctx context.Context, key object.EncryptionKey) (object.Slab, error)
	SlabsForMigration(ctx context.Context, healthCutoff float64, set string, limit int) ([]api.UnhealthySlab, error)

	// settings
	UpdateSetting(ctx context.Context, key string, value interface{}) error
	GougingSettings(ctx context.Context) (gs api.GougingSettings, err error)
	RedundancySettings(ctx context.Context) (rs api.RedundancySettings, err error)

	// syncer
	SyncerPeers(ctx context.Context) (resp []string, err error)

	// txpool
	RecommendedFee(ctx context.Context) (types.Currency, error)
	TransactionPool(ctx context.Context) (txns []types.Transaction, err error)

	// wallet
	Wallet(ctx context.Context) (api.WalletResponse, error)
	WalletDiscard(ctx context.Context, txn types.Transaction) error
	WalletOutputs(ctx context.Context) (resp []wallet.SiacoinElement, err error)
	WalletPending(ctx context.Context) (resp []types.Transaction, err error)
	WalletRedistribute(ctx context.Context, outputs int, amount types.Currency) (id types.TransactionID, err error)
}

type Autopilot struct {
	id string

	alerts  alerts.Alerter
	bus     Bus
	logger  *zap.SugaredLogger
	workers *workerPool

	a *accounts
	c *contractor
	m *migrator
	s *scanner

	tickerDuration time.Duration
	wg             sync.WaitGroup

	stateMu sync.Mutex
	state   state

	startStopMu   sync.Mutex
	startTime     time.Time
	stopCtx       context.Context
	stopCtxCancel context.CancelFunc
<<<<<<< HEAD
	stopChan      chan struct{}
=======
>>>>>>> 46643289
	ticker        *time.Ticker
	triggerChan   chan bool
}

// state holds a bunch of variables that are used by the autopilot and updated
type state struct {
	gs  api.GougingSettings
	rs  api.RedundancySettings
	cfg api.AutopilotConfig

	address types.Address
	fee     types.Currency
	period  uint64
}

<<<<<<< HEAD
// New initializes an Autopilot.
func New(id string, bus Bus, workers []Worker, logger *zap.Logger, heartbeat time.Duration, scannerScanInterval time.Duration, scannerBatchSize, scannerNumThreads uint64, migrationHealthCutoff float64, accountsRefillInterval time.Duration, revisionSubmissionBuffer, migratorParallelSlabsPerWorker uint64, revisionBroadcastInterval time.Duration) (*Autopilot, error) {
	ap := &Autopilot{
		alerts:  alerts.WithOrigin(bus, fmt.Sprintf("autopilot.%s", id)),
		id:      id,
		bus:     bus,
		logger:  logger.Sugar().Named(api.DefaultAutopilotID),
		workers: newWorkerPool(workers),

		tickerDuration: heartbeat,
	}
	scanner, err := newScanner(
		ap,
		scannerBatchSize,
		scannerNumThreads,
		scannerScanInterval,
		scannerTimeoutInterval,
		scannerTimeoutMinTimeout,
	)
	if err != nil {
		return nil, err
	}

	ap.s = scanner
	ap.c = newContractor(ap, revisionSubmissionBuffer, revisionBroadcastInterval)
	ap.m = newMigrator(ap, migrationHealthCutoff, migratorParallelSlabsPerWorker)
	ap.a = newAccounts(ap, ap.bus, ap.bus, ap.workers, ap.logger, accountsRefillInterval)

	return ap, nil
}

=======
>>>>>>> 46643289
// Handler returns an HTTP handler that serves the autopilot api.
func (ap *Autopilot) Handler() http.Handler {
	return jape.Mux(tracing.TracedRoutes(api.DefaultAutopilotID, map[string]jape.Handler{
		"GET    /config":        ap.configHandlerGET,
		"PUT    /config":        ap.configHandlerPUT,
		"POST   /hosts":         ap.hostsHandlerPOST,
		"GET    /host/:hostKey": ap.hostHandlerGET,
		"GET    /state":         ap.stateHandlerGET,
		"POST   /trigger":       ap.triggerHandlerPOST,
	}))
}

func (ap *Autopilot) Run() error {
	ap.startStopMu.Lock()
	if ap.isRunning() {
		ap.startStopMu.Unlock()
		return errors.New("already running")
	}
	ap.stopCtx, ap.stopCtxCancel = context.WithCancel(context.Background())
	ap.startTime = time.Now()
	ap.stopCtx, ap.stopCtxCancel = context.WithCancel(context.Background())
	ap.triggerChan = make(chan bool, 1)
	ap.ticker = time.NewTicker(ap.tickerDuration)

	ap.wg.Add(1)
	defer ap.wg.Done()
	ap.startStopMu.Unlock()

	// block until the autopilot is online
	if online := ap.blockUntilOnline(); !online {
		ap.logger.Error("autopilot stopped before it was able to come online")
		return nil
	}

	var forceScan bool
	var launchAccountRefillsOnce sync.Once
	for {
		ap.logger.Info("autopilot iteration starting")
		tickerFired := make(chan struct{})
		ap.workers.withWorker(func(w Worker) {
			defer ap.logger.Info("autopilot iteration ended")
			ctx, span := tracing.Tracer.Start(context.Background(), "Autopilot Iteration")
			defer span.End()

			// initiate a host scan - no need to be synced or configured for scanning
			ap.s.tryUpdateTimeout()
			ap.s.tryPerformHostScan(ctx, w, forceScan)

			// reset forceScan
			forceScan = false

			// block until consensus is synced
			if synced, blocked, interrupted := ap.blockUntilSynced(ap.ticker.C); !synced {
				if interrupted {
					close(tickerFired)
					return
				}
				ap.logger.Error("autopilot stopped before consensus was synced")
				return
			} else if blocked {
				if scanning, _ := ap.s.Status(); !scanning {
					ap.s.tryPerformHostScan(ctx, w, true)
				}
			}

			// block until the autopilot is configured
			if configured, interrupted := ap.blockUntilConfigured(ap.ticker.C); !configured {
				if interrupted {
					close(tickerFired)
					return
				}
				ap.logger.Error("autopilot stopped before it was able to confirm it was configured in the bus")
				return
			}

			// block until the autopilot is funded
			if funded, interrupted := ap.blockUntilFunded(ap.ticker.C); !funded {
				if interrupted {
					close(tickerFired)
					return
				}
				ap.logger.Error("autopilot stopped before wallet got funded")
				return
			}

			// Trace/Log worker id chosen for this maintenance iteration.
			workerID, err := w.ID(ctx)
			if err != nil {
				ap.logger.Errorf("failed to fetch worker id - abort maintenance", err)
				return
			}
			span.SetAttributes(attribute.String("worker", workerID))
			ap.logger.Infof("using worker %s for iteration", workerID)

			// update the loop state
			//
			// NOTE: it is important this is the first action we perform in this
			// iteration of the loop, keeping a state object ensures we use the
			// same state throughout the entire iteration and we don't needless
			// fetch the same information twice
			err = ap.updateState(ctx)
			if err != nil {
				ap.logger.Errorf("failed to update state, err: %v", err)
				return
			}

			// perform wallet maintenance
			err = ap.c.performWalletMaintenance(ctx)
			if err != nil {
				ap.logger.Errorf("wallet maintenance failed, err: %v", err)
			}

			// perform maintenance
			setChanged, err := ap.c.performContractMaintenance(ctx, w)
			if err != nil {
				ap.logger.Errorf("contract maintenance failed, err: %v", err)
			}
			maintenanceSuccess := err == nil

			// upon success, notify the migrator. The health of slabs might have
			// changed.
			if maintenanceSuccess && setChanged {
				ap.m.SignalMaintenanceFinished()
			}

			// launch account refills after successful contract maintenance.
			if maintenanceSuccess {
				launchAccountRefillsOnce.Do(func() {
					ap.logger.Debug("account refills loop launched")
					go ap.a.refillWorkersAccountsLoop(ap.stopCtx)
				})
			} else {
				ap.logger.Errorf("contract maintenance failed, err: %v", err)
			}

			// migration
			ap.m.tryPerformMigrations(ctx, ap.workers)

			// pruning
			ap.c.tryPerformPruning(ctx, ap.workers)
		})

		select {
		case <-ap.stopCtx.Done():
			return nil
		case forceScan = <-ap.triggerChan:
			ap.logger.Info("autopilot iteration triggered")
			ap.ticker.Reset(ap.tickerDuration)
		case <-ap.ticker.C:
		case <-tickerFired:
		}
	}
}

// Shutdown shuts down the autopilot.
func (ap *Autopilot) Shutdown(_ context.Context) error {
	ap.startStopMu.Lock()
	defer ap.startStopMu.Unlock()

	if ap.isRunning() {
		ap.ticker.Stop()
		ap.stopCtxCancel()
		close(ap.triggerChan)
		ap.stopCtxCancel()
		ap.wg.Wait()
		ap.startTime = time.Time{}
	}
	return nil
}

func (ap *Autopilot) StartTime() time.Time {
	ap.startStopMu.Lock()
	defer ap.startStopMu.Unlock()
	return ap.startTime
}

func (ap *Autopilot) State() state {
	ap.stateMu.Lock()
	defer ap.stateMu.Unlock()
	return ap.state
}

func (ap *Autopilot) Trigger(forceScan bool) bool {
	ap.startStopMu.Lock()
	defer ap.startStopMu.Unlock()

	select {
	case ap.triggerChan <- forceScan:
		return true
	default:
		return false
	}
}

func (ap *Autopilot) Uptime() (dur time.Duration) {
	ap.startStopMu.Lock()
	defer ap.startStopMu.Unlock()
	if ap.isRunning() {
		dur = time.Since(ap.startTime)
	}
	return
}

func (ap *Autopilot) blockUntilConfigured(interrupt <-chan time.Time) (configured, interrupted bool) {
	ticker := time.NewTicker(time.Second)
	defer ticker.Stop()

	var once sync.Once

	for {
		// try and fetch the config
		ctx, cancel := context.WithTimeout(ap.stopCtx, 30*time.Second)
		_, err := ap.bus.Autopilot(ctx, ap.id)
		cancel()

		// if the config was not found, or we were unable to fetch it, keep blocking
		if err != nil && strings.Contains(err.Error(), api.ErrAutopilotNotFound.Error()) {
			once.Do(func() { ap.logger.Info("autopilot is waiting to be configured...") })
		} else if err != nil {
			ap.logger.Errorf("autopilot is unable to fetch its configuration from the bus, err: %v", err)
		}
		if err != nil {
			select {
			case <-ap.stopCtx.Done():
				return false, false
			case <-interrupt:
				return false, true
			case <-ticker.C:
				continue
			}
		}
		return true, false
	}
}

func (ap *Autopilot) blockUntilFunded(interrupt <-chan time.Time) (funded, interrupted bool) {
	ticker := time.NewTicker(time.Second)
	defer ticker.Stop()

	var once sync.Once

	for {
		ctx, cancel := context.WithTimeout(ap.stopCtx, 30*time.Second)
		wallet, err := ap.bus.Wallet(ctx)
		funded := !wallet.Confirmed.Add(wallet.Unconfirmed).IsZero()
		cancel()

		// if an error occurred, or if we're not funded, we continue
		if err != nil {
			ap.logger.Errorf("failed to get wallet info, err: %v", err)
		} else if wallet.Confirmed.Add(wallet.Unconfirmed).IsZero() {
			once.Do(func() { ap.logger.Info("autopilot is waiting for wallet to get funded...") })
		}

		if err != nil || !funded {
			select {
			case <-ap.stopCtx.Done():
				return false, false
			case <-interrupt:
				return false, true
			case <-ticker.C:
				continue
			}
		}
		return true, false
	}
}

func (ap *Autopilot) blockUntilOnline() (online bool) {
	ticker := time.NewTicker(time.Second)
	defer ticker.Stop()

	var once sync.Once

	for {
		ctx, cancel := context.WithTimeout(ap.stopCtx, 30*time.Second)
		peers, err := ap.bus.SyncerPeers(ctx)
		online = len(peers) > 0
		cancel()

		if err != nil {
			ap.logger.Errorf("failed to get peers, err: %v", err)
		} else if !online {
			once.Do(func() { ap.logger.Info("autopilot is waiting on the bus to connect to peers...") })
		}

		if err != nil || !online {
			select {
			case <-ap.stopCtx.Done():
				return
			case <-ticker.C:
				continue
			}
		}
		return
	}
}

func (ap *Autopilot) blockUntilSynced(interrupt <-chan time.Time) (synced, blocked, interrupted bool) {
	ticker := time.NewTicker(time.Second)
	defer ticker.Stop()

	var once sync.Once

	for {
		// try and fetch consensus
		ctx, cancel := context.WithTimeout(ap.stopCtx, 30*time.Second)
		cs, err := ap.bus.ConsensusState(ctx)
		synced = cs.Synced
		cancel()

		// if an error occurred, or if we're not synced, we continue
		if err != nil {
			ap.logger.Errorf("failed to get consensus state, err: %v", err)
		} else if !synced {
			once.Do(func() { ap.logger.Info("autopilot is waiting for consensus to sync...") })
		}

		if err != nil || !synced {
			blocked = true
			select {
			case <-ap.stopCtx.Done():
				return
			case <-interrupt:
				interrupted = true
				return
			case <-ticker.C:
				continue
			}
		}
		return
	}
}

func (ap *Autopilot) isRunning() bool {
	return !ap.startTime.IsZero()
}

func (ap *Autopilot) updateState(ctx context.Context) error {
	// fetch the autopilot from the bus
	autopilot, err := ap.bus.Autopilot(ctx, ap.id)
	if err != nil {
		return err
	}

	// fetch consensus state
	cs, err := ap.bus.ConsensusState(ctx)
	if err != nil {
		return fmt.Errorf("could not fetch consensus state, err: %v", err)
	}

	// fetch redundancy settings
	rs, err := ap.bus.RedundancySettings(ctx)
	if err != nil {
		return fmt.Errorf("could not fetch redundancy settings, err: %v", err)
	}

	// fetch gouging settings
	gs, err := ap.bus.GougingSettings(ctx)
	if err != nil {
		return fmt.Errorf("could not fetch gouging settings, err: %v", err)
	}

	// fetch recommended transaction fee
	fee, err := ap.bus.RecommendedFee(ctx)
	if err != nil {
		return fmt.Errorf("could not fetch fee, err: %v", err)
	}

	// fetch our wallet address
	wi, err := ap.bus.Wallet(ctx)
	if err != nil {
		return fmt.Errorf("could not fetch wallet address, err: %v", err)
	}
	address := wi.Address

	// update current period if necessary
	if cs.Synced {
		if autopilot.CurrentPeriod == 0 {
			autopilot.CurrentPeriod = cs.BlockHeight
			err := ap.bus.UpdateAutopilot(ctx, autopilot)
			if err != nil {
				return err
			}
			ap.logger.Infof("initialised current period to %d", autopilot.CurrentPeriod)
		} else if nextPeriod := autopilot.CurrentPeriod + autopilot.Config.Contracts.Period; cs.BlockHeight >= nextPeriod {
			prevPeriod := autopilot.CurrentPeriod
			autopilot.CurrentPeriod = nextPeriod
			err := ap.bus.UpdateAutopilot(ctx, autopilot)
			if err != nil {
				return err
			}
			ap.logger.Infof("updated current period from %d to %d", prevPeriod, nextPeriod)
		}
	}

	// update the state
	ap.stateMu.Lock()
	ap.state = state{
		gs:  gs,
		rs:  rs,
		cfg: autopilot.Config,

		address: address,
		fee:     fee,
		period:  autopilot.CurrentPeriod,
	}
	ap.stateMu.Unlock()
	return nil
}

func (ap *Autopilot) withTimeout(fn func(ctx context.Context), timeout time.Duration) {
	ctx, cancel := context.WithTimeout(ap.stopCtx, timeout)
	defer cancel()
	fn(ctx)
}

func (ap *Autopilot) isStopped() bool {
	select {
	case <-ap.stopCtx.Done():
		return true
	default:
		return false
	}
}

func (ap *Autopilot) configHandlerGET(jc jape.Context) {
	autopilot, err := ap.bus.Autopilot(jc.Request.Context(), ap.id)
	if err != nil && strings.Contains(err.Error(), api.ErrAutopilotNotFound.Error()) {
		jc.Error(errors.New("autopilot is not configured yet"), http.StatusNotFound)
		return
	}

	if jc.Check("failed to get autopilot config", err) == nil {
		jc.Encode(autopilot.Config)
	}
}

func (ap *Autopilot) configHandlerPUT(jc jape.Context) {
	// decode and validate the config
	var cfg api.AutopilotConfig
	if jc.Decode(&cfg) != nil {
		return
	} else if err := cfg.Validate(); jc.Check("invalid autopilot config", err) != nil {
		return
	}

	// fetch the autopilot and update its config
	var contractSetChanged bool
	autopilot, err := ap.bus.Autopilot(jc.Request.Context(), ap.id)
	if err != nil && strings.Contains(err.Error(), api.ErrAutopilotNotFound.Error()) {
		autopilot = api.Autopilot{ID: ap.id, Config: cfg}
	} else {
		if autopilot.Config.Contracts.Set != cfg.Contracts.Set {
			contractSetChanged = true
		}
		autopilot.Config = cfg
	}

	// update the autopilot and interrupt migrations if necessary
	if err := jc.Check("failed to update autopilot config", ap.bus.UpdateAutopilot(jc.Request.Context(), autopilot)); err == nil && contractSetChanged {
		ap.m.SignalMaintenanceFinished()
	}
}

func (ap *Autopilot) triggerHandlerPOST(jc jape.Context) {
	var req api.AutopilotTriggerRequest
	if jc.Decode(&req) != nil {
		return
	}
	jc.Encode(api.AutopilotTriggerResponse{
		Triggered: ap.Trigger(req.ForceScan),
	})
}

func (ap *Autopilot) hostHandlerGET(jc jape.Context) {
	var hostKey types.PublicKey
	if jc.DecodeParam("hostKey", &hostKey) != nil {
		return
	}

	host, err := ap.c.HostInfo(jc.Request.Context(), hostKey)
	if jc.Check("failed to get host info", err) != nil {
		return
	}
	jc.Encode(host)
}

func (ap *Autopilot) stateHandlerGET(jc jape.Context) {
	pruning, pLastStart := ap.c.Status()
	migrating, mLastStart := ap.m.Status()
	scanning, sLastStart := ap.s.Status()
	_, err := ap.bus.Autopilot(jc.Request.Context(), ap.id)
	if err != nil && !strings.Contains(err.Error(), api.ErrAutopilotNotFound.Error()) {
		jc.Error(err, http.StatusInternalServerError)
		return
	}

	jc.Encode(api.AutopilotStateResponse{
		Configured:         err == nil,
		Migrating:          migrating,
		MigratingLastStart: api.TimeRFC3339(mLastStart),
		Pruning:            pruning,
		PruningLastStart:   api.TimeRFC3339(pLastStart),
		Scanning:           scanning,
		ScanningLastStart:  api.TimeRFC3339(sLastStart),
		UptimeMS:           api.DurationMS(ap.Uptime()),

		StartTime: ap.StartTime(),
		BuildState: api.BuildState{
			Network:   build.NetworkName(),
			Version:   build.Version(),
			Commit:    build.Commit(),
			OS:        runtime.GOOS,
			BuildTime: build.BuildTime(),
		},
	})
}

func (ap *Autopilot) hostsHandlerPOST(jc jape.Context) {
	var req api.SearchHostsRequest
	if jc.Decode(&req) != nil {
		return
	}
	hosts, err := ap.c.HostInfos(jc.Request.Context(), req.FilterMode, req.UsabilityMode, req.AddressContains, req.KeyIn, req.Offset, req.Limit)
	if jc.Check("failed to get host info", err) != nil {
		return
	}
	jc.Encode(hosts)
}<|MERGE_RESOLUTION|>--- conflicted
+++ resolved
@@ -113,10 +113,6 @@
 	startTime     time.Time
 	stopCtx       context.Context
 	stopCtxCancel context.CancelFunc
-<<<<<<< HEAD
-	stopChan      chan struct{}
-=======
->>>>>>> 46643289
 	ticker        *time.Ticker
 	triggerChan   chan bool
 }
@@ -132,7 +128,6 @@
 	period  uint64
 }
 
-<<<<<<< HEAD
 // New initializes an Autopilot.
 func New(id string, bus Bus, workers []Worker, logger *zap.Logger, heartbeat time.Duration, scannerScanInterval time.Duration, scannerBatchSize, scannerNumThreads uint64, migrationHealthCutoff float64, accountsRefillInterval time.Duration, revisionSubmissionBuffer, migratorParallelSlabsPerWorker uint64, revisionBroadcastInterval time.Duration) (*Autopilot, error) {
 	ap := &Autopilot{
@@ -164,8 +159,6 @@
 	return ap, nil
 }
 
-=======
->>>>>>> 46643289
 // Handler returns an HTTP handler that serves the autopilot api.
 func (ap *Autopilot) Handler() http.Handler {
 	return jape.Mux(tracing.TracedRoutes(api.DefaultAutopilotID, map[string]jape.Handler{
@@ -184,7 +177,6 @@
 		ap.startStopMu.Unlock()
 		return errors.New("already running")
 	}
-	ap.stopCtx, ap.stopCtxCancel = context.WithCancel(context.Background())
 	ap.startTime = time.Now()
 	ap.stopCtx, ap.stopCtxCancel = context.WithCancel(context.Background())
 	ap.triggerChan = make(chan bool, 1)
