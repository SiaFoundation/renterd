package autopilot

import (
	"context"
	"errors"
	"fmt"
	"net/http"
	"runtime"
	"strings"
	"sync"
	"time"

	"go.opentelemetry.io/otel/attribute"
	rhpv2 "go.sia.tech/core/rhp/v2"
	rhpv3 "go.sia.tech/core/rhp/v3"
	"go.sia.tech/core/types"
	"go.sia.tech/jape"
	"go.sia.tech/renterd/alerts"
	"go.sia.tech/renterd/api"
	"go.sia.tech/renterd/build"
	"go.sia.tech/renterd/hostdb"
	"go.sia.tech/renterd/object"
	"go.sia.tech/renterd/tracing"
	"go.sia.tech/renterd/wallet"
	"go.sia.tech/renterd/webhooks"
	"go.uber.org/zap"
)

type Bus interface {
	alerts.Alerter
	webhooks.Broadcaster

	// Accounts
	Account(ctx context.Context, id rhpv3.Account, hostKey types.PublicKey) (account api.Account, err error)
	Accounts(ctx context.Context) (accounts []api.Account, err error)

	// Autopilots
	Autopilot(ctx context.Context, id string) (autopilot api.Autopilot, err error)
	UpdateAutopilot(ctx context.Context, autopilot api.Autopilot) error

	// consensus
	ConsensusState(ctx context.Context) (api.ConsensusState, error)

	// contracts
	AddContract(ctx context.Context, c rhpv2.ContractRevision, contractPrice, totalCost types.Currency, startHeight uint64, state string) (api.ContractMetadata, error)
	AddRenewedContract(ctx context.Context, c rhpv2.ContractRevision, contractPrice, totalCost types.Currency, startHeight uint64, renewedFrom types.FileContractID, state string) (api.ContractMetadata, error)
	AncestorContracts(ctx context.Context, id types.FileContractID, minStartHeight uint64) ([]api.ArchivedContract, error)
	ArchiveContracts(ctx context.Context, toArchive map[types.FileContractID]string) error
	Contract(ctx context.Context, id types.FileContractID) (api.ContractMetadata, error)
	Contracts(ctx context.Context) (contracts []api.ContractMetadata, err error)
	ContractSetContracts(ctx context.Context, set string) ([]api.ContractMetadata, error)
	FileContractTax(ctx context.Context, payout types.Currency) (types.Currency, error)
	SetContractSet(ctx context.Context, set string, contracts []types.FileContractID) error
	PrunableData(ctx context.Context) (prunableData api.ContractsPrunableDataResponse, err error)

	// hostdb
	Host(ctx context.Context, hostKey types.PublicKey) (hostdb.HostInfo, error)
	Hosts(ctx context.Context, opts api.GetHostsOptions) ([]hostdb.Host, error)
	HostsForScanning(ctx context.Context, opts api.HostsForScanningOptions) ([]hostdb.HostAddress, error)
	RemoveOfflineHosts(ctx context.Context, minRecentScanFailures uint64, maxDowntime time.Duration) (uint64, error)
	SearchHosts(ctx context.Context, opts api.SearchHostOptions) ([]hostdb.Host, error)

	// metrics
	RecordContractSetChurnMetric(ctx context.Context, metrics ...api.ContractSetChurnMetric) error

	// objects
	ObjectsBySlabKey(ctx context.Context, bucket string, key object.EncryptionKey) (objects []api.ObjectMetadata, err error)
	RefreshHealth(ctx context.Context) error
	Slab(ctx context.Context, key object.EncryptionKey) (object.Slab, error)
	SlabsForMigration(ctx context.Context, healthCutoff float64, set string, limit int) ([]api.UnhealthySlab, error)

	// settings
	UpdateSetting(ctx context.Context, key string, value interface{}) error
	GougingSettings(ctx context.Context) (gs api.GougingSettings, err error)
	RedundancySettings(ctx context.Context) (rs api.RedundancySettings, err error)

	// syncer
	SyncerPeers(ctx context.Context) (resp []string, err error)

	// txpool
	RecommendedFee(ctx context.Context) (types.Currency, error)
	TransactionPool(ctx context.Context) (txns []types.Transaction, err error)

	// wallet
	Wallet(ctx context.Context) (api.WalletResponse, error)
	WalletDiscard(ctx context.Context, txn types.Transaction) error
	WalletOutputs(ctx context.Context) (resp []wallet.SiacoinElement, err error)
	WalletPending(ctx context.Context) (resp []types.Transaction, err error)
	WalletRedistribute(ctx context.Context, outputs int, amount types.Currency) (id types.TransactionID, err error)
}

type Autopilot struct {
	id string

	alerts  alerts.Alerter
	bus     Bus
	logger  *zap.SugaredLogger
	workers *workerPool

	a *accounts
	c *contractor
	m *migrator
	s *scanner

	tickerDuration time.Duration
	wg             sync.WaitGroup

	stateMu sync.Mutex
	state   state

	startStopMu   sync.Mutex
	startTime     time.Time
	stopCtx       context.Context
	stopCtxCancel context.CancelFunc
	ticker        *time.Ticker
	triggerChan   chan bool
}

// state holds a bunch of variables that are used by the autopilot and updated
type state struct {
	gs  api.GougingSettings
	rs  api.RedundancySettings
	cfg api.AutopilotConfig

	address types.Address
	fee     types.Currency
	period  uint64
}

// Handler returns an HTTP handler that serves the autopilot api.
func (ap *Autopilot) Handler() http.Handler {
	return jape.Mux(tracing.TracedRoutes(api.DefaultAutopilotID, map[string]jape.Handler{
		"GET    /config":        ap.configHandlerGET,
		"PUT    /config":        ap.configHandlerPUT,
		"POST   /hosts":         ap.hostsHandlerPOST,
		"GET    /host/:hostKey": ap.hostHandlerGET,
		"GET    /state":         ap.stateHandlerGET,
		"POST   /trigger":       ap.triggerHandlerPOST,
	}))
}

func (ap *Autopilot) Run() error {
	ap.startStopMu.Lock()
	if ap.isRunning() {
		ap.startStopMu.Unlock()
		return errors.New("already running")
	}
	ap.startTime = time.Now()
	ap.stopCtx, ap.stopCtxCancel = context.WithCancel(context.Background())
	ap.triggerChan = make(chan bool, 1)
	ap.ticker = time.NewTicker(ap.tickerDuration)

	ap.wg.Add(1)
	defer ap.wg.Done()
	ap.startStopMu.Unlock()

	// block until the autopilot is online
	if online := ap.blockUntilOnline(); !online {
		ap.logger.Error("autopilot stopped before it was able to come online")
		return nil
	}

	var forceScan bool
	var launchAccountRefillsOnce sync.Once
	for {
		ap.logger.Info("autopilot iteration starting")
		tickerFired := make(chan struct{})
		ap.workers.withWorker(func(w Worker) {
			defer ap.logger.Info("autopilot iteration ended")
			ctx, span := tracing.Tracer.Start(context.Background(), "Autopilot Iteration")
			defer span.End()

			// initiate a host scan - no need to be synced or configured for scanning
			ap.s.tryUpdateTimeout()
			ap.s.tryPerformHostScan(ctx, w, forceScan)

			// reset forceScan
			forceScan = false

			// block until consensus is synced
			if synced, blocked, interrupted := ap.blockUntilSynced(ap.ticker.C); !synced {
				if interrupted {
					close(tickerFired)
					return
				}
				ap.logger.Error("autopilot stopped before consensus was synced")
				return
			} else if blocked {
				if scanning, _ := ap.s.Status(); !scanning {
					ap.s.tryPerformHostScan(ctx, w, true)
				}
			}

			// block until the autopilot is configured
			if configured, interrupted := ap.blockUntilConfigured(ap.ticker.C); !configured {
				if interrupted {
					close(tickerFired)
					return
				}
				ap.logger.Error("autopilot stopped before it was able to confirm it was configured in the bus")
				return
			}

			// Trace/Log worker id chosen for this maintenance iteration.
			workerID, err := w.ID(ctx)
			if err != nil {
				ap.logger.Errorf("failed to fetch worker id - abort maintenance", err)
				return
			}
			span.SetAttributes(attribute.String("worker", workerID))
			ap.logger.Infof("using worker %s for iteration", workerID)

			// update the loop state
			//
			// NOTE: it is important this is the first action we perform in this
			// iteration of the loop, keeping a state object ensures we use the
			// same state throughout the entire iteration and we don't needless
			// fetch the same information twice
			err = ap.updateState(ctx)
			if err != nil {
				ap.logger.Errorf("failed to update state, err: %v", err)
				return
			}

			// perform wallet maintenance
			err = ap.c.performWalletMaintenance(ctx)
			if err != nil {
				ap.logger.Errorf("wallet maintenance failed, err: %v", err)
			}

			// perform maintenance
			setChanged, err := ap.c.performContractMaintenance(ctx, w)
			if err != nil {
				ap.logger.Errorf("contract maintenance failed, err: %v", err)
			}
			maintenanceSuccess := err == nil

			// upon success, notify the migrator. The health of slabs might have
			// changed.
			if maintenanceSuccess && setChanged {
				ap.m.SignalMaintenanceFinished()
			}

			// launch account refills after successful contract maintenance.
			if maintenanceSuccess {
				launchAccountRefillsOnce.Do(func() {
					ap.logger.Debug("account refills loop launched")
					go ap.a.refillWorkersAccountsLoop(ap.stopCtx)
				})
			} else {
				ap.logger.Errorf("contract maintenance failed, err: %v", err)
			}

			// migration
			ap.m.tryPerformMigrations(ctx, ap.workers)

			// pruning
			ap.c.tryPerformPruning(ctx, ap.workers)
		})

		select {
		case <-ap.stopCtx.Done():
			return nil
		case forceScan = <-ap.triggerChan:
			ap.logger.Info("autopilot iteration triggered")
			ap.ticker.Reset(ap.tickerDuration)
		case <-ap.ticker.C:
		case <-tickerFired:
		}
	}
}

// Shutdown shuts down the autopilot.
func (ap *Autopilot) Shutdown(_ context.Context) error {
	ap.startStopMu.Lock()
	defer ap.startStopMu.Unlock()

	if ap.isRunning() {
		ap.ticker.Stop()
		ap.stopCtxCancel()
		close(ap.triggerChan)
		ap.wg.Wait()
		ap.startTime = time.Time{}
	}
	return nil
}

func (ap *Autopilot) State() state {
	ap.stateMu.Lock()
	defer ap.stateMu.Unlock()
	return ap.state
}

func (ap *Autopilot) Trigger(forceScan bool) bool {
	ap.startStopMu.Lock()
	defer ap.startStopMu.Unlock()

	select {
	case ap.triggerChan <- forceScan:
		return true
	default:
		return false
	}
}

func (ap *Autopilot) StartTime() time.Time {
	ap.startStopMu.Lock()
	defer ap.startStopMu.Unlock()
	return ap.startTime
}

func (ap *Autopilot) Uptime() (dur time.Duration) {
	ap.startStopMu.Lock()
	defer ap.startStopMu.Unlock()
	if ap.isRunning() {
		dur = time.Since(ap.startTime)
	}
	return
}

func (ap *Autopilot) blockUntilConfigured(interrupt <-chan time.Time) (configured, interrupted bool) {
	ticker := time.NewTicker(time.Second)
	defer ticker.Stop()

	var once sync.Once

	for {
		// try and fetch the config
		ctx, cancel := context.WithTimeout(ap.stopCtx, 30*time.Second)
		_, err := ap.bus.Autopilot(ctx, ap.id)
		cancel()

		// if the config was not found, or we were unable to fetch it, keep blocking
		if err != nil && strings.Contains(err.Error(), api.ErrAutopilotNotFound.Error()) {
			once.Do(func() { ap.logger.Info("autopilot is waiting to be configured...") })
		} else if err != nil {
			ap.logger.Errorf("autopilot is unable to fetch its configuration from the bus, err: %v", err)
		}
		if err != nil {
			select {
			case <-ap.stopCtx.Done():
				return false, false
			case <-interrupt:
				return false, true
			case <-ticker.C:
				continue
			}
		}
		return true, false
	}
}

<<<<<<< HEAD
func (ap *Autopilot) blockUntilFunded(interrupt <-chan time.Time) (funded, interrupted bool) {
	ticker := time.NewTicker(time.Second)
	defer ticker.Stop()

	var once sync.Once

	for {
		ctx, cancel := context.WithTimeout(ap.stopCtx, 30*time.Second)
		wallet, err := ap.bus.Wallet(ctx)
		funded := !wallet.Confirmed.Add(wallet.Unconfirmed).IsZero()
		cancel()

		// if an error occurred, or if we're not funded, we continue
		if err != nil {
			ap.logger.Errorf("failed to get wallet info, err: %v", err)
		} else if wallet.Confirmed.Add(wallet.Unconfirmed).IsZero() {
			once.Do(func() { ap.logger.Info("autopilot is waiting for wallet to get funded...") })
		}

		if err != nil || !funded {
			select {
			case <-ap.stopCtx.Done():
				return false, false
			case <-interrupt:
				return false, true
			case <-ticker.C:
				continue
			}
		}
		return true, false
	}
}

=======
>>>>>>> 37ed745a
func (ap *Autopilot) blockUntilOnline() (online bool) {
	ticker := time.NewTicker(time.Second)
	defer ticker.Stop()

	var once sync.Once

	for {
		ctx, cancel := context.WithTimeout(ap.stopCtx, 30*time.Second)
		peers, err := ap.bus.SyncerPeers(ctx)
		online = len(peers) > 0
		cancel()

		if err != nil {
			ap.logger.Errorf("failed to get peers, err: %v", err)
		} else if !online {
			once.Do(func() { ap.logger.Info("autopilot is waiting on the bus to connect to peers...") })
		}

		if err != nil || !online {
			select {
			case <-ap.stopCtx.Done():
				return
			case <-ticker.C:
				continue
			}
		}
		return
	}
}

func (ap *Autopilot) blockUntilSynced(interrupt <-chan time.Time) (synced, blocked, interrupted bool) {
	ticker := time.NewTicker(time.Second)
	defer ticker.Stop()

	var once sync.Once

	for {
		// try and fetch consensus
		ctx, cancel := context.WithTimeout(ap.stopCtx, 30*time.Second)
		cs, err := ap.bus.ConsensusState(ctx)
		synced = cs.Synced
		cancel()

		// if an error occurred, or if we're not synced, we continue
		if err != nil {
			ap.logger.Errorf("failed to get consensus state, err: %v", err)
		} else if !synced {
			once.Do(func() { ap.logger.Info("autopilot is waiting for consensus to sync...") })
		}

		if err != nil || !synced {
			blocked = true
			select {
			case <-ap.stopCtx.Done():
				return
			case <-interrupt:
				interrupted = true
				return
			case <-ticker.C:
				continue
			}
		}
		return
	}
}

func (ap *Autopilot) isRunning() bool {
	return !ap.startTime.IsZero()
}

func (ap *Autopilot) updateState(ctx context.Context) error {
	// fetch the autopilot from the bus
	autopilot, err := ap.bus.Autopilot(ctx, ap.id)
	if err != nil {
		return err
	}

	// fetch consensus state
	cs, err := ap.bus.ConsensusState(ctx)
	if err != nil {
		return fmt.Errorf("could not fetch consensus state, err: %v", err)
	}

	// fetch redundancy settings
	rs, err := ap.bus.RedundancySettings(ctx)
	if err != nil {
		return fmt.Errorf("could not fetch redundancy settings, err: %v", err)
	}

	// fetch gouging settings
	gs, err := ap.bus.GougingSettings(ctx)
	if err != nil {
		return fmt.Errorf("could not fetch gouging settings, err: %v", err)
	}

	// fetch recommended transaction fee
	fee, err := ap.bus.RecommendedFee(ctx)
	if err != nil {
		return fmt.Errorf("could not fetch fee, err: %v", err)
	}

	// fetch our wallet address
	wi, err := ap.bus.Wallet(ctx)
	if err != nil {
		return fmt.Errorf("could not fetch wallet address, err: %v", err)
	}
	address := wi.Address

	// update current period if necessary
	if cs.Synced {
		if autopilot.CurrentPeriod == 0 {
			autopilot.CurrentPeriod = cs.BlockHeight
			err := ap.bus.UpdateAutopilot(ctx, autopilot)
			if err != nil {
				return err
			}
			ap.logger.Infof("initialised current period to %d", autopilot.CurrentPeriod)
		} else if nextPeriod := autopilot.CurrentPeriod + autopilot.Config.Contracts.Period; cs.BlockHeight >= nextPeriod {
			prevPeriod := autopilot.CurrentPeriod
			autopilot.CurrentPeriod = nextPeriod
			err := ap.bus.UpdateAutopilot(ctx, autopilot)
			if err != nil {
				return err
			}
			ap.logger.Infof("updated current period from %d to %d", prevPeriod, nextPeriod)
		}
	}

	// update the state
	ap.stateMu.Lock()
	ap.state = state{
		gs:  gs,
		rs:  rs,
		cfg: autopilot.Config,

		address: address,
		fee:     fee,
		period:  autopilot.CurrentPeriod,
	}
	ap.stateMu.Unlock()
	return nil
}

func (ap *Autopilot) isStopped() bool {
	select {
	case <-ap.stopCtx.Done():
		return true
	default:
		return false
	}
}

func (ap *Autopilot) configHandlerGET(jc jape.Context) {
	autopilot, err := ap.bus.Autopilot(jc.Request.Context(), ap.id)
	if err != nil && strings.Contains(err.Error(), api.ErrAutopilotNotFound.Error()) {
		jc.Error(errors.New("autopilot is not configured yet"), http.StatusNotFound)
		return
	}

	if jc.Check("failed to get autopilot config", err) == nil {
		jc.Encode(autopilot.Config)
	}
}

func (ap *Autopilot) configHandlerPUT(jc jape.Context) {
	// decode and validate the config
	var cfg api.AutopilotConfig
	if jc.Decode(&cfg) != nil {
		return
	} else if err := cfg.Validate(); jc.Check("invalid autopilot config", err) != nil {
		return
	}

	// fetch the autopilot and update its config
	var contractSetChanged bool
	autopilot, err := ap.bus.Autopilot(jc.Request.Context(), ap.id)
	if err != nil && strings.Contains(err.Error(), api.ErrAutopilotNotFound.Error()) {
		autopilot = api.Autopilot{ID: ap.id, Config: cfg}
	} else {
		if autopilot.Config.Contracts.Set != cfg.Contracts.Set {
			contractSetChanged = true
		}
		autopilot.Config = cfg
	}

	// update the autopilot and interrupt migrations if necessary
	if err := jc.Check("failed to update autopilot config", ap.bus.UpdateAutopilot(jc.Request.Context(), autopilot)); err == nil && contractSetChanged {
		ap.m.SignalMaintenanceFinished()
	}
}

func (ap *Autopilot) triggerHandlerPOST(jc jape.Context) {
	var req api.AutopilotTriggerRequest
	if jc.Decode(&req) != nil {
		return
	}
	jc.Encode(api.AutopilotTriggerResponse{
		Triggered: ap.Trigger(req.ForceScan),
	})
}

// New initializes an Autopilot.
func New(id string, bus Bus, workers []Worker, logger *zap.Logger, heartbeat time.Duration, scannerScanInterval time.Duration, scannerBatchSize, scannerNumThreads uint64, migrationHealthCutoff float64, accountsRefillInterval time.Duration, revisionSubmissionBuffer, migratorParallelSlabsPerWorker uint64, revisionBroadcastInterval time.Duration) (*Autopilot, error) {
	ap := &Autopilot{
		alerts:  alerts.WithOrigin(bus, fmt.Sprintf("autopilot.%s", id)),
		id:      id,
		bus:     bus,
		logger:  logger.Sugar().Named(api.DefaultAutopilotID),
		workers: newWorkerPool(workers),

		tickerDuration: heartbeat,
	}
	scanner, err := newScanner(
		ap,
		scannerBatchSize,
		scannerNumThreads,
		scannerScanInterval,
		scannerTimeoutInterval,
		scannerTimeoutMinTimeout,
	)
	if err != nil {
		return nil, err
	}

	ap.s = scanner
	ap.c = newContractor(ap, revisionSubmissionBuffer, revisionBroadcastInterval)
	ap.m = newMigrator(ap, migrationHealthCutoff, migratorParallelSlabsPerWorker)
	ap.a = newAccounts(ap, ap.bus, ap.bus, ap.workers, ap.logger, accountsRefillInterval)

	return ap, nil
}

func (ap *Autopilot) hostHandlerGET(jc jape.Context) {
	var hostKey types.PublicKey
	if jc.DecodeParam("hostKey", &hostKey) != nil {
		return
	}

	host, err := ap.c.HostInfo(jc.Request.Context(), hostKey)
	if jc.Check("failed to get host info", err) != nil {
		return
	}
	jc.Encode(host)
}

func (ap *Autopilot) stateHandlerGET(jc jape.Context) {
	pruning, pLastStart := ap.c.Status()
	migrating, mLastStart := ap.m.Status()
	scanning, sLastStart := ap.s.Status()
	_, err := ap.bus.Autopilot(jc.Request.Context(), ap.id)
	if err != nil && !strings.Contains(err.Error(), api.ErrAutopilotNotFound.Error()) {
		jc.Error(err, http.StatusInternalServerError)
		return
	}

	jc.Encode(api.AutopilotStateResponse{
		Configured:         err == nil,
		Migrating:          migrating,
		MigratingLastStart: api.TimeRFC3339(mLastStart),
		Pruning:            pruning,
		PruningLastStart:   api.TimeRFC3339(pLastStart),
		Scanning:           scanning,
		ScanningLastStart:  api.TimeRFC3339(sLastStart),
		UptimeMS:           api.DurationMS(ap.Uptime()),

		StartTime: ap.StartTime(),
		BuildState: api.BuildState{
			Network:   build.NetworkName(),
			Version:   build.Version(),
			Commit:    build.Commit(),
			OS:        runtime.GOOS,
			BuildTime: build.BuildTime(),
		},
	})
}

func (ap *Autopilot) hostsHandlerPOST(jc jape.Context) {
	var req api.SearchHostsRequest
	if jc.Decode(&req) != nil {
		return
	}
	hosts, err := ap.c.HostInfos(jc.Request.Context(), req.FilterMode, req.UsabilityMode, req.AddressContains, req.KeyIn, req.Offset, req.Limit)
	if jc.Check("failed to get host info", err) != nil {
		return
	}
	jc.Encode(hosts)
}<|MERGE_RESOLUTION|>--- conflicted
+++ resolved
@@ -350,42 +350,6 @@
 	}
 }
 
-<<<<<<< HEAD
-func (ap *Autopilot) blockUntilFunded(interrupt <-chan time.Time) (funded, interrupted bool) {
-	ticker := time.NewTicker(time.Second)
-	defer ticker.Stop()
-
-	var once sync.Once
-
-	for {
-		ctx, cancel := context.WithTimeout(ap.stopCtx, 30*time.Second)
-		wallet, err := ap.bus.Wallet(ctx)
-		funded := !wallet.Confirmed.Add(wallet.Unconfirmed).IsZero()
-		cancel()
-
-		// if an error occurred, or if we're not funded, we continue
-		if err != nil {
-			ap.logger.Errorf("failed to get wallet info, err: %v", err)
-		} else if wallet.Confirmed.Add(wallet.Unconfirmed).IsZero() {
-			once.Do(func() { ap.logger.Info("autopilot is waiting for wallet to get funded...") })
-		}
-
-		if err != nil || !funded {
-			select {
-			case <-ap.stopCtx.Done():
-				return false, false
-			case <-interrupt:
-				return false, true
-			case <-ticker.C:
-				continue
-			}
-		}
-		return true, false
-	}
-}
-
-=======
->>>>>>> 37ed745a
 func (ap *Autopilot) blockUntilOnline() (online bool) {
 	ticker := time.NewTicker(time.Second)
 	defer ticker.Stop()
