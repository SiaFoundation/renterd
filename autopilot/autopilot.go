--- conflicted
+++ resolved
@@ -871,62 +871,6 @@
 	}, nil
 }
 
-<<<<<<< HEAD
-// compatV105Host performs some state checks and bus calls we no longer need but
-// are necessary checks to make sure our API is consistent. This should be
-// removed in the next major release.
-func compatV105Host(ctx context.Context, cfg api.ContractsConfig, b Bus, hk types.PublicKey) error {
-	// state checks
-	if cfg.Allowance.IsZero() {
-		return fmt.Errorf("can not score hosts because contracts allowance is zero")
-	}
-	if cfg.Amount == 0 {
-		return fmt.Errorf("can not score hosts because contracts amount is zero")
-	}
-	if cfg.Period == 0 {
-		return fmt.Errorf("can not score hosts because contract period is zero")
-	}
-
-	// fetch host
-	_, err := b.Host(ctx, hk)
-	if err != nil {
-		return fmt.Errorf("failed to fetch requested host from bus: %w", err)
-	}
-
-	// other checks
-	_, err = b.GougingSettings(ctx)
-	if err != nil {
-		return fmt.Errorf("failed to fetch gouging settings from bus: %w", err)
-	}
-	_, err = b.UploadSettings(ctx)
-	if err != nil {
-		return fmt.Errorf("failed to fetch upload settings from bus: %w", err)
-	}
-	_, err = b.ConsensusState(ctx)
-	if err != nil {
-		return fmt.Errorf("failed to fetch consensus state from bus: %w", err)
-	}
-	_, err = b.RecommendedFee(ctx)
-	if err != nil {
-		return fmt.Errorf("failed to fetch recommended fee from bus: %w", err)
-	}
-	return nil
-}
-
-func compatV105UsabilityFilterModeCheck(usabilityMode string) error {
-	switch usabilityMode {
-	case api.UsabilityFilterModeUsable:
-	case api.UsabilityFilterModeUnusable:
-	case api.UsabilityFilterModeAll:
-	case "":
-	default:
-		return fmt.Errorf("invalid usability mode: '%v', options are 'usable', 'unusable' or an empty string for no filter", usabilityMode)
-	}
-	return nil
-}
-
-=======
->>>>>>> 49d01078
 func computeNextPeriod(bh, currentPeriod, period uint64) uint64 {
 	prevPeriod := currentPeriod
 	nextPeriod := prevPeriod
