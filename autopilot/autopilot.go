package autopilot

import (
	"context"
	"errors"
	"fmt"
	"net/http"
	"runtime"
	"strings"
	"sync"
	"time"

	rhpv2 "go.sia.tech/core/rhp/v2"
	rhpv3 "go.sia.tech/core/rhp/v3"
	"go.sia.tech/core/types"
	"go.sia.tech/jape"
	"go.sia.tech/renterd/alerts"
	"go.sia.tech/renterd/api"
	"go.sia.tech/renterd/build"
	"go.sia.tech/renterd/hostdb"
	"go.sia.tech/renterd/internal/utils"
	"go.sia.tech/renterd/object"
	"go.sia.tech/renterd/wallet"
	"go.sia.tech/renterd/webhooks"
	"go.sia.tech/renterd/worker"
	"go.uber.org/zap"
)

type Bus interface {
	alerts.Alerter
	webhooks.Broadcaster

	// Accounts
	Account(ctx context.Context, id rhpv3.Account, hostKey types.PublicKey) (account api.Account, err error)
	Accounts(ctx context.Context) (accounts []api.Account, err error)

	// Autopilots
	Autopilot(ctx context.Context, id string) (autopilot api.Autopilot, err error)
	UpdateAutopilot(ctx context.Context, autopilot api.Autopilot) error

	// consensus
	ConsensusState(ctx context.Context) (api.ConsensusState, error)

	// contracts
	AddContract(ctx context.Context, c rhpv2.ContractRevision, contractPrice, totalCost types.Currency, startHeight uint64, state string) (api.ContractMetadata, error)
	AddRenewedContract(ctx context.Context, c rhpv2.ContractRevision, contractPrice, totalCost types.Currency, startHeight uint64, renewedFrom types.FileContractID, state string) (api.ContractMetadata, error)
	AncestorContracts(ctx context.Context, id types.FileContractID, minStartHeight uint64) ([]api.ArchivedContract, error)
	ArchiveContracts(ctx context.Context, toArchive map[types.FileContractID]string) error
	Contract(ctx context.Context, id types.FileContractID) (api.ContractMetadata, error)
	Contracts(ctx context.Context, opts api.ContractsOpts) (contracts []api.ContractMetadata, err error)
	FileContractTax(ctx context.Context, payout types.Currency) (types.Currency, error)
	SetContractSet(ctx context.Context, set string, contracts []types.FileContractID) error
	PrunableData(ctx context.Context) (prunableData api.ContractsPrunableDataResponse, err error)

	// hostdb
	Host(ctx context.Context, hostKey types.PublicKey) (hostdb.HostInfo, error)
	Hosts(ctx context.Context, opts api.HostsOptions) ([]hostdb.HostInfo, error)
	HostsForScanning(ctx context.Context, opts api.HostsForScanningOptions) ([]hostdb.HostAddress, error)
	RemoveOfflineHosts(ctx context.Context, minRecentScanFailures uint64, maxDowntime time.Duration) (uint64, error)
	SearchHosts(ctx context.Context, opts api.SearchHostOptions) ([]hostdb.HostInfo, error)

	HostInfo(ctx context.Context, autopilotID string, hostKey types.PublicKey) (api.HostInfo, error)
	HostInfos(ctx context.Context, autopilotID string, opts api.HostInfoOptions) ([]api.HostInfo, error)
	UpdateHostInfo(ctx context.Context, autopilotID string, hostKey types.PublicKey, gouging api.HostGougingBreakdown, score api.HostScoreBreakdown, usability api.HostUsabilityBreakdown) error

	// metrics
	RecordContractSetChurnMetric(ctx context.Context, metrics ...api.ContractSetChurnMetric) error
	RecordContractPruneMetric(ctx context.Context, metrics ...api.ContractPruneMetric) error

	// objects
	ObjectsBySlabKey(ctx context.Context, bucket string, key object.EncryptionKey) (objects []api.ObjectMetadata, err error)
	RefreshHealth(ctx context.Context) error
	Slab(ctx context.Context, key object.EncryptionKey) (object.Slab, error)
	SlabsForMigration(ctx context.Context, healthCutoff float64, set string, limit int) ([]api.UnhealthySlab, error)

	// settings
	UpdateSetting(ctx context.Context, key string, value interface{}) error
	GougingSettings(ctx context.Context) (gs api.GougingSettings, err error)
	RedundancySettings(ctx context.Context) (rs api.RedundancySettings, err error)

	// syncer
	SyncerPeers(ctx context.Context) (resp []string, err error)

	// txpool
	RecommendedFee(ctx context.Context) (types.Currency, error)
	TransactionPool(ctx context.Context) (txns []types.Transaction, err error)

	// wallet
	Wallet(ctx context.Context) (api.WalletResponse, error)
	WalletDiscard(ctx context.Context, txn types.Transaction) error
	WalletOutputs(ctx context.Context) (resp []wallet.SiacoinElement, err error)
	WalletPending(ctx context.Context) (resp []types.Transaction, err error)
	WalletRedistribute(ctx context.Context, outputs int, amount types.Currency) (ids []types.TransactionID, err error)
}

type Autopilot struct {
	id string

	alerts  alerts.Alerter
	bus     Bus
	logger  *zap.SugaredLogger
	workers *workerPool

	a *accounts
	c *contractor
	m *migrator
	s *scanner

	tickerDuration time.Duration
	wg             sync.WaitGroup

	stateMu sync.Mutex
	state   state

	startStopMu       sync.Mutex
	startTime         time.Time
	shutdownCtx       context.Context
	shutdownCtxCancel context.CancelFunc
	ticker            *time.Ticker
	triggerChan       chan bool
}

// state holds a bunch of variables that are used by the autopilot and updated
type state struct {
	gs  api.GougingSettings
	rs  api.RedundancySettings
	cfg api.AutopilotConfig

	address types.Address
	fee     types.Currency
	period  uint64
}

// New initializes an Autopilot.
func New(id string, bus Bus, workers []Worker, logger *zap.Logger, heartbeat time.Duration, scannerScanInterval time.Duration, scannerBatchSize, scannerNumThreads uint64, migrationHealthCutoff float64, accountsRefillInterval time.Duration, revisionSubmissionBuffer, migratorParallelSlabsPerWorker uint64, revisionBroadcastInterval time.Duration) (*Autopilot, error) {
	shutdownCtx, shutdownCtxCancel := context.WithCancel(context.Background())

	ap := &Autopilot{
		alerts:  alerts.WithOrigin(bus, fmt.Sprintf("autopilot.%s", id)),
		id:      id,
		bus:     bus,
		logger:  logger.Sugar().Named(api.DefaultAutopilotID),
		workers: newWorkerPool(workers),

		shutdownCtx:       shutdownCtx,
		shutdownCtxCancel: shutdownCtxCancel,

		tickerDuration: heartbeat,
	}
	scanner, err := newScanner(
		ap,
		scannerBatchSize,
		scannerNumThreads,
		scannerScanInterval,
		scannerTimeoutInterval,
		scannerTimeoutMinTimeout,
	)
	if err != nil {
		return nil, err
	}

	ap.s = scanner
	ap.c = newContractor(ap, revisionSubmissionBuffer, revisionBroadcastInterval)
	ap.m = newMigrator(ap, migrationHealthCutoff, migratorParallelSlabsPerWorker)
	ap.a = newAccounts(ap, ap.bus, ap.bus, ap.workers, ap.logger, accountsRefillInterval)

	return ap, nil
}

// Handler returns an HTTP handler that serves the autopilot api.
func (ap *Autopilot) Handler() http.Handler {
	return jape.Mux(map[string]jape.Handler{
		"GET    /config":        ap.configHandlerGET,
		"PUT    /config":        ap.configHandlerPUT,
		"POST   /config":        ap.configHandlerPOST,
		"POST   /hosts":         ap.hostsHandlerPOST,
		"GET    /host/:hostKey": ap.hostHandlerGET,
		"GET    /state":         ap.stateHandlerGET,
		"POST   /trigger":       ap.triggerHandlerPOST,
	})
}

func (ap *Autopilot) configHandlerPOST(jc jape.Context) {
	ctx := jc.Request.Context()

	// decode request
	var req api.ConfigEvaluationRequest
	if jc.Decode(&req) != nil {
		return
	}

	// fetch necessary information
	cfg := req.AutopilotConfig
	gs := req.GougingSettings
	rs := req.RedundancySettings
	cs, err := ap.bus.ConsensusState(ctx)
	if jc.Check("failed to get consensus state", err) != nil {
		return
	}
	state := ap.State()

	// fetch hosts
	hosts, err := ap.bus.Hosts(ctx, api.HostsOptions{})
	if jc.Check("failed to get hosts", err) != nil {
		return
	}

	// evaluate the config
	jc.Encode(evaluateConfig(cfg, cs, state.fee, state.period, rs, gs, hosts))
}

func (ap *Autopilot) Run() error {
	ap.startStopMu.Lock()
	if ap.isRunning() {
		ap.startStopMu.Unlock()
		return errors.New("already running")
	}
	ap.startTime = time.Now()
	ap.triggerChan = make(chan bool, 1)
	ap.ticker = time.NewTicker(ap.tickerDuration)

	ap.wg.Add(1)
	defer ap.wg.Done()
	ap.startStopMu.Unlock()

	// block until the autopilot is online
	if online := ap.blockUntilOnline(); !online {
		ap.logger.Error("autopilot stopped before it was able to come online")
		return nil
	}

	// schedule a trigger when the wallet receives its first deposit
	if err := ap.tryScheduleTriggerWhenFunded(); err != nil {
		if !errors.Is(err, context.Canceled) {
			ap.logger.Error(err)
		}
		return nil
	}

	var forceScan bool
	var launchAccountRefillsOnce sync.Once
	for !ap.isStopped() {
		ap.logger.Info("autopilot iteration starting")
		tickerFired := make(chan struct{})
		ap.workers.withWorker(func(w Worker) {
			defer ap.logger.Info("autopilot iteration ended")

			// initiate a host scan - no need to be synced or configured for scanning
			ap.s.tryUpdateTimeout()
			ap.s.tryPerformHostScan(ap.shutdownCtx, w, forceScan)

			// reset forceScan
			forceScan = false

			// block until consensus is synced
			if synced, blocked, interrupted := ap.blockUntilSynced(ap.ticker.C); !synced {
				if interrupted {
					close(tickerFired)
					return
				}
				ap.logger.Info("autopilot stopped before consensus was synced")
				return
			} else if blocked {
				if scanning, _ := ap.s.Status(); !scanning {
					ap.s.tryPerformHostScan(ap.shutdownCtx, w, true)
				}
			}

			// block until the autopilot is configured
			if configured, interrupted := ap.blockUntilConfigured(ap.ticker.C); !configured {
				if interrupted {
					close(tickerFired)
					return
				}
				ap.logger.Info("autopilot stopped before it was able to confirm it was configured in the bus")
				return
			}

			// Log worker id chosen for this maintenance iteration.
			workerID, err := w.ID(ap.shutdownCtx)
			if err != nil {
				ap.logger.Errorf("aborting maintenance, failed to fetch worker id, err: %v", err)
				return
			}
			ap.logger.Infof("using worker %s for iteration", workerID)

			// update the loop state
			//
			// NOTE: it is important this is the first action we perform in this
			// iteration of the loop, keeping a state object ensures we use the
			// same state throughout the entire iteration and we don't needless
			// fetch the same information twice
			err = ap.updateState(ap.shutdownCtx)
			if err != nil {
				ap.logger.Errorf("failed to update state, err: %v", err)
				return
			}

			// perform wallet maintenance
			err = ap.c.performWalletMaintenance(ap.shutdownCtx)
			if err != nil {
				ap.logger.Errorf("wallet maintenance failed, err: %v", err)
			}

			// perform maintenance
			setChanged, err := ap.c.performContractMaintenance(ap.shutdownCtx, w)
			if err != nil && utils.IsErr(err, context.Canceled) {
				return
			} else if err != nil {
				ap.logger.Errorf("contract maintenance failed, err: %v", err)
			}
			maintenanceSuccess := err == nil

			// upon success, notify the migrator. The health of slabs might have
			// changed.
			if maintenanceSuccess && setChanged {
				ap.m.SignalMaintenanceFinished()
			}

			// launch account refills after successful contract maintenance.
			if maintenanceSuccess {
				launchAccountRefillsOnce.Do(func() {
					ap.logger.Debug("account refills loop launched")
					go ap.a.refillWorkersAccountsLoop(ap.shutdownCtx)
				})
			}

			// migration
			ap.m.tryPerformMigrations(ap.workers)

			// pruning
			if ap.state.cfg.Contracts.Prune {
				ap.c.tryPerformPruning(ap.workers)
			} else {
				ap.logger.Debug("pruning disabled")
			}
		})

		select {
		case <-ap.shutdownCtx.Done():
			return nil
		case forceScan = <-ap.triggerChan:
			ap.logger.Info("autopilot iteration triggered")
			ap.ticker.Reset(ap.tickerDuration)
		case <-ap.ticker.C:
		case <-tickerFired:
		}
	}
	return nil
}

// Shutdown shuts down the autopilot.
func (ap *Autopilot) Shutdown(_ context.Context) error {
	ap.startStopMu.Lock()
	defer ap.startStopMu.Unlock()

	if ap.isRunning() {
		ap.ticker.Stop()
		ap.shutdownCtxCancel()
		close(ap.triggerChan)
		ap.wg.Wait()
		ap.startTime = time.Time{}
	}
	return nil
}

func (ap *Autopilot) StartTime() time.Time {
	ap.startStopMu.Lock()
	defer ap.startStopMu.Unlock()
	return ap.startTime
}

func (ap *Autopilot) State() state {
	ap.stateMu.Lock()
	defer ap.stateMu.Unlock()
	return ap.state
}

func (ap *Autopilot) Trigger(forceScan bool) bool {
	ap.startStopMu.Lock()
	defer ap.startStopMu.Unlock()

	select {
	case ap.triggerChan <- forceScan:
		return true
	default:
		return false
	}
}

func (ap *Autopilot) Uptime() (dur time.Duration) {
	ap.startStopMu.Lock()
	defer ap.startStopMu.Unlock()
	if ap.isRunning() {
		dur = time.Since(ap.startTime)
	}
	return
}

func (ap *Autopilot) blockUntilConfigured(interrupt <-chan time.Time) (configured, interrupted bool) {
	ticker := time.NewTicker(time.Second)
	defer ticker.Stop()

	var once sync.Once

	for {
		// try and fetch the config
		ctx, cancel := context.WithTimeout(ap.shutdownCtx, 30*time.Second)
		_, err := ap.bus.Autopilot(ctx, ap.id)
		cancel()

		// if the config was not found, or we were unable to fetch it, keep blocking
		if utils.IsErr(err, context.Canceled) {
			return
		} else if utils.IsErr(err, api.ErrAutopilotNotFound) {
			once.Do(func() { ap.logger.Info("autopilot is waiting to be configured...") })
		} else if err != nil {
			ap.logger.Errorf("autopilot is unable to fetch its configuration from the bus, err: %v", err)
		}
		if err != nil {
			select {
			case <-ap.shutdownCtx.Done():
				return false, false
			case <-interrupt:
				return false, true
			case <-ticker.C:
				continue
			}
		}
		return true, false
	}
}

func (ap *Autopilot) blockUntilOnline() (online bool) {
	ticker := time.NewTicker(time.Second)
	defer ticker.Stop()

	var once sync.Once

	for {
		ctx, cancel := context.WithTimeout(ap.shutdownCtx, 30*time.Second)
		peers, err := ap.bus.SyncerPeers(ctx)
		online = len(peers) > 0
		cancel()

		if utils.IsErr(err, context.Canceled) {
			return
		} else if err != nil {
			ap.logger.Errorf("failed to get peers, err: %v", err)
		} else if !online {
			once.Do(func() { ap.logger.Info("autopilot is waiting on the bus to connect to peers...") })
		}

		if err != nil || !online {
			select {
			case <-ap.shutdownCtx.Done():
				return
			case <-ticker.C:
				continue
			}
		}
		return
	}
}

func (ap *Autopilot) blockUntilSynced(interrupt <-chan time.Time) (synced, blocked, interrupted bool) {
	ticker := time.NewTicker(time.Second)
	defer ticker.Stop()

	var once sync.Once

	for {
		// try and fetch consensus
		ctx, cancel := context.WithTimeout(ap.shutdownCtx, 30*time.Second)
		cs, err := ap.bus.ConsensusState(ctx)
		synced = cs.Synced
		cancel()

		// if an error occurred, or if we're not synced, we continue
		if utils.IsErr(err, context.Canceled) {
			return
		} else if err != nil {
			ap.logger.Errorf("failed to get consensus state, err: %v", err)
		} else if !synced {
			once.Do(func() { ap.logger.Info("autopilot is waiting for consensus to sync...") })
		}

		if err != nil || !synced {
			blocked = true
			select {
			case <-ap.shutdownCtx.Done():
				return
			case <-interrupt:
				interrupted = true
				return
			case <-ticker.C:
				continue
			}
		}
		return
	}
}

func (ap *Autopilot) tryScheduleTriggerWhenFunded() error {
	// apply sane timeout
	ctx, cancel := context.WithTimeout(ap.shutdownCtx, time.Minute)
	defer cancel()

	// no need to schedule a trigger if the wallet is already funded
	wallet, err := ap.bus.Wallet(ctx)
	if err != nil {
		return err
	} else if !wallet.Confirmed.Add(wallet.Unconfirmed).IsZero() {
		return nil
	}

	// spin a goroutine that triggers the autopilot when we receive a deposit
	ap.logger.Info("autopilot loop trigger is scheduled for when the wallet receives a deposit")
	ap.wg.Add(1)
	go func() {
		defer ap.wg.Done()

		ticker := time.NewTicker(5 * time.Second)
		defer ticker.Stop()
		for {
			select {
			case <-ap.shutdownCtx.Done():
				return
			case <-ticker.C:
			}

			// fetch wallet info
			ctx, cancel := context.WithTimeout(ap.shutdownCtx, 30*time.Second)
			if wallet, err = ap.bus.Wallet(ctx); err != nil {
				ap.logger.Errorf("failed to get wallet info, err: %v", err)
			}
			cancel()

			// if we have received a deposit, trigger the autopilot
			if !wallet.Confirmed.Add(wallet.Unconfirmed).IsZero() {
				if ap.Trigger(false) {
					return
				}
			}
		}
	}()

	return nil
}

func (ap *Autopilot) isRunning() bool {
	return !ap.startTime.IsZero()
}

func (ap *Autopilot) updateState(ctx context.Context) error {
	// fetch the autopilot from the bus
	autopilot, err := ap.bus.Autopilot(ctx, ap.id)
	if err != nil {
		return err
	}

	// fetch consensus state
	cs, err := ap.bus.ConsensusState(ctx)
	if err != nil {
		return fmt.Errorf("could not fetch consensus state, err: %v", err)
	}

	// fetch redundancy settings
	rs, err := ap.bus.RedundancySettings(ctx)
	if err != nil {
		return fmt.Errorf("could not fetch redundancy settings, err: %v", err)
	}

	// fetch gouging settings
	gs, err := ap.bus.GougingSettings(ctx)
	if err != nil {
		return fmt.Errorf("could not fetch gouging settings, err: %v", err)
	}

	// fetch recommended transaction fee
	fee, err := ap.bus.RecommendedFee(ctx)
	if err != nil {
		return fmt.Errorf("could not fetch fee, err: %v", err)
	}

	// fetch our wallet address
	wi, err := ap.bus.Wallet(ctx)
	if err != nil {
		return fmt.Errorf("could not fetch wallet address, err: %v", err)
	}
	address := wi.Address

	// update current period if necessary
	if cs.Synced {
		if autopilot.CurrentPeriod == 0 {
			autopilot.CurrentPeriod = cs.BlockHeight
			err := ap.bus.UpdateAutopilot(ctx, autopilot)
			if err != nil {
				return err
			}
			ap.logger.Infof("initialised current period to %d", autopilot.CurrentPeriod)
		} else if nextPeriod := autopilot.CurrentPeriod + autopilot.Config.Contracts.Period; cs.BlockHeight >= nextPeriod {
			prevPeriod := autopilot.CurrentPeriod
			autopilot.CurrentPeriod = nextPeriod
			err := ap.bus.UpdateAutopilot(ctx, autopilot)
			if err != nil {
				return err
			}
			ap.logger.Infof("updated current period from %d to %d", prevPeriod, nextPeriod)
		}
	}

	// update the state
	ap.stateMu.Lock()
	ap.state = state{
		gs:  gs,
		rs:  rs,
		cfg: autopilot.Config,

		address: address,
		fee:     fee,
		period:  autopilot.CurrentPeriod,
	}
	ap.stateMu.Unlock()
	return nil
}

func (ap *Autopilot) isStopped() bool {
	select {
	case <-ap.shutdownCtx.Done():
		return true
	default:
		return false
	}
}

func (ap *Autopilot) configHandlerGET(jc jape.Context) {
	autopilot, err := ap.bus.Autopilot(jc.Request.Context(), ap.id)
	if utils.IsErr(err, api.ErrAutopilotNotFound) {
		jc.Error(errors.New("autopilot is not configured yet"), http.StatusNotFound)
		return
	}

	if jc.Check("failed to get autopilot config", err) == nil {
		jc.Encode(autopilot.Config)
	}
}

func (ap *Autopilot) configHandlerPUT(jc jape.Context) {
	// decode and validate the config
	var cfg api.AutopilotConfig
	if jc.Decode(&cfg) != nil {
		return
	} else if err := cfg.Validate(); jc.Check("invalid autopilot config", err) != nil {
		return
	}

	// fetch the autopilot and update its config
	var contractSetChanged bool
	autopilot, err := ap.bus.Autopilot(jc.Request.Context(), ap.id)
	if utils.IsErr(err, api.ErrAutopilotNotFound) {
		autopilot = api.Autopilot{ID: ap.id, Config: cfg}
	} else {
		if autopilot.Config.Contracts.Set != cfg.Contracts.Set {
			contractSetChanged = true
		}
		autopilot.Config = cfg
	}

	// update the autopilot and interrupt migrations if necessary
	if err := jc.Check("failed to update autopilot config", ap.bus.UpdateAutopilot(jc.Request.Context(), autopilot)); err == nil && contractSetChanged {
		ap.m.SignalMaintenanceFinished()
	}
}

func (ap *Autopilot) triggerHandlerPOST(jc jape.Context) {
	var req api.AutopilotTriggerRequest
	if jc.Decode(&req) != nil {
		return
	}
	jc.Encode(api.AutopilotTriggerResponse{
		Triggered: ap.Trigger(req.ForceScan),
	})
}

func (ap *Autopilot) hostHandlerGET(jc jape.Context) {
	var hk types.PublicKey
	if jc.DecodeParam("hostKey", &hk) != nil {
		return
	}

	// TODO: remove on next major release
	h, err := compatV105HostInfo(jc.Request.Context(), ap.State(), ap.bus, hk)
	if jc.Check("failed to get host info", err) != nil {
		return
	}

	hi, err := ap.bus.HostInfo(jc.Request.Context(), ap.id, hk)
	if utils.IsErr(err, api.ErrHostInfoNotFound) {
		// TODO PJ: we used to calculate the host info here on the fly, maybe we
		// should keep doing that but maybe we can get away with this too...
		jc.Encode(api.HostInfoResponse{
			Host:   h.Host,
			Checks: nil,
		})
		return
	} else if jc.Check("failed to get host info", err) != nil {
		return
	}

	jc.Encode(hi.ToHostInfoReponse())
}

func (ap *Autopilot) hostsHandlerPOST(jc jape.Context) {
	var req api.HostInfosRequest
	if jc.Decode(&req) != nil {
		return
	}

	// TODO: remove on next major release
	if jc.Check("failed to get host info", compatV105UsabilityFilterModeCheck(req.UsabilityMode)) != nil {
		return
	}

	// TODO PJ: we used to return hosts regardless of whether they have host
	// info if usability mode was set to "all" - it is annoying but  maybe we
	// should keep doing that
	hosts, err := ap.bus.HostInfos(jc.Request.Context(), ap.id, api.HostInfoOptions{
		UsabilityMode: req.UsabilityMode,
		SearchHostOptions: api.SearchHostOptions{
			FilterMode:      req.FilterMode,
			AddressContains: req.AddressContains,
			KeyIn:           req.KeyIn,
			Offset:          req.Offset,
			Limit:           req.Limit,
		},
	})
	if jc.Check("failed to get host info", err) != nil {
		return
	}
	resps := make([]api.HostInfoResponse, len(hosts))
	for i, host := range hosts {
		resps[i] = host.ToHostInfoReponse()
	}
	jc.Encode(resps)
}

func (ap *Autopilot) stateHandlerGET(jc jape.Context) {
	pruning, pLastStart := ap.c.Status()
	migrating, mLastStart := ap.m.Status()
	scanning, sLastStart := ap.s.Status()
	_, err := ap.bus.Autopilot(jc.Request.Context(), ap.id)
	if err != nil && !strings.Contains(err.Error(), api.ErrAutopilotNotFound.Error()) {
		jc.Error(err, http.StatusInternalServerError)
		return
	}

	jc.Encode(api.AutopilotStateResponse{
		Configured:         err == nil,
		Migrating:          migrating,
		MigratingLastStart: api.TimeRFC3339(mLastStart),
		Pruning:            pruning,
		PruningLastStart:   api.TimeRFC3339(pLastStart),
		Scanning:           scanning,
		ScanningLastStart:  api.TimeRFC3339(sLastStart),
		UptimeMS:           api.DurationMS(ap.Uptime()),

		StartTime: api.TimeRFC3339(ap.StartTime()),
		BuildState: api.BuildState{
			Network:   build.NetworkName(),
			Version:   build.Version(),
			Commit:    build.Commit(),
			OS:        runtime.GOOS,
			BuildTime: api.TimeRFC3339(build.BuildTime()),
		},
	})
}

<<<<<<< HEAD
func countUsableHosts(cfg api.AutopilotConfig, cs api.ConsensusState, fee types.Currency, currentPeriod uint64, rs api.RedundancySettings, gs api.GougingSettings, hosts []hostdb.Host) (usables uint64) {
=======
func (ap *Autopilot) hostsHandlerPOST(jc jape.Context) {
	var req api.SearchHostsRequest
	if jc.Decode(&req) != nil {
		return
	}
	hosts, err := ap.c.HostInfos(jc.Request.Context(), req.FilterMode, req.UsabilityMode, req.AddressContains, req.KeyIn, req.Offset, req.Limit)
	if jc.Check("failed to get host info", err) != nil {
		return
	}
	jc.Encode(hosts)
}

func countUsableHosts(cfg api.AutopilotConfig, cs api.ConsensusState, fee types.Currency, currentPeriod uint64, rs api.RedundancySettings, gs api.GougingSettings, hosts []hostdb.HostInfo) (usables uint64) {
>>>>>>> 82d74327
	gc := worker.NewGougingChecker(gs, cs, fee, currentPeriod, cfg.Contracts.RenewWindow)
	for _, host := range hosts {
		hi := calculateHostInfo(cfg, rs, gc, host, smallestValidScore, 0)
		if hi.Usability.Usable() {
			usables++
		}
	}
	return
}

// evaluateConfig evaluates the given configuration and if the gouging settings
// are too strict for the number of contracts required by 'cfg', it will provide
// a recommendation on how to loosen it.
func evaluateConfig(cfg api.AutopilotConfig, cs api.ConsensusState, fee types.Currency, currentPeriod uint64, rs api.RedundancySettings, gs api.GougingSettings, hosts []hostdb.HostInfo) (resp api.ConfigEvaluationResponse) {
	gc := worker.NewGougingChecker(gs, cs, fee, currentPeriod, cfg.Contracts.RenewWindow)

	resp.Hosts = uint64(len(hosts))
	for _, host := range hosts {
		hi := calculateHostInfo(cfg, rs, gc, host, 0, 0)
		if hi.Usability.Usable() {
			resp.Usable++
			continue
		}
		if hi.Usability.Blocked {
			resp.Unusable.Blocked++
		}
		if hi.Usability.NotAcceptingContracts {
			resp.Unusable.NotAcceptingContracts++
		}
		if hi.Usability.NotCompletingScan {
			resp.Unusable.NotScanned++
		}
		if hi.Gouging.ContractErr != "" {
			resp.Unusable.Gouging.Contract++
		}
		if hi.Gouging.DownloadErr != "" {
			resp.Unusable.Gouging.Download++
		}
		if hi.Gouging.GougingErr != "" {
			resp.Unusable.Gouging.Gouging++
		}
		if hi.Gouging.PruneErr != "" {
			resp.Unusable.Gouging.Pruning++
		}
		if hi.Gouging.UploadErr != "" {
			resp.Unusable.Gouging.Upload++
		}
	}

	if resp.Usable >= cfg.Contracts.Amount {
		return // no recommendation needed
	}

	// optimise gouging settings
	maxGS := func() api.GougingSettings {
		return api.GougingSettings{
			// these are the fields we optimise one-by-one
			MaxRPCPrice:      types.MaxCurrency,
			MaxContractPrice: types.MaxCurrency,
			MaxDownloadPrice: types.MaxCurrency,
			MaxUploadPrice:   types.MaxCurrency,
			MaxStoragePrice:  types.MaxCurrency,

			// these are not optimised, so we keep the same values as the user
			// provided
			MinMaxCollateral:              gs.MinMaxCollateral,
			HostBlockHeightLeeway:         gs.HostBlockHeightLeeway,
			MinPriceTableValidity:         gs.MinPriceTableValidity,
			MinAccountExpiry:              gs.MinAccountExpiry,
			MinMaxEphemeralAccountBalance: gs.MinMaxEphemeralAccountBalance,
			MigrationSurchargeMultiplier:  gs.MigrationSurchargeMultiplier,
		}
	}

	// use the input gouging settings as the starting point and try to optimise
	// each field independent of the other fields we want to optimise
	optimisedGS := gs
	success := false

	// MaxRPCPrice
	tmpGS := maxGS()
	tmpGS.MaxRPCPrice = gs.MaxRPCPrice
	if optimiseGougingSetting(&tmpGS, &tmpGS.MaxRPCPrice, cfg, cs, fee, currentPeriod, rs, hosts) {
		optimisedGS.MaxRPCPrice = tmpGS.MaxRPCPrice
		success = true
	}
	// MaxContractPrice
	tmpGS = maxGS()
	tmpGS.MaxContractPrice = gs.MaxContractPrice
	if optimiseGougingSetting(&tmpGS, &tmpGS.MaxContractPrice, cfg, cs, fee, currentPeriod, rs, hosts) {
		optimisedGS.MaxContractPrice = tmpGS.MaxContractPrice
		success = true
	}
	// MaxDownloadPrice
	tmpGS = maxGS()
	tmpGS.MaxDownloadPrice = gs.MaxDownloadPrice
	if optimiseGougingSetting(&tmpGS, &tmpGS.MaxDownloadPrice, cfg, cs, fee, currentPeriod, rs, hosts) {
		optimisedGS.MaxDownloadPrice = tmpGS.MaxDownloadPrice
		success = true
	}
	// MaxUploadPrice
	tmpGS = maxGS()
	tmpGS.MaxUploadPrice = gs.MaxUploadPrice
	if optimiseGougingSetting(&tmpGS, &tmpGS.MaxUploadPrice, cfg, cs, fee, currentPeriod, rs, hosts) {
		optimisedGS.MaxUploadPrice = tmpGS.MaxUploadPrice
		success = true
	}
	// MaxStoragePrice
	tmpGS = maxGS()
	tmpGS.MaxStoragePrice = gs.MaxStoragePrice
	if optimiseGougingSetting(&tmpGS, &tmpGS.MaxStoragePrice, cfg, cs, fee, currentPeriod, rs, hosts) {
		optimisedGS.MaxStoragePrice = tmpGS.MaxStoragePrice
		success = true
	}
	// If one of the optimisations was successful, we return the optimised
	// gouging settings
	if success {
		resp.Recommendation = &api.ConfigRecommendation{
			GougingSettings: optimisedGS,
		}
	}
	return
}

// optimiseGougingSetting tries to optimise one field of the gouging settings to
// try and hit the target number of contracts.
func optimiseGougingSetting(gs *api.GougingSettings, field *types.Currency, cfg api.AutopilotConfig, cs api.ConsensusState, fee types.Currency, currentPeriod uint64, rs api.RedundancySettings, hosts []hostdb.HostInfo) bool {
	if cfg.Contracts.Amount == 0 {
		return true // nothing to do
	}
	stepSize := []uint64{200, 150, 125, 110, 105}
	maxSteps := 12

	stepIdx := 0
	nSteps := 0
	prevVal := *field // to keep accurate value
	for {
		nUsable := countUsableHosts(cfg, cs, fee, currentPeriod, rs, *gs, hosts)
		targetHit := nUsable >= cfg.Contracts.Amount

		if targetHit && nSteps == 0 {
			return true // target already hit without optimising
		} else if targetHit && stepIdx == len(stepSize)-1 {
			return true // target hit after optimising
		} else if targetHit {
			// move one step back and decrease step size
			stepIdx++
			nSteps--
			*field = prevVal
		} else if nSteps >= maxSteps {
			return false // ran out of steps
		}

		// apply next step
		prevVal = *field
		newValue, overflow := prevVal.Mul64WithOverflow(stepSize[stepIdx])
		if overflow {
			return false
		}
		newValue = newValue.Div64(100)
		*field = newValue
		nSteps++
	}
}

// compatV105HostInfo performs some state checks and bus calls we no longer
// need, but are necessary checks to make sure our API is consistent. This
// should be considered for removal when releasing a new major version.
func compatV105HostInfo(ctx context.Context, s state, b Bus, hk types.PublicKey) (*hostdb.HostInfo, error) {
	// state checks
	if s.cfg.Contracts.Allowance.IsZero() {
		return nil, fmt.Errorf("can not score hosts because contracts allowance is zero")
	}
	if s.cfg.Contracts.Amount == 0 {
		return nil, fmt.Errorf("can not score hosts because contracts amount is zero")
	}
	if s.cfg.Contracts.Period == 0 {
		return nil, fmt.Errorf("can not score hosts because contract period is zero")
	}

	// fetch host
	host, err := b.Host(ctx, hk)
	if err != nil {
		return nil, fmt.Errorf("failed to fetch requested host from bus: %w", err)
	}

	// other checks
	_, err = b.GougingSettings(ctx)
	if err != nil {
		return nil, fmt.Errorf("failed to fetch gouging settings from bus: %w", err)
	}
	_, err = b.RedundancySettings(ctx)
	if err != nil {
		return nil, fmt.Errorf("failed to fetch redundancy settings from bus: %w", err)
	}
	_, err = b.ConsensusState(ctx)
	if err != nil {
		return nil, fmt.Errorf("failed to fetch consensus state from bus: %w", err)
	}
	_, err = b.RecommendedFee(ctx)
	if err != nil {
		return nil, fmt.Errorf("failed to fetch recommended fee from bus: %w", err)
	}
	return &host, nil
}

func compatV105UsabilityFilterModeCheck(usabilityMode string) error {
	switch usabilityMode {
	case api.UsabilityFilterModeUsable:
	case api.UsabilityFilterModeUnusable:
	case api.UsabilityFilterModeAll:
	case "":
	default:
		return fmt.Errorf("invalid usability mode: '%v', options are 'usable', 'unusable' or an empty string for no filter", usabilityMode)
	}
	return nil
}<|MERGE_RESOLUTION|>--- conflicted
+++ resolved
@@ -776,23 +776,7 @@
 	})
 }
 
-<<<<<<< HEAD
-func countUsableHosts(cfg api.AutopilotConfig, cs api.ConsensusState, fee types.Currency, currentPeriod uint64, rs api.RedundancySettings, gs api.GougingSettings, hosts []hostdb.Host) (usables uint64) {
-=======
-func (ap *Autopilot) hostsHandlerPOST(jc jape.Context) {
-	var req api.SearchHostsRequest
-	if jc.Decode(&req) != nil {
-		return
-	}
-	hosts, err := ap.c.HostInfos(jc.Request.Context(), req.FilterMode, req.UsabilityMode, req.AddressContains, req.KeyIn, req.Offset, req.Limit)
-	if jc.Check("failed to get host info", err) != nil {
-		return
-	}
-	jc.Encode(hosts)
-}
-
 func countUsableHosts(cfg api.AutopilotConfig, cs api.ConsensusState, fee types.Currency, currentPeriod uint64, rs api.RedundancySettings, gs api.GougingSettings, hosts []hostdb.HostInfo) (usables uint64) {
->>>>>>> 82d74327
 	gc := worker.NewGougingChecker(gs, cs, fee, currentPeriod, cfg.Contracts.RenewWindow)
 	for _, host := range hosts {
 		hi := calculateHostInfo(cfg, rs, gc, host, smallestValidScore, 0)
