--- conflicted
+++ resolved
@@ -49,10 +49,6 @@
 	Contracts(ctx context.Context, opts api.ContractsOpts) (contracts []api.ContractMetadata, err error)
 	FileContractTax(ctx context.Context, payout types.Currency) (types.Currency, error)
 	FormContract(ctx context.Context, renterAddress types.Address, renterFunds types.Currency, hostKey types.PublicKey, hostIP string, hostCollateral types.Currency, endHeight uint64) (api.ContractMetadata, error)
-<<<<<<< HEAD
-=======
-	SetContractSet(ctx context.Context, set string, contracts []types.FileContractID) error
->>>>>>> ad107d0f
 	PrunableData(ctx context.Context) (prunableData api.ContractsPrunableDataResponse, err error)
 	PruneContract(ctx context.Context, id types.FileContractID, timeout time.Duration) (api.ContractPruneResponse, error)
 	SetContractSet(ctx context.Context, set string, contracts []types.FileContractID) error
@@ -289,6 +285,13 @@
 				return
 			}
 
+			// pruning
+			if autopilot.Config.Contracts.Prune {
+				ap.tryPerformPruning()
+			} else {
+				ap.logger.Info("pruning disabled")
+			}
+
 			// update the scanner with the hosts config
 			ap.s.UpdateHostsConfig(autopilot.Config.Hosts)
 
@@ -338,13 +341,6 @@
 
 			// migration
 			ap.m.tryPerformMigrations(ap.workers)
-
-			// pruning
-			if autopilot.Config.Contracts.Prune {
-				ap.tryPerformPruning()
-			} else {
-				ap.logger.Info("pruning disabled")
-			}
 		})
 
 		select {
