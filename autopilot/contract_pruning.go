--- conflicted
+++ resolved
@@ -130,11 +130,9 @@
 			if contract.Prunable == 0 {
 				continue
 			}
-			fmt.Printf("DEBUG PJ: contract %v has %d bytes to prune\n", contract.ID, contract.Prunable)
 
 			// prune contract
-			result := c.pruneContract(w, contract)
-			fmt.Printf("DEBUG PJ: res %+v", result)
+			result := c.pruneContract(w, contract.ID)
 			if result.err != nil {
 				c.logger.Error(result)
 			} else {
@@ -166,40 +164,22 @@
 	c.logger.Info(metrics)
 }
 
-func (c *contractor) pruneContract(w Worker, contract api.ContractPrunableData) pruneResult {
+func (c *contractor) pruneContract(w Worker, fcid types.FileContractID) pruneResult {
 	// create a sane timeout
 	ctx, cancel := context.WithTimeout(c.ap.stopCtx, 2*timeoutPruneContract)
 	defer cancel()
 
 	// fetch the host
-	host, _, err := c.hostForContract(ctx, contract.ID)
+	host, _, err := c.hostForContract(ctx, fcid)
 	if err != nil {
-<<<<<<< HEAD
-		return pruneResult{
-			size: contract.ContractSize,
-			fcid: contract.ID,
-			err:  err,
-		}
-=======
 		return pruneResult{fcid: fcid, err: err}
->>>>>>> 46643289
 	}
 
 	// prune the contract
 	start := time.Now()
-	pruned, remaining, err := w.RHPPruneContract(ctx, contract.ID, timeoutPruneContract)
+	pruned, remaining, err := w.RHPPruneContract(ctx, fcid, timeoutPruneContract)
 	if err != nil && pruned == 0 {
-<<<<<<< HEAD
-		return pruneResult{
-			size:    contract.ContractSize,
-			fcid:    contract.ID,
-			hk:      host.PublicKey,
-			version: host.Settings.Version,
-			err:     err,
-		}
-=======
-		return pruneResult{fcid: fcid, hk: host.PublicKey, err: err}
->>>>>>> 46643289
+		return pruneResult{fcid: fcid, hk: host.PublicKey, version: host.Settings.Version, err: err}
 	} else if err != nil && isErr(err, context.DeadlineExceeded) {
 		err = nil
 	}
@@ -207,10 +187,9 @@
 	return pruneResult{
 		ts: start,
 
-		fcid:    contract.ID,
+		fcid:    fcid,
 		hk:      host.PublicKey,
 		version: host.Settings.Version,
-		size:    contract.ContractSize,
 
 		pruned:    pruned,
 		remaining: remaining,
