package autopilot

import (
	"context"
	"errors"
	"fmt"
	"time"

	"go.sia.tech/core/types"
	"go.sia.tech/renterd/alerts"
	"go.sia.tech/renterd/api"
	"go.sia.tech/siad/build"
)

var (
	errConnectionRefused         = errors.New("connection refused")
	errConnectionTimedOut        = errors.New("connection timed out")
	errInvalidHandshakeSignature = errors.New("host's handshake signature was invalid")
	errInvalidMerkleProof        = errors.New("host supplied invalid Merkle proof")
	errNoRouteToHost             = errors.New("no route to host")
	errNoSuchHost                = errors.New("no such host")
)

type (
	pruneResult struct {
		ts time.Time

		fcid    types.FileContractID
		hk      types.PublicKey
		version string

		pruned    uint64
		remaining uint64
		duration  time.Duration

		err error
	}

	pruneMetrics []api.ContractPruneMetric
)

func (pr pruneResult) String() string {
	msg := fmt.Sprintf("contract %v, pruned %d bytes, remaining %d bytes, elapsed %v, host version %v", pr.fcid, pr.pruned, pr.remaining, pr.duration, pr.version)
	if pr.err != nil {
		msg += fmt.Sprintf(", err: %v", pr.err)
	}
	return msg
}

func (pm pruneMetrics) String() string {
	var total uint64
	for _, m := range pm {
		total += m.Pruned
	}
	return fmt.Sprintf("pruned %d (%s) from %v contracts", total, humanReadableSize(int(total)), len(pm))
}

func (pr pruneResult) toAlert() (id types.Hash256, alert *alerts.Alert) {
	id = alertIDForContract(alertPruningID, pr.fcid)

	if shouldTrigger := pr.err != nil && !((isErr(pr.err, errInvalidMerkleProof) && build.VersionCmp(pr.version, "1.6.0") < 0) ||
		isErr(pr.err, errConnectionRefused) ||
		isErr(pr.err, errConnectionTimedOut) ||
		isErr(pr.err, errInvalidHandshakeSignature) ||
		isErr(pr.err, errNoRouteToHost) ||
		isErr(pr.err, errNoSuchHost)); shouldTrigger {
		alert = newContractPruningFailedAlert(pr.hk, pr.version, pr.fcid, pr.err)
	}
	return
}

<<<<<<< HEAD
func (pr pruneResult) toMetric() api.ContractPruneMetric {
	return api.ContractPruneMetric{
		Timestamp:  pr.ts,
		ContractID: pr.fcid,
		HostKey:    pr.hk,
		Pruned:     pr.pruned,
		Remaining:  pr.remaining,
		Duration:   pr.duration,
	}
}

func humanReadableSize(b int) string {
	const unit = 1024
	if b < unit {
		return fmt.Sprintf("%d B", b)
=======
func (c *contractor) fetchPrunableContracts() (prunable []api.ContractPrunableData, _ error) {
	// use a sane timeout
	ctx, cancel := context.WithTimeout(c.ap.stopCtx, time.Minute)
	defer cancel()

	// fetch prunable data
	res, err := c.ap.bus.PrunableData(ctx)
	if err != nil {
		return nil, err
	} else if res.TotalPrunable == 0 {
		return nil, nil
>>>>>>> 5b6d2ac1
	}

	// fetch contract set contracts
	csc, err := c.ap.bus.ContractSetContracts(ctx, c.ap.state.cfg.Contracts.Set)
	if err != nil {
		return nil, err
	}

	// build a map of in-set contracts
	contracts := make(map[types.FileContractID]struct{})
	for _, contract := range csc {
		contracts[contract.ID] = struct{}{}
	}

	// filter out contracts that are not in the set
	for _, contract := range res.Contracts {
		if _, ok := contracts[contract.ID]; ok && contract.Prunable > 0 {
			prunable = append(prunable, contract)
		}
	}
	return
}

func (c *contractor) performContractPruning(wp *workerPool) {
	c.logger.Info("performing contract pruning")

	// fetch prunable contracts
	prunable, err := c.fetchPrunableContracts()
	if err != nil {
		c.logger.Error(err)
		return
	} else if len(prunable) == 0 {
		c.logger.Info("no contracts to prune")
		return
	}

	// prune every contract individually, one at a time and for a maximum
	// duration of 'timeoutPruneContract' to limit the amount of time we lock
	// the contract as contracts on old hosts can take a long time to prune
	var metrics pruneMetrics
	wp.withWorker(func(w Worker) {
<<<<<<< HEAD
		for _, contract := range res.Contracts {
			// return if we're stopped
			if c.ap.isStopped() {
				return
			}

			// skip if there's nothing to prune
			if contract.Prunable == 0 {
				continue
			}

=======
		for _, contract := range prunable {
>>>>>>> 5b6d2ac1
			// prune contract
			result := c.pruneContract(w, contract.ID)
			if result.err != nil {
				c.logger.Error(result)
			} else {
				c.logger.Info(result)
			}

			// handle alert
			ctx, cancel := context.WithTimeout(context.Background(), time.Minute)
			if id, alert := result.toAlert(); alert != nil {
				c.ap.RegisterAlert(ctx, *alert)
			} else {
				c.ap.DismissAlert(ctx, id)
			}
			cancel()

			// handle metrics
			metrics = append(metrics, result.toMetric())
		}
	})

<<<<<<< HEAD
	// record metrics
	ctx, cancel = context.WithTimeout(context.Background(), time.Minute)
	if err := c.ap.bus.RecordContractPruneMetric(ctx, metrics...); err != nil {
		c.logger.Error(err)
	}
	cancel()

	// log metrics
	c.logger.Info(metrics)
=======
	c.logger.Infof("pruned %d (%s) from %v contracts", total, humanReadableSize(int(total)), len(prunable))
>>>>>>> 5b6d2ac1
}

func (c *contractor) pruneContract(w Worker, fcid types.FileContractID) pruneResult {
	// create a sane timeout
	ctx, cancel := context.WithTimeout(c.ap.stopCtx, 2*timeoutPruneContract)
	defer cancel()

	// fetch the host
	host, _, err := c.hostForContract(ctx, fcid)
	if err != nil {
		return pruneResult{fcid: fcid, err: err}
	}

	// prune the contract
	start := time.Now()
	pruned, remaining, err := w.RHPPruneContract(ctx, fcid, timeoutPruneContract)
	if err != nil && pruned == 0 {
		return pruneResult{fcid: fcid, hk: host.PublicKey, version: host.Settings.Version, err: err}
	} else if err != nil && isErr(err, context.DeadlineExceeded) {
		err = nil
	}

	return pruneResult{
		ts: start,

		fcid:    fcid,
		hk:      host.PublicKey,
		version: host.Settings.Version,

		pruned:    pruned,
		remaining: remaining,
		duration:  time.Since(start),

		err: err,
	}
}

func humanReadableSize(b int) string {
	const unit = 1024
	if b < unit {
		return fmt.Sprintf("%d B", b)
	}
	div, exp := int64(unit), 0
	for n := b / unit; n >= unit; n /= unit {
		div *= unit
		exp++
	}
	return fmt.Sprintf("%.1f %ciB",
		float64(b)/float64(div), "KMGTPE"[exp])
}<|MERGE_RESOLUTION|>--- conflicted
+++ resolved
@@ -69,7 +69,6 @@
 	return
 }
 
-<<<<<<< HEAD
 func (pr pruneResult) toMetric() api.ContractPruneMetric {
 	return api.ContractPruneMetric{
 		Timestamp:  pr.ts,
@@ -81,11 +80,6 @@
 	}
 }
 
-func humanReadableSize(b int) string {
-	const unit = 1024
-	if b < unit {
-		return fmt.Sprintf("%d B", b)
-=======
 func (c *contractor) fetchPrunableContracts() (prunable []api.ContractPrunableData, _ error) {
 	// use a sane timeout
 	ctx, cancel := context.WithTimeout(c.ap.stopCtx, time.Minute)
@@ -97,7 +91,6 @@
 		return nil, err
 	} else if res.TotalPrunable == 0 {
 		return nil, nil
->>>>>>> 5b6d2ac1
 	}
 
 	// fetch contract set contracts
@@ -139,21 +132,12 @@
 	// the contract as contracts on old hosts can take a long time to prune
 	var metrics pruneMetrics
 	wp.withWorker(func(w Worker) {
-<<<<<<< HEAD
-		for _, contract := range res.Contracts {
+		for _, contract := range prunable {
 			// return if we're stopped
 			if c.ap.isStopped() {
 				return
 			}
 
-			// skip if there's nothing to prune
-			if contract.Prunable == 0 {
-				continue
-			}
-
-=======
-		for _, contract := range prunable {
->>>>>>> 5b6d2ac1
 			// prune contract
 			result := c.pruneContract(w, contract.ID)
 			if result.err != nil {
@@ -176,9 +160,8 @@
 		}
 	})
 
-<<<<<<< HEAD
 	// record metrics
-	ctx, cancel = context.WithTimeout(context.Background(), time.Minute)
+	ctx, cancel := context.WithTimeout(context.Background(), time.Minute)
 	if err := c.ap.bus.RecordContractPruneMetric(ctx, metrics...); err != nil {
 		c.logger.Error(err)
 	}
@@ -186,9 +169,6 @@
 
 	// log metrics
 	c.logger.Info(metrics)
-=======
-	c.logger.Infof("pruned %d (%s) from %v contracts", total, humanReadableSize(int(total)), len(prunable))
->>>>>>> 5b6d2ac1
 }
 
 func (c *contractor) pruneContract(w Worker, fcid types.FileContractID) pruneResult {
