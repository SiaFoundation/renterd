package autopilot

import (
	"context"
	"fmt"
	"math"
	"sort"
	"sync"
	"time"

	"go.sia.tech/renterd/alerts"
	"go.sia.tech/renterd/api"
	"go.sia.tech/renterd/object"
	"go.sia.tech/renterd/tracing"
	"go.uber.org/zap"
	"lukechampine.com/frand"
)

var (
	alertMigrationID = frand.Entropy256() // constnt across restarts
)

const (
	migratorBatchSize = math.MaxInt // TODO: change once we have a fix for the infinite loop
)

type migrator struct {
	ap                        *Autopilot
	logger                    *zap.SugaredLogger
	healthCutoff              float64
	parallelSlabsPerWorker    uint64
	signalMaintenanceFinished chan struct{}

	mu                 sync.Mutex
	migrating          bool
	migratingLastStart time.Time
}

func newMigrator(ap *Autopilot, healthCutoff float64, parallelSlabsPerWorker uint64) *migrator {
	return &migrator{
		ap:                        ap,
		logger:                    ap.logger.Named("migrator"),
		healthCutoff:              healthCutoff,
		parallelSlabsPerWorker:    parallelSlabsPerWorker,
		signalMaintenanceFinished: make(chan struct{}, 1),
	}
}

func (m *migrator) SignalMaintenanceFinished() {
	select {
	case m.signalMaintenanceFinished <- struct{}{}:
	default:
	}
}

func (m *migrator) Status() (bool, time.Time) {
	m.mu.Lock()
	defer m.mu.Unlock()
	return m.migrating, m.migratingLastStart
}

func (m *migrator) tryPerformMigrations(ctx context.Context, wp *workerPool) {
	m.mu.Lock()
	if m.migrating || m.ap.isStopped() {
		m.mu.Unlock()
		return
	}
	m.migrating = true
	m.migratingLastStart = time.Now()
	m.mu.Unlock()

	m.ap.wg.Add(1)
	go func() {
		defer m.ap.wg.Done()
		m.performMigrations(wp)
		m.mu.Lock()
		m.migrating = false
		m.mu.Unlock()
	}()
}

func (m *migrator) performMigrations(p *workerPool) {
	m.logger.Info("performing migrations")
	b := m.ap.bus
	ctx, span := tracing.Tracer.Start(context.Background(), "migrator.performMigrations")
	defer span.End()

	// prepare a channel to push work to the workers
	type job struct {
		api.UnhealthySlab
		slabIdx   int
		batchSize int
		set       string
	}
	jobs := make(chan job)
	var wg sync.WaitGroup
	defer func() {
		close(jobs)
		wg.Wait()
	}()

	// launch workers
	p.withWorkers(func(workers []Worker) {
		for _, w := range workers {
			for i := uint64(0); i < m.parallelSlabsPerWorker; i++ {
				wg.Add(1)
				go func(w Worker) {
					defer wg.Done()

					id, err := w.ID(ctx)
					if err != nil {
						m.logger.Errorf("failed to fetch worker id: %v", err)
						return
					}

					for j := range jobs {
						slab, err := b.Slab(ctx, j.Key)
						if err != nil {
							m.logger.Errorf("%v: failed to fetch slab for migration %d/%d, health: %v, err: %v", id, j.slabIdx+1, j.batchSize, j.Health, err)
							continue
						}
						ap, err := b.Autopilot(ctx, m.ap.id)
						if err != nil {
							m.logger.Errorf("%v: failed to fetch autopilot settings for migration %d/%d, health: %v, err: %v", id, j.slabIdx+1, j.batchSize, j.Health, err)
							continue
						}
						err = w.MigrateSlab(ctx, slab, ap.Config.Contracts.Set)
						if err != nil {
							m.logger.Errorf("%v: failed to migrate slab %d/%d, health: %v, err: %v", id, j.slabIdx+1, j.batchSize, j.Health, err)
							continue
						}
						m.logger.Debugf("%v: successfully migrated slab '%v' (health: %v) %d/%d", id, j.Key, j.Health, j.slabIdx+1, j.batchSize)
					}
				}(w)
			}
		}
	})
	var toMigrate []api.UnhealthySlab

	// ignore a potential signal before the first iteration of the 'OUTER' loop
	select {
	case <-m.signalMaintenanceFinished:
	default:
	}

OUTER:
	for {
<<<<<<< HEAD
		// recompute health first.
		start := time.Now()
		if err := b.RefreshHealth(ctx); err != nil {
			m.logger.Errorf("failed to recompute cached health before migration", err)
			return
		}
		m.logger.Debugf("recomputed slab health in %v", time.Since(start))
=======
		// fetch currently configured set
		set := m.ap.State().cfg.Contracts.Set
		if set == "" {
			m.logger.Error("could not perform migrations, no contract set configured")
			return
		}
>>>>>>> 87199b31

		// fetch slabs for migration
		toMigrateNew, err := b.SlabsForMigration(ctx, m.healthCutoff, set, migratorBatchSize)
		if err != nil {
			m.logger.Errorf("failed to fetch slabs for migration, err: %v", err)
			return
		}
		m.logger.Debugf("%d potential slabs fetched for migration", len(toMigrateNew))

		// merge toMigrateNew with toMigrate
		// NOTE: when merging, we remove all slabs from toMigrate that don't
		// require migration anymore. However, slabs that have been in toMigrate
		// before will be repaired before any new slabs. This is to prevent
		// starvation.
		migrateNewMap := make(map[object.EncryptionKey]*api.UnhealthySlab)
		for i, slab := range toMigrateNew {
			migrateNewMap[slab.Key] = &toMigrateNew[i]
		}
		removed := 0
		for i := 0; i < len(toMigrate)-removed; {
			slab := toMigrate[i]
			if _, exists := migrateNewMap[slab.Key]; exists {
				delete(migrateNewMap, slab.Key) // delete from map to leave only new slabs
				i++
			} else {
				toMigrate[i] = toMigrate[len(toMigrate)-1-removed]
				removed++
			}
		}
		toMigrate = toMigrate[:len(toMigrate)-removed]
		for _, slab := range migrateNewMap {
			toMigrate = append(toMigrate, *slab)
		}

		// sort the newsly added slabs by health
		newSlabs := toMigrate[len(toMigrate)-len(migrateNewMap):]
		sort.Slice(newSlabs, func(i, j int) bool {
			return newSlabs[i].Health < newSlabs[j].Health
		})
		migrateNewMap = nil // free map

		// log the updated list of slabs to migrate
		m.logger.Debugf("%d slabs to migrate", len(toMigrate))

		// register an alert to notify users about ongoing migrations.
		m.ap.alerts.Register(alerts.Alert{
			ID:        alertMigrationID,
			Severity:  alerts.SeverityInfo,
			Message:   fmt.Sprintf("Migrating %d slabs", len(toMigrate)),
			Timestamp: time.Now(),
		})

		// return if there are no slabs to migrate
		if len(toMigrate) == 0 {
			return
		}

		for i, slab := range toMigrate {
			select {
			case <-m.ap.stopChan:
				return
			case <-m.signalMaintenanceFinished:
				m.logger.Info("migrations interrupted - updating slabs for migration")
				continue OUTER
			case jobs <- job{slab, i, len(toMigrate), set}:
			}
		}
	}
}<|MERGE_RESOLUTION|>--- conflicted
+++ resolved
@@ -145,22 +145,20 @@
 
 OUTER:
 	for {
-<<<<<<< HEAD
-		// recompute health first.
-		start := time.Now()
-		if err := b.RefreshHealth(ctx); err != nil {
-			m.logger.Errorf("failed to recompute cached health before migration", err)
-			return
-		}
-		m.logger.Debugf("recomputed slab health in %v", time.Since(start))
-=======
 		// fetch currently configured set
 		set := m.ap.State().cfg.Contracts.Set
 		if set == "" {
 			m.logger.Error("could not perform migrations, no contract set configured")
 			return
 		}
->>>>>>> 87199b31
+
+		// recompute health.
+		start := time.Now()
+		if err := b.RefreshHealth(ctx); err != nil {
+			m.logger.Errorf("failed to recompute cached health before migration", err)
+			return
+		}
+		m.logger.Debugf("recomputed slab health in %v", time.Since(start))
 
 		// fetch slabs for migration
 		toMigrateNew, err := b.SlabsForMigration(ctx, m.healthCutoff, set, migratorBatchSize)
