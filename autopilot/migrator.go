package autopilot

import (
	"context"
	"math"
	"sync"

	"go.sia.tech/renterd/api"
	"go.sia.tech/renterd/internal/tracing"
	"go.uber.org/zap"
)

const (
	migratorBatchSize = math.MaxInt // TODO: change once we have a fix for the infinite loop
)

type migrator struct {
	ap           *Autopilot
	logger       *zap.SugaredLogger
	healthCutoff float64

	mu      sync.Mutex
	running bool
}

func newMigrator(ap *Autopilot, healthCutoff float64) *migrator {
	return &migrator{
		ap:           ap,
		logger:       ap.logger.Named("migrator"),
		healthCutoff: healthCutoff,
	}
}

<<<<<<< HEAD
func (m *migrator) tryPerformMigrations(ctx context.Context) {
=======
func (m *migrator) tryPerformMigrations(ctx context.Context, w Worker, cfg api.AutopilotConfig) {
>>>>>>> f7e826e6
	m.mu.Lock()
	if m.running || m.ap.isStopped() {
		m.mu.Unlock()
		return
	}
	m.running = true
	m.mu.Unlock()

	m.ap.wg.Add(1)
	go func(cfg api.AutopilotConfig) {
		defer m.ap.wg.Done()
		m.performMigrations(w, cfg)
		m.mu.Lock()
		m.running = false
		m.mu.Unlock()
	}(m.ap.state.cfg)
}

func (m *migrator) performMigrations(w Worker, cfg api.AutopilotConfig) {
	m.logger.Info("performing migrations")
	b := m.ap.bus
	ctx, span := tracing.Tracer.Start(context.Background(), "migrator.performMigrations")
	defer span.End()

	// fetch slabs for migration
	toMigrate, err := b.SlabsForMigration(ctx, m.healthCutoff, cfg.Contracts.Set, migratorBatchSize)
	if err != nil {
		m.logger.Errorf("failed to fetch slabs for migration, err: %v", err)
		return
	}
	m.logger.Debugf("%d slabs to migrate", len(toMigrate))

	// return if there are no slabs to migrate
	if len(toMigrate) == 0 {
		return
	}

	// migrate the slabs one by one
	//
	// TODO: when we support parallel uploads we should parallelize this
	for i, slab := range toMigrate {
		if m.ap.isStopped() {
			break
		}

		err := w.MigrateSlab(ctx, slab)
		if err != nil {
			m.logger.Errorf("failed to migrate slab %d/%d, err: %v", i+1, len(toMigrate), err)
			continue
		}
		m.logger.Debugf("successfully migrated slab '%v' %d/%d", slab.Key, i+1, len(toMigrate))
	}
}<|MERGE_RESOLUTION|>--- conflicted
+++ resolved
@@ -31,11 +31,7 @@
 	}
 }
 
-<<<<<<< HEAD
-func (m *migrator) tryPerformMigrations(ctx context.Context) {
-=======
-func (m *migrator) tryPerformMigrations(ctx context.Context, w Worker, cfg api.AutopilotConfig) {
->>>>>>> f7e826e6
+func (m *migrator) tryPerformMigrations(ctx context.Context, w Worker) {
 	m.mu.Lock()
 	if m.running || m.ap.isStopped() {
 		m.mu.Unlock()
