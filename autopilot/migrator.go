--- conflicted
+++ resolved
@@ -112,12 +112,6 @@
 						m.logger.Errorf("failed to fetch worker id: %v", err)
 						return
 					}
-<<<<<<< HEAD
-					err = w.MigrateSlab(ctx, slab, api.UploadWithContractSet(j.set))
-					if err != nil {
-						m.logger.Errorf("%v: failed to migrate slab %d/%d, health: %v, err: %v", id, j.slabIdx+1, j.batchSize, j.Health, err)
-						continue
-=======
 
 					for j := range jobs {
 						slab, err := b.Slab(ctx, j.Key)
@@ -131,7 +125,6 @@
 							continue
 						}
 						m.logger.Debugf("%v: successfully migrated slab '%v' (health: %v) %d/%d", id, j.Key, j.Health, j.slabIdx+1, j.batchSize)
->>>>>>> 36ffb529
 					}
 				}(w)
 			}
