package autopilot

import (
	"errors"
	"fmt"
	"math"
	"math/big"

	rhpv2 "go.sia.tech/core/rhp/v2"
	rhpv3 "go.sia.tech/core/rhp/v3"
	"go.sia.tech/core/types"
	"go.sia.tech/renterd/api"
	"go.sia.tech/renterd/worker"
)

const (
	// minContractFundUploadThreshold is the percentage of contract funds
	// remaining at which the contract gets marked as not good for upload
	minContractFundUploadThreshold = float64(0.05) // 5%

	// minContractCollateralDenominator is used to define the percentage of
	// remaining collateral in a contract in relation to its potential
	// acquirable storage below which the contract is considered to be
	// out-of-collateral.
	minContractCollateralDenominator = 20 // 5%

	// contractConfirmationDeadline is the number of blocks since its start
	// height we wait for a contract to appear on chain.
	contractConfirmationDeadline = 18
)

var (
	errContractOutOfCollateral   = errors.New("contract is out of collateral")
	errContractOutOfFunds        = errors.New("contract is out of funds")
	errContractUpForRenewal      = errors.New("contract is up for renewal")
	errContractMaxRevisionNumber = errors.New("contract has reached max revision number")
	errContractNoRevision        = errors.New("contract has no revision")
	errContractExpired           = errors.New("contract has expired")
	errContractNotConfirmed      = errors.New("contract hasn't been confirmed on chain in time")
)

type unusableHostsBreakdown struct {
	blocked               uint64
	offline               uint64
	lowscore              uint64
	redundantip           uint64
	gouging               uint64
	notacceptingcontracts uint64
	notannounced          uint64
	notcompletingscan     uint64
}

func (u *unusableHostsBreakdown) track(ub api.HostUsabilityBreakdown) {
	if ub.Blocked {
		u.blocked++
	}
	if ub.Offline {
		u.offline++
	}
	if ub.LowScore {
		u.lowscore++
	}
	if ub.RedundantIP {
		u.redundantip++
	}
	if ub.Gouging {
		u.gouging++
	}
	if ub.NotAcceptingContracts {
		u.notacceptingcontracts++
	}
	if ub.NotAnnounced {
		u.notannounced++
	}
	if ub.NotCompletingScan {
		u.notcompletingscan++
	}
}

func (u *unusableHostsBreakdown) keysAndValues() []interface{} {
	values := []interface{}{
		"blocked", u.blocked,
		"offline", u.offline,
		"lowscore", u.lowscore,
		"redundantip", u.redundantip,
		"gouging", u.gouging,
		"notacceptingcontracts", u.notacceptingcontracts,
		"notcompletingscan", u.notcompletingscan,
		"notannounced", u.notannounced,
	}
	for i := 0; i < len(values); i += 2 {
		if values[i+1].(uint64) == 0 {
			values = append(values[:i], values[i+2:]...)
			i -= 2
		}
	}
	return values
}

<<<<<<< HEAD
// calculateHostInfo returns the host info for the given host. This function will
func calculateHostInfo(cfg api.AutopilotConfig, rs api.RedundancySettings, gc worker.GougingChecker, h hostdb.HostInfo, minScore float64, storedData uint64) api.HostInfo {
	// sanity check redundancy settings
=======
// isUsableHost returns whether the given host is usable along with a list of
// reasons why it was deemed unusable.
func isUsableHost(cfg api.AutopilotConfig, rs api.RedundancySettings, gc worker.GougingChecker, h api.Host, minScore float64, storedData uint64) (bool, unusableHostResult) {
>>>>>>> 14ddedbb
	if rs.Validate() != nil {
		panic("invalid redundancy settings were supplied - developer error")
	}

	// prepare host breakdown fields
	var gb api.HostGougingBreakdown
	var sb api.HostScoreBreakdown
	var ub api.HostUsabilityBreakdown

	// blocked status does not influence what host info is calculated
	if h.Blocked {
		ub.Blocked = true
	}

	// calculate remaining host info fields
	if !h.IsAnnounced() {
		ub.NotAnnounced = true
	} else if !h.Scanned {
		ub.NotCompletingScan = true
	} else {
		// online check
		if !h.IsOnline() {
			ub.Offline = true
		}

		// accepting contracts check
		if !h.Settings.AcceptingContracts {
			ub.NotAcceptingContracts = true
		}

		// perform gouging checks
		gb = gc.Check(&h.Settings, &h.PriceTable.HostPriceTable)
		if gb.Gouging() {
			ub.Gouging = true
		} else if minScore > 0 {
			// perform scoring checks
			//
			// NOTE: only perform these scoring checks if we know the host is
			// not gouging, this because the core package does not have overflow
			// checks in its cost calculations needed to calculate the period
			// cost
			sb = hostScore(cfg, h.Host, storedData, rs.Redundancy())
			if sb.TotalScore() < minScore {
				ub.LowScore = true
			}
		}
	}

	return api.HostInfo{
		Host:      h.Host,
		Usability: ub,
		Gouging:   gb,
		Score:     sb,
	}
}

// isUsableContract returns whether the given contract is
// - usable -> can be used in the contract set
// - recoverable -> can be usable in the contract set if it is refreshed/renewed
// - refresh -> should be refreshed
// - renew -> should be renewed
func (c *contractor) isUsableContract(cfg api.AutopilotConfig, state state, ci contractInfo, bh uint64, f *ipFilter) (usable, recoverable, refresh, renew bool, reasons []string) {
	contract, s, pt := ci.contract, ci.settings, ci.priceTable

	usable = true
	if bh > contract.EndHeight() {
		reasons = append(reasons, errContractExpired.Error())
		usable = false
		recoverable = false
		refresh = false
		renew = false
	} else if contract.Revision.RevisionNumber == math.MaxUint64 {
		reasons = append(reasons, errContractMaxRevisionNumber.Error())
		usable = false
		recoverable = false
		refresh = false
		renew = false
	} else {
		if isOutOfCollateral(cfg, state.rs, contract, s, pt) {
			reasons = append(reasons, errContractOutOfCollateral.Error())
			usable = false
			recoverable = true
			refresh = true
			renew = false
		}
		if isOutOfFunds(cfg, pt, contract) {
			reasons = append(reasons, errContractOutOfFunds.Error())
			usable = false
			recoverable = true
			refresh = true
			renew = false
		}
		if shouldRenew, secondHalf := isUpForRenewal(cfg, *contract.Revision, bh); shouldRenew {
			reasons = append(reasons, fmt.Errorf("%w; second half: %t", errContractUpForRenewal, secondHalf).Error())
			usable = usable && !secondHalf // only unusable if in second half of renew window
			recoverable = true
			refresh = false
			renew = true
		}
	}

	// IP check should be last since it modifies the filter
	shouldFilter := !cfg.Hosts.AllowRedundantIPs && (usable || recoverable)
	if shouldFilter && f.IsRedundantIP(contract.HostIP, contract.HostKey) {
		reasons = append(reasons, api.ErrUsabilityHostRedundantIP.Error())
		usable = false
		recoverable = false // do not use in the contract set, but keep it around for downloads
		renew = false       // do not renew, but allow refreshes so the contracts stays funded
	}
	return
}

func isOutOfFunds(cfg api.AutopilotConfig, pt rhpv3.HostPriceTable, c api.Contract) bool {
	// TotalCost should never be zero but for legacy reasons we check and return
	// true should it be the case
	if c.TotalCost.IsZero() {
		return true
	}

	sectorPrice, _ := pt.BaseCost().
		Add(pt.AppendSectorCost(cfg.Contracts.Period)).
		Add(pt.ReadSectorCost(rhpv2.SectorSize)).
		Total()
	percentRemaining, _ := big.NewRat(0, 1).SetFrac(c.RenterFunds().Big(), c.TotalCost.Big()).Float64()

	return c.RenterFunds().Cmp(sectorPrice.Mul64(3)) < 0 || percentRemaining < minContractFundUploadThreshold
}

// isOutOfCollateral returns 'true' if the remaining/unallocated collateral in
// the contract is below a certain threshold of the collateral we would try to
// put into a contract upon renew.
func isOutOfCollateral(cfg api.AutopilotConfig, rs api.RedundancySettings, c api.Contract, s rhpv2.HostSettings, pt rhpv3.HostPriceTable) bool {
	min := minRemainingCollateral(cfg, rs, c.RenterFunds(), s, pt)
	return c.RemainingCollateral().Cmp(min) < 0
}

// minNewCollateral returns the minimum amount of unallocated collateral that a
// contract should contain after a refresh given the current amount of
// unallocated collateral.
func minRemainingCollateral(cfg api.AutopilotConfig, rs api.RedundancySettings, renterFunds types.Currency, s rhpv2.HostSettings, pt rhpv3.HostPriceTable) types.Currency {
	// Compute the expected storage for the contract given its remaining funds.
	// Note: we use the full period here even though we are checking whether to
	// do a refresh. Otherwise, the 'expectedStorage' would would become
	// ridiculously large the closer the contract is to its end height.
	expectedStorage := renterFundsToExpectedStorage(renterFunds, cfg.Contracts.Period, pt)

	// Cap the expected storage at twice the ideal amount of data we expect to
	// store on a host. Even if we could afford more storage, there is no point
	// in locking up more collateral than we expect to require.
	idealDataPerHost := float64(cfg.Contracts.Storage) * rs.Redundancy() / float64(cfg.Contracts.Amount)
	allocationPerHost := idealDataPerHost * 2
	if expectedStorage > uint64(allocationPerHost) {
		expectedStorage = uint64(allocationPerHost)
	}

	// Cap the expected storage at the remaining storage of the host. If the
	// host doesn't have any storage left, there is no point in adding
	// collateral.
	if expectedStorage > s.RemainingStorage {
		expectedStorage = s.RemainingStorage
	}

	// If no storage is expected, return zero.
	if expectedStorage == 0 {
		return types.ZeroCurrency
	}

	// Computet the collateral for a single sector.
	_, sectorCollateral := pt.BaseCost().
		Add(pt.AppendSectorCost(cfg.Contracts.Period)).
		Add(pt.ReadSectorCost(rhpv2.SectorSize)).
		Total()

	// The expectedStorageCollateral is 5% of the collateral we'd need to store
	// all of the expectedStorage.
	minExpectedStorageCollateral := sectorCollateral.Mul64(expectedStorage / rhpv2.SectorSize).Div64(minContractCollateralDenominator)

	// The absolute minimum collateral we want to put into a contract is 3
	// sectors worth of collateral.
	minCollateral := sectorCollateral.Mul64(3)

	// Return the larger of the two.
	if minExpectedStorageCollateral.Cmp(minCollateral) > 0 {
		minCollateral = minExpectedStorageCollateral
	}
	return minCollateral
}

func isUpForRenewal(cfg api.AutopilotConfig, r types.FileContractRevision, blockHeight uint64) (shouldRenew, secondHalf bool) {
	shouldRenew = blockHeight+cfg.Contracts.RenewWindow >= r.EndHeight()
	secondHalf = blockHeight+cfg.Contracts.RenewWindow/2 >= r.EndHeight()
	return
}<|MERGE_RESOLUTION|>--- conflicted
+++ resolved
@@ -97,15 +97,8 @@
 	return values
 }
 
-<<<<<<< HEAD
-// calculateHostInfo returns the host info for the given host. This function will
-func calculateHostInfo(cfg api.AutopilotConfig, rs api.RedundancySettings, gc worker.GougingChecker, h hostdb.HostInfo, minScore float64, storedData uint64) api.HostInfo {
-	// sanity check redundancy settings
-=======
-// isUsableHost returns whether the given host is usable along with a list of
-// reasons why it was deemed unusable.
-func isUsableHost(cfg api.AutopilotConfig, rs api.RedundancySettings, gc worker.GougingChecker, h api.Host, minScore float64, storedData uint64) (bool, unusableHostResult) {
->>>>>>> 14ddedbb
+// checkHost performs a series of checks on the host.
+func checkHost(cfg api.AutopilotConfig, rs api.RedundancySettings, gc worker.GougingChecker, h api.Host, minScore float64, storedData uint64) *api.HostCheck {
 	if rs.Validate() != nil {
 		panic("invalid redundancy settings were supplied - developer error")
 	}
@@ -148,14 +141,13 @@
 			// checks in its cost calculations needed to calculate the period
 			// cost
 			sb = hostScore(cfg, h.Host, storedData, rs.Redundancy())
-			if sb.TotalScore() < minScore {
+			if sb.Score() < minScore {
 				ub.LowScore = true
 			}
 		}
 	}
 
-	return api.HostInfo{
-		Host:      h.Host,
+	return &api.HostCheck{
 		Usability: ub,
 		Gouging:   gb,
 		Score:     sb,
