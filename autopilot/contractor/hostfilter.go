package contractor

import (
	"errors"
	"fmt"
	"math"

	"go.sia.tech/renterd/api"
	"go.sia.tech/renterd/internal/gouging"
)

const (
	// ContractConfirmationDeadline is the number of blocks since its start
	// height we wait for a contract to appear on chain.
	ContractConfirmationDeadline = 18
)

var (
	errContractBeyondV2RequireHeight = errors.New("contract is beyond v2 require height")
	errContractOutOfCollateral       = errors.New("contract is out of collateral")
	errContractOutOfFunds            = errors.New("contract is out of funds")
	errContractUpForRenewal          = errors.New("contract is up for renewal")
	errContractMaxRevisionNumber     = errors.New("contract has reached max revision number")
	errContractExpired               = errors.New("contract has expired")
	errContractNotConfirmed          = errors.New("contract hasn't been confirmed on chain in time")
)

type unusableHostsBreakdown struct {
	blocked               uint64
	offline               uint64
	lowscore              uint64
	redundantip           uint64
	gouging               uint64
	notacceptingcontracts uint64
	notannounced          uint64
	notcompletingscan     uint64
}

func (u *unusableHostsBreakdown) track(ub api.HostUsabilityBreakdown) {
	if ub.Blocked {
		u.blocked++
	}
	if ub.Offline {
		u.offline++
	}
	if ub.LowScore {
		u.lowscore++
	}
	if ub.RedundantIP {
		u.redundantip++
	}
	if ub.Gouging {
		u.gouging++
	}
	if ub.NotAcceptingContracts {
		u.notacceptingcontracts++
	}
	if ub.NotAnnounced {
		u.notannounced++
	}
	if ub.NotCompletingScan {
		u.notcompletingscan++
	}
}

func (u *unusableHostsBreakdown) keysAndValues() []interface{} {
	values := []interface{}{
		"blocked", u.blocked,
		"offline", u.offline,
		"lowscore", u.lowscore,
		"redundantip", u.redundantip,
		"gouging", u.gouging,
		"notacceptingcontracts", u.notacceptingcontracts,
		"notcompletingscan", u.notcompletingscan,
		"notannounced", u.notannounced,
	}
	for i := 0; i < len(values); i += 2 {
		if values[i+1].(uint64) == 0 {
			values = append(values[:i], values[i+2:]...)
			i -= 2
		}
	}
	return values
}

// isUsableContract returns whether the given contract is
// - usable -> can be used
// - recoverable -> can be usable if it is refreshed/renewed
// - refresh -> should be refreshed
// - renew -> should be renewed
<<<<<<< HEAD
func (c *Contractor) isUsableContract(cfg api.AutopilotConfig, contract contract, inSet bool, bh uint64, f *hostSet) (usable, refresh, renew bool, reasons []string) {
=======
func (c *Contractor) isUsableContract(cfg api.AutopilotConfig, s rhpv2.HostSettings, pt rhpv3.HostPriceTable, rs api.RedundancySettings, contract contract, bh uint64) (usable, refresh, renew bool, reasons []string) {
>>>>>>> 50c650a8
	usable = true
	if bh > contract.EndHeight() {
		reasons = append(reasons, errContractExpired.Error())
		usable = false
		refresh = false
		renew = false
	} else if contract.Revision.RevisionNumber == math.MaxUint64 {
		reasons = append(reasons, errContractMaxRevisionNumber.Error())
		usable = false
		refresh = false
		renew = false
	} else {
		if contract.IsOutOfCollateral() {
			reasons = append(reasons, errContractOutOfCollateral.Error())
			usable = usable && contract.IsGood() && c.shouldForgiveFailedRefresh(contract.ID)
			refresh = true
			renew = false
		}
		if contract.IsOutOfFunds() {
			reasons = append(reasons, errContractOutOfFunds.Error())
			usable = usable && contract.IsGood() && c.shouldForgiveFailedRefresh(contract.ID)
			refresh = true
			renew = false
		}
		if shouldRenew, secondHalf := isUpForRenewal(cfg, contract.EndHeight(), bh); shouldRenew {
			reasons = append(reasons, fmt.Errorf("%w; second half: %t", errContractUpForRenewal, secondHalf).Error())
			usable = usable && !secondHalf // only unusable if in second half of renew window
			refresh = false
			renew = true
		}
	}
	return
}

func (c contract) IsOutOfFunds() bool {
	// InitialRenterFunds should never be zero but for legacy reasons we check
	// and return true should it be the case
	if c.InitialRenterFunds.IsZero() {
		return true
	}
	// contract is out of funds when the remaining funds are less than 10% of
	// the initial funds
	return c.RenterFunds().Cmp(c.InitialRenterFunds.Div64(10)) <= 0
}

func (c contract) IsOutOfCollateral() bool {
	// contract is out of collateral if the remaining collateral is below
	// MinCollateral
	// TODO: after the allowheight is reached, we can use the TotalCollateral
	// field on the V2FileContract as a reference as well
	return c.RemainingCollateral().Cmp(MinCollateral) <= 0
}

func isUpForRenewal(cfg api.AutopilotConfig, endHeight, blockHeight uint64) (shouldRenew, secondHalf bool) {
	shouldRenew = blockHeight+cfg.Contracts.RenewWindow >= endHeight
	secondHalf = blockHeight+cfg.Contracts.RenewWindow/2 >= endHeight
	return
}

// checkHost performs a series of checks on the host.
<<<<<<< HEAD
func checkHost(gc gouging.Checker, sh scoredHost, minScore float64, period uint64) *api.HostCheck {
=======
func checkHost(gc gouging.Checker, sh scoredHost, minScore float64) *api.HostChecks {
>>>>>>> 50c650a8
	h := sh.host

	// prepare host breakdown fields
	var gb api.HostGougingBreakdown
	var ub api.HostUsabilityBreakdown

	// blocked status does not influence what host info is calculated
	if h.Blocked {
		ub.Blocked = true
	}

	// calculate remaining host info fields
	if !h.IsAnnounced() {
		ub.NotAnnounced = true
	} else if !h.Scanned {
		ub.NotCompletingScan = true
	} else {
		// online check
		if !h.IsOnline() {
			ub.Offline = true
		}

		if h.IsV2() {
			// accepting contracts check
			if !h.V2Settings.AcceptingContracts {
				ub.NotAcceptingContracts = true
			}

			// max duration check
			ub.LowMaxDuration = period > h.V2Settings.MaxContractDuration

			// gouging breakdown
			gb = gc.CheckV2(h.V2Settings)
		} else {
			// accepting contracts check
			if !h.Settings.AcceptingContracts {
				ub.NotAcceptingContracts = true
			}

			// max duration check
			ub.LowMaxDuration = period > h.Settings.MaxDuration || period > h.PriceTable.MaxDuration

			// gouging breakdown
			gb = gc.CheckV1(&h.Settings, &h.PriceTable.HostPriceTable)
		}

		// perform gouging and score checks
		if gb.Gouging() {
			ub.Gouging = true
		} else if minScore > 0 && !(sh.score > minScore) {
			ub.LowScore = true
		}
	}

	return &api.HostChecks{
		UsabilityBreakdown: ub,
		GougingBreakdown:   gb,
		ScoreBreakdown:     sh.sb,
	}
}

func newScoredHost(h api.Host, sb api.HostScoreBreakdown) scoredHost {
	return scoredHost{
		host:  h,
		sb:    sb,
		score: sb.Score(),
	}
}

func scoreHost(h api.Host, cfg api.AutopilotConfig, gs api.GougingSettings, expectedRedundancy float64) scoredHost {
	return newScoredHost(h, hostScore(cfg, gs, h, expectedRedundancy))
}<|MERGE_RESOLUTION|>--- conflicted
+++ resolved
@@ -88,11 +88,7 @@
 // - recoverable -> can be usable if it is refreshed/renewed
 // - refresh -> should be refreshed
 // - renew -> should be renewed
-<<<<<<< HEAD
-func (c *Contractor) isUsableContract(cfg api.AutopilotConfig, contract contract, inSet bool, bh uint64, f *hostSet) (usable, refresh, renew bool, reasons []string) {
-=======
-func (c *Contractor) isUsableContract(cfg api.AutopilotConfig, s rhpv2.HostSettings, pt rhpv3.HostPriceTable, rs api.RedundancySettings, contract contract, bh uint64) (usable, refresh, renew bool, reasons []string) {
->>>>>>> 50c650a8
+func (c *Contractor) isUsableContract(cfg api.AutopilotConfig, contract contract, bh uint64) (usable, refresh, renew bool, reasons []string) {
 	usable = true
 	if bh > contract.EndHeight() {
 		reasons = append(reasons, errContractExpired.Error())
@@ -153,11 +149,7 @@
 }
 
 // checkHost performs a series of checks on the host.
-<<<<<<< HEAD
-func checkHost(gc gouging.Checker, sh scoredHost, minScore float64, period uint64) *api.HostCheck {
-=======
-func checkHost(gc gouging.Checker, sh scoredHost, minScore float64) *api.HostChecks {
->>>>>>> 50c650a8
+func checkHost(gc gouging.Checker, sh scoredHost, minScore float64, period uint64) *api.HostChecks {
 	h := sh.host
 
 	// prepare host breakdown fields
