package contractor

import (
	"context"
	"encoding/hex"
	"errors"
	"fmt"
	"math"
	"sort"
	"strings"
	"time"

	"github.com/montanaflynn/stats"
	rhpv2 "go.sia.tech/core/rhp/v2"
	rhpv3 "go.sia.tech/core/rhp/v3"
	"go.sia.tech/core/types"
	"go.sia.tech/coreutils/wallet"
	"go.sia.tech/renterd/alerts"
	"go.sia.tech/renterd/api"
	rhp3 "go.sia.tech/renterd/internal/rhp/v3"
	"go.sia.tech/renterd/internal/utils"
	"go.uber.org/zap"
	"lukechampine.com/frand"
)

const (
	// broadcastRevisionRetriesPerInterval is the number of chances we give a
	// contract that fails to broadcst to be broadcasted again within a single
	// contract broadcast interval.
	broadcastRevisionRetriesPerInterval = 5

	// estimatedFileContractTransactionSetSize is the estimated blockchain size
	// of a transaction set between a renter and a host that contains a file
	// contract.
	estimatedFileContractTransactionSetSize = 2048

	// failedRenewalForgivenessPeriod is the amount of time we wait before
	// punishing a contract for not being able to refresh
	failedRefreshForgivenessPeriod = 24 * time.Hour

	// leewayPctRequiredContracts is the leeway we apply on the amount of
	// contracts the config dictates we should have, we'll only form new
	// contracts if the number of contracts dips below 90% of the required
	// contracts
	//
	// NOTE: updating this value indirectly affects 'maxKeepLeeway'
	leewayPctRequiredContracts = 0.9

	// maxInitialContractFundingDivisor and minInitialContractFundingDivisor
	// define a range we use when calculating the initial contract funding
	maxInitialContractFundingDivisor = uint64(10)
	minInitialContractFundingDivisor = uint64(20)

	// minAllowedScoreLeeway is a factor by which a host can be under the lowest
	// score found in a random sample of scores before being considered not
	// usable.
	minAllowedScoreLeeway = 500

	// targetBlockTime is the average block time of the Sia network
	targetBlockTime = 10 * time.Minute

	// timeoutHostPriceTable is the amount of time we wait to receive a price
	// table from the host
	timeoutHostPriceTable = 30 * time.Second

	// timeoutHostRevision is the amount of time we wait to receive the latest
	// revision from the host. This is set to 4 minutes since siad currently
	// blocks for 3 minutes when trying to fetch a revision and not having
	// enough funds in the account used for fetching it. That way we are
	// guaranteed to receive the host's ErrBalanceInsufficient.
	// TODO: This can be lowered once the network uses hostd.
	timeoutHostRevision = 4 * time.Minute

	// timeoutHostScan is the amount of time we wait for a host scan to be
	// completed
	timeoutHostScan = 30 * time.Second

	// timeoutBroadcastRevision is the amount of time we wait for the broadcast
	// of a revision to succeed.
	timeoutBroadcastRevision = time.Minute
)

type Bus interface {
	AncestorContracts(ctx context.Context, id types.FileContractID, minStartHeight uint64) ([]api.ArchivedContract, error)
	ArchiveContracts(ctx context.Context, toArchive map[types.FileContractID]string) error
<<<<<<< HEAD
	BroadcastRevision(ctx context.Context, contractID types.FileContractID) error
=======
	BroadcastContract(ctx context.Context, fcid types.FileContractID) (types.TransactionID, error)
>>>>>>> ad55e35a
	ConsensusState(ctx context.Context) (api.ConsensusState, error)
	Contract(ctx context.Context, id types.FileContractID) (api.ContractMetadata, error)
	Contracts(ctx context.Context, opts api.ContractsOpts) (contracts []api.ContractMetadata, err error)
	FileContractTax(ctx context.Context, payout types.Currency) (types.Currency, error)
	FormContract(ctx context.Context, renterAddress types.Address, renterFunds types.Currency, hostKey types.PublicKey, hostIP string, hostCollateral types.Currency, endHeight uint64) (api.ContractMetadata, error)
	RenewContract(ctx context.Context, fcid types.FileContractID, endHeight uint64, renterFunds, minNewCollateral, maxFundAmount types.Currency, expectedNewStorage uint64) (api.ContractMetadata, error)
	Host(ctx context.Context, hostKey types.PublicKey) (api.Host, error)
	RecordContractSetChurnMetric(ctx context.Context, metrics ...api.ContractSetChurnMetric) error
	SearchHosts(ctx context.Context, opts api.SearchHostOptions) ([]api.Host, error)
	SetContractSet(ctx context.Context, set string, contracts []types.FileContractID) error
	UpdateHostCheck(ctx context.Context, autopilotID string, hostKey types.PublicKey, hostCheck api.HostCheck) error
}

type Worker interface {
	Contracts(ctx context.Context, hostTimeout time.Duration) (api.ContractsResponse, error)
	RHPPriceTable(ctx context.Context, hostKey types.PublicKey, siamuxAddr string, timeout time.Duration) (api.HostPriceTable, error)
	RHPScan(ctx context.Context, hostKey types.PublicKey, hostIP string, timeout time.Duration) (api.RHPScanResponse, error)
}

type contractChecker interface {
	isUsableContract(cfg api.AutopilotConfig, s rhpv2.HostSettings, pt rhpv3.HostPriceTable, rs api.RedundancySettings, contract api.Contract, inSet bool, bh uint64, f *hostSet) (usable, refresh, renew bool, reasons []string)
	pruneContractRefreshFailures(contracts []api.ContractMetadata)
	shouldArchive(c api.Contract, bh uint64) error
}

type contractReviser interface {
	formContract(ctx *mCtx, w Worker, host api.Host, minInitialContractFunds, maxInitialContractFunds types.Currency, budget *types.Currency, logger *zap.SugaredLogger) (cm api.ContractMetadata, ourFault bool, err error)
	renewContract(ctx *mCtx, w Worker, c api.Contract, h api.Host, budget *types.Currency, logger *zap.SugaredLogger) (cm api.ContractMetadata, ourFault bool, err error)
	refreshContract(ctx *mCtx, w Worker, c api.Contract, h api.Host, budget *types.Currency, logger *zap.SugaredLogger) (cm api.ContractMetadata, ourFault bool, err error)
}

type revisionBroadcaster interface {
	broadcastRevisions(ctx context.Context, w Worker, contracts []api.ContractMetadata, logger *zap.SugaredLogger)
}

type (
	Contractor struct {
		alerter alerts.Alerter
		bus     Bus
		churn   *accumulatedChurn
		logger  *zap.SugaredLogger

		revisionBroadcastInterval time.Duration
		revisionLastBroadcast     map[types.FileContractID]time.Time
		revisionSubmissionBuffer  uint64

		firstRefreshFailure map[types.FileContractID]time.Time
	}

	scoredHost struct {
		host  api.Host
		sb    api.HostScoreBreakdown
		score float64
	}

	contractSetAdditions struct {
		HostKey   types.PublicKey       `json:"hostKey"`
		Additions []contractSetAddition `json:"additions"`
	}

	contractSetAddition struct {
		Size uint64          `json:"size"`
		Time api.TimeRFC3339 `json:"time"`
	}

	contractSetRemovals struct {
		HostKey  types.PublicKey      `json:"hostKey"`
		Removals []contractSetRemoval `json:"removals"`
	}

	contractSetRemoval struct {
		Size   uint64          `json:"size"`
		Reason string          `json:"reasons"`
		Time   api.TimeRFC3339 `json:"time"`
	}
)

func New(bus Bus, alerter alerts.Alerter, logger *zap.SugaredLogger, revisionSubmissionBuffer uint64, revisionBroadcastInterval time.Duration) *Contractor {
	logger = logger.Named("contractor")
	return &Contractor{
		bus:     bus,
		alerter: alerter,
		churn:   newAccumulatedChurn(),
		logger:  logger,

		revisionBroadcastInterval: revisionBroadcastInterval,
		revisionLastBroadcast:     make(map[types.FileContractID]time.Time),
		revisionSubmissionBuffer:  revisionSubmissionBuffer,

		firstRefreshFailure: make(map[types.FileContractID]time.Time),
	}
}

func (c *Contractor) PerformContractMaintenance(ctx context.Context, w Worker, state *MaintenanceState) (bool, error) {
	return performContractMaintenance(newMaintenanceCtx(ctx, state), c.alerter, c.bus, c.churn, w, c, c, c, c.logger)
}

func (c *Contractor) formContract(ctx *mCtx, w Worker, host api.Host, minInitialContractFunds, maxInitialContractFunds types.Currency, budget *types.Currency, logger *zap.SugaredLogger) (cm api.ContractMetadata, proceed bool, err error) {
	logger = logger.With("hk", host.PublicKey, "hostVersion", host.Settings.Version, "hostRelease", host.Settings.Release)

	// convenience variables
	hk := host.PublicKey

	// fetch host settings
	scan, err := w.RHPScan(ctx, hk, host.NetAddress, 0)
	if err != nil {
		logger.Infow(err.Error(), "hk", hk)
		return api.ContractMetadata{}, true, err
	}

	// fetch consensus state
	cs, err := c.bus.ConsensusState(ctx)
	if err != nil {
		return api.ContractMetadata{}, false, err
	}

	// check our budget
	txnFee := ctx.state.Fee.Mul64(estimatedFileContractTransactionSetSize)
	renterFunds := initialContractFunding(scan.Settings, txnFee, minInitialContractFunds, maxInitialContractFunds)
	if budget.Cmp(renterFunds) < 0 {
		logger.Infow("insufficient budget", "budget", budget, "needed", renterFunds)
		return api.ContractMetadata{}, false, errors.New("insufficient budget")
	}

	// calculate the host collateral
	endHeight := ctx.EndHeight()
	expectedStorage := renterFundsToExpectedStorage(renterFunds, endHeight-cs.BlockHeight, scan.PriceTable)
	hostCollateral := rhpv2.ContractFormationCollateral(ctx.Period(), expectedStorage, scan.Settings)

	// form contract
	contract, err := c.bus.FormContract(ctx, ctx.state.Address, renterFunds, hk, host.NetAddress, hostCollateral, endHeight)
	if err != nil {
		// TODO: keep track of consecutive failures and break at some point
		logger.Errorw(fmt.Sprintf("contract formation failed, err: %v", err), "hk", hk)
		if utils.IsErr(err, wallet.ErrNotEnoughFunds) {
			return api.ContractMetadata{}, false, err
		}
		return api.ContractMetadata{}, true, err
	}

	// update the budget
	*budget = budget.Sub(renterFunds)

	logger.Infow("formation succeeded",
		"fcid", contract.ID,
		"renterFunds", renterFunds.String(),
		"collateral", hostCollateral.String(),
	)
	return contract, true, nil
}

func (c *Contractor) initialContractFunding(settings rhpv2.HostSettings, txnFee, minFunding, maxFunding types.Currency) types.Currency {
	if !maxFunding.IsZero() && minFunding.Cmp(maxFunding) > 0 {
		panic("given min is larger than max") // developer error
	}

	funding := settings.ContractPrice.Add(txnFee).Mul64(10) // TODO arbitrary multiplier
	if !minFunding.IsZero() && funding.Cmp(minFunding) < 0 {
		return minFunding
	}
	if !maxFunding.IsZero() && funding.Cmp(maxFunding) > 0 {
		return maxFunding
	}
	return funding
}

func (c *Contractor) pruneContractRefreshFailures(contracts []api.ContractMetadata) {
	contractMap := make(map[types.FileContractID]struct{})
	for _, contract := range contracts {
		contractMap[contract.ID] = struct{}{}
	}
	for fcid := range c.firstRefreshFailure {
		if _, ok := contractMap[fcid]; !ok {
			delete(c.firstRefreshFailure, fcid)
		}
	}
}

func (c *Contractor) refreshContract(ctx *mCtx, w Worker, contract api.Contract, host api.Host, budget *types.Currency, logger *zap.SugaredLogger) (cm api.ContractMetadata, proceed bool, err error) {
	if contract.Revision == nil {
		return api.ContractMetadata{}, true, errors.New("can't refresh contract without a revision")
	}
	logger = logger.With("to_renew", contract.ID, "hk", contract.HostKey, "hostVersion", host.Settings.Version, "hostRelease", host.Settings.Release)

	// convenience variables
	settings := host.Settings
	pt := host.PriceTable.HostPriceTable
	fcid := contract.ID
	hk := contract.HostKey
	rev := contract.Revision

	// fetch consensus state
	cs, err := c.bus.ConsensusState(ctx)
	if err != nil {
		return api.ContractMetadata{}, false, err
	}

	// calculate the renter funds
	var renterFunds types.Currency
	if isOutOfFunds(ctx.AutopilotConfig(), pt, contract) {
		renterFunds = c.refreshFundingEstimate(ctx.AutopilotConfig(), contract, host, ctx.state.Fee, logger)
	} else {
		renterFunds = rev.ValidRenterPayout() // don't increase funds
	}

	// check our budget
	if budget.Cmp(renterFunds) < 0 {
		logger.Warnw("insufficient budget for refresh", "hk", hk, "fcid", fcid, "budget", budget, "needed", renterFunds)
		return api.ContractMetadata{}, false, fmt.Errorf("insufficient budget: %s < %s", budget.String(), renterFunds.String())
	}

	expectedNewStorage := renterFundsToExpectedStorage(renterFunds, contract.EndHeight()-cs.BlockHeight, pt)
	unallocatedCollateral := contract.RemainingCollateral()

	// a refresh should always result in a contract that has enough collateral
	minNewCollateral := minRemainingCollateral(ctx.AutopilotConfig(), ctx.state.RS, renterFunds, settings, pt).Mul64(2)

	// maxFundAmount is the remaining funds of the contract to refresh plus the
	// budget since the previous contract was in the same period
	maxFundAmount := budget.Add(rev.ValidRenterPayout())

	// renew the contract
	renewal, err := c.bus.RenewContract(ctx, contract.ID, contract.EndHeight(), renterFunds, minNewCollateral, maxFundAmount, expectedNewStorage)
	if err != nil {
		if strings.Contains(err.Error(), "new collateral is too low") {
			logger.Infow("refresh failed: contract wouldn't have enough collateral after refresh",
				"hk", hk,
				"fcid", fcid,
				"unallocatedCollateral", unallocatedCollateral.String(),
				"minNewCollateral", minNewCollateral.String(),
			)
			return api.ContractMetadata{}, true, err
		}
		logger.Errorw("refresh failed", zap.Error(err), "hk", hk, "fcid", fcid)
		if utils.IsErr(err, wallet.ErrNotEnoughFunds) && !rhp3.IsErrHost(err) {
			return api.ContractMetadata{}, false, err
		}
		return api.ContractMetadata{}, true, err
	}

	// update the budget
	*budget = budget.Sub(renewal.TotalCost)

	// add to renewed set
	logger.Infow("refresh succeeded",
		"fcid", renewal.ID,
		"renewedFrom", renewal.RenewedFrom,
		"renterFunds", renterFunds.String(),
		"minNewCollateral", minNewCollateral.String(),
	)
	return renewal, true, nil
}

func (c *Contractor) renewContract(ctx *mCtx, w Worker, contract api.Contract, host api.Host, budget *types.Currency, logger *zap.SugaredLogger) (cm api.ContractMetadata, proceed bool, err error) {
	if contract.Revision == nil {
		return api.ContractMetadata{}, true, errors.New("can't renew contract without a revision")
	}
	logger = logger.With("to_renew", contract.ID, "hk", contract.HostKey, "hostVersion", host.Settings.Version, "hostRelease", host.Settings.Release)

	// convenience variables
	pt := host.PriceTable.HostPriceTable
	fcid := contract.ID
	rev := contract.Revision

	// fetch consensus state
	cs, err := c.bus.ConsensusState(ctx)
	if err != nil {
		return api.ContractMetadata{}, false, err
	}

	// calculate the renter funds for the renewal a.k.a. the funds the renter will
	// be able to spend
	minRenterFunds, _ := initialContractFundingMinMax(ctx.AutopilotConfig())
	renterFunds := renewFundingEstimate(minRenterFunds, contract.TotalCost, contract.RenterFunds(), logger)

	// check our budget
	if budget.Cmp(renterFunds) < 0 {
		logger.Infow("insufficient budget", "budget", budget, "needed", renterFunds)
		return api.ContractMetadata{}, false, errors.New("insufficient budget")
	}

	// sanity check the endheight is not the same on renewals
	endHeight := ctx.EndHeight()
	if endHeight <= rev.EndHeight() {
		logger.Infow("invalid renewal endheight", "oldEndheight", rev.EndHeight(), "newEndHeight", endHeight, "period", ctx.state.Period, "bh", cs.BlockHeight)
		return api.ContractMetadata{}, false, fmt.Errorf("renewal endheight should surpass the current contract endheight, %v <= %v", endHeight, rev.EndHeight())
	}

	// calculate the expected new storage
	expectedNewStorage := renterFundsToExpectedStorage(renterFunds, endHeight-cs.BlockHeight, pt)

	// renew the contract
	renewal, err := c.bus.RenewContract(ctx, fcid, endHeight, renterFunds, types.ZeroCurrency, *budget, expectedNewStorage)
	if err != nil {
		logger.Errorw(
			"renewal failed",
			zap.Error(err),
			"endHeight", endHeight,
			"renterFunds", renterFunds,
			"expectedNewStorage", expectedNewStorage,
		)
		if utils.IsErr(err, wallet.ErrNotEnoughFunds) && !rhp3.IsErrHost(err) {
			return api.ContractMetadata{}, false, err
		}
		return api.ContractMetadata{}, true, err
	}

	// update the budget
	*budget = budget.Sub(renewal.TotalCost)

	logger.Infow(
		"renewal succeeded",
		"fcid", renewal.ID,
		"renewedFrom", renewal.RenewedFrom,
		"renterFunds", renterFunds.String(),
	)
	return renewal, true, nil
}

// broadcastRevisions broadcasts contract revisions from the current set of
// contracts. Since we are migrating away from all contracts not in the set and
// are not uploading to those contracts anyway, we only worry about contracts in
// the set.
func (c *Contractor) broadcastRevisions(ctx context.Context, w Worker, contracts []api.ContractMetadata, logger *zap.SugaredLogger) {
	if c.revisionBroadcastInterval == 0 {
		return // not enabled
	}

	cs, err := c.bus.ConsensusState(ctx)
	if err != nil {
		logger.Warnf("revision broadcast failed to fetch blockHeight: %v", err)
		return
	}
	bh := cs.BlockHeight

	successful, failed := 0, 0
	for _, contract := range contracts {
		// check whether broadcasting is necessary
		timeSinceRevisionHeight := targetBlockTime * time.Duration(bh-contract.RevisionHeight)
		timeSinceLastTry := time.Since(c.revisionLastBroadcast[contract.ID])
		if contract.RevisionHeight == math.MaxUint64 || timeSinceRevisionHeight < c.revisionBroadcastInterval || timeSinceLastTry < c.revisionBroadcastInterval/broadcastRevisionRetriesPerInterval {
			continue // nothing to do
		}

		// remember that we tried to broadcast this contract now
		c.revisionLastBroadcast[contract.ID] = time.Now()

		// broadcast revision
		ctx, cancel := context.WithTimeout(ctx, timeoutBroadcastRevision)
<<<<<<< HEAD
		err := c.bus.BroadcastRevision(ctx, contract.ID)
=======
		_, err := c.bus.BroadcastContract(ctx, contract.ID)
>>>>>>> ad55e35a
		cancel()
		if utils.IsErr(err, errors.New("transaction has a file contract with an outdated revision number")) {
			continue // don't log - revision was already broadcasted
		} else if err != nil {
			logger.Warnw(fmt.Sprintf("failed to broadcast contract revision: %v", err),
				"hk", contract.HostKey,
				"fcid", contract.ID)
			failed++
			delete(c.revisionLastBroadcast, contract.ID) // reset to try again
			continue
		}
		successful++
	}
	logger.Infow("revision broadcast completed",
		"successful", successful,
		"failed", failed)

	// prune revisionLastBroadcast
	contractMap := make(map[types.FileContractID]struct{})
	for _, contract := range contracts {
		contractMap[contract.ID] = struct{}{}
	}
	for contractID := range c.revisionLastBroadcast {
		if _, ok := contractMap[contractID]; !ok {
			delete(c.revisionLastBroadcast, contractID)
		}
	}
}

func (c *Contractor) refreshFundingEstimate(cfg api.AutopilotConfig, contract api.Contract, host api.Host, fee types.Currency, logger *zap.SugaredLogger) types.Currency {
	// refresh with 1.2x the funds
	refreshAmount := contract.TotalCost.Mul64(6).Div64(5)

	// estimate the txn fee
	txnFeeEstimate := fee.Mul64(estimatedFileContractTransactionSetSize)

	// check for a sane minimum that is equal to the initial contract funding
	// but without an upper cap.
	minInitialContractFunds, _ := initialContractFundingMinMax(cfg)
	minimum := c.initialContractFunding(host.Settings, txnFeeEstimate, minInitialContractFunds, types.ZeroCurrency)
	refreshAmountCapped := refreshAmount
	if refreshAmountCapped.Cmp(minimum) < 0 {
		refreshAmountCapped = minimum
	}
	logger.Infow("refresh estimate",
		"fcid", contract.ID,
		"refreshAmount", refreshAmount,
		"refreshAmountCapped", refreshAmountCapped)
	return refreshAmountCapped
}

func (c *Contractor) shouldArchive(contract api.Contract, bh uint64) error {
	if bh > contract.EndHeight()-c.revisionSubmissionBuffer {
		return errContractExpired
	} else if contract.Revision != nil && contract.Revision.RevisionNumber == math.MaxUint64 {
		return errContractMaxRevisionNumber
	} else if contract.RevisionNumber == math.MaxUint64 {
		return errContractMaxRevisionNumber
	} else if contract.State == api.ContractStatePending && bh-contract.StartHeight > ContractConfirmationDeadline {
		return errContractNotConfirmed
	}
	return nil
}

func (c *Contractor) shouldForgiveFailedRefresh(fcid types.FileContractID) bool {
	lastFailure, exists := c.firstRefreshFailure[fcid]
	if !exists {
		lastFailure = time.Now()
		c.firstRefreshFailure[fcid] = lastFailure
	}
	return time.Since(lastFailure) < failedRefreshForgivenessPeriod
}

func addLeeway(n uint64, pct float64) uint64 {
	if pct < 0 {
		panic("given leeway percent has to be positive")
	}
	return uint64(math.Ceil(float64(n) * pct))
}

func calculateMinScore(candidates []scoredHost, numContracts uint64, logger *zap.SugaredLogger) float64 {
	logger = logger.Named("calculateMinScore")

	// return early if there's no hosts
	if len(candidates) == 0 {
		logger.Warn("min host score is set to the smallest non-zero float because there are no candidate hosts")
		return minValidScore
	}

	// determine the number of random hosts we fetch per iteration when
	// calculating the min score - it contains a constant factor in case the
	// number of contracts is very low and a linear factor to make sure the
	// number is relative to the number of contracts we want to form
	randSetSize := 2*int(numContracts) + 50

	// do multiple rounds to select the lowest score
	var lowestScores []float64
	for r := 0; r < 5; r++ {
		lowestScore := math.MaxFloat64
		for _, host := range scoredHosts(candidates).randSelectByScore(randSetSize) {
			if score := host.score; score < lowestScore && score > 0 {
				lowestScore = score
			}
		}
		if lowestScore != math.MaxFloat64 {
			lowestScores = append(lowestScores, lowestScore)
		}
	}
	if len(lowestScores) == 0 {
		logger.Warn("min host score is set to the smallest non-zero float because the lowest score couldn't be determined")
		return minValidScore
	}

	// compute the min score
	var lowestScore float64
	lowestScore, err := stats.Float64Data(lowestScores).Median()
	if err != nil {
		panic("never fails since len(candidates) > 0 so len(lowestScores) > 0 as well")
	}
	minScore := lowestScore / minAllowedScoreLeeway

	// make sure the min score allows for 'numContracts' contracts to be formed
	sort.Slice(candidates, func(i, j int) bool {
		return candidates[i].score > candidates[j].score
	})
	if len(candidates) < int(numContracts) {
		return minValidScore
	} else if cutoff := candidates[numContracts-1].score; minScore > cutoff {
		minScore = cutoff
	}

	logger.Infow("finished computing minScore",
		"candidates", len(candidates),
		"minScore", minScore,
		"numContracts", numContracts,
		"lowestScore", lowestScore)
	return minScore
}

func canSkipContractMaintenance(ctx context.Context, cfg api.ContractsConfig) (string, bool) {
	select {
	case <-ctx.Done():
		return "interrupted", true
	default:
	}

	// no maintenance if no hosts are requested
	//
	// NOTE: this is an important check because we assume Contracts.Amount is
	// not zero in several places
	if cfg.Amount == 0 {
		return "contracts is set to zero, skipping contract maintenance", true
	}

	// no maintenance if no allowance was set
	if cfg.Allowance.IsZero() {
		return "allowance is set to zero, skipping contract maintenance", true
	}

	// no maintenance if no period was set
	if cfg.Period == 0 {
		return "period is set to zero, skipping contract maintenance", true
	}
	return "", false
}

func computeContractSetChanged(ctx *mCtx, alerter alerts.Alerter, bus Bus, churn *accumulatedChurn, logger *zap.SugaredLogger, oldSet, newSet []api.ContractMetadata, toStopUsing map[types.FileContractID]string) (bool, error) {
	name := ctx.ContractSet()

	allContracts, err := bus.Contracts(ctx, api.ContractsOpts{})
	if err != nil {
		return false, fmt.Errorf("failed to fetch all contracts: %w", err)
	}
	contractData := make(map[types.FileContractID]uint64)
	for _, c := range allContracts {
		contractData[c.ID] = c.Size
	}

	// build set lookups
	inOldSet := make(map[types.FileContractID]struct{})
	for _, c := range oldSet {
		inOldSet[c.ID] = struct{}{}
	}
	inNewSet := make(map[types.FileContractID]struct{})
	for _, c := range newSet {
		inNewSet[c.ID] = struct{}{}
	}

	// build renewal lookups
	renewalsFromTo := make(map[types.FileContractID]types.FileContractID)
	renewalsToFrom := make(map[types.FileContractID]types.FileContractID)
	for _, c := range allContracts {
		if c.RenewedFrom != (types.FileContractID{}) {
			renewalsFromTo[c.RenewedFrom] = c.ID
			renewalsToFrom[c.ID] = c.RenewedFrom
		}
	}

	// log added and removed contracts
	setAdditions := make(map[types.FileContractID]contractSetAdditions)
	setRemovals := make(map[types.FileContractID]contractSetRemovals)
	now := api.TimeNow()
	for _, contract := range oldSet {
		_, exists := inNewSet[contract.ID]
		_, renewed := inNewSet[renewalsFromTo[contract.ID]]
		if !exists && !renewed {
			reason, ok := toStopUsing[contract.ID]
			if !ok {
				reason = "unknown"
			}

			if _, exists := setRemovals[contract.ID]; !exists {
				setRemovals[contract.ID] = contractSetRemovals{
					HostKey: contract.HostKey,
				}
			}
			removals := setRemovals[contract.ID]
			removals.Removals = append(removals.Removals, contractSetRemoval{
				Size:   contractData[contract.ID],
				Reason: reason,
				Time:   now,
			})
			setRemovals[contract.ID] = removals
			logger.Infof("contract %v was removed from the contract set, size: %v, reason: %v", contract.ID, contractData[contract.ID], reason)
		}
	}
	for _, contract := range newSet {
		_, existed := inOldSet[contract.ID]
		_, renewed := inOldSet[renewalsToFrom[contract.ID]]
		if !existed && !renewed {
			if _, exists := setAdditions[contract.ID]; !exists {
				setAdditions[contract.ID] = contractSetAdditions{
					HostKey: contract.HostKey,
				}
			}
			additions := setAdditions[contract.ID]
			additions.Additions = append(additions.Additions, contractSetAddition{
				Size: contractData[contract.ID],
				Time: now,
			})
			setAdditions[contract.ID] = additions
			logger.Infof("contract %v was added to the contract set, size: %v", contract.ID, contractData[contract.ID])
		}
	}

	// log a warning if the contract set does not contain enough contracts
	logFn := logger.Infow
	if len(newSet) < int(ctx.state.RS.TotalShards) {
		logFn = logger.Warnw
	}

	// record churn metrics
	var metrics []api.ContractSetChurnMetric
	for fcid := range setAdditions {
		metrics = append(metrics, api.ContractSetChurnMetric{
			Name:       ctx.ContractSet(),
			ContractID: fcid,
			Direction:  api.ChurnDirAdded,
			Timestamp:  now,
		})
	}
	for fcid, removal := range setRemovals {
		metrics = append(metrics, api.ContractSetChurnMetric{
			Name:       ctx.ContractSet(),
			ContractID: fcid,
			Direction:  api.ChurnDirRemoved,
			Reason:     removal.Removals[0].Reason,
			Timestamp:  now,
		})
	}
	if len(metrics) > 0 {
		if err := bus.RecordContractSetChurnMetric(ctx, metrics...); err != nil {
			logger.Error("failed to record contract set churn metric:", err)
		}
	}

	// log the contract set after maintenance
	logFn(
		"contractset after maintenance",
		"contracts", len(newSet),
		"added", len(setAdditions),
		"removed", len(setRemovals),
	)

	hasAlert := func(id types.Hash256) bool {
		ar, err := alerter.Alerts(ctx, alerts.AlertsOpts{Offset: 0, Limit: -1})
		if err != nil {
			logger.Errorf("failed to fetch alerts: %v", err)
			return false
		}
		for _, alert := range ar.Alerts {
			if alert.ID == id {
				return true
			}
		}
		return false
	}

	hasChanged := len(setAdditions)+len(setRemovals) > 0
	if hasChanged {
		if !hasAlert(alertChurnID) {
			churn.Reset()
		}
		churn.Apply(setAdditions, setRemovals)
		alerter.RegisterAlert(ctx, churn.Alert(name))
	}
	return hasChanged, nil
}

func initialContractFunding(settings rhpv2.HostSettings, txnFee, minFunding, maxFunding types.Currency) types.Currency {
	if !maxFunding.IsZero() && minFunding.Cmp(maxFunding) > 0 {
		panic("given min is larger than max") // developer error
	}

	funding := settings.ContractPrice.Add(txnFee).Mul64(10) // TODO arbitrary multiplier
	if !minFunding.IsZero() && funding.Cmp(minFunding) < 0 {
		return minFunding
	}
	if !maxFunding.IsZero() && funding.Cmp(maxFunding) > 0 {
		return maxFunding
	}
	return funding
}

func initialContractFundingMinMax(cfg api.AutopilotConfig) (minFunding types.Currency, maxFunding types.Currency) {
	allowance := cfg.Contracts.Allowance.Div64(cfg.Contracts.Amount)
	minFunding = allowance.Div64(minInitialContractFundingDivisor)
	maxFunding = allowance.Div64(maxInitialContractFundingDivisor)
	return
}

func refreshPriceTable(ctx context.Context, w Worker, host *api.Host) error {
	// return early if the host's pricetable is not expired yet
	if time.Now().Before(host.PriceTable.Expiry) {
		return nil
	}

	// scan the host if it hasn't been successfully scanned before, which
	// can occur when contracts are added manually to the bus or database
	if !host.Scanned {
		scan, err := w.RHPScan(ctx, host.PublicKey, host.NetAddress, timeoutHostScan)
		if err != nil {
			return fmt.Errorf("failed to scan host %v: %w", host.PublicKey, err)
		}
		host.Settings = scan.Settings
	}

	// fetch the price table
	hpt, err := w.RHPPriceTable(ctx, host.PublicKey, host.Settings.SiamuxAddr(), timeoutHostPriceTable)
	if err != nil {
		return fmt.Errorf("failed to fetch price table for host %v: %w", host.PublicKey, err)
	}

	host.PriceTable = hpt
	return nil
}

// renewFundingEstimate computes the funds the renter should use to renew a
// contract. 'minRenterFunds' is the minimum amount the renter should use to
// renew a contract, 'initRenterFunds' is the amount the renter used to form the
// contract we are about to renew, and 'remainingRenterFunds' is the amount the
// contract currently has left.
func renewFundingEstimate(minRenterFunds, initRenterFunds, remainingRenterFunds types.Currency, log *zap.SugaredLogger) types.Currency {
	log = log.With("minRenterFunds", minRenterFunds, "initRenterFunds", initRenterFunds, "remainingRenterFunds", remainingRenterFunds)

	// compute the funds used
	usedFunds := types.ZeroCurrency
	if initRenterFunds.Cmp(remainingRenterFunds) >= 0 {
		usedFunds = initRenterFunds.Sub(remainingRenterFunds)
	}
	log = log.With("usedFunds", usedFunds)

	var renterFunds types.Currency
	if usedFunds.IsZero() {
		// if no funds were used, we use a fraction of the previous funding
		log.Info("no funds were used, using half the funding from before")
		renterFunds = initRenterFunds.Div64(2) // half the funds from before
	} else {
		// otherwise we use the remaining funds from before because a renewal
		// shouldn't add more funds, that's what a refresh is for
		renterFunds = remainingRenterFunds
	}

	// but the funds should not drop below the amount we'd fund a new contract with
	if renterFunds.Cmp(minRenterFunds) < 0 {
		log.Info("funds would drop below the minimum, using the minimum")
		renterFunds = minRenterFunds
	}
	return renterFunds
}

// renterFundsToExpectedStorage returns how much storage a renter is expected to
// be able to afford given the provided 'renterFunds'.
func renterFundsToExpectedStorage(renterFunds types.Currency, duration uint64, pt rhpv3.HostPriceTable) uint64 {
	costPerSector := sectorUploadCost(pt, duration)
	// Handle free storage.
	if costPerSector.IsZero() {
		costPerSector = types.NewCurrency64(1)
	}
	// Catch overflow.
	expectedStorage := renterFunds.Div(costPerSector).Mul64(rhpv2.SectorSize)
	if expectedStorage.Cmp(types.NewCurrency64(math.MaxUint64)) > 0 {
		expectedStorage = types.NewCurrency64(math.MaxUint64)
	}
	return expectedStorage.Big().Uint64()
}

// performContractChecks performs maintenance on existing contracts,
// renewing/refreshing any that need it and filtering out contracts that should
// no longer be used. The 'ipFilter' is updated to contain all hosts that we
// keep contracts with and the 'dropOutReasons' map is updated with the reasons
// for dropping out of the set. If a contract is refreshed or renewed, the
// 'remainingFunds' are adjusted.
func performContractChecks(ctx *mCtx, alerter alerts.Alerter, bus Bus, w Worker, cc contractChecker, cr contractReviser, ipFilter *hostSet, logger *zap.SugaredLogger, remainingFunds *types.Currency) ([]api.ContractMetadata, map[types.FileContractID]string, error) {
	var filteredContracts []api.ContractMetadata
	keepContract := func(c api.ContractMetadata, h api.Host) {
		filteredContracts = append(filteredContracts, c)
		ipFilter.Add(h)
	}
	churnReasons := make(map[types.FileContractID]string)

	// fetch all contracts we already have
	logger.Info("fetching existing contracts")
	start := time.Now()
	resp, err := w.Contracts(ctx, timeoutHostRevision)
	if err != nil {
		return nil, nil, err
	}
	contracts := resp.Contracts
	logger.With("elapsed", time.Since(start)).Info("done fetching existing contracts")

	// print the reason for the missing revisions
	for _, c := range contracts {
		if c.Revision == nil {
			logger.With("error", resp.Errors[c.HostKey]).
				With("hostKey", c.HostKey).
				With("contractID", c.ID).Debug("failed to fetch contract revision")
		}
	}

	// sort them by whether they are in the current set and their size
	ctx.SortContractsForMaintenance(contracts)

	// allow for a leeway of 10% of the required contracts for special cases such as failing to fetch
	remainingLeeway := addLeeway(ctx.WantedContracts(), 1-leewayPctRequiredContracts)

	// perform checks on contracts one-by-one renewing/refreshing
	// contracts as necessary and filtering out contracts that should no
	// longer be used
	logger.With("contracts", len(contracts)).Info("checking existing contracts")
	var renewed, refreshed int
	for _, c := range contracts {
		inSet := c.InSet(ctx.Set())

		logger := logger.With("contractID", c.ID).
			With("inSet", inSet).
			With("hostKey", c.HostKey).
			With("revisionNumber", c.RevisionNumber).
			With("size", c.FileSize()).
			With("state", c.State).
			With("remainingLeeway", remainingLeeway).
			With("revisionAvailable", c.Revision != nil).
			With("filteredContracts", len(filteredContracts)).
			With("wantedContracts", ctx.WantedContracts())

		logger.Debug("checking contract")

		// abort if we have enough contracts
		if uint64(len(filteredContracts)) >= ctx.WantedContracts() {
			churnReasons[c.ID] = "truncated"
			logger.Debug("ignoring contract since we have enough contracts")
			continue
		}

		// fetch recent consensus state
		cs, err := bus.ConsensusState(ctx)
		if err != nil {
			return nil, nil, fmt.Errorf("failed to fetch consensus state: %w", err)
		}
		bh := cs.BlockHeight
		logger = logger.With("blockHeight", bh)

		// check if contract is ready to be archived.
		if reason := cc.shouldArchive(c, bh); reason != nil {
			if err := bus.ArchiveContracts(ctx, map[types.FileContractID]string{
				c.ID: reason.Error(),
			}); err != nil {
				logger.With(zap.Error(err)).Error("failed to archive contract")
			} else {
				logger.Debug("successfully archived contract")
			}
			churnReasons[c.ID] = reason.Error()
			continue
		}

		// fetch host
		host, err := bus.Host(ctx, c.HostKey)
		if err != nil {
			logger.With(zap.Error(err)).Warn("missing host")
			churnReasons[c.ID] = api.ErrUsabilityHostNotFound.Error()
			continue
		}

		// extend logger
		logger = logger.With("addresses", host.ResolvedAddresses).
			With("blocked", host.Blocked)

		// check if host is blocked
		if host.Blocked {
			logger.Info("host is blocked")
			churnReasons[c.ID] = api.ErrUsabilityHostBlocked.Error()
			continue
		}

		// check if host has a redundant ip
		if ctx.ShouldFilterRedundantIPs() && ipFilter.HasRedundantIP(host) {
			logger.Info("host has redundant IP")
			churnReasons[c.ID] = api.ErrUsabilityHostRedundantIP.Error()
			continue
		}

		// get check
		check, ok := host.Checks[ctx.ApID()]
		if !ok {
			logger.Warn("missing host check")
			churnReasons[c.ID] = api.ErrUsabilityHostNotFound.Error()
			continue
		}

		// check usability
		if !check.Usability.IsUsable() {
			reasons := strings.Join(check.Usability.UnusableReasons(), ",")
			logger.With("reasons", reasons).Info("unusable host")
			churnReasons[c.ID] = reasons
			continue
		}

		// check if revision is available
		if c.Revision == nil {
			if inSet && remainingLeeway > 0 {
				logger.Debug("keeping contract due to leeway")
				keepContract(c.ContractMetadata, host)
				remainingLeeway--
			} else {
				logger.Debug("ignoring contract without revision")
				churnReasons[c.ID] = errContractNoRevision.Error()
			}
			continue // no more checks without revision
		}

		// check if contract is usable
		usable, needsRefresh, needsRenew, reasons := cc.isUsableContract(ctx.AutopilotConfig(), host.Settings, host.PriceTable.HostPriceTable, ctx.state.RS, c, inSet, bh, ipFilter)

		// extend logger
		logger = logger.With("usable", usable).
			With("needsRefresh", needsRefresh).
			With("needsRenew", needsRenew).
			With("reasons", reasons)

			// remember reason for potential drop of contract
		if len(reasons) > 0 {
			churnReasons[c.ID] = strings.Join(reasons, ",")
		}

		contract := c.ContractMetadata

		// renew/refresh as necessary
		var ourFault bool
		if needsRenew {
			var renewedContract api.ContractMetadata
			renewedContract, ourFault, err = cr.renewContract(ctx, w, c, host, remainingFunds, logger)
			if err != nil {
				logger = logger.With(zap.Error(err)).With("ourFault", ourFault)

				// don't register an alert for hosts that are out of funds since the
				// user can't do anything about it
				if !(rhp3.IsErrHost(err) && utils.IsErr(err, wallet.ErrNotEnoughFunds)) {
					alerter.RegisterAlert(ctx, newContractRenewalFailedAlert(contract, !ourFault, err))
				}
				logger.Error("failed to renew contract")
			} else {
				logger.Info("successfully renewed contract")
				alerter.DismissAlerts(ctx, alerts.IDForContract(alertRenewalFailedID, contract.ID))
				contract = renewedContract
				usable = true
				renewed++
			}
		} else if needsRefresh {
			var refreshedContract api.ContractMetadata
			refreshedContract, ourFault, err = cr.refreshContract(ctx, w, c, host, remainingFunds, logger)
			if err != nil {
				logger = logger.With(zap.Error(err)).With("ourFault", ourFault)

				// don't register an alert for hosts that are out of funds since the
				// user can't do anything about it
				if !(rhp3.IsErrHost(err) && utils.IsErr(err, wallet.ErrNotEnoughFunds)) {
					alerter.RegisterAlert(ctx, newContractRenewalFailedAlert(contract, !ourFault, err))
				}
				logger.Error("failed to refresh contract")
			} else {
				logger.Info("successfully refreshed contract")
				alerter.DismissAlerts(ctx, alerts.IDForContract(alertRenewalFailedID, contract.ID))
				contract = refreshedContract
				usable = true
				refreshed++
			}
		}

		// if the renewal/refresh failing was our fault (e.g. we ran out of
		// funds), we should not drop the contract
		if !usable && ourFault {
			logger.Info("keeping contract even though renewal/refresh failed")
			usable = true
		}

		// if the contract is not usable we ignore it
		if !usable {
			if inSet {
				logger.Info("contract is not usable, removing from set")
			} else {
				logger.Debug("contract is not usable, remains out of set")
			}
			continue
		}

		// we keep the contract, add the host to the filter
		logger.Debug("contract is usable and is added / stays in set")
		keepContract(contract, host)
	}
	logger.With("refreshed", refreshed).
		With("renewed", renewed).
		With("filteredContracts", len(filteredContracts)).
		Info("checking existing contracts done")
	return filteredContracts, churnReasons, nil
}

// performContracdtFormations forms up to 'wanted' new contracts with hosts. The
// 'ipFilter' and 'remainingFunds' are updated with every new contract.
func performContractFormations(ctx *mCtx, bus Bus, w Worker, cr contractReviser, ipFilter *hostSet, logger *zap.SugaredLogger, remainingFunds *types.Currency, wanted int) ([]api.ContractMetadata, error) {
	var formedContracts []api.ContractMetadata
	addContract := func(c api.ContractMetadata, h api.Host) {
		formedContracts = append(formedContracts, c)
		wanted--
		ipFilter.Add(h)
	}

	// early check to avoid fetching all candidates
	if wanted <= 0 {
		logger.Info("already have enough contracts, no need to form new ones")
		return formedContracts, nil // nothing to do
	}
	logger.With("wanted", wanted).Info("trying to form more contracts to fill set")

	// get list of hosts that we already have contracts with
	contracts, err := bus.Contracts(ctx, api.ContractsOpts{})
	if err != nil {
		return nil, fmt.Errorf("failed to fetch contracts: %w", err)
	}
	usedHosts := make(map[types.PublicKey]struct{})
	for _, c := range contracts {
		usedHosts[c.HostKey] = struct{}{}
	}
	allHosts, err := bus.SearchHosts(ctx, api.SearchHostOptions{
		Limit:         -1,
		FilterMode:    api.HostFilterModeAllowed,
		UsabilityMode: api.UsabilityFilterModeAll,
	})
	if err != nil {
		return nil, fmt.Errorf("failed to fetch usable hosts: %w", err)
	}

	// filter them
	var candidates scoredHosts
	for _, host := range allHosts {
		logger := logger.With("hostKey", host.PublicKey)
		hc, ok := host.Checks[ctx.ApID()]
		if !ok {
			logger.Warn("missing host check")
			continue
		} else if _, used := usedHosts[host.PublicKey]; used {
			logger.Debug("host already used")
			continue
		} else if score := hc.Score.Score(); score == 0 {
			logger.Error("host has a score of 0")
			continue
		}
		candidates = append(candidates, newScoredHost(host, hc.Score))
	}
	logger = logger.With("candidates", len(candidates))

	// select hosts, since we already have all of them in memory we select
	// len(candidates)
	candidates = candidates.randSelectByScore(len(candidates))
	if len(candidates) < wanted {
		logger.Warn("not enough candidates to form new contracts")
	}

	// calculate min/max contract funds
	minInitialContractFunds, maxInitialContractFunds := initialContractFundingMinMax(ctx.AutopilotConfig())

	// form contracts until the new set has the desired size
	for _, candidate := range candidates {
		if wanted == 0 {
			return formedContracts, nil // done
		}

		// break if the autopilot is stopped
		select {
		case <-ctx.Done():
			return nil, context.Cause(ctx)
		default:
		}

		// fetch a new price table if necessary
		if err := refreshPriceTable(ctx, w, &candidate.host); err != nil {
			logger.Warnf("failed to fetch price table for candidate host %v: %v", candidate.host.PublicKey, err)
			continue
		}

		// prepare gouging checker
		cs, err := bus.ConsensusState(ctx)
		if err != nil {
			return nil, fmt.Errorf("failed to fetch consensus state: %w", err)
		}
		gc := ctx.GougingChecker(cs)

		// prepare a logger
		logger := logger.With("hostKey", candidate.host.PublicKey).
			With("remainingBudget", remainingFunds).
			With("addresses", candidate.host.ResolvedAddresses)

		// perform gouging checks on the fly to ensure the host is not gouging its prices
		if breakdown := gc.Check(nil, &candidate.host.PriceTable.HostPriceTable); breakdown.Gouging() {
			logger.With("reasons", breakdown.String()).Info("candidate is price gouging")
			continue
		}

		// check if we already have a contract with a host on that address
		if ctx.ShouldFilterRedundantIPs() && ipFilter.HasRedundantIP(candidate.host) {
			logger.Info("host has redundant IP")
			continue
		}

		formedContract, proceed, err := cr.formContract(ctx, w, candidate.host, minInitialContractFunds, maxInitialContractFunds, remainingFunds, logger)
		if err != nil {
			logger.With(zap.Error(err)).Error("failed to form contract")
			continue
		}
		if !proceed {
			logger.Error("not proceeding with contract formation")
			break
		}

		// add new contract and host
		addContract(formedContract, candidate.host)
	}
	logger.With("formedContracts", len(formedContracts)).Info("done forming contracts")
	return formedContracts, nil
}

// performHostChecks performs scoring and usability checks on all hosts,
// updating their state in the database.
func performHostChecks(ctx *mCtx, bus Bus, logger *zap.SugaredLogger) error {
	var usabilityBreakdown unusableHostsBreakdown
	// fetch all hosts that are not blocked
	hosts, err := bus.SearchHosts(ctx, api.SearchHostOptions{Limit: -1, FilterMode: api.HostFilterModeAllowed})
	if err != nil {
		return fmt.Errorf("failed to fetch all hosts: %w", err)
	}

	var scoredHosts []scoredHost
	for _, host := range hosts {
		// score host
		sb, err := ctx.HostScore(host)
		if err != nil {
			logger.With(zap.Error(err)).Info("failed to score host")
			continue
		}
		scoredHosts = append(scoredHosts, newScoredHost(host, sb))
	}

	// compute minimum score for usable hosts
	minScore := calculateMinScore(scoredHosts, ctx.WantedContracts(), logger)

	// run host checks using the latest consensus state
	cs, err := bus.ConsensusState(ctx)
	if err != nil {
		return fmt.Errorf("failed to fetch consensus state: %w", err)
	}
	for _, h := range scoredHosts {
		h.host.PriceTable.HostBlockHeight = cs.BlockHeight // ignore HostBlockHeight
		hc := checkHost(ctx.GougingChecker(cs), h, minScore)
		if err := bus.UpdateHostCheck(ctx, ctx.ApID(), h.host.PublicKey, *hc); err != nil {
			return fmt.Errorf("failed to update host check for host %v: %w", h.host.PublicKey, err)
		}
		usabilityBreakdown.track(hc.Usability)

		if !hc.Usability.IsUsable() {
			logger.With("hostKey", h.host.PublicKey).
				With("reasons", strings.Join(hc.Usability.UnusableReasons(), ",")).
				Debug("host is not usable")
		}
	}

	logger.Infow("host checks completed", usabilityBreakdown.keysAndValues()...)
	return nil
}

func performPostMaintenanceTasks(ctx *mCtx, bus Bus, w Worker, alerter alerts.Alerter, cc contractChecker, rb revisionBroadcaster, logger *zap.SugaredLogger) error {
	// fetch some contract and host info
	allContracts, err := bus.Contracts(ctx, api.ContractsOpts{})
	if err != nil {
		return fmt.Errorf("failed to fetch all contracts: %w", err)
	}
	setContracts, err := bus.Contracts(ctx, api.ContractsOpts{ContractSet: ctx.ContractSet()})
	if err != nil {
		return fmt.Errorf("failed to fetch contracts: %w", err)
	}
	allHosts, err := bus.SearchHosts(ctx, api.SearchHostOptions{
		Limit:         -1,
		FilterMode:    api.HostFilterModeAllowed,
		UsabilityMode: api.UsabilityFilterModeAll,
	})
	if err != nil {
		return fmt.Errorf("failed to fetch all hosts: %w", err)
	}
	usedHosts := make(map[types.PublicKey]struct{})
	for _, c := range allContracts {
		usedHosts[c.HostKey] = struct{}{}
	}

	// run revision broadcast on contracts in the new set
	rb.broadcastRevisions(ctx, w, setContracts, logger)

	// register alerts for used hosts with lost sectors
	var toDismiss []types.Hash256
	for _, h := range allHosts {
		if _, used := usedHosts[h.PublicKey]; !used {
			continue
		} else if registerLostSectorsAlert(h.Interactions.LostSectors*rhpv2.SectorSize, h.StoredData) {
			alerter.RegisterAlert(ctx, newLostSectorsAlert(h.PublicKey, h.Settings.Version, h.Settings.Release, h.Interactions.LostSectors))
		} else {
			toDismiss = append(toDismiss, alerts.IDForHost(alertLostSectorsID, h.PublicKey))
		}
	}
	if len(toDismiss) > 0 {
		alerter.DismissAlerts(ctx, toDismiss...)
	}

	// prune refresh failures
	cc.pruneContractRefreshFailures(allContracts)
	return nil
}

func performContractMaintenance(ctx *mCtx, alerter alerts.Alerter, bus Bus, churn *accumulatedChurn, w Worker, cc contractChecker, cr contractReviser, rb revisionBroadcaster, logger *zap.SugaredLogger) (bool, error) {
	logger = logger.Named("performContractMaintenance").
		Named(hex.EncodeToString(frand.Bytes(16))). // uuid for this iteration
		With("contractSet", ctx.ContractSet())

	// check if we want to run maintenance
	if reason, skip := canSkipContractMaintenance(ctx, ctx.ContractsConfig()); skip {
		logger.With("reason", reason).Info("skipping contract maintenance")
		return false, nil
	}

	// compute the remaining budget for this period
	remaining, err := remainingAllowance(ctx, bus, ctx.state)
	if err != nil {
		return false, fmt.Errorf("failed to compute remaining allowance: %w", err)
	}
	logger = logger.With("remainingAllowance", remaining)

	logger.Infow("performing contract maintenance")

	// STEP 1: perform host checks
	if err := performHostChecks(ctx, bus, logger); err != nil {
		return false, err
	}

	// STEP 2: perform contract maintenance
	ipFilter := &hostSet{
		logger:          logger.Named("ipFilter"),
		subnetToHostKey: make(map[string]string),
	}
	keptContracts, churnReasons, err := performContractChecks(ctx, alerter, bus, w, cc, cr, ipFilter, logger, &remaining)
	if err != nil {
		return false, err
	}

	// STEP 3: perform contract formation
	formedContracts, err := performContractFormations(ctx, bus, w, cr, ipFilter, logger, &remaining, int(ctx.WantedContracts())-len(keptContracts))
	if err != nil {
		return false, err
	}

	// fetch old set
	oldSet, err := bus.Contracts(ctx, api.ContractsOpts{ContractSet: ctx.ContractSet()})
	if err != nil && !utils.IsErr(err, api.ErrContractSetNotFound) {
		return false, fmt.Errorf("failed to fetch old contract set: %w", err)
	}

	// STEP 4: update contract set
	newSet := make([]api.ContractMetadata, 0, len(keptContracts)+len(formedContracts))
	newSet = append(newSet, keptContracts...)
	newSet = append(newSet, formedContracts...)
	var newSetIDs []types.FileContractID
	for _, contract := range newSet {
		newSetIDs = append(newSetIDs, contract.ID)
	}
	if err := bus.SetContractSet(ctx, ctx.ContractSet(), newSetIDs); err != nil {
		return false, fmt.Errorf("failed to update contract set: %w", err)
	}

	// STEP 5: perform minor maintenance such as cleanups and broadcasting
	// revisions
	if err := performPostMaintenanceTasks(ctx, bus, w, alerter, cc, rb, logger); err != nil {
		return false, err
	}

	// STEP 6: log changes and register alerts
	return computeContractSetChanged(ctx, alerter, bus, churn, logger, oldSet, newSet, churnReasons)
}<|MERGE_RESOLUTION|>--- conflicted
+++ resolved
@@ -83,11 +83,7 @@
 type Bus interface {
 	AncestorContracts(ctx context.Context, id types.FileContractID, minStartHeight uint64) ([]api.ArchivedContract, error)
 	ArchiveContracts(ctx context.Context, toArchive map[types.FileContractID]string) error
-<<<<<<< HEAD
-	BroadcastRevision(ctx context.Context, contractID types.FileContractID) error
-=======
 	BroadcastContract(ctx context.Context, fcid types.FileContractID) (types.TransactionID, error)
->>>>>>> ad55e35a
 	ConsensusState(ctx context.Context) (api.ConsensusState, error)
 	Contract(ctx context.Context, id types.FileContractID) (api.ContractMetadata, error)
 	Contracts(ctx context.Context, opts api.ContractsOpts) (contracts []api.ContractMetadata, err error)
@@ -437,11 +433,7 @@
 
 		// broadcast revision
 		ctx, cancel := context.WithTimeout(ctx, timeoutBroadcastRevision)
-<<<<<<< HEAD
-		err := c.bus.BroadcastRevision(ctx, contract.ID)
-=======
 		_, err := c.bus.BroadcastContract(ctx, contract.ID)
->>>>>>> ad55e35a
 		cancel()
 		if utils.IsErr(err, errors.New("transaction has a file contract with an outdated revision number")) {
 			continue // don't log - revision was already broadcasted
