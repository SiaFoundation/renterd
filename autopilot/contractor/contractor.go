--- conflicted
+++ resolved
@@ -176,15 +176,11 @@
 	return performContractMaintenance(newMaintenanceCtx(ctx, state), c.alerter, c.db, c.churn, c, c.cm, c, c.cs, c.hs, c, c.allowRedundantHostIPs, c.logger)
 }
 
-<<<<<<< HEAD
 // formContract forms a new contract with the given host. It returns the
 // contract's metadata and potentially an error if the contract formation
 // failed. If the formation failed the returned boolean indicates whether the
 // failure was the renter's fault, e.g. the wallet being out of funds.
-func (c *Contractor) formContract(ctx *mCtx, hs HostScanner, host api.Host, minInitialContractFunds types.Currency, logger *zap.SugaredLogger) (api.ContractMetadata, bool, error) {
-=======
 func (c *Contractor) formContract(ctx *mCtx, hs HostScanner, host api.Host, logger *zap.SugaredLogger) (cm api.ContractMetadata, proceed bool, err error) {
->>>>>>> add5de70
 	logger = logger.With("hostKey", host.PublicKey, "hostVersion", host.V2Settings.ProtocolVersion, "hostRelease", host.V2Settings.Release)
 	ctx, cancel := ctx.WithTimeout(time.Minute)
 	defer cancel()
@@ -857,12 +853,8 @@
 			continue
 		}
 
-<<<<<<< HEAD
 		// form the contract
-		_, ourFault, err := cr.formContract(ctx, hs, candidate.host, minInitialContractFunds, logger)
-=======
-		_, proceed, err := cr.formContract(ctx, hs, candidate.host, logger)
->>>>>>> add5de70
+		_, ourFault, err := cr.formContract(ctx, hs, candidate.host, logger)
 		if err != nil {
 			if ourFault {
 				logger.Warn("failed to form contract, skipping remaining contract formations", zap.Error(err))
@@ -1013,14 +1005,6 @@
 	return (nUpdated + nFormed) > 0, performPostMaintenanceTasks(ctx, s, alerter, cc, rb, logger)
 }
 
-<<<<<<< HEAD
-func isErrRenterOutOfFunds(err error) bool {
-	return !utils.IsErrHost(err) && utils.IsErr(err, wallet.ErrNotEnoughFunds)
-}
-
-func isErrHostOutOfFunds(err error) bool {
-	return utils.IsErrHost(err) && utils.IsErr(err, wallet.ErrNotEnoughFunds)
-=======
 // contractFunding is a helper that calculates the funding and collateral
 // that go into forming, refreshing or renewing a contract.
 func contractFunding(settings rhpv4.HostSettings, existingData uint64, minAllowance, minCollateral types.Currency, duration uint64) (allowance, collateral types.Currency) {
@@ -1042,5 +1026,12 @@
 		collateral = minCollateral // ensure we have at least the minimum collateral
 	}
 	return
->>>>>>> add5de70
+}
+
+func isErrRenterOutOfFunds(err error) bool {
+	return !utils.IsErrHost(err) && utils.IsErr(err, wallet.ErrNotEnoughFunds)
+}
+
+func isErrHostOutOfFunds(err error) bool {
+	return utils.IsErrHost(err) && utils.IsErr(err, wallet.ErrNotEnoughFunds)
 }