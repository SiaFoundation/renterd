--- conflicted
+++ resolved
@@ -117,15 +117,9 @@
 }
 
 type contractReviser interface {
-<<<<<<< HEAD
-	formContract(ctx *mCtx, w Worker, host api.Host, minInitialContractFunds types.Currency, logger *zap.SugaredLogger) (cm api.ContractMetadata, ourFault bool, err error)
+	formContract(ctx *mCtx, hs HostScanner, host api.Host, minInitialContractFunds types.Currency, logger *zap.SugaredLogger) (cm api.ContractMetadata, ourFault bool, err error)
 	renewContract(ctx *mCtx, w Worker, c contract, h api.Host, logger *zap.SugaredLogger) (cm api.ContractMetadata, ourFault bool, err error)
 	refreshContract(ctx *mCtx, w Worker, c contract, h api.Host, logger *zap.SugaredLogger) (cm api.ContractMetadata, ourFault bool, err error)
-=======
-	formContract(ctx *mCtx, hs HostScanner, w Worker, host api.Host, minInitialContractFunds types.Currency, logger *zap.SugaredLogger) (cm api.ContractMetadata, ourFault bool, err error)
-	renewContract(ctx *mCtx, w Worker, c api.Contract, h api.Host, logger *zap.SugaredLogger) (cm api.ContractMetadata, ourFault bool, err error)
-	refreshContract(ctx *mCtx, w Worker, c api.Contract, h api.Host, logger *zap.SugaredLogger) (cm api.ContractMetadata, ourFault bool, err error)
->>>>>>> a935178e
 }
 
 type revisionBroadcaster interface {
@@ -194,7 +188,7 @@
 	return performContractMaintenance(newMaintenanceCtx(ctx, state), c.alerter, c.bus, c.churn, w, c, c, c, c.logger)
 }
 
-func (c *Contractor) formContract(ctx *mCtx, hs HostScanner, w Worker, host api.Host, minInitialContractFunds types.Currency, logger *zap.SugaredLogger) (cm api.ContractMetadata, proceed bool, err error) {
+func (c *Contractor) formContract(ctx *mCtx, hs HostScanner, host api.Host, minInitialContractFunds types.Currency, logger *zap.SugaredLogger) (cm api.ContractMetadata, proceed bool, err error) {
 	logger = logger.With("hk", host.PublicKey, "hostVersion", host.Settings.Version, "hostRelease", host.Settings.Release)
 
 	// convenience variables
@@ -1141,7 +1135,7 @@
 			continue
 		}
 
-		formedContract, proceed, err := cr.formContract(ctx, bus, w, candidate.host, minInitialContractFunds, logger)
+		formedContract, proceed, err := cr.formContract(ctx, bus, candidate.host, minInitialContractFunds, logger)
 		if err != nil {
 			logger.With(zap.Error(err)).Error("failed to form contract")
 			continue
