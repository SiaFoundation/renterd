--- conflicted
+++ resolved
@@ -264,13 +264,8 @@
 		cutoff := time.Now().Add(-s.scanMinInterval)
 		for !s.ap.isStopped() && !exhausted {
 			// fetch next batch
-<<<<<<< HEAD
 			hosts, err := s.bus.HostsForScanning(s.ap.stopCtx, api.HostsForScanningOptions{
-				MaxLastScan: cutoff,
-=======
-			hosts, err := s.bus.HostsForScanning(context.Background(), api.HostsForScanningOptions{
 				MaxLastScan: api.TimeRFC3339(cutoff),
->>>>>>> 939f4e97
 				Offset:      offset,
 				Limit:       int(s.scanBatchSize),
 			})
