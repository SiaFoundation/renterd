package autopilot

import (
	"context"
	"errors"
	"strings"
	"sync"
	"sync/atomic"
	"time"

	rhpv2 "go.sia.tech/core/rhp/v2"
	"go.sia.tech/core/types"
	"go.sia.tech/renterd/api"
	"go.sia.tech/renterd/hostdb"
	"go.uber.org/zap"
)

const (
	scannerTimeoutInterval   = 10 * time.Minute
	scannerTimeoutMinTimeout = time.Second * 5

	trackerMinDataPoints     = 25
	trackerNumDataPoints     = 1000
	trackerTimeoutPercentile = 99
)

type (
	scanner struct {
		// TODO: use the actual bus and worker interfaces when they've consolidated
		// a bit, we currently use inline interfaces to avoid having to update the
		// scanner tests with every interface change
		bus interface {
			Hosts(ctx context.Context, opts api.GetHostsOptions) ([]hostdb.Host, error)
			HostsForScanning(ctx context.Context, opts api.HostsForScanningOptions) ([]hostdb.HostAddress, error)
			RemoveOfflineHosts(ctx context.Context, minRecentScanFailures uint64, maxDowntime time.Duration) (uint64, error)
		}

		tracker *tracker
		logger  *zap.SugaredLogger
		ap      *Autopilot
		wg      sync.WaitGroup

		scanBatchSize   uint64
		scanThreads     uint64
		scanMinInterval time.Duration

		timeoutMinInterval time.Duration
		timeoutMinTimeout  time.Duration

		mu                sync.Mutex
		scanning          bool
		scanningLastStart time.Time
		timeout           time.Duration
		timeoutLastUpdate time.Time
		interruptScanChan chan struct{}
	}
	scanWorker interface {
		RHPScan(ctx context.Context, hostKey types.PublicKey, hostIP string, timeout time.Duration) (api.RHPScanResponse, error)
	}

	scanReq struct {
		hostKey types.PublicKey
		hostIP  string
	}

	scanResp struct {
		hostKey  types.PublicKey
		settings rhpv2.HostSettings
		err      error
	}

	tracker struct {
		threshold  uint64
		percentile float64

		mu      sync.Mutex
		count   uint64
		timings []float64
	}
)

func newTracker(threshold, total uint64, percentile float64) *tracker {
	return &tracker{
		threshold:  threshold,
		percentile: percentile,
		timings:    make([]float64, total),
	}
}

func (t *tracker) addDataPoint(duration time.Duration) {
	if duration == 0 {
		return
	}

	t.mu.Lock()
	defer t.mu.Unlock()

	t.timings[t.count%uint64(len(t.timings))] = float64(duration.Milliseconds())

	// NOTE: we silently overflow and disregard the threshold being reapplied
	// when we overflow entirely, since we only ever increment the count with 1
	// it will never happen
	t.count += 1
}

func (t *tracker) timeout() time.Duration {
	t.mu.Lock()
	defer t.mu.Unlock()
	if t.count < uint64(t.threshold) {
		return 0
	}

	percentile, err := percentile(t.timings, t.percentile)
	if err != nil {
		return 0
	}

	return time.Duration(percentile) * time.Millisecond
}

func newScanner(ap *Autopilot, scanBatchSize, scanThreads uint64, scanMinInterval, timeoutMinInterval, timeoutMinTimeout time.Duration) (*scanner, error) {
	if scanBatchSize == 0 {
		return nil, errors.New("scanner batch size has to be greater than zero")
	}
	if scanThreads == 0 {
		return nil, errors.New("scanner threads has to be greater than zero")
	}

	return &scanner{
		bus: ap.bus,
		tracker: newTracker(
			trackerMinDataPoints,
			trackerNumDataPoints,
			trackerTimeoutPercentile,
		),
		logger: ap.logger.Named("scanner"),
		ap:     ap,

<<<<<<< HEAD
		scanBatchSize:   scanBatchSize,
		scanThreads:     scanThreads,
		scanMinInterval: scanMinInterval,
=======
		interruptScanChan: make(chan struct{}),

		scanBatchSize:         scanBatchSize,
		scanThreads:           scanThreads,
		scanMinInterval:       scanMinInterval,
		scanMinRecentFailures: scanMinRecentFailures,
>>>>>>> 655c65c9

		timeoutMinInterval: timeoutMinInterval,
		timeoutMinTimeout:  timeoutMinTimeout,
	}, nil
}

func (s *scanner) Status() (bool, time.Time) {
	s.mu.Lock()
	defer s.mu.Unlock()
	return s.scanning, s.scanningLastStart
}

func (s *scanner) isInterrupted() bool {
	select {
	case <-s.interruptScanChan:
		return true
	default:
		return false
	}
}

func (s *scanner) tryPerformHostScan(ctx context.Context, w scanWorker, force bool) bool {
	if s.ap.isStopped() {
		return false
	}

	scanType := "host scan"
	if force {
		scanType = "forced scan"
	}

	s.mu.Lock()
	if force {
		close(s.interruptScanChan)
		s.mu.Unlock()

		s.logger.Infof("waiting for ongoing scan to complete")
		s.wg.Wait()

		s.mu.Lock()
		s.interruptScanChan = make(chan struct{})
	} else if s.scanning || !s.isScanRequired() {
		s.mu.Unlock()
		return false
	}
	s.scanningLastStart = time.Now()
	s.scanning = true
	s.mu.Unlock()

<<<<<<< HEAD
	hostCfg := s.ap.State().cfg.Hosts
	maxDowntime := time.Duration(hostCfg.MaxDowntimeHours) * time.Hour
	minRecentScanFailures := hostCfg.MinRecentScanFailures
	if maxDowntime == 0 || minRecentScanFailures == 0 {
		s.logger.Warn("host pruning is disabled, please set maxDowntimeHours and minRecentScanFailures in the host config")
	}
=======
	s.logger.Infof("%s started", scanType)
	maxDowntime := time.Duration(s.ap.State().cfg.Hosts.MaxDowntimeHours) * time.Hour
>>>>>>> 655c65c9

	s.wg.Add(1)
	go func(st string) {
		defer s.wg.Done()

		var interrupted bool
		for resp := range s.launchScanWorkers(ctx, w, s.launchHostScans()) {
			if s.isInterrupted() || s.ap.isStopped() {
				interrupted = true
				break
			}
			if resp.err != nil && !strings.Contains(resp.err.Error(), "connection refused") {
				s.logger.Error(resp.err)
			}
		}

<<<<<<< HEAD
		if !s.ap.isStopped() && maxDowntime > 0 && minRecentScanFailures > 0 {
			s.logger.Infof("removing hosts that have been offline for more than %v and failed %d consecutive scans", maxDowntime, minRecentScanFailures)
			removed, err := s.bus.RemoveOfflineHosts(ctx, minRecentScanFailures, maxDowntime)
			if removed > 0 {
				s.logger.Infof("removed %v offline hosts", removed)
			}
=======
		if !interrupted && maxDowntime > 0 {
			s.logger.Debugf("removing hosts that have been offline for more than %v", maxDowntime)
			removed, err := s.bus.RemoveOfflineHosts(ctx, s.scanMinRecentFailures, maxDowntime)
>>>>>>> 655c65c9
			if err != nil {
				s.logger.Errorf("error occurred while removing offline hosts, err: %v", err)
			} else if removed > 0 {
				s.logger.Infof("removed %v offline hosts", removed)
			}
		}

		s.mu.Lock()
		s.scanning = false
		s.logger.Debugf("%s finished after %v", st, time.Since(s.scanningLastStart))
		s.mu.Unlock()
	}(scanType)
	return true
}

func (s *scanner) tryUpdateTimeout() {
	s.mu.Lock()
	defer s.mu.Unlock()
	if !s.isTimeoutUpdateRequired() {
		return
	}

	updated := s.tracker.timeout()
	if updated < s.timeoutMinTimeout {
		s.logger.Debugf("updated timeout is lower than min timeout, %v<%v", updated, s.timeoutMinTimeout)
		updated = s.timeoutMinTimeout
	}

	if s.timeout != updated {
		s.logger.Debugf("updated timeout %v->%v", s.timeout, updated)
		s.timeout = updated
	}
	s.timeoutLastUpdate = time.Now()
}

func (s *scanner) launchHostScans() chan scanReq {
	reqChan := make(chan scanReq, s.scanBatchSize)

	s.ap.wg.Add(1)
	go func() {
		defer s.ap.wg.Done()
		defer close(reqChan)

		var offset int
		var exhausted bool
		cutoff := time.Now().Add(-s.scanMinInterval)
		for !s.ap.isStopped() && !exhausted {
			// fetch next batch
			hosts, err := s.bus.HostsForScanning(context.Background(), api.HostsForScanningOptions{
				MaxLastScan: cutoff,
				Offset:      offset,
				Limit:       int(s.scanBatchSize),
			})
			if err != nil {
				s.logger.Errorf("could not get hosts for scanning, err: %v", err)
				break
			}
			if len(hosts) == 0 {
				break
			}
			if len(hosts) < int(s.scanBatchSize) {
				exhausted = true
			}

			s.logger.Debugf("scanning %d hosts in range %d-%d", len(hosts), offset, offset+int(s.scanBatchSize))
			offset += int(s.scanBatchSize)

			// add batch to scan queue
			for _, h := range hosts {
				select {
				case <-s.ap.stopChan:
					return
				case reqChan <- scanReq{
					hostKey: h.PublicKey,
					hostIP:  h.NetAddress,
				}:
				}
			}
		}
	}()

	return reqChan
}

func (s *scanner) launchScanWorkers(ctx context.Context, w scanWorker, reqs chan scanReq) chan scanResp {
	respChan := make(chan scanResp, s.scanThreads)
	liveThreads := s.scanThreads

	for i := uint64(0); i < s.scanThreads; i++ {
		go func() {
			for req := range reqs {
				if s.ap.isStopped() {
					break // shutdown
				}

				scan, err := w.RHPScan(ctx, req.hostKey, req.hostIP, s.currentTimeout())
				if err != nil {
					break // abort
				} else if !isErr(errors.New(scan.ScanError), errIOTimeout) && scan.Ping > 0 {
					s.tracker.addDataPoint(time.Duration(scan.Ping))
				}

				respChan <- scanResp{req.hostKey, scan.Settings, err}
			}

			if atomic.AddUint64(&liveThreads, ^uint64(0)) == 0 {
				close(respChan)
			}
		}()
	}

	return respChan
}

func (s *scanner) isScanRequired() bool {
	return s.scanningLastStart.IsZero() || time.Since(s.scanningLastStart) > s.scanMinInterval/20 // check 20 times per minInterval, so every 30 minutes
}

func (s *scanner) isTimeoutUpdateRequired() bool {
	return s.timeoutLastUpdate.IsZero() || time.Since(s.timeoutLastUpdate) > s.timeoutMinInterval
}

func (s *scanner) currentTimeout() time.Duration {
	s.mu.Lock()
	defer s.mu.Unlock()
	return s.timeout
}<|MERGE_RESOLUTION|>--- conflicted
+++ resolved
@@ -136,18 +136,11 @@
 		logger: ap.logger.Named("scanner"),
 		ap:     ap,
 
-<<<<<<< HEAD
+		interruptScanChan: make(chan struct{}),
+
 		scanBatchSize:   scanBatchSize,
 		scanThreads:     scanThreads,
 		scanMinInterval: scanMinInterval,
-=======
-		interruptScanChan: make(chan struct{}),
-
-		scanBatchSize:         scanBatchSize,
-		scanThreads:           scanThreads,
-		scanMinInterval:       scanMinInterval,
-		scanMinRecentFailures: scanMinRecentFailures,
->>>>>>> 655c65c9
 
 		timeoutMinInterval: timeoutMinInterval,
 		timeoutMinTimeout:  timeoutMinTimeout,
@@ -197,17 +190,10 @@
 	s.scanning = true
 	s.mu.Unlock()
 
-<<<<<<< HEAD
+	s.logger.Infof("%s started", scanType)
 	hostCfg := s.ap.State().cfg.Hosts
 	maxDowntime := time.Duration(hostCfg.MaxDowntimeHours) * time.Hour
 	minRecentScanFailures := hostCfg.MinRecentScanFailures
-	if maxDowntime == 0 || minRecentScanFailures == 0 {
-		s.logger.Warn("host pruning is disabled, please set maxDowntimeHours and minRecentScanFailures in the host config")
-	}
-=======
-	s.logger.Infof("%s started", scanType)
-	maxDowntime := time.Duration(s.ap.State().cfg.Hosts.MaxDowntimeHours) * time.Hour
->>>>>>> 655c65c9
 
 	s.wg.Add(1)
 	go func(st string) {
@@ -224,18 +210,9 @@
 			}
 		}
 
-<<<<<<< HEAD
-		if !s.ap.isStopped() && maxDowntime > 0 && minRecentScanFailures > 0 {
-			s.logger.Infof("removing hosts that have been offline for more than %v and failed %d consecutive scans", maxDowntime, minRecentScanFailures)
-			removed, err := s.bus.RemoveOfflineHosts(ctx, minRecentScanFailures, maxDowntime)
-			if removed > 0 {
-				s.logger.Infof("removed %v offline hosts", removed)
-			}
-=======
 		if !interrupted && maxDowntime > 0 {
 			s.logger.Debugf("removing hosts that have been offline for more than %v", maxDowntime)
-			removed, err := s.bus.RemoveOfflineHosts(ctx, s.scanMinRecentFailures, maxDowntime)
->>>>>>> 655c65c9
+			removed, err := s.bus.RemoveOfflineHosts(ctx, minRecentScanFailures, maxDowntime)
 			if err != nil {
 				s.logger.Errorf("error occurred while removing offline hosts, err: %v", err)
 			} else if removed > 0 {
