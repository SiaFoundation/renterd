--- conflicted
+++ resolved
@@ -198,11 +198,7 @@
 	return errors.Is(err.err, target)
 }
 
-<<<<<<< HEAD
-func refillWorkerAccount(ctx context.Context, a AccountStore, am alerts.Alerter, w Worker, workerID string, contract api.ContractMetadata) (accountID rhpv3.Account, refilled bool, rerr *refillError) {
-=======
 func refillWorkerAccount(ctx context.Context, a AccountStore, w Worker, workerID string, contract api.ContractMetadata) (accountID rhpv3.Account, refilled bool, rerr *refillError) {
->>>>>>> 4dee09da
 	wrapErr := func(err error, keysAndValues ...interface{}) *refillError {
 		if err == nil {
 			return nil
