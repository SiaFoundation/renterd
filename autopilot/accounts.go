--- conflicted
+++ resolved
@@ -87,15 +87,10 @@
 		case <-ticker.C:
 		}
 
-<<<<<<< HEAD
-		a.workers.withWorkers(func(w Worker) {
-			a.refillWorkerAccounts(w)
-=======
 		a.workers.withWorkers(func(workers []Worker) {
 			for _, w := range workers {
 				a.refillWorkerAccounts(w)
 			}
->>>>>>> 1c6bebf0
 		})
 	}
 }
