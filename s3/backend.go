--- conflicted
+++ resolved
@@ -329,19 +329,14 @@
 // TODO: Metadata is currently ignored. The backend requires an update to
 // support it.
 func (s *s3) PutObject(bucketName, key string, meta map[string]string, input io.Reader, size int64) (gofakes3.PutObjectResult, error) {
-<<<<<<< HEAD
 	opts := []api.UploadOption{api.UploadWithBucket(bucketName)}
 	if ct, ok := meta["Content-Type"]; ok {
 		opts = append(opts, api.UploadWithMimeType(ct))
 	}
 	err := s.w.UploadObject(context.Background(), input, key, opts...)
-	if err != nil {
-=======
-	err := s.w.UploadObject(context.Background(), input, key, api.UploadWithBucket(bucketName))
 	if err != nil && strings.Contains(err.Error(), api.ErrBucketNotFound.Error()) {
 		return gofakes3.PutObjectResult{}, gofakes3.BucketNotFound(bucketName)
 	} else if err != nil {
->>>>>>> 7faff283
 		return gofakes3.PutObjectResult{}, gofakes3.ErrorMessage(gofakes3.ErrInternal, err.Error())
 	}
 	return gofakes3.PutObjectResult{
