--- conflicted
+++ resolved
@@ -306,15 +306,9 @@
 //	Removes the null version (if there is one) of an object and inserts a
 //	delete marker, which becomes the latest version of the object. If there
 //	isn't a null version, Amazon S3 does not remove any objects.
-<<<<<<< HEAD
 func (s *s3) DeleteObject(ctx context.Context, bucketName, objectName string) (gofakes3.ObjectDeleteResult, error) {
 	err := s.b.DeleteObject(ctx, bucketName, objectName, false)
-	if err != nil && !strings.Contains(err.Error(), api.ErrBucketNotFound.Error()) {
-=======
-func (s *s3) DeleteObject(bucketName, objectName string) (gofakes3.ObjectDeleteResult, error) {
-	err := s.b.DeleteObject(context.Background(), bucketName, objectName, false)
 	if err != nil && strings.Contains(err.Error(), api.ErrBucketNotFound.Error()) {
->>>>>>> 44c84f16
 		return gofakes3.ObjectDeleteResult{}, gofakes3.BucketNotFound(bucketName)
 	} else if err != nil && !strings.Contains(err.Error(), api.ErrObjectNotFound.Error()) {
 		return gofakes3.ObjectDeleteResult{}, gofakes3.ErrorMessage(gofakes3.ErrInternal, err.Error())
@@ -332,13 +326,8 @@
 // gofakes3.ReadAll() for this job rather than ioutil.ReadAll().
 // TODO: Metadata is currently ignored. The backend requires an update to
 // support it.
-<<<<<<< HEAD
 func (s *s3) PutObject(ctx context.Context, bucketName, key string, meta map[string]string, input io.Reader, size int64) (gofakes3.PutObjectResult, error) {
 	err := s.w.UploadObject(ctx, input, key, api.UploadWithBucket(bucketName))
-=======
-func (s *s3) PutObject(bucketName, key string, meta map[string]string, input io.Reader, size int64) (gofakes3.PutObjectResult, error) {
-	err := s.w.UploadObject(context.Background(), input, key, api.UploadWithBucket(bucketName))
->>>>>>> 44c84f16
 	if err != nil && strings.Contains(err.Error(), api.ErrBucketNotFound.Error()) {
 		return gofakes3.PutObjectResult{}, gofakes3.BucketNotFound(bucketName)
 	} else if err != nil {
@@ -389,28 +378,17 @@
 	return gofakes3.UploadID(resp.UploadID), nil
 }
 
-<<<<<<< HEAD
 func (s *s3) UploadPart(ctx context.Context, bucket, object string, id gofakes3.UploadID, partNumber int, contentLength int64, input io.Reader) (*gofakes3.UploadPartResult, error) {
-	etag, err := s.w.UploadMultipartUploadPart(ctx, input, object, string(id), partNumber, api.UploadWithDisabledPreshardingEncryption())
-	if err != nil {
-		return nil, gofakes3.ErrorMessage(gofakes3.ErrInternal, err.Error())
-	}
-	return &gofakes3.UploadPartResult{
-		ETag: etag,
-	}, nil
-=======
-func (s *s3) UploadPart(bucket, object string, id gofakes3.UploadID, partNumber int, contentLength int64, input io.Reader) (*gofakes3.UploadPartResult, error) {
 	opts := []api.UploadOption{
 		api.UploadWithBucket(bucket),
 		api.UploadWithDisabledPreshardingEncryption(),
 	}
 
-	etag, err := s.w.UploadMultipartUploadPart(context.Background(), input, object, string(id), partNumber, opts...)
+	etag, err := s.w.UploadMultipartUploadPart(ctx, input, object, string(id), partNumber, opts...)
 	if err != nil {
 		return nil, gofakes3.ErrorMessage(gofakes3.ErrInternal, err.Error())
 	}
 	return &gofakes3.UploadPartResult{ETag: api.FormatEtag(etag)}, nil
->>>>>>> 44c84f16
 }
 
 func (s *s3) ListMultipartUploads(ctx context.Context, bucket string, marker *gofakes3.UploadListMarker, prefix gofakes3.Prefix, limit int64) (*gofakes3.ListMultipartUploadsResult, error) {
@@ -485,11 +463,7 @@
 	return nil
 }
 
-<<<<<<< HEAD
 func (s *s3) CompleteMultipartUpload(ctx context.Context, bucket, object string, id gofakes3.UploadID, input *gofakes3.CompleteMultipartUploadRequest) (*gofakes3.CompleteMultipartUploadResult, error) {
-=======
-func (s *s3) CompleteMultipartUpload(bucket, object string, id gofakes3.UploadID, input *gofakes3.CompleteMultipartUploadRequest) (*gofakes3.CompleteMultipartUploadResult, error) {
->>>>>>> 44c84f16
 	var parts []api.MultipartCompletedPart
 	for _, part := range input.Parts {
 		parts = append(parts, api.MultipartCompletedPart{
@@ -501,14 +475,8 @@
 	if err != nil {
 		return nil, gofakes3.ErrorMessage(gofakes3.ErrInternal, err.Error())
 	}
-<<<<<<< HEAD
-	return &gofakes3.CompleteMultipartUploadResult{
-		VersionID: "",
-		ETag:      resp.ETag,
-=======
 
 	return &gofakes3.CompleteMultipartUploadResult{
 		ETag: api.FormatEtag(resp.ETag),
->>>>>>> 44c84f16
 	}, nil
 }