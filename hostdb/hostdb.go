--- conflicted
+++ resolved
@@ -3,90 +3,12 @@
 import (
 	"time"
 
-<<<<<<< HEAD
-	rhpv2 "go.sia.tech/core/rhp/v2"
-	rhpv3 "go.sia.tech/core/rhp/v3"
-=======
 	"gitlab.com/NebulousLabs/encoding"
->>>>>>> cdad4147
 	"go.sia.tech/core/types"
+	"go.sia.tech/siad/crypto"
+	"go.sia.tech/siad/modules"
 )
 
-<<<<<<< HEAD
-// Interactions contains metadata about a host's interactions.
-type Interactions struct {
-	TotalScans              uint64        `json:"totalScans"`
-	LastScan                time.Time     `json:"lastScan"`
-	LastScanSuccess         bool          `json:"lastScanSuccess"`
-	LostSectors             uint64        `json:"lostSectors"`
-	SecondToLastScanSuccess bool          `json:"secondToLastScanSuccess"`
-	Uptime                  time.Duration `json:"uptime"`
-	Downtime                time.Duration `json:"downtime"`
-
-	SuccessfulInteractions float64 `json:"successfulInteractions"`
-	FailedInteractions     float64 `json:"failedInteractions"`
-}
-
-type HostScan struct {
-	HostKey    types.PublicKey `json:"hostKey"`
-	Success    bool
-	Timestamp  time.Time
-	Settings   rhpv2.HostSettings
-	PriceTable rhpv3.HostPriceTable
-}
-
-type PriceTableUpdate struct {
-	HostKey    types.PublicKey `json:"hostKey"`
-	Success    bool
-	Timestamp  time.Time
-	PriceTable HostPriceTable
-}
-
-// HostAddress contains the address of a specific host identified by a public
-// key.
-type HostAddress struct {
-	PublicKey  types.PublicKey `json:"publicKey"`
-	NetAddress string          `json:"netAddress"`
-}
-
-// A Host pairs a host's public key with a set of interactions.
-type Host struct {
-	KnownSince       time.Time          `json:"knownSince"`
-	LastAnnouncement time.Time          `json:"lastAnnouncement"`
-	PublicKey        types.PublicKey    `json:"publicKey"`
-	NetAddress       string             `json:"netAddress"`
-	PriceTable       HostPriceTable     `json:"priceTable"`
-	Settings         rhpv2.HostSettings `json:"settings"`
-	Interactions     Interactions       `json:"interactions"`
-	Scanned          bool               `json:"scanned"`
-}
-
-// A HostPriceTable extends the host price table with its expiry.
-type HostPriceTable struct {
-	rhpv3.HostPriceTable
-	Expiry time.Time `json:"expiry"`
-}
-
-// HostInfo extends the host type with a field indicating whether it is blocked or not.
-type HostInfo struct {
-	Host
-	Blocked bool `json:"blocked"`
-}
-
-// IsAnnounced returns whether the host has been announced.
-func (h Host) IsAnnounced() bool {
-	return !h.LastAnnouncement.IsZero()
-}
-
-// IsOnline returns whether a host is considered online.
-func (h Host) IsOnline() bool {
-	if h.Interactions.TotalScans == 0 {
-		return false
-	} else if h.Interactions.TotalScans == 1 {
-		return h.Interactions.LastScanSuccess
-	}
-	return h.Interactions.LastScanSuccess || h.Interactions.SecondToLastScanSuccess
-=======
 // Announcement represents a host announcement in a given block.
 type Announcement struct {
 	Index      types.ChainIndex
@@ -134,5 +56,4 @@
 			})
 		}
 	}
->>>>>>> cdad4147
 }