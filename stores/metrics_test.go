--- conflicted
+++ resolved
@@ -13,7 +13,6 @@
 	"lukechampine.com/frand"
 )
 
-<<<<<<< HEAD
 func TestNormaliseTimestamp(t *testing.T) {
 	tests := []struct {
 		start    time.Time
@@ -46,7 +45,8 @@
 			t.Fatalf("expected %v, got %v", test.result, result)
 		}
 	}
-=======
+}
+
 func TestContractPruneMetrics(t *testing.T) {
 	ss := newTestSQLStore(t, defaultTestSQLStoreConfig)
 	defer ss.Close()
@@ -124,7 +124,6 @@
 			t.Fatalf("expected fcid to be %v, got %v", fcid, m.ContractID)
 		}
 	})
->>>>>>> cb5030f3
 }
 
 func TestContractSetMetrics(t *testing.T) {
