package stores

import (
	"context"
	"errors"
	"fmt"
	"math"
	"reflect"
	"strings"
	"testing"
	"time"

	"go.sia.tech/core/types"
	"go.sia.tech/coreutils/wallet"
	"go.sia.tech/renterd/v2/api"
	"go.sia.tech/renterd/v2/stores/sql"
)

type passthroughProofUpdater struct {
	fn func(*types.StateElement)
}

func (ppu *passthroughProofUpdater) UpdateElementProof(se *types.StateElement) {
	ppu.fn(se)
}

// TestProcessChainUpdate tests the ProcessChainUpdate method on the SQL store.
func TestProcessChainUpdate(t *testing.T) {
	ss := newTestSQLStore(t, defaultTestSQLStoreConfig)

	// add test host and contract
	hks, err := ss.addTestHosts(1)
	if err != nil {
		t.Fatal(err)
	}
	fcids, _, err := ss.addTestContracts(hks)
	if err != nil {
		t.Fatal(err)
	} else if len(fcids) != 1 {
		t.Fatal("expected one contract", len(fcids))
	}
	fcid := fcids[0]

	// check current contract state
	var state api.ContractState
	if err := ss.ProcessChainUpdate(context.Background(), func(tx sql.ChainUpdateTx) (err error) {
		state, err = tx.ContractState(fcid)
		return
	}); err != nil {
		t.Fatal("unexpected error", err)
	} else if state != api.ContractStatePending {
		t.Fatalf("unexpected state '%v'", state)
	}

	// check current index
	if curr, err := ss.ChainIndex(context.Background()); err != nil {
		t.Fatal(err)
	} else if curr.Height != 0 {
		t.Fatalf("unexpected height %v", curr.Height)
	}

	// run chain update, we do it twice to make sure the update is idempotent and
	// to make sure it doesn't cause issues when being applied twice in some edge
	// case like a resync
	for i := 0; i < 2; i++ {
		if err := ss.ProcessChainUpdate(context.Background(), func(tx sql.ChainUpdateTx) error {
			// update chain index
			if err := tx.UpdateChainIndex(types.ChainIndex{Height: 1}); err != nil {
				return err
			}

			if err := tx.UpdateContractRevision(fcid, 1, 2, 3); err != nil {
				return err
			} else if err := tx.UpdateContractState(fcid, api.ContractStateActive); err != nil {
				return err
			} else if err := tx.UpdateContractProofHeight(fcid, 4); err != nil {
				return err
			} else {
				return nil
			}
		}); err != nil {
			t.Fatal("unexpected error", err)
		}
	}

	// assert updated index
	if curr, err := ss.ChainIndex(context.Background()); err != nil {
		t.Fatal(err)
	} else if curr.Height != 1 {
		t.Fatalf("unexpected height %v", curr.Height)
	}

	// assert updated contract
	var we uint64
	if c, err := ss.Contract(context.Background(), fcid); err != nil {
		t.Fatal("unexpected error", err)
	} else if c.RevisionHeight != 1 {
		t.Fatal("unexpected revision height", c.RevisionHeight)
	} else if c.RevisionNumber != 2 {
		t.Fatal("unexpected revision number", c.RevisionNumber)
	} else if c.Size != 3 {
		t.Fatal("unexpected size", c.Size)
	} else if c.State != api.ContractStateActive {
		t.Fatal("unexpected state", c.State)
	} else {
		we = c.WindowEnd
	}

	// assert we only update revision height if the rev number doesn't increase
	if err := ss.ProcessChainUpdate(context.Background(), func(tx sql.ChainUpdateTx) error {
		return tx.UpdateContractRevision(fcid, 2, 2, 4)
	}); err != nil {
		t.Fatal("unexpected error", err)
	}
	if c, err := ss.Contract(context.Background(), fcid); err != nil {
		t.Fatal("unexpected error", err)
	} else if c.RevisionHeight != 2 {
		t.Fatal("unexpected revision height", c.RevisionHeight)
	} else if c.RevisionNumber != 2 {
		t.Fatal("unexpected revision number", c.RevisionNumber)
	} else if c.Size != 3 {
		t.Fatal("unexpected size", c.Size)
	}

	// assert update failed contracts is successful
	if err := ss.ProcessChainUpdate(context.Background(), func(tx sql.ChainUpdateTx) error {
		return tx.UpdateFailedContracts(we + 1)
	}); err != nil {
		t.Fatal("unexpected error", err)
	}
	if c, err := ss.Contract(context.Background(), fcid); err != nil {
		t.Fatal("unexpected error", err)
	} else if c.State != api.ContractStateFailed {
		t.Fatal("unexpected state", c.State)
	}

	// renew the contract
	if err = ss.renewTestContract(hks[0], fcid, types.FileContractID{2}, 1); err != nil {
		t.Fatal(err)
	}

	// assert we can fetch the state of the archived contract
	if err := ss.ProcessChainUpdate(context.Background(), func(tx sql.ChainUpdateTx) (err error) {
		state, err = tx.ContractState(fcid)
		return
	}); err != nil {
		t.Fatal("unexpected error", err)
	} else if state != api.ContractStateFailed {
		t.Fatalf("unexpected state '%v'", state)
	}

	// assert update host is successful
	ts := time.Now().Truncate(time.Second).Add(-time.Minute).UTC()
	if err := ss.ProcessChainUpdate(context.Background(), func(tx sql.ChainUpdateTx) error {
		return tx.UpdateHost(hks[0], "foo", nil, 1, types.BlockID{}, ts)
	}); err != nil {
		t.Fatal("unexpected error", err)
	}
	if h, err := ss.Host(context.Background(), hks[0]); err != nil {
		t.Fatal("unexpected error", err)
	} else if h.NetAddress != "foo" {
		t.Fatal("unexpected net address", h.NetAddress)
	} else if !h.LastAnnouncement.Truncate(time.Second).Equal(ts) {
		t.Fatalf("unexpected last announcement %v != %v", h.LastAnnouncement, ts)
	}

	// record 2 scans for the host to give it some uptime
	err = ss.RecordHostScans(context.Background(), []api.HostScan{
		{HostKey: hks[0], Success: true, Timestamp: time.Now()},
		{HostKey: hks[0], Success: true, Timestamp: time.Now().Add(time.Minute)},
	})
	if err != nil {
		t.Fatal(err)
	} else if h, err := ss.Host(context.Background(), hks[0]); err != nil {
		t.Fatal(err)
	} else if h.Interactions.Uptime < time.Minute || h.Interactions.Uptime > time.Minute+time.Second {
		t.Fatalf("unexpected uptime %v", h.Interactions.Uptime)
	}

	// reannounce the host and make sure the uptime is the same
	ts = ts.Add(time.Minute)
	if err := ss.ProcessChainUpdate(context.Background(), func(tx sql.ChainUpdateTx) error {
		return tx.UpdateHost(hks[0], "fooNew", nil, 1, types.BlockID{}, ts)
	}); err != nil {
		t.Fatal("unexpected error", err)
	}
	if h, err := ss.Host(context.Background(), hks[0]); err != nil {
		t.Fatal("unexpected error", err)
	} else if h.Interactions.Uptime < time.Minute || h.Interactions.Uptime > time.Minute+time.Second {
		t.Fatalf("unexpected uptime %v", h.Interactions.Uptime)
	} else if h.NetAddress != "fooNew" {
		t.Fatal("unexpected net address", h.NetAddress)
	} else if !h.LastAnnouncement.Equal(ts) {
		t.Fatalf("unexpected last announcement %v != %v", h.LastAnnouncement, ts)
	}

	// assert passing empty function is successful
	if err := ss.ProcessChainUpdate(context.Background(), func(tx sql.ChainUpdateTx) error { return nil }); err != nil {
		t.Fatal("unexpected error", err)
	}

	// assert we rollback on error
	if err := ss.ProcessChainUpdate(context.Background(), func(tx sql.ChainUpdateTx) error {
		if err := tx.UpdateChainIndex(types.ChainIndex{Height: 2}); err != nil {
			return err
		}
		return errors.New("some error")
	}); err == nil || !strings.Contains(err.Error(), "some error") {
		t.Fatal("unexpected error", err)
	}

	// check chain index was rolled back
	if curr, err := ss.ChainIndex(context.Background()); err != nil {
		t.Fatal(err)
	} else if curr.Height != 1 {
		t.Fatalf("unexpected height %v", curr.Height)
	}

	// assert we recover from panic
	if err := ss.ProcessChainUpdate(context.Background(), func(tx sql.ChainUpdateTx) error { return nil }); err != nil {
		panic("oh no")
	}

	// assert we can revert spent outputs
	now := time.Now().Round(time.Millisecond)
	if err := ss.ProcessChainUpdate(context.Background(), func(tx sql.ChainUpdateTx) error {
		index3 := types.ChainIndex{Height: 3}
		index4 := types.ChainIndex{Height: 4}
		created := []types.SiacoinElement{
			{
				ID: types.SiacoinOutputID{1},
				StateElement: types.StateElement{
					LeafIndex:   1,
					MerkleProof: []types.Hash256{{1}, {2}},
				},
				SiacoinOutput: types.SiacoinOutput{
					Address: types.Address{1},
					Value:   types.NewCurrency64(1),
				},
				MaturityHeight: 100,
			},
		}

		// try spending non-existent output
		err = tx.WalletApplyIndex(index4, nil, created, nil, time.Now())
		if !errors.Is(err, sql.ErrOutputNotFound) {
			return fmt.Errorf("expected ErrOutputNotFound, instead got: %w", err)
		}

		// create the elements
		err = tx.WalletApplyIndex(index3, created, nil, nil, time.Now())
		if err != nil {
			return err
		}

		// spend them
		err = tx.WalletApplyIndex(index4, nil, created, nil, time.Now())
		if err != nil {
			return err
		}

		// revert the spend
		err = tx.WalletRevertIndex(index4, nil, created, time.Now())
		if err != nil {
			return err
		}

		// revert the creation
		err = tx.WalletRevertIndex(index3, nil, created, time.Now())
		if err != nil {
			return err
		}

		// prepare event
		events := []wallet.Event{
			{
				ID:        types.Hash256{1},
				Index:     types.ChainIndex{Height: 5},
				Type:      wallet.EventTypeV2Transaction,
				Data:      wallet.EventV2Transaction{},
				Timestamp: now,
			},
		}

		// add them
		err = tx.WalletApplyIndex(types.ChainIndex{Height: 5}, nil, nil, events, time.Now())
		if err != nil {
			return err
		}
		return nil
	}); err != nil {
		t.Fatal("unexpected error", err)
	}

	// assert wallet state elements
<<<<<<< HEAD
	_, sces, err := ss.UnspentSiacoinElements()
=======
	ci, sces, err := ss.UnspentSiacoinElements()
>>>>>>> 55341491
	if err != nil {
		t.Fatal("unexpected error", err)
	} else if len(sces) != 1 {
		t.Fatal("unexpected number of state elements", len(sces))
	} else if se := sces[0]; se.ID != (types.SiacoinOutputID{1}) {
		t.Fatal("unexpected state element id", se.ID)
	} else if se.StateElement.LeafIndex != 1 {
		t.Fatal("unexpected state element leaf index", se.StateElement.LeafIndex)
	} else if len(se.StateElement.MerkleProof) != 2 {
		t.Fatal("unexpected state element merkle proof", len(se.StateElement.MerkleProof))
	} else if se.StateElement.MerkleProof[0] != (types.Hash256{1}) {
		t.Fatal("unexpected state element merkle proof[0]", se.StateElement.MerkleProof[0])
	} else if se.StateElement.MerkleProof[1] != (types.Hash256{2}) {
		t.Fatal("unexpected state element merkle proof[1]", se.StateElement.MerkleProof[1])
	} else if ci.Height != 1 {
		t.Fatal("unexpected chain index", ci)
	}

	// update state elements
	if err := ss.ProcessChainUpdate(context.Background(), func(tx sql.ChainUpdateTx) error {
		return tx.UpdateWalletSiacoinElementProofs(&passthroughProofUpdater{
			fn: func(se *types.StateElement) {
				se.LeafIndex = 2
				se.MerkleProof = []types.Hash256{{3}, {4}}
			},
		})
	}); err != nil {
		t.Fatal("unexpected error", err)
	}

	// assert wallet state elements
<<<<<<< HEAD
	_, sces, err = ss.UnspentSiacoinElements()
=======
	ci, sces, err = ss.UnspentSiacoinElements()
>>>>>>> 55341491
	if err != nil {
		t.Fatal("unexpected error", err)
	} else if len(sces) != 1 {
		t.Fatal("unexpected number of state elements", len(sces))
	} else if se := sces[0]; se.StateElement.LeafIndex != 2 {
		t.Fatal("unexpected state element leaf index", se.StateElement.LeafIndex)
	} else if len(se.StateElement.MerkleProof) != 2 {
		t.Fatal("unexpected state element merkle proof length", len(se.StateElement.MerkleProof))
	} else if se.StateElement.MerkleProof[0] != (types.Hash256{3}) {
		t.Fatal("unexpected state element merkle proof[0]", se.StateElement.MerkleProof[0])
	} else if se.StateElement.MerkleProof[1] != (types.Hash256{4}) {
		t.Fatal("unexpected state element merkle proof[1]", se.StateElement.MerkleProof[1])
	} else if ci.Height != 1 {
		t.Fatalf("unexpected chain index %v", ci)
	}

	// assert events
	events, err := ss.WalletEvents(0, -1)
	if err != nil {
		t.Fatal(err)
	} else if len(events) != 1 {
		t.Fatal("unexpected number of events", len(events))
	} else if events[0].Index.Height != 5 {
		t.Fatal("unexpected event index height", events[0].Index.Height, events[0])
	} else if events[0].Timestamp != now {
		t.Fatal("unexpected event timestamp", events[0].Timestamp, now)
	}

	// revert the index and assert the event got removed
	if err := ss.ProcessChainUpdate(context.Background(), func(tx sql.ChainUpdateTx) error {
		return tx.WalletRevertIndex(types.ChainIndex{Height: 5}, nil, nil, time.Now())
	}); err != nil {
		t.Fatal("expected error")
	}
	events, err = ss.WalletEvents(0, -1)
	if err != nil {
		t.Fatal(err)
	} else if len(events) != 0 {
		t.Fatal("unexpected number of events", len(events))
	}

	// assert we can't delete non-existing outputs when reverting
	if err := ss.ProcessChainUpdate(context.Background(), func(tx sql.ChainUpdateTx) error {
		return tx.WalletRevertIndex(types.ChainIndex{Height: 5}, []types.SiacoinElement{
			{
				ID:             types.SiacoinOutputID{2},
				StateElement:   types.StateElement{},
				SiacoinOutput:  types.SiacoinOutput{},
				MaturityHeight: 100,
			},
		}, nil, time.Now())
	}); !errors.Is(err, sql.ErrOutputNotFound) {
		t.Fatal("expected ErrOutputNotFound", err)
	}

	// assert we can't apply an index and pass events with mismatching index
	if err := ss.ProcessChainUpdate(context.Background(), func(tx sql.ChainUpdateTx) error {
		return tx.WalletApplyIndex(types.ChainIndex{Height: 5}, nil, nil, []wallet.Event{
			{
				ID:        types.Hash256{1},
				Index:     types.ChainIndex{Height: 6},
				Type:      wallet.EventTypeV2Transaction,
				Data:      wallet.EventV2Transaction{},
				Timestamp: now,
			},
		}, now)
	}); !errors.Is(err, sql.ErrIndexMissmatch) {
		t.Fatal("expected ErrIndexMissmatch", err)
	}
}

func TestContractElements(t *testing.T) {
	ss := newTestSQLStore(t, defaultTestSQLStoreConfig)

	// add test host and contract
	hks, err := ss.addTestHosts(1)
	if err != nil {
		t.Fatal(err)
	}
	fcids, _, err := ss.addTestContracts(hks)
	if err != nil {
		t.Fatal(err)
	} else if len(fcids) != 1 {
		t.Fatal("expected one contract", len(fcids))
	}
	fcid := fcids[0]

	// declare some contract data - just enough to make sure it is persisted
	contract := types.V2FileContract{
		Capacity: 1,
		Filesize: 2,
	}

	assertContractElement := func(tx sql.ChainUpdateTx, leafIndex uint64, proof []types.Hash256, c types.V2FileContract) {
		t.Helper()
		fce, err := tx.FileContractElement(fcid)
		if err != nil {
			t.Fatal(err)
		} else if fce.ID != fcid {
			t.Fatalf("unexpected contract id %v", fce.ID)
		} else if fce.StateElement.LeafIndex != leafIndex {
			t.Fatalf("unexpected leaf index %v", fce.StateElement.LeafIndex)
		} else if !reflect.DeepEqual(fce.StateElement.MerkleProof, proof) {
			t.Fatalf("unexpected merkle proof %v", fce.StateElement.MerkleProof)
		} else if !reflect.DeepEqual(fce.V2FileContract, c) {
			t.Fatalf("unexpected contract %v", fce.V2FileContract)
		}
	}

	// check current contract state
	if err := ss.ProcessChainUpdate(context.Background(), func(tx sql.ChainUpdateTx) error {
		// add a new contract element
		err := tx.UpdateFileContractElements([]types.V2FileContractElement{
			{
				ID: fcid,
				StateElement: types.StateElement{
					LeafIndex:   1,
					MerkleProof: []types.Hash256{{1}},
				},
				V2FileContract: contract,
			},
		})
		if err != nil {
			return err
		}
		assertContractElement(tx, 1, []types.Hash256{{1}}, contract)

		// update the element's proof twice
		if err := tx.UpdateFileContractElementProofs(&passthroughProofUpdater{
			fn: func(se *types.StateElement) {
				*se = types.StateElement{
					LeafIndex:   2,
					MerkleProof: []types.Hash256{{2}},
				}
			},
		}); err != nil {
			return err
		}
		assertContractElement(tx, 2, []types.Hash256{{2}}, contract)

		updatedContract := contract
		updatedContract.ProofHeight += 1
		err = tx.UpdateFileContractElements([]types.V2FileContractElement{
			{
				ID: fcid,
				StateElement: types.StateElement{
					LeafIndex:   3,                    // ignored by upsert
					MerkleProof: []types.Hash256{{3}}, // ignored by upsert
				},
				V2FileContract: updatedContract,
			},
		})
		if err != nil {
			return err
		}
		assertContractElement(tx, 2, []types.Hash256{{2}}, updatedContract)

		// prune elements
		if err := tx.PruneFileContractElements(math.MaxUint32); err != nil {
			return err
		} else if _, err := tx.FileContractElement(fcid); !errors.Is(err, api.ErrContractNotFound) {
			return err
		}
		return nil
	}); err != nil {
		t.Fatal("unexpected error", err)
	}
}<|MERGE_RESOLUTION|>--- conflicted
+++ resolved
@@ -293,11 +293,7 @@
 	}
 
 	// assert wallet state elements
-<<<<<<< HEAD
-	_, sces, err := ss.UnspentSiacoinElements()
-=======
 	ci, sces, err := ss.UnspentSiacoinElements()
->>>>>>> 55341491
 	if err != nil {
 		t.Fatal("unexpected error", err)
 	} else if len(sces) != 1 {
@@ -329,11 +325,7 @@
 	}
 
 	// assert wallet state elements
-<<<<<<< HEAD
-	_, sces, err = ss.UnspentSiacoinElements()
-=======
 	ci, sces, err = ss.UnspentSiacoinElements()
->>>>>>> 55341491
 	if err != nil {
 		t.Fatal("unexpected error", err)
 	} else if len(sces) != 1 {
