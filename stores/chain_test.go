package stores

import (
	"context"
	"errors"
	"fmt"
	"strings"
	"testing"
	"time"

	"go.sia.tech/core/types"
	"go.sia.tech/coreutils/chain"
	"go.sia.tech/coreutils/wallet"
	"go.sia.tech/renterd/api"
	"go.sia.tech/renterd/stores/sql"
)

// TestProcessChainUpdate tests the ProcessChainUpdate method on the SQL store.
func TestProcessChainUpdate(t *testing.T) {
	ss := newTestSQLStore(t, defaultTestSQLStoreConfig)

	// add test host and contract
	hks, err := ss.addTestHosts(1)
	if err != nil {
		t.Fatal(err)
	}
	fcids, _, err := ss.addTestContracts(hks)
	if err != nil {
		t.Fatal(err)
	} else if len(fcids) != 1 {
		t.Fatal("expected one contract", len(fcids))
	}
	fcid := fcids[0]

	// check current contract state
	var state api.ContractState
	if err := ss.ProcessChainUpdate(context.Background(), func(tx sql.ChainUpdateTx) (err error) {
		state, err = tx.ContractState(fcid)
		return
	}); err != nil {
		t.Fatal("unexpected error", err)
	} else if state != api.ContractStatePending {
		t.Fatalf("unexpected state '%v'", state)
	}

	// check current index
	if curr, err := ss.ChainIndex(context.Background()); err != nil {
		t.Fatal(err)
	} else if curr.Height != 0 {
		t.Fatalf("unexpected height %v", curr.Height)
	}

	// run chain update
	if err := ss.ProcessChainUpdate(context.Background(), func(tx sql.ChainUpdateTx) error {
		// update chain index
		if err := tx.UpdateChainIndex(types.ChainIndex{Height: 1}); err != nil {
			return err
		}

<<<<<<< HEAD
	// assert update contract is successful
	if err := ss.ProcessChainUpdate(context.Background(), func(tx sql.ChainUpdateTx) error {
		if err := tx.UpdateContractRevision(fcid, 1, 2, 3); err != nil {
=======
		// update contract
		if err := tx.UpdateContract(fcid, 1, 2, 3); err != nil {
>>>>>>> fe965941
			return err
		} else if err := tx.UpdateContractState(fcid, api.ContractStateActive); err != nil {
			return err
		} else if err := tx.UpdateContractProofHeight(fcid, 4); err != nil {
			return err
		} else {
			return nil
		}
	}); err != nil {
		t.Fatal("unexpected error", err)
	}

	// assert updated index
	if curr, err := ss.ChainIndex(context.Background()); err != nil {
		t.Fatal(err)
	} else if curr.Height != 1 {
		t.Fatalf("unexpected height %v", curr.Height)
	}

	// assert updated contract
	var we uint64
	if c, err := ss.Contract(context.Background(), fcid); err != nil {
		t.Fatal("unexpected error", err)
	} else if c.RevisionHeight != 1 {
		t.Fatal("unexpected revision height", c.RevisionHeight)
	} else if c.RevisionNumber != 2 {
		t.Fatal("unexpected revision number", c.RevisionNumber)
	} else if c.Size != 3 {
		t.Fatal("unexpected size", c.Size)
	} else if c.State != api.ContractStateActive {
		t.Fatal("unexpected state", c.State)
	} else {
		we = c.WindowEnd
	}

	// assert we only update revision height if the rev number doesn't increase
	if err := ss.ProcessChainUpdate(context.Background(), func(tx sql.ChainUpdateTx) error {
		return tx.UpdateContractRevision(fcid, 2, 2, 4)
	}); err != nil {
		t.Fatal("unexpected error", err)
	}
	if c, err := ss.Contract(context.Background(), fcid); err != nil {
		t.Fatal("unexpected error", err)
	} else if c.RevisionHeight != 2 {
		t.Fatal("unexpected revision height", c.RevisionHeight)
	} else if c.RevisionNumber != 2 {
		t.Fatal("unexpected revision number", c.RevisionNumber)
	} else if c.Size != 3 {
		t.Fatal("unexpected size", c.Size)
	}

	// assert update failed contracts is successful
	if err := ss.ProcessChainUpdate(context.Background(), func(tx sql.ChainUpdateTx) error {
		return tx.UpdateFailedContracts(we + 1)
	}); err != nil {
		t.Fatal("unexpected error", err)
	}
	if c, err := ss.Contract(context.Background(), fcid); err != nil {
		t.Fatal("unexpected error", err)
	} else if c.State != api.ContractStateFailed {
		t.Fatal("unexpected state", c.State)
	}

	// renew the contract
	if err = ss.renewTestContract(hks[0], fcid, types.FileContractID{2}, 1); err != nil {
		t.Fatal(err)
	}

	// assert we can fetch the state of the archived contract
	if err := ss.ProcessChainUpdate(context.Background(), func(tx sql.ChainUpdateTx) (err error) {
		state, err = tx.ContractState(fcid)
		return
	}); err != nil {
		t.Fatal("unexpected error", err)
	} else if state != api.ContractStateFailed {
		t.Fatalf("unexpected state '%v'", state)
	}

	// assert update host is successful
	ts := time.Now().Truncate(time.Second).Add(-time.Minute).UTC()
	if err := ss.ProcessChainUpdate(context.Background(), func(tx sql.ChainUpdateTx) error {
		return tx.UpdateHost(hks[0], chain.HostAnnouncement{NetAddress: "foo"}, 1, types.BlockID{}, ts)
	}); err != nil {
		t.Fatal("unexpected error", err)
	}
	if h, err := ss.Host(context.Background(), hks[0]); err != nil {
		t.Fatal("unexpected error", err)
	} else if h.NetAddress != "foo" {
		t.Fatal("unexpected net address", h.NetAddress)
	} else if !h.LastAnnouncement.Truncate(time.Second).Equal(ts) {
		t.Fatalf("unexpected last announcement %v != %v", h.LastAnnouncement, ts)
	}

	// record 2 scans for the host to give it some uptime
	err = ss.RecordHostScans(context.Background(), []api.HostScan{
		{HostKey: hks[0], Success: true, Timestamp: time.Now()},
		{HostKey: hks[0], Success: true, Timestamp: time.Now().Add(time.Minute)},
	})
	if err != nil {
		t.Fatal(err)
	} else if h, err := ss.Host(context.Background(), hks[0]); err != nil {
		t.Fatal(err)
	} else if h.Interactions.Uptime < time.Minute || h.Interactions.Uptime > time.Minute+time.Second {
		t.Fatalf("unexpected uptime %v", h.Interactions.Uptime)
	}

	// reannounce the host and make sure the uptime is the same
	ts = ts.Add(time.Minute)
	if err := ss.ProcessChainUpdate(context.Background(), func(tx sql.ChainUpdateTx) error {
		return tx.UpdateHost(hks[0], chain.HostAnnouncement{NetAddress: "fooNew"}, 1, types.BlockID{}, ts)
	}); err != nil {
		t.Fatal("unexpected error", err)
	}
	if h, err := ss.Host(context.Background(), hks[0]); err != nil {
		t.Fatal("unexpected error", err)
	} else if h.Interactions.Uptime < time.Minute || h.Interactions.Uptime > time.Minute+time.Second {
		t.Fatalf("unexpected uptime %v", h.Interactions.Uptime)
	} else if h.NetAddress != "fooNew" {
		t.Fatal("unexpected net address", h.NetAddress)
	} else if !h.LastAnnouncement.Equal(ts) {
		t.Fatalf("unexpected last announcement %v != %v", h.LastAnnouncement, ts)
	}

	// assert passing empty function is successful
	if err := ss.ProcessChainUpdate(context.Background(), func(tx sql.ChainUpdateTx) error { return nil }); err != nil {
		t.Fatal("unexpected error", err)
	}

	// assert we rollback on error
	if err := ss.ProcessChainUpdate(context.Background(), func(tx sql.ChainUpdateTx) error {
		if err := tx.UpdateChainIndex(types.ChainIndex{Height: 2}); err != nil {
			return err
		}
		return errors.New("some error")
	}); err == nil || !strings.Contains(err.Error(), "some error") {
		t.Fatal("unexpected error", err)
	}

	// check chain index was rolled back
	if curr, err := ss.ChainIndex(context.Background()); err != nil {
		t.Fatal(err)
	} else if curr.Height != 1 {
		t.Fatalf("unexpected height %v", curr.Height)
	}

	// assert we recover from panic
	if err := ss.ProcessChainUpdate(context.Background(), func(tx sql.ChainUpdateTx) error { return nil }); err != nil {
		panic("oh no")
	}

	// assert we can revert spent outputs
	now := time.Now().Round(time.Millisecond)
	var ses []types.StateElement
	if err := ss.ProcessChainUpdate(context.Background(), func(tx sql.ChainUpdateTx) error {
		index3 := types.ChainIndex{Height: 3}
		index4 := types.ChainIndex{Height: 4}
		created := []types.SiacoinElement{
			{
				StateElement: types.StateElement{
					ID:          types.Hash256{1},
					LeafIndex:   1,
					MerkleProof: []types.Hash256{{1}, {2}},
				},
				SiacoinOutput: types.SiacoinOutput{
					Address: types.Address{1},
					Value:   types.NewCurrency64(1),
				},
				MaturityHeight: 100,
			},
		}

		// try spending non-existent output
		err = tx.WalletApplyIndex(index4, nil, created, nil, time.Now())
		if !errors.Is(err, sql.ErrOutputNotFound) {
			return fmt.Errorf("expected ErrOutputNotFound, instead got: %w", err)
		}

		// create the elements
		err = tx.WalletApplyIndex(index3, created, nil, nil, time.Now())
		if err != nil {
			return err
		}

		// spend them
		err = tx.WalletApplyIndex(index4, nil, created, nil, time.Now())
		if err != nil {
			return err
		}

		// revert the spend
		err = tx.WalletRevertIndex(index4, nil, created, time.Now())
		if err != nil {
			return err
		}

		// revert the creation
		err = tx.WalletRevertIndex(index3, nil, created, time.Now())
		if err != nil {
			return err
		}

		// prepare event
		events := []wallet.Event{
			{
				ID:        types.Hash256{1},
				Index:     types.ChainIndex{Height: 5},
				Type:      wallet.EventTypeV2Transaction,
				Data:      wallet.EventV2Transaction{},
				Timestamp: now,
			},
		}

		// add them
		err = tx.WalletApplyIndex(types.ChainIndex{Height: 5}, nil, nil, events, time.Now())
		if err != nil {
			return err
		}

		// fetch elements
		ses, err = tx.WalletStateElements()
		return err
	}); err != nil {
		t.Fatal("unexpected error", err)
	}

	// assert wallet state elements
	if len(ses) != 1 {
		t.Fatal("unexpected number of state elements", len(ses))
	} else if se := ses[0]; se.ID != (types.Hash256{1}) {
		t.Fatal("unexpected state element id", se.ID)
	} else if se.LeafIndex != 1 {
		t.Fatal("unexpected state element leaf index", se.LeafIndex)
	} else if len(se.MerkleProof) != 2 {
		t.Fatal("unexpected state element merkle proof", len(se.MerkleProof))
	} else if se.MerkleProof[0] != (types.Hash256{1}) {
		t.Fatal("unexpected state element merkle proof[0]", se.MerkleProof[0])
	} else if se.MerkleProof[1] != (types.Hash256{2}) {
		t.Fatal("unexpected state element merkle proof[1]", se.MerkleProof[1])
	}

	// update state elements
	if err := ss.ProcessChainUpdate(context.Background(), func(tx sql.ChainUpdateTx) error {
		ses[0].LeafIndex = 2
		ses[0].MerkleProof = []types.Hash256{{3}, {4}}
		err := tx.UpdateWalletStateElements(ses)
		if err != nil {
			return err
		}

		ses, err = tx.WalletStateElements()
		return err
	}); err != nil {
		t.Fatal("unexpected error", err)
	}

	// assert wallet state elements
	if len(ses) != 1 {
		t.Fatal("unexpected number of state elements", len(ses))
	} else if se := ses[0]; se.LeafIndex != 2 {
		t.Fatal("unexpected state element leaf index", se.LeafIndex)
	} else if len(se.MerkleProof) != 2 {
		t.Fatal("unexpected state element merkle proof length", len(se.MerkleProof))
	} else if se.MerkleProof[0] != (types.Hash256{3}) {
		t.Fatal("unexpected state element merkle proof[0]", se.MerkleProof[0])
	} else if se.MerkleProof[1] != (types.Hash256{4}) {
		t.Fatal("unexpected state element merkle proof[1]", se.MerkleProof[1])
	}

	// assert events
	events, err := ss.WalletEvents(0, -1)
	if err != nil {
		t.Fatal(err)
	} else if len(events) != 1 {
		t.Fatal("unexpected number of events", len(events))
	} else if events[0].Index.Height != 5 {
		t.Fatal("unexpected event index height", events[0].Index.Height, events[0])
	} else if events[0].Timestamp != now {
		t.Fatal("unexpected event timestamp", events[0].Timestamp, now)
	}

	// revert the index and assert the event got removed
	if err := ss.ProcessChainUpdate(context.Background(), func(tx sql.ChainUpdateTx) error {
		return tx.WalletRevertIndex(types.ChainIndex{Height: 5}, nil, nil, time.Now())
	}); err != nil {
		t.Fatal("expected error")
	}
	events, err = ss.WalletEvents(0, -1)
	if err != nil {
		t.Fatal(err)
	} else if len(events) != 0 {
		t.Fatal("unexpected number of events", len(events))
	}

	// assert we can't delete non-existing outputs when reverting
	if err := ss.ProcessChainUpdate(context.Background(), func(tx sql.ChainUpdateTx) error {
		return tx.WalletRevertIndex(types.ChainIndex{Height: 5}, []types.SiacoinElement{
			{
				StateElement:   types.StateElement{ID: types.Hash256{2}},
				SiacoinOutput:  types.SiacoinOutput{},
				MaturityHeight: 100,
			},
		}, nil, time.Now())
	}); !errors.Is(err, sql.ErrOutputNotFound) {
		t.Fatal("expected ErrOutputNotFound", err)
	}

	// assert we can't apply an index and pass events with mismatching index
	if err := ss.ProcessChainUpdate(context.Background(), func(tx sql.ChainUpdateTx) error {
		return tx.WalletApplyIndex(types.ChainIndex{Height: 5}, nil, nil, []wallet.Event{
			{
				ID:        types.Hash256{1},
				Index:     types.ChainIndex{Height: 6},
				Type:      wallet.EventTypeV2Transaction,
				Data:      wallet.EventV2Transaction{},
				Timestamp: now,
			},
		}, now)
	}); !errors.Is(err, sql.ErrIndexMissmatch) {
		t.Fatal("expected ErrIndexMissmatch", err)
	}
}<|MERGE_RESOLUTION|>--- conflicted
+++ resolved
@@ -57,14 +57,7 @@
 			return err
 		}
 
-<<<<<<< HEAD
-	// assert update contract is successful
-	if err := ss.ProcessChainUpdate(context.Background(), func(tx sql.ChainUpdateTx) error {
 		if err := tx.UpdateContractRevision(fcid, 1, 2, 3); err != nil {
-=======
-		// update contract
-		if err := tx.UpdateContract(fcid, 1, 2, 3); err != nil {
->>>>>>> fe965941
 			return err
 		} else if err := tx.UpdateContractState(fcid, api.ContractStateActive); err != nil {
 			return err
