package stores

import (
	"context"
	"errors"
	"fmt"
	"reflect"
	"testing"
	"time"

	"github.com/google/go-cmp/cmp"
	rhpv2 "go.sia.tech/core/rhp/v2"
	rhpv3 "go.sia.tech/core/rhp/v3"
	"go.sia.tech/core/types"
	"go.sia.tech/renterd/api"
	"go.sia.tech/renterd/internal/gouging"
	"go.sia.tech/renterd/internal/test"
	sql "go.sia.tech/renterd/stores/sql"
)

// TestSQLHostDB tests the basic functionality of SQLHostDB using an in-memory
// SQLite DB.
func TestSQLHostDB(t *testing.T) {
	ss := newTestSQLStore(t, defaultTestSQLStoreConfig)
	defer ss.Close()

	// Try to fetch a random host. Should fail.
	ctx := context.Background()
	hk := types.GeneratePrivateKey().PublicKey()
	_, err := ss.Host(ctx, hk)
	if !errors.Is(err, api.ErrHostNotFound) {
		t.Fatal(err)
	}

	// Add the host
	err = ss.addTestHost(hk)
	if err != nil {
		t.Fatal(err)
	}

	// Assert it's returned
	allHosts, err := ss.Hosts(ctx, api.HostOptions{
		FilterMode:      api.HostFilterModeAll,
		UsabilityMode:   api.UsabilityFilterModeAll,
		AddressContains: "",
		KeyIn:           nil,
		Offset:          0,
		Limit:           -1,
	})
	if err != nil {
		t.Fatal(err)
	}
	if len(allHosts) != 1 || allHosts[0].PublicKey != hk {
		t.Fatal("unexpected result", len(allHosts))
	}

	// Insert an announcement for the host and another one for an unknown
	// host.
	if err := ss.announceHost(hk, "address"); err != nil {
		t.Fatal(err)
	}

	// Fetch the host
	h, err := ss.Host(ctx, hk)
	if err != nil {
		t.Fatal(err)
	} else if h.NetAddress != "address" {
		t.Fatalf("unexpected address: %v", h.NetAddress)
	} else if h.LastAnnouncement.IsZero() {
		t.Fatal("last announcement not set")
	}

	// Same thing again but with hosts.
	hosts, err := ss.Hosts(ctx, api.HostOptions{
		FilterMode:      api.HostFilterModeAll,
		UsabilityMode:   api.UsabilityFilterModeAll,
		AddressContains: "",
		KeyIn:           nil,
		Offset:          0,
		Limit:           -1,
	})
	if err != nil {
		t.Fatal(err)
	}
	if len(hosts) != 1 {
		t.Fatal("wrong number of hosts", len(hosts))
	}
	h1 := hosts[0]
	if !reflect.DeepEqual(h1, h) {
		fmt.Println(h1)
		fmt.Println(h)
		t.Fatal("mismatch")
	}

	// Same thing again but with Host.
	h2, err := ss.Host(ctx, hk)
	if err != nil {
		t.Fatal(err)
	}
	if h2.NetAddress != h.NetAddress {
		t.Fatal("wrong net address")
	}
	if h2.KnownSince.IsZero() {
		t.Fatal("known since not set")
	}

	// Insert another announcement for an unknown host.
	randomHK := types.PublicKey{1, 4, 7}
	if err := ss.announceHost(types.PublicKey{1, 4, 7}, "na"); err != nil {
		t.Fatal(err)
	}
	h3, err := ss.Host(ctx, randomHK)
	if err != nil {
		t.Fatal(err)
	}
	if h3.NetAddress != "na" {
		t.Fatal("wrong net address")
	}
	if h3.KnownSince.IsZero() {
		t.Fatal("known since not set")
	}
}

// TestHosts is a unit test for the Hosts method of the SQLHostDB type.
func TestHosts(t *testing.T) {
	ss := newTestSQLStore(t, defaultTestSQLStoreConfig)
	defer ss.Close()
	ctx := context.Background()

	// add 3 hosts
	var hks []types.PublicKey
	for i := 1; i <= 3; i++ {
		if err := ss.addCustomTestHost(types.PublicKey{byte(i)}, fmt.Sprintf("foo.com:100%d", i)); err != nil {
			t.Fatal(err)
		}
		hks = append(hks, types.PublicKey{byte(i)})
	}
	hk1, hk2, hk3 := hks[0], hks[1], hks[2]

	// search all hosts
	his, err := ss.Hosts(context.Background(), api.HostOptions{
		FilterMode:      api.HostFilterModeAll,
		UsabilityMode:   api.UsabilityFilterModeAll,
		AddressContains: "",
		KeyIn:           nil,
		Offset:          0,
		Limit:           -1,
	})
	if err != nil {
		t.Fatal(err)
	} else if len(his) != 3 {
		t.Fatal("unexpected")
	}

	// assert offset & limit are taken into account
	his, err = ss.Hosts(context.Background(), api.HostOptions{
		FilterMode:      api.HostFilterModeAll,
		UsabilityMode:   api.UsabilityFilterModeAll,
		AddressContains: "",
		KeyIn:           nil,
		Offset:          0,
		Limit:           1,
	})
	if err != nil {
		t.Fatal(err)
	} else if len(his) != 1 {
		t.Fatal("unexpected")
	}
	his, err = ss.Hosts(context.Background(), api.HostOptions{
		FilterMode:      api.HostFilterModeAll,
		UsabilityMode:   api.UsabilityFilterModeAll,
		AddressContains: "",
		KeyIn:           nil,
		Offset:          1,
		Limit:           2,
	})
	if err != nil {
		t.Fatal(err)
	} else if len(his) != 2 {
		t.Fatal("unexpected")
	}
	his, err = ss.Hosts(context.Background(), api.HostOptions{
		FilterMode:      api.HostFilterModeAll,
		UsabilityMode:   api.UsabilityFilterModeAll,
		AddressContains: "",
		KeyIn:           nil,
		Offset:          3,
		Limit:           1,
	})
	if err != nil {
		t.Fatal(err)
	} else if len(his) != 0 {
		t.Fatal("unexpected")
	}

	// assert address and key filters are taken into account
	if hosts, err := ss.Hosts(ctx, api.HostOptions{
		FilterMode:      api.HostFilterModeAll,
		UsabilityMode:   api.UsabilityFilterModeAll,
		AddressContains: "com:1001",
		KeyIn:           nil,
		Offset:          0,
		Limit:           -1,
	}); err != nil || len(hosts) != 1 {
		t.Fatal("unexpected", len(hosts), err)
	}
	if hosts, err := ss.Hosts(ctx, api.HostOptions{
		FilterMode:      api.HostFilterModeAll,
		UsabilityMode:   api.UsabilityFilterModeAll,
		AddressContains: "",
		KeyIn:           []types.PublicKey{hk2, hk3},
		Offset:          0,
		Limit:           -1,
	}); err != nil || len(hosts) != 2 {
		t.Fatal("unexpected", len(hosts), err)
	}
	if hosts, err := ss.Hosts(ctx, api.HostOptions{
		FilterMode:      api.HostFilterModeAll,
		UsabilityMode:   api.UsabilityFilterModeAll,
		AddressContains: "com:1002",
		KeyIn:           []types.PublicKey{hk2, hk3},
		Offset:          0,
		Limit:           -1,
	}); err != nil || len(hosts) != 1 {
		t.Fatal("unexpected", len(hosts), err)
	}
	if hosts, err := ss.Hosts(ctx, api.HostOptions{
		FilterMode:      api.HostFilterModeAll,
		UsabilityMode:   api.UsabilityFilterModeAll,
		AddressContains: "com:1002",
		KeyIn:           []types.PublicKey{hk1},
		Offset:          0,
		Limit:           -1,
	}); err != nil || len(hosts) != 0 {
		t.Fatal("unexpected", len(hosts), err)
	}

	// assert host filter mode is taken into account
	err = ss.UpdateHostBlocklistEntries(context.Background(), []string{"foo.com:1001"}, nil, false)
	if err != nil {
		t.Fatal(err)
	}
	his, err = ss.Hosts(context.Background(), api.HostOptions{
		FilterMode:      api.HostFilterModeAllowed,
		UsabilityMode:   api.UsabilityFilterModeAll,
		AddressContains: "",
		KeyIn:           nil,
		Offset:          0,
		Limit:           -1,
	})
	if err != nil {
		t.Fatal(err)
	} else if len(his) != 2 {
		t.Fatal("unexpected")
	} else if his[0].PublicKey != (types.PublicKey{2}) || his[1].PublicKey != (types.PublicKey{3}) {
		t.Fatal("unexpected", his[0].PublicKey, his[1].PublicKey)
	}
	his, err = ss.Hosts(context.Background(), api.HostOptions{
		FilterMode:      api.HostFilterModeBlocked,
		UsabilityMode:   api.UsabilityFilterModeAll,
		AddressContains: "",
		KeyIn:           nil,
		Offset:          0,
		Limit:           -1,
	})
	if err != nil {
		t.Fatal(err)
	} else if len(his) != 1 {
		t.Fatal("unexpected")
	} else if his[0].PublicKey != (types.PublicKey{1}) {
		t.Fatal("unexpected", his)
	}
	err = ss.UpdateHostBlocklistEntries(context.Background(), nil, nil, true)
	if err != nil {
		t.Fatal(err)
	}

	// add host checks
	h1c := newTestHostCheck()
	h1c.ScoreBreakdown.Age = .1
	err = ss.UpdateHostCheck(context.Background(), hk1, h1c)
	if err != nil {
		t.Fatal(err)
	}
	h2c := newTestHostCheck()
	h2c.ScoreBreakdown.Age = .21
	err = ss.UpdateHostCheck(context.Background(), hk2, h2c)
	if err != nil {
		t.Fatal(err)
	}

	// assert number of host checks
	checkCount := func() int64 {
		t.Helper()
		return ss.Count("host_checks")
	}
	if cnt := checkCount(); cnt != 2 {
		t.Fatal("unexpected", cnt)
	}

	// fetch all hosts
	his, err = ss.Hosts(context.Background(), api.HostOptions{
		FilterMode:      api.HostFilterModeAll,
		UsabilityMode:   api.UsabilityFilterModeAll,
		AddressContains: "",
		KeyIn:           nil,
		Offset:          0,
		Limit:           -1,
	})
	if err != nil {
		t.Fatal(err)
	} else if len(his) != 3 {
		t.Fatal("unexpected", len(his))
	}

	// assert h1 and h2 have the expected checks
	if his[0].Checks != h1c {
		t.Fatal("unexpected", his[0].Checks)
	} else if his[1].Checks != h2c {
		t.Fatal("unexpected", his[1].Checks)
	}

	// assert usability filter is taken into account
	h2c.UsabilityBreakdown.RedundantIP = true
	err = ss.UpdateHostCheck(context.Background(), hk2, h2c)
	if err != nil {
		t.Fatal(err)
	}
	his, err = ss.Hosts(context.Background(), api.HostOptions{
		FilterMode:      api.HostFilterModeAll,
		UsabilityMode:   api.UsabilityFilterModeUsable,
		AddressContains: "",
		KeyIn:           nil,
		Offset:          0,
		Limit:           -1,
	})
	if err != nil {
		t.Fatal(err)
	} else if len(his) != 1 {
		t.Fatal("unexpected", len(his))
	}

	his, err = ss.Hosts(context.Background(), api.HostOptions{
		FilterMode:      api.HostFilterModeAll,
		UsabilityMode:   api.UsabilityFilterModeUnusable,
		AddressContains: "",
		KeyIn:           nil,
		Offset:          0,
		Limit:           -1,
	})
	if err != nil {
		t.Fatal(err)
	} else if len(his) != 1 {
		t.Fatal("unexpected", len(his))
	} else if his[0].PublicKey != hk2 {
		t.Fatal("unexpected")
	}

	// assert cascade delete on host
	_, err = ss.DB().Exec(context.Background(), "DELETE FROM hosts WHERE public_key = ?", sql.PublicKey(types.PublicKey{1}))
	if err != nil {
		t.Fatal(err)
	}
	if cnt := checkCount(); cnt != 1 {
		t.Fatal("unexpected", cnt)
	}
}

func TestUsableHosts(t *testing.T) {
	ss := newTestSQLStore(t, defaultTestSQLStoreConfig)
	defer ss.Close()
	ctx := context.Background()

	// prepare hosts & contracts
	//
	// h1: usable
	// h2: not usable - blocked
	// h3: not usable - no host check
	// h4: not usable - no contract
	var hks []types.PublicKey
	for i := 1; i <= 4; i++ {
		// add host
		hk := types.PublicKey{byte(i)}
		addr := fmt.Sprintf("foo.com:100%d", i)
		err := ss.addCustomTestHost(hk, addr)
		if err != nil {
			t.Fatal(err)
		}
		hks = append(hks, hk)

		// add host scan
		hs := test.NewHostSettings()
		pt := test.NewHostPriceTable()
		s1 := newTestScan(hk, time.Now(), hs, pt, true)
		if err := ss.RecordHostScans(context.Background(), []api.HostScan{s1}); err != nil {
			t.Fatal(err)
		}

		// add host check
		if i != 3 {
			hc := newTestHostCheck()
			err = ss.UpdateHostCheck(context.Background(), hk, hc)
			if err != nil {
				t.Fatal(err)
			}
		}

		// add contract
		if i != 4 {
			_, err = ss.addTestContract(types.FileContractID{byte(i)}, hk)
			if err != nil {
				t.Fatal(err)
			}
		}

		// block host
		if i == 2 {
			err = ss.UpdateHostBlocklistEntries(context.Background(), []string{addr}, nil, false)
			if err != nil {
				t.Fatal(err)
			}
		}
	}

	// assert h1 is usable
	hosts, err := ss.UsableHosts(ctx)
	if err != nil {
		t.Fatal(err)
	} else if len(hosts) != 1 {
		t.Fatal("unexpected", len(hosts))
	} else if hosts[0].PublicKey != hks[0] {
		t.Fatal("unexpected", hosts)
	} else if hosts[0].SiamuxAddr != "foo.com:9983" {
		t.Fatal("unexpected", hosts)
	}

	// create gouging checker
	gs := test.GougingSettings
	cs := api.ConsensusState{Synced: true}
	gc := gouging.NewChecker(gs, cs)

	// assert h1 is not gouging
	h1 := hosts[0]
	if gc.CheckV1(&h1.HS, &h1.PT).Gouging() {
		t.Fatal("unexpected")
	}

	// record a scan for h1 to make it gouging
	hs := test.NewHostSettings()
	pt := test.NewHostPriceTable()
	pt.UploadBandwidthCost = gs.MaxUploadPrice
	s1 := newTestScan(h1.PublicKey, time.Now(), hs, pt, true)
	if err := ss.RecordHostScans(context.Background(), []api.HostScan{s1}); err != nil {
		t.Fatal(err)
	}

	// fetch it again
	hosts, err = ss.UsableHosts(ctx)
	if err != nil {
		t.Fatal(err)
	} else if len(hosts) != 1 {
		t.Fatal("unexpected", len(hosts))
	}

	// assert h1 is now gouging
	h1 = hosts[0]
	if !gc.CheckV1(&h1.HS, &h1.PT).Gouging() {
		t.Fatal("unexpected", h1.PT.UploadBandwidthCost, gs.MaxUploadPrice)
	}

	// create helper to assert number of usable hosts
	assertNumUsableHosts := func(n int) {
		t.Helper()
		hosts, err = ss.UsableHosts(ctx)
		if err != nil {
			t.Fatal(err)
		} else if len(hosts) != n {
			t.Fatal("unexpected", len(hosts))
		}
	}

	// unblock h2
	if err := ss.UpdateHostBlocklistEntries(context.Background(), nil, nil, true); err != nil {
		t.Fatal(err)
	}

	assertNumUsableHosts(2)

	// add host check for h3
	hc := newTestHostCheck()
	err = ss.UpdateHostCheck(context.Background(), types.PublicKey{3}, hc)
	if err != nil {
		t.Fatal(err)
	}

	assertNumUsableHosts(3)

	// add contract for h4
	_, err = ss.addTestContract(types.FileContractID{byte(4)}, types.PublicKey{4})
	if err != nil {
		t.Fatal(err)
	}

	assertNumUsableHosts(4)

	// add an allowlist
	ss.UpdateHostAllowlistEntries(context.Background(), []types.PublicKey{{9}}, nil, false)

	assertNumUsableHosts(0)
}

// TestRecordScan is a test for recording scans.
func TestRecordScan(t *testing.T) {
	ss := newTestSQLStore(t, defaultTestSQLStoreConfig)
	defer ss.Close()

	// Add a host.
	hk := types.GeneratePrivateKey().PublicKey()
	err := ss.addCustomTestHost(hk, "host.com")
	if err != nil {
		t.Fatal(err)
	}

	// The host shouldn't have any interaction related fields set.
	ctx := context.Background()
	host, err := ss.Host(ctx, hk)
	if err != nil {
		t.Fatal(err)
	}
	if host.Interactions != (api.HostInteractions{}) {
		t.Fatal("mismatch", cmp.Diff(host.Interactions, api.HostInteractions{}))
	}
	if host.Settings != (rhpv2.HostSettings{}) {
		t.Fatal("mismatch")
	}

	// Fetch the host directly to get the creation time.
	h, err := ss.Host(ctx, hk)
	if err != nil {
		t.Fatal(err)
	} else if h.KnownSince.IsZero() {
		t.Fatal("known since not set")
	}

	// Record a scan.
	firstScanTime := time.Now().UTC()
	settings := rhpv2.HostSettings{NetAddress: "host.com"}
	pt := rhpv3.HostPriceTable{
		HostBlockHeight: 123,
	}
	if err := ss.RecordHostScans(ctx, []api.HostScan{newTestScan(hk, firstScanTime, settings, pt, true)}); err != nil {
		t.Fatal(err)
	}
	host, err = ss.Host(ctx, hk)
	if err != nil {
		t.Fatal(err)
	} else if time.Now().Before(host.PriceTable.Expiry) {
		t.Fatal("invalid expiry")
	} else if host.PriceTable.HostBlockHeight != pt.HostBlockHeight {
		t.Fatalf("mismatch %v %v", host.PriceTable.HostBlockHeight, pt.HostBlockHeight)
	}

<<<<<<< HEAD
	// Update the price table expiry to be in the future.
	_, err = ss.DB().Exec(ctx, "UPDATE hosts SET price_table_expiry = ? WHERE public_key = ?", time.Now().Add(time.Hour), sql.PublicKey(hk))
	if err != nil {
		t.Fatal(err)
=======
	// The host should have the addresses.
	if !reflect.DeepEqual(host.ResolvedAddresses, resolvedAddresses) {
		t.Fatal("resolved addresses mismatch")
	} else if !reflect.DeepEqual(host.Subnets, subnets) {
		t.Fatal("subnets mismatch")
>>>>>>> d13f7c5a
	}

	// We expect no uptime or downtime from only a single scan.
	uptime := time.Duration(0)
	downtime := time.Duration(0)
	if host.Interactions.LastScan.UnixMilli() != firstScanTime.UnixMilli() {
		t.Fatal("wrong time")
	}
	host.Interactions.LastScan = time.Time{}
	if expected := (api.HostInteractions{
		TotalScans:              1,
		LastScan:                time.Time{},
		LastScanSuccess:         true,
		SecondToLastScanSuccess: false,
		Uptime:                  uptime,
		Downtime:                downtime,
		SuccessfulInteractions:  1,
		FailedInteractions:      0,
	}); host.Interactions != expected {
		t.Fatal("mismatch", cmp.Diff(host.Interactions, expected))
	}
	if !reflect.DeepEqual(host.Settings, settings) {
		t.Fatal("mismatch")
	}

	// Record another scan 1 hour after the previous one. We don't pass any
	// subnets this time.
	secondScanTime := firstScanTime.Add(time.Hour)
	pt.HostBlockHeight = 456
	if err := ss.RecordHostScans(ctx, []api.HostScan{newTestScan(hk, secondScanTime, settings, pt, true)}); err != nil {
		t.Fatal(err)
	}
	host, err = ss.Host(ctx, hk)
	if err != nil {
		t.Fatal(err)
	} else if host.Interactions.LastScan.UnixMilli() != secondScanTime.UnixMilli() {
		t.Fatal("wrong time")
	}
	host.Interactions.LastScan = time.Time{}
	uptime += secondScanTime.Sub(firstScanTime)
	if host.Interactions != (api.HostInteractions{
		TotalScans:              2,
		LastScan:                time.Time{},
		LastScanSuccess:         true,
		SecondToLastScanSuccess: true,
		Uptime:                  uptime,
		Downtime:                downtime,
		SuccessfulInteractions:  2,
		FailedInteractions:      0,
	}) {
		t.Fatal("mismatch")
	}

	// Record another scan 2 hours after the second one. This time it fails.
	thirdScanTime := secondScanTime.Add(2 * time.Hour)
	if err := ss.RecordHostScans(ctx, []api.HostScan{newTestScan(hk, thirdScanTime, settings, pt, false)}); err != nil {
		t.Fatal(err)
	}
	host, err = ss.Host(ctx, hk)
	if err != nil {
		t.Fatal(err)
	}
	if host.Interactions.LastScan.UnixMilli() != thirdScanTime.UnixMilli() {
		t.Fatal("wrong time")
	}
	host.Interactions.LastScan = time.Time{}
	downtime += thirdScanTime.Sub(secondScanTime)
	if host.Interactions != (api.HostInteractions{
		TotalScans:              3,
		LastScan:                time.Time{},
		LastScanSuccess:         false,
		SecondToLastScanSuccess: true,
		Uptime:                  uptime,
		Downtime:                downtime,
		SuccessfulInteractions:  2,
		FailedInteractions:      1,
	}) {
		t.Fatal("mismatch")
	}
}

func TestRemoveHosts(t *testing.T) {
	ss := newTestSQLStore(t, defaultTestSQLStoreConfig)
	defer ss.Close()

	// add a host
	hk := types.GeneratePrivateKey().PublicKey()
	err := ss.addTestHost(hk)
	if err != nil {
		t.Fatal(err)
	}

	// fetch the host and assert the downtime is zero
	h, err := ss.Host(context.Background(), hk)
	if err != nil {
		t.Fatal(err)
	} else if h.Interactions.Downtime != 0 {
		t.Fatal("downtime is not zero")
	}

	// assert no hosts are removed
	removed, err := ss.RemoveOfflineHosts(context.Background(), 0, time.Hour)
	if err != nil {
		t.Fatal(err)
	}
	if removed != 0 {
		t.Fatal("expected no hosts to be removed")
	}

	now := time.Now().UTC()
	pt := rhpv3.HostPriceTable{}
	t1 := now.Add(-time.Minute * 120) // 2 hours ago
	t2 := now.Add(-time.Minute * 90)  // 1.5 hours ago (30min downtime)
	hi1 := newTestScan(hk, t1, rhpv2.HostSettings{NetAddress: "host.com"}, pt, false)
	hi2 := newTestScan(hk, t2, rhpv2.HostSettings{NetAddress: "host.com"}, pt, false)

	// record interactions
	if err := ss.RecordHostScans(context.Background(), []api.HostScan{hi1, hi2}); err != nil {
		t.Fatal(err)
	}

	// fetch the host and assert the downtime is 30 minutes and he has 2 recent scan failures
	h, err = ss.Host(context.Background(), hk)
	if err != nil {
		t.Fatal(err)
	}
	if h.Interactions.Downtime.Minutes() != 30 {
		t.Fatal("downtime is not 30 minutes", h.Interactions.Downtime.Minutes())
	}
	if h.Interactions.FailedInteractions != 2 {
		t.Fatal("recent scan failures is not 2", h.Interactions.FailedInteractions)
	}

	// assert no hosts are removed
	removed, err = ss.RemoveOfflineHosts(context.Background(), 0, time.Hour)
	if err != nil {
		t.Fatal(err)
	}
	if removed != 0 {
		t.Fatal("expected no hosts to be removed")
	}

	// record interactions
	t3 := now.Add(-time.Minute * 60) // 1 hour ago (60min downtime)
	hi3 := newTestScan(hk, t3, rhpv2.HostSettings{NetAddress: "host.com"}, pt, false)
	if err := ss.RecordHostScans(context.Background(), []api.HostScan{hi3}); err != nil {
		t.Fatal(err)
	}

	// assert no hosts are removed at 61 minutes
	removed, err = ss.RemoveOfflineHosts(context.Background(), 0, time.Minute*61)
	if err != nil {
		t.Fatal(err)
	}
	if removed != 0 {
		t.Fatal("expected no hosts to be removed")
	}

	// assert no hosts are removed at 60 minutes if we require at least 4 failed scans
	removed, err = ss.RemoveOfflineHosts(context.Background(), 4, time.Minute*60)
	if err != nil {
		t.Fatal(err)
	}
	if removed != 0 {
		t.Fatal("expected no hosts to be removed")
	}

	// assert hosts gets removed at 60 minutes if we require at least 3 failed scans
	removed, err = ss.RemoveOfflineHosts(context.Background(), 3, time.Minute*60)
	if err != nil {
		t.Fatal(err)
	}
	if removed != 1 {
		t.Fatal("expected 1 host to be removed")
	}

	// assert host is removed from the database
	if _, err = ss.Host(context.Background(), hk); !errors.Is(err, api.ErrHostNotFound) {
		t.Fatal("expected record not found error")
	}
}

func TestSQLHostAllowlist(t *testing.T) {
	ss := newTestSQLStore(t, defaultTestSQLStoreConfig)
	defer ss.Close()

	ctx := context.Background()

	numEntries := func() int {
		t.Helper()
		bl, err := ss.HostAllowlist(ctx)
		if err != nil {
			t.Fatal(err)
		}
		return len(bl)
	}

	numHosts := func() int {
		t.Helper()
		hosts, err := ss.Hosts(ctx, api.HostOptions{
			FilterMode:      api.HostFilterModeAllowed,
			UsabilityMode:   api.UsabilityFilterModeAll,
			AddressContains: "",
			KeyIn:           nil,
			Offset:          0,
			Limit:           -1,
		})
		if err != nil {
			t.Fatal(err)
		}
		return len(hosts)
	}

	numRelations := func() (cnt int64) {
		t.Helper()
		return ss.Count("host_allowlist_entry_hosts")
	}

	isAllowed := func(hk types.PublicKey) bool {
		t.Helper()
		host, err := ss.Host(ctx, hk)
		if err != nil {
			t.Fatal(err)
		}
		return !host.Blocked
	}

	// add three hosts
	hks, err := ss.addTestHosts(3)
	if err != nil {
		t.Fatal(err)
	}
	hk1, hk2, hk3 := hks[0], hks[1], hks[2]

	// assert we can find them
	if numHosts() != 3 {
		t.Fatalf("unexpected number of hosts, %v != 3", numHosts())
	}

	// assert allowlist is empty
	if numEntries() != 0 {
		t.Fatalf("unexpected number of entries in allowlist, %v != 0", numEntries())
	}

	// assert we can add entries to the allowlist
	err = ss.UpdateHostAllowlistEntries(ctx, []types.PublicKey{hk1, hk2}, nil, false)
	if err != nil {
		t.Fatal(err)
	}
	if numEntries() != 2 {
		t.Fatalf("unexpected number of entries in allowlist, %v != 2", numEntries())
	}
	if numRelations() != 2 {
		t.Fatalf("unexpected number of entries in join table, %v != 2", numRelations())
	}

	// assert both h1 and h2 are allowed now
	if !isAllowed(hk1) || !isAllowed(hk2) || isAllowed(hk3) {
		t.Fatal("unexpected hosts are allowed", isAllowed(hk1), isAllowed(hk2), isAllowed(hk3))
	}

	// assert adding the same entry is a no-op and we can remove an entry at the same time
	err = ss.UpdateHostAllowlistEntries(ctx, []types.PublicKey{hk1}, []types.PublicKey{hk2}, false)
	if err != nil {
		t.Fatal(err)
	}
	if numEntries() != 1 {
		t.Fatalf("unexpected number of entries in allowlist, %v != 1", numEntries())
	}
	if numRelations() != 1 {
		t.Fatalf("unexpected number of entries in join table, %v != 1", numRelations())
	}

	// assert only h1 is allowed now
	if !isAllowed(hk1) || isAllowed(hk2) || isAllowed(hk3) {
		t.Fatal("unexpected hosts are allowed", isAllowed(hk1), isAllowed(hk2), isAllowed(hk3))
	}

	// assert removing a non-existing entry is a no-op
	err = ss.UpdateHostAllowlistEntries(ctx, nil, []types.PublicKey{hk2}, false)
	if err != nil {
		t.Fatal(err)
	}

	assertHosts := func(total, allowed, blocked int) error {
		t.Helper()
		hosts, err := ss.Hosts(context.Background(), api.HostOptions{
			FilterMode:      api.HostFilterModeAll,
			UsabilityMode:   api.UsabilityFilterModeAll,
			AddressContains: "",
			KeyIn:           nil,
			Offset:          0,
			Limit:           -1,
		})
		if err != nil {
			return err
		}
		if len(hosts) != total {
			return fmt.Errorf("invalid number of hosts: %v", len(hosts))
		}
		hosts, err = ss.Hosts(context.Background(), api.HostOptions{
			FilterMode:      api.HostFilterModeAllowed,
			UsabilityMode:   api.UsabilityFilterModeAll,
			AddressContains: "",
			KeyIn:           nil,
			Offset:          0,
			Limit:           -1,
		})
		if err != nil {
			return err
		}
		if len(hosts) != allowed {
			return fmt.Errorf("invalid number of hosts: %v", len(hosts))
		}
		hosts, err = ss.Hosts(context.Background(), api.HostOptions{
			FilterMode:      api.HostFilterModeBlocked,
			UsabilityMode:   api.UsabilityFilterModeAll,
			AddressContains: "",
			KeyIn:           nil,
			Offset:          0,
			Limit:           -1,
		})
		if err != nil {
			return err
		}
		if len(hosts) != blocked {
			return fmt.Errorf("invalid number of hosts: %v", len(hosts))
		}
		return nil
	}

	// Search for hosts using different modes. Should have 3 hosts in total, 2
	// allowed ones and 2 blocked ones.
	if err := assertHosts(3, 1, 2); err != nil {
		t.Fatal(err)
	}

	// remove host 1
	if err := ss.DeleteHost(hk1); err != nil {
		t.Fatal(err)
	}
	if numHosts() != 0 {
		t.Fatalf("unexpected number of hosts, %v != 0", numHosts())
	}
	if numRelations() != 0 {
		t.Fatalf("unexpected number of entries in join table, %v != 0", numRelations())
	}
	if numEntries() != 1 {
		t.Fatalf("unexpected number of entries in blocklist, %v != 1", numEntries())
	}

	// Search for hosts using different modes. Should have 2 hosts in total, 0
	// allowed ones and 2 blocked ones.
	if err := assertHosts(2, 0, 2); err != nil {
		t.Fatal(err)
	}

	// remove the allowlist entry for h1
	err = ss.UpdateHostAllowlistEntries(ctx, nil, []types.PublicKey{hk1}, false)
	if err != nil {
		t.Fatal(err)
	}

	// Search for hosts using different modes. Should have 2 hosts in total, 2
	// allowed ones and 0 blocked ones.
	if err := assertHosts(2, 2, 0); err != nil {
		t.Fatal(err)
	}

	// assert hosts reappear
	if numHosts() != 2 {
		t.Fatalf("unexpected number of hosts, %v != 2", numHosts())
	}
	if numEntries() != 0 {
		t.Fatalf("unexpected number of entries in blocklist, %v != 0", numEntries())
	}
}

func TestSQLHostBlocklist(t *testing.T) {
	ss := newTestSQLStore(t, defaultTestSQLStoreConfig)
	defer ss.Close()

	ctx := context.Background()

	numEntries := func() int {
		t.Helper()
		bl, err := ss.HostBlocklist(ctx)
		if err != nil {
			t.Fatal(err)
		}
		return len(bl)
	}

	numHosts := func() int {
		t.Helper()
		hosts, err := ss.Hosts(ctx, api.HostOptions{
			FilterMode:      api.HostFilterModeAllowed,
			UsabilityMode:   api.UsabilityFilterModeAll,
			AddressContains: "",
			KeyIn:           nil,
			Offset:          0,
			Limit:           -1,
		})
		if err != nil {
			t.Fatal(err)
		}
		return len(hosts)
	}

	numAllowlistRelations := func() (cnt int64) {
		t.Helper()
		return ss.Count("host_allowlist_entry_hosts")
	}

	numBlocklistRelations := func() (cnt int64) {
		t.Helper()
		return ss.Count("host_blocklist_entry_hosts")
	}

	isBlocked := func(hk types.PublicKey) bool {
		t.Helper()
		host, _ := ss.Host(ctx, hk)
		return host.Blocked
	}

	// add three hosts
	hk1 := types.GeneratePrivateKey().PublicKey()
	if err := ss.addCustomTestHost(hk1, "foo.bar.com:1000"); err != nil {
		t.Fatal(err)
	}
	hk2 := types.GeneratePrivateKey().PublicKey()
	if err := ss.addCustomTestHost(hk2, "bar.baz.com:2000"); err != nil {
		t.Fatal(err)
	}
	hk3 := types.GeneratePrivateKey().PublicKey()
	if err := ss.addCustomTestHost(hk3, "foobar.com:3000"); err != nil {
		t.Fatal(err)
	}

	// assert we can find them
	if numHosts() != 3 {
		t.Fatalf("unexpected number of hosts, %v != 3", numHosts())
	}

	// assert blocklist is empty
	if numEntries() != 0 {
		t.Fatalf("unexpected number of entries in blocklist, %v != 0", numEntries())
	}

	// assert we can add entries to the blocklist
	err := ss.UpdateHostBlocklistEntries(ctx, []string{"foo.bar.com", "bar.com"}, nil, false)
	if err != nil {
		t.Fatal(err)
	}
	if numEntries() != 2 {
		t.Fatalf("unexpected number of entries in blocklist, %v != 2", numEntries())
	}
	if numBlocklistRelations() != 2 {
		t.Fatalf("unexpected number of entries in join table, %v != 2", numBlocklistRelations())
	}

	// assert only host 1 is blocked now
	if !isBlocked(hk1) || isBlocked(hk2) || isBlocked(hk3) {
		t.Fatal("unexpected host is blocked", isBlocked(hk1), isBlocked(hk2), isBlocked(hk3))
	}
	if host, err := ss.Host(ctx, hk1); err != nil {
		t.Fatal("unexpected err", err)
	} else if !host.Blocked {
		t.Fatal("expected host to be blocked")
	}

	// assert adding the same entry is a no-op, and we can remove entries at the same time
	err = ss.UpdateHostBlocklistEntries(ctx, []string{"foo.bar.com", "bar.com"}, []string{"foo.bar.com"}, false)
	if err != nil {
		t.Fatal(err)
	}
	if numEntries() != 1 {
		t.Fatalf("unexpected number of entries in blocklist, %v != 1", numEntries())
	}
	if numBlocklistRelations() != 1 {
		t.Fatalf("unexpected number of entries in join table, %v != 1", numBlocklistRelations())
	}

	// assert the host is still blocked
	if !isBlocked(hk1) || isBlocked(hk2) {
		t.Fatal("unexpected host is blocked", isBlocked(hk1), isBlocked(hk2))
	}

	// assert removing a non-existing entry is a no-op
	err = ss.UpdateHostBlocklistEntries(ctx, nil, []string{"foo.bar.com"}, false)
	if err != nil {
		t.Fatal(err)
	}
	// remove the other entry and assert the delete cascaded properly
	err = ss.UpdateHostBlocklistEntries(ctx, nil, []string{"bar.com"}, false)
	if err != nil {
		t.Fatal(err)
	}
	if numEntries() != 0 {
		t.Fatalf("unexpected number of entries in blocklist, %v != 0", numEntries())
	}
	if isBlocked(hk1) || isBlocked(hk2) {
		t.Fatal("unexpected host is blocked", isBlocked(hk1), isBlocked(hk2))
	}
	if numBlocklistRelations() != 0 {
		t.Fatalf("unexpected number of entries in join table, %v != 0", numBlocklistRelations())
	}

	// block the second host
	err = ss.UpdateHostBlocklistEntries(ctx, []string{"baz.com"}, nil, false)
	if err != nil {
		t.Fatal(err)
	}
	if isBlocked(hk1) || !isBlocked(hk2) {
		t.Fatal("unexpected host is blocked", isBlocked(hk1), isBlocked(hk2))
	}
	if numBlocklistRelations() != 1 {
		t.Fatalf("unexpected number of entries in join table, %v != 1", numBlocklistRelations())
	}

	// delete host 2 and assert the delete cascaded properly
	if err = ss.DeleteHost(hk2); err != nil {
		t.Fatal(err)
	}
	if numHosts() != 2 {
		t.Fatalf("unexpected number of hosts, %v != 2", numHosts())
	}
	if numBlocklistRelations() != 0 {
		t.Fatalf("unexpected number of entries in join table, %v != 0", numBlocklistRelations())
	}
	if numEntries() != 1 {
		t.Fatalf("unexpected number of entries in blocklist, %v != 1", numEntries())
	}

	// add two hosts, one that should be blocked by 'baz.com' and one that should not
	hk4 := types.GeneratePrivateKey().PublicKey()
	if err := ss.addCustomTestHost(hk4, "foo.baz.com:3000"); err != nil {
		t.Fatal(err)
	}
	hk5 := types.GeneratePrivateKey().PublicKey()
	if err := ss.addCustomTestHost(hk5, "foo.baz.commmmm:3000"); err != nil {
		t.Fatal(err)
	}

	if host, err := ss.Host(ctx, hk4); err != nil {
		t.Fatal(err)
	} else if !host.Blocked {
		t.Fatal("expected host to be blocked")
	}
	if _, err = ss.Host(ctx, hk5); err != nil {
		t.Fatal("expected host to be found")
	}

	// now update host 4's address so it's no longer blocked
	if err := ss.addCustomTestHost(hk4, "foo.baz.commmmm:3000"); err != nil {
		t.Fatal(err)
	}
	if _, err = ss.Host(ctx, hk4); err != nil {
		t.Fatal("expected host to be found")
	}
	if numBlocklistRelations() != 0 {
		t.Fatalf("unexpected number of entries in join table, %v != 0", numBlocklistRelations())
	}

	// add another entry that blocks multiple hosts
	err = ss.UpdateHostBlocklistEntries(ctx, []string{"com"}, nil, false)
	if err != nil {
		t.Fatal(err)
	}

	// assert 2 out of 5 hosts are blocked
	if !isBlocked(hk1) || !isBlocked(hk3) || isBlocked(hk4) || isBlocked(hk5) {
		t.Fatal("unexpected host is blocked", isBlocked(hk1), isBlocked(hk3), isBlocked(hk4), isBlocked(hk5))
	}

	// add host 5 to the allowlist
	err = ss.UpdateHostAllowlistEntries(ctx, []types.PublicKey{hk5}, nil, false)
	if err != nil {
		t.Fatal(err)
	}

	// assert all hosts except host 5 are blocked
	if !isBlocked(hk1) || !isBlocked(hk3) || !isBlocked(hk4) || isBlocked(hk5) {
		t.Fatal("unexpected host is blocked", isBlocked(hk1), isBlocked(hk3), isBlocked(hk4), isBlocked(hk5))
	}

	// add a rule to block host 5
	err = ss.UpdateHostBlocklistEntries(ctx, []string{"foo.baz.commmmm"}, nil, false)
	if err != nil {
		t.Fatal(err)
	}

	// assert all hosts are blocked
	if !isBlocked(hk1) || !isBlocked(hk3) || !isBlocked(hk4) || !isBlocked(hk5) {
		t.Fatal("unexpected host is blocked", isBlocked(hk1), isBlocked(hk3), isBlocked(hk4), isBlocked(hk5))
	}

	// clear the blocklist
	if numBlocklistRelations() == 0 {
		t.Fatalf("expected more than zero entries in join table, instead there were %v", numBlocklistRelations())
	}
	err = ss.UpdateHostBlocklistEntries(ctx, nil, nil, true)
	if err != nil {
		t.Fatal(err)
	}
	if numBlocklistRelations() != 0 {
		t.Fatalf("expected zero entries in join table, instead there were %v", numBlocklistRelations())
	}

	// clear the allowlist
	if numAllowlistRelations() == 0 {
		t.Fatalf("expected more than zero entries in join table, instead there were %v", numBlocklistRelations())
	}
	err = ss.UpdateHostAllowlistEntries(ctx, nil, nil, true)
	if err != nil {
		t.Fatal(err)
	}
	if numAllowlistRelations() != 0 {
		t.Fatalf("expected zero entries in join table, instead there were %v", numBlocklistRelations())
	}
}

func TestSQLHostBlocklistBasic(t *testing.T) {
	ss := newTestSQLStore(t, defaultTestSQLStoreConfig)
	defer ss.Close()

	ctx := context.Background()

	// add a host
	hk1 := types.GeneratePrivateKey().PublicKey()
	if err := ss.addCustomTestHost(hk1, "foo.bar.com:1000"); err != nil {
		t.Fatal(err)
	}

	// block that host
	err := ss.UpdateHostBlocklistEntries(ctx, []string{"foo.bar.com"}, nil, false)
	if err != nil {
		t.Fatal(err)
	}

	// assert it's blocked
	host, _ := ss.Host(ctx, hk1)
	if !host.Blocked {
		t.Fatal("unexpected")
	}

	// reannounce to ensure it's no longer blocked
	if err := ss.addCustomTestHost(hk1, "bar.baz.com:1000"); err != nil {
		t.Fatal(err)
	}

	// assert it's no longer blocked
	host, _ = ss.Host(ctx, hk1)
	if host.Blocked {
		t.Fatal("unexpected")
	}
}

// newTestScan returns a host interaction with given parameters.
func newTestScan(hk types.PublicKey, scanTime time.Time, settings rhpv2.HostSettings, pt rhpv3.HostPriceTable, success bool) api.HostScan {
	return api.HostScan{
		HostKey:    hk,
		PriceTable: pt,
		Settings:   settings,
		Success:    success,
		Timestamp:  scanTime,
	}
}

func newTestHostCheck() api.HostChecks {
	return api.HostChecks{

		GougingBreakdown: api.HostGougingBreakdown{
			DownloadErr: "bar",
			GougingErr:  "baz",
			PruneErr:    "qux",
			UploadErr:   "quuz",
		},
		ScoreBreakdown: api.HostScoreBreakdown{
			Age:              .1,
			Collateral:       .2,
			Interactions:     .3,
			StorageRemaining: .4,
			Uptime:           .5,
			Version:          .6,
			Prices:           .7,
		},
		UsabilityBreakdown: api.HostUsabilityBreakdown{
			Blocked:               false,
			Offline:               false,
			LowMaxDuration:        false,
			LowScore:              false,
			RedundantIP:           false,
			Gouging:               false,
			NotAcceptingContracts: false,
			NotAnnounced:          false,
			NotCompletingScan:     false,
		},
	}
}

// addCustomTestHost ensures a host with given hostkey and net address exists.
func (s *testSQLStore) addCustomTestHost(hk types.PublicKey, na string) error {
	if err := s.announceHost(hk, na); err != nil {
		return err
	}
	return nil
}

// addTestHost ensures a host with given hostkey exists.
func (s *testSQLStore) addTestHost(hk types.PublicKey) error {
	return s.addCustomTestHost(hk, "")
}

// addTestHosts adds 'n' hosts to the db and returns their keys.
func (s *testSQLStore) addTestHosts(n int) (keys []types.PublicKey, err error) {
	cnt := s.Count("contracts")

	for i := 0; i < n; i++ {
		keys = append(keys, types.PublicKey{byte(int(cnt) + i + 1)})
		if err := s.addTestHost(keys[len(keys)-1]); err != nil {
			return nil, err
		}
	}
	return
}

// announceHost adds a host announcement to the database.
func (s *testSQLStore) announceHost(hk types.PublicKey, na string) error {
	return s.db.Transaction(context.Background(), func(tx sql.DatabaseTx) error {
		return tx.ProcessChainUpdate(context.Background(), func(tx sql.ChainUpdateTx) error {
			return tx.UpdateHost(hk, na, nil, 42, types.BlockID{1, 2, 3}, time.Now().UTC().Round(time.Second))
		})
	})
}

func (s *testSQLStore) DeleteHost(hk types.PublicKey) error {
	_, err := s.DB().Exec(context.Background(), "DELETE FROM hosts WHERE public_key = ?", sql.PublicKey(hk))
	return err
}<|MERGE_RESOLUTION|>--- conflicted
+++ resolved
@@ -558,20 +558,6 @@
 		t.Fatal("invalid expiry")
 	} else if host.PriceTable.HostBlockHeight != pt.HostBlockHeight {
 		t.Fatalf("mismatch %v %v", host.PriceTable.HostBlockHeight, pt.HostBlockHeight)
-	}
-
-<<<<<<< HEAD
-	// Update the price table expiry to be in the future.
-	_, err = ss.DB().Exec(ctx, "UPDATE hosts SET price_table_expiry = ? WHERE public_key = ?", time.Now().Add(time.Hour), sql.PublicKey(hk))
-	if err != nil {
-		t.Fatal(err)
-=======
-	// The host should have the addresses.
-	if !reflect.DeepEqual(host.ResolvedAddresses, resolvedAddresses) {
-		t.Fatal("resolved addresses mismatch")
-	} else if !reflect.DeepEqual(host.Subnets, subnets) {
-		t.Fatal("subnets mismatch")
->>>>>>> d13f7c5a
 	}
 
 	// We expect no uptime or downtime from only a single scan.
