--- conflicted
+++ resolved
@@ -12,6 +12,7 @@
 	rhpv2 "go.sia.tech/core/rhp/v2"
 	"go.sia.tech/core/types"
 	"go.sia.tech/renterd/api"
+	"go.sia.tech/renterd/chain"
 	"gorm.io/gorm"
 )
 
@@ -540,6 +541,77 @@
 	}
 }
 
+// TestInsertAnnouncements is a test for insertAnnouncements.
+func TestInsertAnnouncements(t *testing.T) {
+	ss := newTestSQLStore(t, defaultTestSQLStoreConfig)
+	defer ss.Close()
+
+	// Create announcements for 3 hosts.
+	ann1 := newTestAnnouncement(types.GeneratePrivateKey().PublicKey(), "foo.bar:1000")
+	ann2 := newTestAnnouncement(types.GeneratePrivateKey().PublicKey(), "")
+	ann3 := newTestAnnouncement(types.GeneratePrivateKey().PublicKey(), "")
+
+	// Insert the first one and check that all fields are set.
+	if err := insertAnnouncements(ss.db, []announcement{ann1}); err != nil {
+		t.Fatal(err)
+	}
+	var ann dbAnnouncement
+	if err := ss.db.Find(&ann).Error; err != nil {
+		t.Fatal(err)
+	}
+	ann.Model = Model{} // ignore
+	expectedAnn := dbAnnouncement{
+		HostKey:     publicKey(ann1.hk),
+		BlockHeight: ann1.blockHeight,
+		BlockID:     ann1.blockID.String(),
+		NetAddress:  "foo.bar:1000",
+	}
+	if ann != expectedAnn {
+		t.Fatal("mismatch", cmp.Diff(ann, expectedAnn))
+	}
+	// Insert the first and second one.
+	if err := insertAnnouncements(ss.db, []announcement{ann1, ann2}); err != nil {
+		t.Fatal(err)
+	}
+
+	// Insert the first one twice. The second one again and the third one.
+	if err := insertAnnouncements(ss.db, []announcement{ann1, ann2, ann1, ann3}); err != nil {
+		t.Fatal(err)
+	}
+
+	// There should be 3 hosts in the db.
+	hosts, err := ss.hosts()
+	if err != nil {
+		t.Fatal(err)
+	}
+	if len(hosts) != 3 {
+		t.Fatal("invalid number of hosts")
+	}
+
+	// There should be 7 announcements total.
+	var announcements []dbAnnouncement
+	if err := ss.db.Find(&announcements).Error; err != nil {
+		t.Fatal(err)
+	}
+	if len(announcements) != 7 {
+		t.Fatal("invalid number of announcements")
+	}
+
+	// Add an entry to the blocklist to block host 1
+	entry1 := "foo.bar"
+	err = ss.UpdateHostBlocklistEntries(context.Background(), []string{entry1}, nil, false)
+	if err != nil {
+		t.Fatal(err)
+	}
+
+	// Insert multiple announcements for host 1 - this asserts that the UNIQUE
+	// constraint on the blocklist table isn't triggered when inserting multiple
+	// announcements for a host that's on the blocklist
+	if err := insertAnnouncements(ss.db, []announcement{ann1, ann1}); err != nil {
+		t.Fatal(err)
+	}
+}
+
 func TestRemoveHosts(t *testing.T) {
 	ss := newTestSQLStore(t, defaultTestSQLStoreConfig)
 	defer ss.Close()
@@ -1197,14 +1269,6 @@
 		Timestamp: scanTime,
 		Settings:  settings,
 	}
-<<<<<<< HEAD
-=======
-}
-
-func newTestPK() (types.PublicKey, types.PrivateKey) {
-	sk := types.GeneratePrivateKey()
-	pk := sk.PublicKey()
-	return pk, sk
 }
 
 func newTestAnnouncement(hk types.PublicKey, na string) announcement {
@@ -1217,18 +1281,6 @@
 			NetAddress: na,
 		},
 	}
-}
-
-func newTestHostAnnouncement(na string) (chain.HostAnnouncement, types.PrivateKey) {
-	_, sk := newTestPK()
-	a := chain.HostAnnouncement{
-		NetAddress: na,
-	}
-	return a, sk
-}
-
-func newTestTransaction(ha chain.HostAnnouncement, sk types.PrivateKey) types.Transaction {
-	return types.Transaction{ArbitraryData: [][]byte{ha.ToArbitraryData(sk)}}
 }
 
 func newTestHostCheck() api.HostCheck {
@@ -1261,5 +1313,4 @@
 			NotCompletingScan:     false,
 		},
 	}
->>>>>>> 842a9f32
 }