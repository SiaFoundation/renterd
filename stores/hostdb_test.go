package stores

import (
	"context"
	"errors"
	"fmt"
	"os"
	"reflect"
	"testing"
	"time"

	"github.com/google/go-cmp/cmp"
	rhpv2 "go.sia.tech/core/rhp/v2"
	"go.sia.tech/core/types"
	"go.sia.tech/coreutils/chain"
	"go.sia.tech/renterd/api"
	"go.sia.tech/renterd/hostdb"
	stypes "go.sia.tech/siad/types"
	"gorm.io/gorm"
)

func (s *SQLStore) insertTestAnnouncement(a announcement) error {
	return insertAnnouncements(s.db, []announcement{a})
}

// TestSQLHostDB tests the basic functionality of SQLHostDB using an in-memory
// SQLite DB.
func TestSQLHostDB(t *testing.T) {
	ss := newTestSQLStore(t, defaultTestSQLStoreConfig)

	// Try to fetch a random host. Should fail.
	ctx := context.Background()
	hk := types.GeneratePrivateKey().PublicKey()
	_, err := ss.Host(ctx, hk)
	if !errors.Is(err, api.ErrHostNotFound) {
		t.Fatal(err)
	}

	// Add the host
	err = ss.addTestHost(hk)
	if err != nil {
		t.Fatal(err)
	}

	// Assert it's returned
	allHosts, err := ss.Hosts(ctx, 0, -1)
	if err != nil {
		t.Fatal(err)
	}
	if len(allHosts) != 1 || allHosts[0].PublicKey != hk {
		t.Fatal("unexpected result", len(allHosts))
	}

	// Insert an announcement for the host and another one for an unknown
	// host.
<<<<<<< HEAD
	a := announcement{
		blockHeight: 42,
		blockID:     types.BlockID{1, 2, 3},
		hk:          hk,
		timestamp:   time.Now().UTC().Round(time.Second),
		HostAnnouncement: chain.HostAnnouncement{
			NetAddress: "address",
		},
	}
	err = ss.insertTestAnnouncement(a)
=======
	ann := newTestHostDBAnnouncement("address")
	err = ss.insertTestAnnouncement(hk, ann)
>>>>>>> fc72fa9d
	if err != nil {
		t.Fatal(err)
	}

	// Read the host and verify that the announcement related fields were
	// set.
	var h dbHost
<<<<<<< HEAD
	tx := ss.db.Where("last_announcement = ? AND net_address = ?", a.timestamp, a.NetAddress).Find(&h)
=======
	tx := ss.db.Where("last_announcement = ? AND net_address = ?", ann.Timestamp, ann.NetAddress).Find(&h)
>>>>>>> fc72fa9d
	if tx.Error != nil {
		t.Fatal(tx.Error)
	}
	if types.PublicKey(h.PublicKey) != hk {
		t.Fatal("wrong host returned")
	}

	// Same thing again but with hosts.
	hosts, err := ss.hosts()
	if err != nil {
		t.Fatal(err)
	}
	if len(hosts) != 1 {
		t.Fatal("wrong number of hosts", len(hosts))
	}
	h1 := hosts[0]
	if !reflect.DeepEqual(h1, h) {
		fmt.Println(h1)
		fmt.Println(h)
		t.Fatal("mismatch")
	}

	// Same thing again but with Host.
	h2, err := ss.Host(ctx, hk)
	if err != nil {
		t.Fatal(err)
	}
	if h2.NetAddress != h.NetAddress {
		t.Fatal("wrong net address")
	}
	if h2.KnownSince.IsZero() {
		t.Fatal("known since not set")
	}

	// Insert another announcement for an unknown host.
<<<<<<< HEAD
	unknownKeyAnn := a
	unknownKeyAnn.hk = types.PublicKey{1, 4, 7}
	err = ss.insertTestAnnouncement(unknownKeyAnn)
=======
	unknownKey := types.PublicKey{1, 4, 7}
	err = ss.insertTestAnnouncement(unknownKey, ann)
>>>>>>> fc72fa9d
	if err != nil {
		t.Fatal(err)
	}
	h3, err := ss.Host(ctx, unknownKeyAnn.hk)
	if err != nil {
		t.Fatal(err)
	}
	if h3.NetAddress != ann.NetAddress {
		t.Fatal("wrong net address")
	}
	if h3.KnownSince.IsZero() {
		t.Fatal("known since not set")
	}
}

func (s *SQLStore) addTestScan(hk types.PublicKey, t time.Time, err error, settings rhpv2.HostSettings) error {
	return s.RecordHostScans(context.Background(), []hostdb.HostScan{
		{
			HostKey:   hk,
			Settings:  settings,
			Success:   err == nil,
			Timestamp: t,
		},
	})
}

// TestSQLHosts tests the Hosts method of the SQLHostDB type.
func TestSQLHosts(t *testing.T) {
	ss := newTestSQLStore(t, defaultTestSQLStoreConfig)
	defer ss.Close()
	ctx := context.Background()

	hks, err := ss.addTestHosts(3)
	if err != nil {
		t.Fatal(err)
	}
	hk1, hk2, hk3 := hks[0], hks[1], hks[2]

	// assert the hosts method returns the expected hosts
	if hosts, err := ss.Hosts(ctx, 0, -1); err != nil || len(hosts) != 3 {
		t.Fatal("unexpected", len(hosts), err)
	}
	if hosts, err := ss.Hosts(ctx, 0, 1); err != nil || len(hosts) != 1 {
		t.Fatal("unexpected", len(hosts), err)
	} else if host := hosts[0]; host.PublicKey != hk1 {
		t.Fatal("unexpected host", hk1, hk2, hk3, host.PublicKey)
	}
	if hosts, err := ss.Hosts(ctx, 1, 1); err != nil || len(hosts) != 1 {
		t.Fatal("unexpected", len(hosts), err)
	} else if host := hosts[0]; host.PublicKey != hk2 {
		t.Fatal("unexpected host", hk1, hk2, hk3, host.PublicKey)
	}
	if hosts, err := ss.Hosts(ctx, 3, 1); err != nil || len(hosts) != 0 {
		t.Fatal("unexpected", len(hosts), err)
	}
	if _, err := ss.Hosts(ctx, -1, -1); err != ErrNegativeOffset {
		t.Fatal("unexpected error", err)
	}

	// Add a scan for each host.
	n := time.Now()
	if err := ss.addTestScan(hk1, n.Add(-time.Minute), nil, rhpv2.HostSettings{}); err != nil {
		t.Fatal(err)
	}
	if err := ss.addTestScan(hk2, n.Add(-2*time.Minute), nil, rhpv2.HostSettings{}); err != nil {
		t.Fatal(err)
	}
	if err := ss.addTestScan(hk3, n.Add(-3*time.Minute), nil, rhpv2.HostSettings{}); err != nil {
		t.Fatal(err)
	}

	// Fetch all hosts using the HostsForScanning method.
	hostAddresses, err := ss.HostsForScanning(ctx, n, 0, 3)
	if err != nil {
		t.Fatal(err)
	}
	if len(hostAddresses) != 3 {
		t.Fatal("wrong number of addresses")
	}
	if hostAddresses[0].PublicKey != hk3 {
		t.Fatal("wrong key")
	}
	if hostAddresses[1].PublicKey != hk2 {
		t.Fatal("wrong key")
	}
	if hostAddresses[2].PublicKey != hk1 {
		t.Fatal("wrong key")
	}

	// Fetch one host by setting the cutoff exactly to hk2.
	hostAddresses, err = ss.HostsForScanning(ctx, n.Add(-2*time.Minute), 0, 3)
	if err != nil {
		t.Fatal(err)
	}
	if len(hostAddresses) != 1 {
		t.Fatal("wrong number of addresses")
	}

	// Fetch no hosts.
	hostAddresses, err = ss.HostsForScanning(ctx, time.Time{}, 0, 3)
	if err != nil {
		t.Fatal(err)
	}
	if len(hostAddresses) != 0 {
		t.Fatal("wrong number of addresses")
	}
}

// TestSearchHosts is a unit test for SearchHosts.
func TestSearchHosts(t *testing.T) {
	ss := newTestSQLStore(t, defaultTestSQLStoreConfig)
	defer ss.Close()
	ctx := context.Background()

	// add 3 hosts
	var hks []types.PublicKey
	for i := 0; i < 3; i++ {
		if err := ss.addCustomTestHost(types.PublicKey{byte(i)}, fmt.Sprintf("-%v-", i+1)); err != nil {
			t.Fatal(err)
		}
		hks = append(hks, types.PublicKey{byte(i)})
	}
	hk1, hk2, hk3 := hks[0], hks[1], hks[2]

	// Search by address.
	if hosts, err := ss.SearchHosts(ctx, api.HostFilterModeAll, "1", nil, 0, -1); err != nil || len(hosts) != 1 {
		t.Fatal("unexpected", len(hosts), err)
	}
	// Filter by key.
	if hosts, err := ss.SearchHosts(ctx, api.HostFilterModeAll, "", []types.PublicKey{hk1, hk2}, 0, -1); err != nil || len(hosts) != 2 {
		t.Fatal("unexpected", len(hosts), err)
	}
	// Filter by address and key.
	if hosts, err := ss.SearchHosts(ctx, api.HostFilterModeAll, "1", []types.PublicKey{hk1, hk2}, 0, -1); err != nil || len(hosts) != 1 {
		t.Fatal("unexpected", len(hosts), err)
	}
	// Filter by key and limit results
	if hosts, err := ss.SearchHosts(ctx, api.HostFilterModeAll, "3", []types.PublicKey{hk3}, 0, -1); err != nil || len(hosts) != 1 {
		t.Fatal("unexpected", len(hosts), err)
	}
}

// TestRecordScan is a test for recording scans.
func TestRecordScan(t *testing.T) {
	ss := newTestSQLStore(t, defaultTestSQLStoreConfig)
	defer ss.Close()

	// Add a host.
	hk := types.GeneratePrivateKey().PublicKey()
	err := ss.addCustomTestHost(hk, "host.com")
	if err != nil {
		t.Fatal(err)
	}

	// The host shouldn't have any interaction related fields set.
	ctx := context.Background()
	host, err := ss.Host(ctx, hk)
	if err != nil {
		t.Fatal(err)
	}
	if host.Interactions != (hostdb.Interactions{}) {
		t.Fatal("mismatch")
	}
	if host.Settings != (rhpv2.HostSettings{}) {
		t.Fatal("mismatch")
	}

	// Fetch the host directly to get the creation time.
	h, err := hostByPubKey(ss.db, hk)
	if err != nil {
		t.Fatal(err)
	}
	if h.CreatedAt.IsZero() {
		t.Fatal("creation time not set")
	}

	// Record a scan.
	firstScanTime := time.Now().UTC()
	settings := rhpv2.HostSettings{NetAddress: "host.com"}
	if err := ss.RecordHostScans(ctx, []hostdb.HostScan{newTestScan(hk, firstScanTime, settings, true)}); err != nil {
		t.Fatal(err)
	}
	host, err = ss.Host(ctx, hk)
	if err != nil {
		t.Fatal(err)
	}

	// We expect no uptime or downtime from only a single scan.
	uptime := time.Duration(0)
	downtime := time.Duration(0)
	if host.Interactions.LastScan.UnixNano() != firstScanTime.UnixNano() {
		t.Fatal("wrong time")
	}
	host.Interactions.LastScan = time.Time{}
	if expected := (hostdb.Interactions{
		TotalScans:              1,
		LastScan:                time.Time{},
		LastScanSuccess:         true,
		SecondToLastScanSuccess: false,
		Uptime:                  uptime,
		Downtime:                downtime,
		SuccessfulInteractions:  1,
		FailedInteractions:      0,
	}); host.Interactions != expected {
		t.Fatal("mismatch", cmp.Diff(host.Interactions, expected))
	}
	if !reflect.DeepEqual(host.Settings, settings) {
		t.Fatal("mismatch")
	}

	// Record another scan 1 hour after the previous one.
	secondScanTime := firstScanTime.Add(time.Hour)
	if err := ss.RecordHostScans(ctx, []hostdb.HostScan{newTestScan(hk, secondScanTime, settings, true)}); err != nil {
		t.Fatal(err)
	}
	host, err = ss.Host(ctx, hk)
	if err != nil {
		t.Fatal(err)
	}
	if host.Interactions.LastScan.UnixNano() != secondScanTime.UnixNano() {
		t.Fatal("wrong time")
	}
	host.Interactions.LastScan = time.Time{}
	uptime += secondScanTime.Sub(firstScanTime)
	if host.Interactions != (hostdb.Interactions{
		TotalScans:              2,
		LastScan:                time.Time{},
		LastScanSuccess:         true,
		SecondToLastScanSuccess: true,
		Uptime:                  uptime,
		Downtime:                downtime,
		SuccessfulInteractions:  2,
		FailedInteractions:      0,
	}) {
		t.Fatal("mismatch")
	}

	// Record another scan 2 hours after the second one. This time it fails.
	thirdScanTime := secondScanTime.Add(2 * time.Hour)
	if err := ss.RecordHostScans(ctx, []hostdb.HostScan{newTestScan(hk, thirdScanTime, settings, false)}); err != nil {
		t.Fatal(err)
	}
	host, err = ss.Host(ctx, hk)
	if err != nil {
		t.Fatal(err)
	}
	if host.Interactions.LastScan.UnixNano() != thirdScanTime.UnixNano() {
		t.Fatal("wrong time")
	}
	host.Interactions.LastScan = time.Time{}
	downtime += thirdScanTime.Sub(secondScanTime)
	if host.Interactions != (hostdb.Interactions{
		TotalScans:              3,
		LastScan:                time.Time{},
		LastScanSuccess:         false,
		SecondToLastScanSuccess: true,
		Uptime:                  uptime,
		Downtime:                downtime,
		SuccessfulInteractions:  2,
		FailedInteractions:      1,
	}) {
		t.Fatal("mismatch")
	}
}

func TestRemoveHosts(t *testing.T) {
	ss := newTestSQLStore(t, defaultTestSQLStoreConfig)
	defer ss.Close()

	// add a host
	hk := types.GeneratePrivateKey().PublicKey()
	err := ss.addTestHost(hk)
	if err != nil {
		t.Fatal(err)
	}

	// fetch the host and assert the recent downtime is zero
	h, err := hostByPubKey(ss.db, hk)
	if err != nil {
		t.Fatal(err)
	}
	if h.RecentDowntime != 0 {
		t.Fatal("downtime is not zero")
	}

	// assert no hosts are removed
	removed, err := ss.RemoveOfflineHosts(context.Background(), 0, time.Hour)
	if err != nil {
		t.Fatal(err)
	}
	if removed != 0 {
		t.Fatal("expected no hosts to be removed")
	}

	now := time.Now().UTC()
	t1 := now.Add(-time.Minute * 120) // 2 hours ago
	t2 := now.Add(-time.Minute * 90)  // 1.5 hours ago (30min downtime)
	hi1 := newTestScan(hk, t1, rhpv2.HostSettings{NetAddress: "host.com"}, false)
	hi2 := newTestScan(hk, t2, rhpv2.HostSettings{NetAddress: "host.com"}, false)

	// record interactions
	if err := ss.RecordHostScans(context.Background(), []hostdb.HostScan{hi1, hi2}); err != nil {
		t.Fatal(err)
	}

	// fetch the host and assert the recent downtime is 30 minutes and he has 2 recent scan failures
	h, err = hostByPubKey(ss.db, hk)
	if err != nil {
		t.Fatal(err)
	}
	if h.RecentDowntime.Minutes() != 30 {
		t.Fatal("downtime is not 30 minutes", h.RecentDowntime.Minutes())
	}
	if h.RecentScanFailures != 2 {
		t.Fatal("recent scan failures is not 2", h.RecentScanFailures)
	}

	// assert no hosts are removed
	removed, err = ss.RemoveOfflineHosts(context.Background(), 0, time.Hour)
	if err != nil {
		t.Fatal(err)
	}
	if removed != 0 {
		t.Fatal("expected no hosts to be removed")
	}

	// record interactions
	t3 := now.Add(-time.Minute * 60) // 1 hour ago (60min downtime)
	hi3 := newTestScan(hk, t3, rhpv2.HostSettings{NetAddress: "host.com"}, false)
	if err := ss.RecordHostScans(context.Background(), []hostdb.HostScan{hi3}); err != nil {
		t.Fatal(err)
	}

	// assert no hosts are removed at 61 minutes
	removed, err = ss.RemoveOfflineHosts(context.Background(), 0, time.Minute*61)
	if err != nil {
		t.Fatal(err)
	}
	if removed != 0 {
		t.Fatal("expected no hosts to be removed")
	}

	// assert no hosts are removed at 60 minutes if we require at least 4 failed scans
	removed, err = ss.RemoveOfflineHosts(context.Background(), 4, time.Minute*60)
	if err != nil {
		t.Fatal(err)
	}
	if removed != 0 {
		t.Fatal("expected no hosts to be removed")
	}

	// assert hosts gets removed at 60 minutes if we require at least 3 failed scans
	removed, err = ss.RemoveOfflineHosts(context.Background(), 3, time.Minute*60)
	if err != nil {
		t.Fatal(err)
	}
	if removed != 1 {
		t.Fatal("expected 1 host to be removed")
	}

	// assert host is removed from the database
	if _, err = hostByPubKey(ss.db, hk); err != gorm.ErrRecordNotFound {
		t.Fatal("expected record not found error")
	}
}

// TestInsertAnnouncements is a test for insertAnnouncements.
func TestInsertAnnouncements(t *testing.T) {
	ss := newTestSQLStore(t, defaultTestSQLStoreConfig)
	defer ss.Close()

	// Create announcements for 3 hosts.
	ann1 := announcement{
<<<<<<< HEAD
		timestamp:   time.Now(),
		blockHeight: 1,
		blockID:     types.BlockID{1},
		hk:          types.GeneratePrivateKey().PublicKey(),
		HostAnnouncement: chain.HostAnnouncement{
			NetAddress: "foo.bar:1000",
		},
	}
	ann2 := announcement{
		hk:               types.GeneratePrivateKey().PublicKey(),
		HostAnnouncement: chain.HostAnnouncement{},
	}
	ann3 := announcement{
		hk:               types.GeneratePrivateKey().PublicKey(),
		HostAnnouncement: chain.HostAnnouncement{},
=======
		hostKey:      publicKey(types.GeneratePrivateKey().PublicKey()),
		announcement: newTestHostDBAnnouncement("foo.bar:1000"),
	}
	ann2 := announcement{
		hostKey:      publicKey(types.GeneratePrivateKey().PublicKey()),
		announcement: newTestHostDBAnnouncement("bar.baz:1000"),
	}
	ann3 := announcement{
		hostKey:      publicKey(types.GeneratePrivateKey().PublicKey()),
		announcement: newTestHostDBAnnouncement("quz.qux:1000"),
>>>>>>> fc72fa9d
	}

	// Insert the first one and check that all fields are set.
	if err := insertAnnouncements(ss.db, []announcement{ann1}); err != nil {
		t.Fatal(err)
	}
	var ann dbAnnouncement
	if err := ss.db.Find(&ann).Error; err != nil {
		t.Fatal(err)
	}
	ann.Model = Model{} // ignore
	expectedAnn := dbAnnouncement{
		HostKey:     publicKey(ann1.hk),
		BlockHeight: 1,
		BlockID:     types.BlockID{1}.String(),
		NetAddress:  "foo.bar:1000",
	}
	if ann != expectedAnn {
		t.Fatal("mismatch")
	}
	// Insert the first and second one.
	if err := insertAnnouncements(ss.db, []announcement{ann1, ann2}); err != nil {
		t.Fatal(err)
	}

	// Insert the first one twice. The second one again and the third one.
	if err := insertAnnouncements(ss.db, []announcement{ann1, ann2, ann1, ann3}); err != nil {
		t.Fatal(err)
	}

	// There should be 3 hosts in the db.
	hosts, err := ss.hosts()
	if err != nil {
		t.Fatal(err)
	}
	if len(hosts) != 3 {
		t.Fatal("invalid number of hosts")
	}

	// There should be 7 announcements total.
	var announcements []dbAnnouncement
	if err := ss.db.Find(&announcements).Error; err != nil {
		t.Fatal(err)
	}
	if len(announcements) != 7 {
		t.Fatal("invalid number of announcements")
	}

	// Add an entry to the blocklist to block host 1
	entry1 := "foo.bar"
	err = ss.UpdateHostBlocklistEntries(context.Background(), []string{entry1}, nil, false)
	if err != nil {
		t.Fatal(err)
	}

	// Insert multiple announcements for host 1 - this asserts that the UNIQUE
	// constraint on the blocklist table isn't triggered when inserting multiple
	// announcements for a host that's on the blocklist
	if err := insertAnnouncements(ss.db, []announcement{ann1, ann1}); err != nil {
		t.Fatal(err)
	}
}

func TestSQLHostAllowlist(t *testing.T) {
	ss := newTestSQLStore(t, defaultTestSQLStoreConfig)
	defer ss.Close()

	ctx := context.Background()

	numEntries := func() int {
		t.Helper()
		bl, err := ss.HostAllowlist(ctx)
		if err != nil {
			t.Fatal(err)
		}
		return len(bl)
	}

	numHosts := func() int {
		t.Helper()
		hosts, err := ss.Hosts(ctx, 0, -1)
		if err != nil {
			t.Fatal(err)
		}
		return len(hosts)
	}

	numRelations := func() (cnt int64) {
		t.Helper()
		err := ss.db.Table("host_allowlist_entry_hosts").Count(&cnt).Error
		if err != nil {
			t.Fatal(err)
		}
		return
	}

	isAllowed := func(hk types.PublicKey) bool {
		t.Helper()
		host, err := ss.Host(ctx, hk)
		if err != nil {
			t.Fatal(err)
		}
		return !host.Blocked
	}

	// add three hosts
	hks, err := ss.addTestHosts(3)
	if err != nil {
		t.Fatal(err)
	}
	hk1, hk2, hk3 := hks[0], hks[1], hks[2]

	// assert we can find them
	if numHosts() != 3 {
		t.Fatalf("unexpected number of hosts, %v != 3", numHosts())
	}

	// assert allowlist is empty
	if numEntries() != 0 {
		t.Fatalf("unexpected number of entries in allowlist, %v != 0", numEntries())
	}

	// assert we can add entries to the allowlist
	err = ss.UpdateHostAllowlistEntries(ctx, []types.PublicKey{hk1, hk2}, nil, false)
	if err != nil {
		t.Fatal(err)
	}
	if numEntries() != 2 {
		t.Fatalf("unexpected number of entries in allowlist, %v != 2", numEntries())
	}
	if numRelations() != 2 {
		t.Fatalf("unexpected number of entries in join table, %v != 2", numRelations())
	}

	// assert both h1 and h2 are allowed now
	if !isAllowed(hk1) || !isAllowed(hk2) || isAllowed(hk3) {
		t.Fatal("unexpected hosts are allowed", isAllowed(hk1), isAllowed(hk2), isAllowed(hk3))
	}

	// assert adding the same entry is a no-op and we can remove an entry at the same time
	err = ss.UpdateHostAllowlistEntries(ctx, []types.PublicKey{hk1}, []types.PublicKey{hk2}, false)
	if err != nil {
		t.Fatal(err)
	}
	if numEntries() != 1 {
		t.Fatalf("unexpected number of entries in allowlist, %v != 1", numEntries())
	}
	if numRelations() != 1 {
		t.Fatalf("unexpected number of entries in join table, %v != 1", numRelations())
	}

	// assert only h1 is allowed now
	if !isAllowed(hk1) || isAllowed(hk2) || isAllowed(hk3) {
		t.Fatal("unexpected hosts are allowed", isAllowed(hk1), isAllowed(hk2), isAllowed(hk3))
	}

	// assert removing a non-existing entry is a no-op
	err = ss.UpdateHostAllowlistEntries(ctx, nil, []types.PublicKey{hk2}, false)
	if err != nil {
		t.Fatal(err)
	}

	assertSearch := func(total, allowed, blocked int) error {
		t.Helper()
		hosts, err := ss.SearchHosts(context.Background(), api.HostFilterModeAll, "", nil, 0, -1)
		if err != nil {
			return err
		}
		if len(hosts) != total {
			return fmt.Errorf("invalid number of hosts: %v", len(hosts))
		}
		hosts, err = ss.SearchHosts(context.Background(), api.HostFilterModeAllowed, "", nil, 0, -1)
		if err != nil {
			return err
		}
		if len(hosts) != allowed {
			return fmt.Errorf("invalid number of hosts: %v", len(hosts))
		}
		hosts, err = ss.SearchHosts(context.Background(), api.HostFilterModeBlocked, "", nil, 0, -1)
		if err != nil {
			return err
		}
		if len(hosts) != blocked {
			return fmt.Errorf("invalid number of hosts: %v", len(hosts))
		}
		return nil
	}

	// Search for hosts using different modes. Should have 3 hosts in total, 2
	// allowed ones and 2 blocked ones.
	if err := assertSearch(3, 1, 2); err != nil {
		t.Fatal(err)
	}

	// remove host 1
	if err = ss.db.Model(&dbHost{}).Where(&dbHost{PublicKey: publicKey(hk1)}).Delete(&dbHost{}).Error; err != nil {
		t.Fatal(err)
	}
	if numHosts() != 0 {
		t.Fatalf("unexpected number of hosts, %v != 0", numHosts())
	}
	if numRelations() != 0 {
		t.Fatalf("unexpected number of entries in join table, %v != 0", numRelations())
	}
	if numEntries() != 1 {
		t.Fatalf("unexpected number of entries in blocklist, %v != 1", numEntries())
	}

	// Search for hosts using different modes. Should have 2 hosts in total, 0
	// allowed ones and 2 blocked ones.
	if err := assertSearch(2, 0, 2); err != nil {
		t.Fatal(err)
	}

	// remove the allowlist entry for h1
	err = ss.UpdateHostAllowlistEntries(ctx, nil, []types.PublicKey{hk1}, false)
	if err != nil {
		t.Fatal(err)
	}

	// Search for hosts using different modes. Should have 2 hosts in total, 2
	// allowed ones and 0 blocked ones.
	if err := assertSearch(2, 2, 0); err != nil {
		t.Fatal(err)
	}

	// assert hosts reappear
	if numHosts() != 2 {
		t.Fatalf("unexpected number of hosts, %v != 2", numHosts())
	}
	if numEntries() != 0 {
		t.Fatalf("unexpected number of entries in blocklist, %v != 0", numEntries())
	}
}

func TestSQLHostBlocklist(t *testing.T) {
	cfg := defaultTestSQLStoreConfig
	cfg.persistent = true
	cfg.dir = "/Users/peterjan/testing"
	os.RemoveAll(cfg.dir)
	ss := newTestSQLStore(t, cfg)
	defer ss.Close()

	ctx := context.Background()

	numEntries := func() int {
		t.Helper()
		bl, err := ss.HostBlocklist(ctx)
		if err != nil {
			t.Fatal(err)
		}
		return len(bl)
	}

	numHosts := func() int {
		t.Helper()
		hosts, err := ss.Hosts(ctx, 0, -1)
		if err != nil {
			t.Fatal(err)
		}
		return len(hosts)
	}

	numAllowlistRelations := func() (cnt int64) {
		t.Helper()
		err := ss.db.Table("host_allowlist_entry_hosts").Count(&cnt).Error
		if err != nil {
			t.Fatal(err)
		}
		return
	}

	numBlocklistRelations := func() (cnt int64) {
		t.Helper()
		err := ss.db.Table("host_blocklist_entry_hosts").Count(&cnt).Error
		if err != nil {
			t.Fatal(err)
		}
		return
	}

	isBlocked := func(hk types.PublicKey) bool {
		t.Helper()
		host, _ := ss.Host(ctx, hk)
		return host.Blocked
	}

	// add three hosts
	hk1 := types.GeneratePrivateKey().PublicKey()
	if err := ss.addCustomTestHost(hk1, "foo.bar.com:1000"); err != nil {
		t.Fatal(err)
	}
	hk2 := types.GeneratePrivateKey().PublicKey()
	if err := ss.addCustomTestHost(hk2, "bar.baz.com:2000"); err != nil {
		t.Fatal(err)
	}
	hk3 := types.GeneratePrivateKey().PublicKey()
	if err := ss.addCustomTestHost(hk3, "foobar.com:3000"); err != nil {
		t.Fatal(err)
	}

	// assert we can find them
	if numHosts() != 3 {
		t.Fatalf("unexpected number of hosts, %v != 3", numHosts())
	}

	// assert blocklist is empty
	if numEntries() != 0 {
		t.Fatalf("unexpected number of entries in blocklist, %v != 0", numEntries())
	}

	// assert we can add entries to the blocklist
	err := ss.UpdateHostBlocklistEntries(ctx, []string{"foo.bar.com", "bar.com"}, nil, false)
	if err != nil {
		t.Fatal(err)
	}
	if numEntries() != 2 {
		t.Fatalf("unexpected number of entries in blocklist, %v != 2", numEntries())
	}
	if numBlocklistRelations() != 2 {
		t.Fatalf("unexpected number of entries in join table, %v != 2", numBlocklistRelations())
	}

	// assert only host 1 is blocked now
	if !isBlocked(hk1) || isBlocked(hk2) || isBlocked(hk3) {
		t.Fatal("unexpected host is blocked", isBlocked(hk1), isBlocked(hk2), isBlocked(hk3))
	}
	if host, err := ss.Host(ctx, hk1); err != nil {
		t.Fatal("unexpected err", err)
	} else if !host.Blocked {
		t.Fatal("expected host to be blocked")
	}

	// assert adding the same entry is a no-op, and we can remove entries at the same time
	err = ss.UpdateHostBlocklistEntries(ctx, []string{"foo.bar.com", "bar.com"}, []string{"foo.bar.com"}, false)
	if err != nil {
		t.Fatal(err)
	}
	if numEntries() != 1 {
		t.Fatalf("unexpected number of entries in blocklist, %v != 1", numEntries())
	}
	if numBlocklistRelations() != 1 {
		t.Fatalf("unexpected number of entries in join table, %v != 1", numBlocklistRelations())
	}

	// assert the host is still blocked
	if !isBlocked(hk1) || isBlocked(hk2) {
		t.Fatal("unexpected host is blocked", isBlocked(hk1), isBlocked(hk2))
	}

	// assert removing a non-existing entry is a no-op
	err = ss.UpdateHostBlocklistEntries(ctx, nil, []string{"foo.bar.com"}, false)
	if err != nil {
		t.Fatal(err)
	}
	// remove the other entry and assert the delete cascaded properly
	err = ss.UpdateHostBlocklistEntries(ctx, nil, []string{"bar.com"}, false)
	if err != nil {
		t.Fatal(err)
	}
	if numEntries() != 0 {
		t.Fatalf("unexpected number of entries in blocklist, %v != 0", numEntries())
	}
	if isBlocked(hk1) || isBlocked(hk2) {
		t.Fatal("unexpected host is blocked", isBlocked(hk1), isBlocked(hk2))
	}
	if numBlocklistRelations() != 0 {
		t.Fatalf("unexpected number of entries in join table, %v != 0", numBlocklistRelations())
	}

	// block the second host
	err = ss.UpdateHostBlocklistEntries(ctx, []string{"baz.com"}, nil, false)
	if err != nil {
		t.Fatal(err)
	}
	if isBlocked(hk1) || !isBlocked(hk2) {
		t.Fatal("unexpected host is blocked", isBlocked(hk1), isBlocked(hk2))
	}
	if numBlocklistRelations() != 1 {
		t.Fatalf("unexpected number of entries in join table, %v != 1", numBlocklistRelations())
	}

	// delete host 2 and assert the delete cascaded properly
	if err = ss.db.Model(&dbHost{}).Where(&dbHost{PublicKey: publicKey(hk2)}).Delete(&dbHost{}).Error; err != nil {
		t.Fatal(err)
	}
	if numHosts() != 2 {
		t.Fatalf("unexpected number of hosts, %v != 2", numHosts())
	}
	if numBlocklistRelations() != 0 {
		t.Fatalf("unexpected number of entries in join table, %v != 0", numBlocklistRelations())
	}
	if numEntries() != 1 {
		t.Fatalf("unexpected number of entries in blocklist, %v != 1", numEntries())
	}

	// add two hosts, one that should be blocked by 'baz.com' and one that should not
	hk4 := types.GeneratePrivateKey().PublicKey()
	if err := ss.addCustomTestHost(hk4, "foo.baz.com:3000"); err != nil {
		t.Fatal(err)
	}
	hk5 := types.GeneratePrivateKey().PublicKey()
	if err := ss.addCustomTestHost(hk5, "foo.baz.commmmm:3000"); err != nil {
		t.Fatal(err)
	}

	if host, err := ss.Host(ctx, hk4); err != nil {
		t.Fatal(err)
	} else if !host.Blocked {
		t.Fatal("expected host to be blocked")
	}
	if _, err = ss.Host(ctx, hk5); err != nil {
		t.Fatal("expected host to be found")
	}

	// now update host 4's address so it's no longer blocked
	if err := ss.addCustomTestHost(hk4, "foo.baz.commmmm:3000"); err != nil {
		t.Fatal(err)
	}
	if _, err = ss.Host(ctx, hk4); err != nil {
		t.Fatal("expected host to be found")
	}
	if numBlocklistRelations() != 0 {
		t.Fatalf("unexpected number of entries in join table, %v != 0", numBlocklistRelations())
	}

	// add another entry that blocks multiple hosts
	err = ss.UpdateHostBlocklistEntries(ctx, []string{"com"}, nil, false)
	if err != nil {
		t.Fatal(err)
	}

	// assert 2 out of 5 hosts are blocked
	if !isBlocked(hk1) || !isBlocked(hk3) || isBlocked(hk4) || isBlocked(hk5) {
		t.Fatal("unexpected host is blocked", isBlocked(hk1), isBlocked(hk3), isBlocked(hk4), isBlocked(hk5))
	}

	// add host 5 to the allowlist
	err = ss.UpdateHostAllowlistEntries(ctx, []types.PublicKey{hk5}, nil, false)
	if err != nil {
		t.Fatal(err)
	}

	// assert all hosts except host 5 are blocked
	if !isBlocked(hk1) || !isBlocked(hk3) || !isBlocked(hk4) || isBlocked(hk5) {
		t.Fatal("unexpected host is blocked", isBlocked(hk1), isBlocked(hk3), isBlocked(hk4), isBlocked(hk5))
	}

	// add a rule to block host 5
	err = ss.UpdateHostBlocklistEntries(ctx, []string{"foo.baz.commmmm"}, nil, false)
	if err != nil {
		t.Fatal(err)
	}

	// assert all hosts are blocked
	if !isBlocked(hk1) || !isBlocked(hk3) || !isBlocked(hk4) || !isBlocked(hk5) {
		t.Fatal("unexpected host is blocked", isBlocked(hk1), isBlocked(hk3), isBlocked(hk4), isBlocked(hk5))
	}

	// clear the blocklist
	if numBlocklistRelations() == 0 {
		t.Fatalf("expected more than zero entries in join table, instead there were %v", numBlocklistRelations())
	}
	err = ss.UpdateHostBlocklistEntries(ctx, nil, nil, true)
	if err != nil {
		t.Fatal(err)
	}
	if numBlocklistRelations() != 0 {
		t.Fatalf("expected zero entries in join table, instead there were %v", numBlocklistRelations())
	}

	// clear the allowlist
	if numAllowlistRelations() == 0 {
		t.Fatalf("expected more than zero entries in join table, instead there were %v", numBlocklistRelations())
	}
	err = ss.UpdateHostAllowlistEntries(ctx, nil, nil, true)
	if err != nil {
		t.Fatal(err)
	}
	if numAllowlistRelations() != 0 {
		t.Fatalf("expected zero entries in join table, instead there were %v", numBlocklistRelations())
	}
}

func TestSQLHostBlocklistBasic(t *testing.T) {
	ss := newTestSQLStore(t, defaultTestSQLStoreConfig)
	defer ss.Close()

	ctx := context.Background()

	// add a host
	hk1 := types.GeneratePrivateKey().PublicKey()
	if err := ss.addCustomTestHost(hk1, "foo.bar.com:1000"); err != nil {
		t.Fatal(err)
	}

	// block that host
	err := ss.UpdateHostBlocklistEntries(ctx, []string{"foo.bar.com"}, nil, false)
	if err != nil {
		t.Fatal(err)
	}

	// assert it's blocked
	host, _ := ss.Host(ctx, hk1)
	if !host.Blocked {
		t.Fatal("unexpected")
	}

	// reannounce to ensure it's no longer blocked
	if err := ss.addCustomTestHost(hk1, "bar.baz.com:1000"); err != nil {
		t.Fatal(err)
	}

	// assert it's no longer blocked
	host, _ = ss.Host(ctx, hk1)
	if host.Blocked {
		t.Fatal("unexpected")
	}
}

// TestAnnouncementMaxAge verifies old announcements are ignored.
func TestAnnouncementMaxAge(t *testing.T) {
	t.Skip("TODO: rewrite")
}

// addTestHosts adds 'n' hosts to the db and returns their keys.
func (s *SQLStore) addTestHosts(n int) (keys []types.PublicKey, err error) {
	cnt, err := s.contractsCount()
	if err != nil {
		return nil, err
	}

	for i := 0; i < n; i++ {
		keys = append(keys, types.PublicKey{byte(int(cnt) + i + 1)})
		if err := s.addTestHost(keys[len(keys)-1]); err != nil {
			return nil, err
		}
	}
	return
}

// addTestHost ensures a host with given hostkey exists.
func (s *SQLStore) addTestHost(hk types.PublicKey) error {
	return s.addCustomTestHost(hk, "")
}

// addCustomTestHost ensures a host with given hostkey and net address exists.
func (s *SQLStore) addCustomTestHost(hk types.PublicKey, na string) error {
<<<<<<< HEAD
	// NOTE: insert through subscriber to ensure allowlist/blocklist get updated
	s.cs.announcements = append(s.cs.announcements, announcement{
		blockHeight:      s.cs.tip.Height,
		blockID:          s.cs.tip.ID,
		hk:               hk,
		timestamp:        time.Now(),
		HostAnnouncement: chain.HostAnnouncement{NetAddress: na},
	})
	return s.cs.commit()
=======
	s.unappliedHostKeys[hk] = struct{}{}
	s.unappliedAnnouncements = append(s.unappliedAnnouncements, []announcement{{
		hostKey:      publicKey(hk),
		announcement: newTestHostDBAnnouncement(na),
	}}...)
	s.lastSave = time.Now().Add(s.persistInterval * -2)
	return s.applyUpdates(false)
>>>>>>> fc72fa9d
}

// hosts returns all hosts in the db. Only used in testing since preloading all
// interactions for all hosts is expensive in production.
func (db *SQLStore) hosts() ([]dbHost, error) {
	var hosts []dbHost
	tx := db.db.Find(&hosts)
	if tx.Error != nil {
		return nil, tx.Error
	}
	return hosts, nil
}

func hostByPubKey(tx *gorm.DB, hostKey types.PublicKey) (dbHost, error) {
	var h dbHost
	err := tx.Where("public_key", publicKey(hostKey)).
		Take(&h).Error
	return h, err
}

// newTestScan returns a host interaction with given parameters.
func newTestScan(hk types.PublicKey, scanTime time.Time, settings rhpv2.HostSettings, success bool) hostdb.HostScan {
	return hostdb.HostScan{
		HostKey:   hk,
		Success:   success,
		Timestamp: scanTime,
		Settings:  settings,
	}
}

func newTestPK() (types.PublicKey, types.PrivateKey) {
	sk := types.GeneratePrivateKey()
	pk := sk.PublicKey()
	return pk, sk
}

func newTestHostAnnouncement(na string) (chain.HostAnnouncement, types.PrivateKey) {
	_, sk := newTestPK()
	a := chain.HostAnnouncement{
		NetAddress: na,
	}
	return a, sk
}

<<<<<<< HEAD
func newTestTransaction(ha chain.HostAnnouncement, sk types.PrivateKey) stypes.Transaction {
	return stypes.Transaction{ArbitraryData: [][]byte{ha.ToArbitraryData(sk)}}
=======
func newTestHostDBAnnouncement(addr string) hostdb.Announcement {
	return hostdb.Announcement{
		Index:      types.ChainIndex{Height: 1, ID: types.BlockID{1}},
		Timestamp:  time.Now().UTC().Round(time.Second),
		NetAddress: addr,
	}
}

func newTestTransaction(ha modules.HostAnnouncement, sk types.PrivateKey) stypes.Transaction {
	var buf bytes.Buffer
	buf.Write(encoding.Marshal(ha))
	buf.Write(encoding.Marshal(sk.SignHash(types.Hash256(crypto.HashObject(ha)))))
	return stypes.Transaction{ArbitraryData: [][]byte{buf.Bytes()}}
>>>>>>> fc72fa9d
}<|MERGE_RESOLUTION|>--- conflicted
+++ resolved
@@ -53,7 +53,6 @@
 
 	// Insert an announcement for the host and another one for an unknown
 	// host.
-<<<<<<< HEAD
 	a := announcement{
 		blockHeight: 42,
 		blockID:     types.BlockID{1, 2, 3},
@@ -64,10 +63,6 @@
 		},
 	}
 	err = ss.insertTestAnnouncement(a)
-=======
-	ann := newTestHostDBAnnouncement("address")
-	err = ss.insertTestAnnouncement(hk, ann)
->>>>>>> fc72fa9d
 	if err != nil {
 		t.Fatal(err)
 	}
@@ -75,11 +70,7 @@
 	// Read the host and verify that the announcement related fields were
 	// set.
 	var h dbHost
-<<<<<<< HEAD
 	tx := ss.db.Where("last_announcement = ? AND net_address = ?", a.timestamp, a.NetAddress).Find(&h)
-=======
-	tx := ss.db.Where("last_announcement = ? AND net_address = ?", ann.Timestamp, ann.NetAddress).Find(&h)
->>>>>>> fc72fa9d
 	if tx.Error != nil {
 		t.Fatal(tx.Error)
 	}
@@ -115,14 +106,9 @@
 	}
 
 	// Insert another announcement for an unknown host.
-<<<<<<< HEAD
 	unknownKeyAnn := a
 	unknownKeyAnn.hk = types.PublicKey{1, 4, 7}
 	err = ss.insertTestAnnouncement(unknownKeyAnn)
-=======
-	unknownKey := types.PublicKey{1, 4, 7}
-	err = ss.insertTestAnnouncement(unknownKey, ann)
->>>>>>> fc72fa9d
 	if err != nil {
 		t.Fatal(err)
 	}
@@ -130,7 +116,7 @@
 	if err != nil {
 		t.Fatal(err)
 	}
-	if h3.NetAddress != ann.NetAddress {
+	if h3.NetAddress != a.NetAddress {
 		t.Fatal("wrong net address")
 	}
 	if h3.KnownSince.IsZero() {
@@ -496,7 +482,6 @@
 
 	// Create announcements for 3 hosts.
 	ann1 := announcement{
-<<<<<<< HEAD
 		timestamp:   time.Now(),
 		blockHeight: 1,
 		blockID:     types.BlockID{1},
@@ -505,6 +490,7 @@
 			NetAddress: "foo.bar:1000",
 		},
 	}
+
 	ann2 := announcement{
 		hk:               types.GeneratePrivateKey().PublicKey(),
 		HostAnnouncement: chain.HostAnnouncement{},
@@ -512,18 +498,6 @@
 	ann3 := announcement{
 		hk:               types.GeneratePrivateKey().PublicKey(),
 		HostAnnouncement: chain.HostAnnouncement{},
-=======
-		hostKey:      publicKey(types.GeneratePrivateKey().PublicKey()),
-		announcement: newTestHostDBAnnouncement("foo.bar:1000"),
-	}
-	ann2 := announcement{
-		hostKey:      publicKey(types.GeneratePrivateKey().PublicKey()),
-		announcement: newTestHostDBAnnouncement("bar.baz:1000"),
-	}
-	ann3 := announcement{
-		hostKey:      publicKey(types.GeneratePrivateKey().PublicKey()),
-		announcement: newTestHostDBAnnouncement("quz.qux:1000"),
->>>>>>> fc72fa9d
 	}
 
 	// Insert the first one and check that all fields are set.
@@ -1072,7 +1046,6 @@
 
 // addCustomTestHost ensures a host with given hostkey and net address exists.
 func (s *SQLStore) addCustomTestHost(hk types.PublicKey, na string) error {
-<<<<<<< HEAD
 	// NOTE: insert through subscriber to ensure allowlist/blocklist get updated
 	s.cs.announcements = append(s.cs.announcements, announcement{
 		blockHeight:      s.cs.tip.Height,
@@ -1082,15 +1055,6 @@
 		HostAnnouncement: chain.HostAnnouncement{NetAddress: na},
 	})
 	return s.cs.commit()
-=======
-	s.unappliedHostKeys[hk] = struct{}{}
-	s.unappliedAnnouncements = append(s.unappliedAnnouncements, []announcement{{
-		hostKey:      publicKey(hk),
-		announcement: newTestHostDBAnnouncement(na),
-	}}...)
-	s.lastSave = time.Now().Add(s.persistInterval * -2)
-	return s.applyUpdates(false)
->>>>>>> fc72fa9d
 }
 
 // hosts returns all hosts in the db. Only used in testing since preloading all
@@ -1127,30 +1091,6 @@
 	return pk, sk
 }
 
-func newTestHostAnnouncement(na string) (chain.HostAnnouncement, types.PrivateKey) {
-	_, sk := newTestPK()
-	a := chain.HostAnnouncement{
-		NetAddress: na,
-	}
-	return a, sk
-}
-
-<<<<<<< HEAD
 func newTestTransaction(ha chain.HostAnnouncement, sk types.PrivateKey) stypes.Transaction {
 	return stypes.Transaction{ArbitraryData: [][]byte{ha.ToArbitraryData(sk)}}
-=======
-func newTestHostDBAnnouncement(addr string) hostdb.Announcement {
-	return hostdb.Announcement{
-		Index:      types.ChainIndex{Height: 1, ID: types.BlockID{1}},
-		Timestamp:  time.Now().UTC().Round(time.Second),
-		NetAddress: addr,
-	}
-}
-
-func newTestTransaction(ha modules.HostAnnouncement, sk types.PrivateKey) stypes.Transaction {
-	var buf bytes.Buffer
-	buf.Write(encoding.Marshal(ha))
-	buf.Write(encoding.Marshal(sk.SignHash(types.Hash256(crypto.HashObject(ha)))))
-	return stypes.Transaction{ArbitraryData: [][]byte{buf.Bytes()}}
->>>>>>> fc72fa9d
 }