package stores

import (
	"bytes"
	"context"
	"errors"
	"fmt"
	"reflect"
	"testing"
	"time"

	"github.com/google/go-cmp/cmp"
	"gitlab.com/NebulousLabs/encoding"
	rhpv2 "go.sia.tech/core/rhp/v2"
	"go.sia.tech/core/types"
	"go.sia.tech/renterd/api"
	"go.sia.tech/renterd/hostdb"
	"go.sia.tech/siad/crypto"
	"go.sia.tech/siad/modules"
	stypes "go.sia.tech/siad/types"
	"gorm.io/gorm"
)

func (s *SQLStore) insertTestAnnouncement(hk types.PublicKey, a hostdb.Announcement) error {
	return insertAnnouncements(s.db, []announcement{
		{
			hostKey:      publicKey(hk),
			announcement: a,
		},
	})
}

// TestSQLHostDB tests the basic functionality of SQLHostDB using an in-memory
// SQLite DB.
func TestSQLHostDB(t *testing.T) {
	ss := newTestSQLStore(t, defaultTestSQLStoreConfig)
	if ss.ccid != modules.ConsensusChangeBeginning {
		t.Fatal("wrong ccid", ss.ccid, modules.ConsensusChangeBeginning)
	}

	// Try to fetch a random host. Should fail.
	ctx := context.Background()
	hk := types.GeneratePrivateKey().PublicKey()
	_, err := ss.Host(ctx, hk)
	if !errors.Is(err, api.ErrHostNotFound) {
		t.Fatal(err)
	}

	// Add the host
	err = ss.addTestHost(hk)
	if err != nil {
		t.Fatal(err)
	}

	// Assert it's returned
	allHosts, err := ss.Hosts(ctx, 0, -1)
	if err != nil {
		t.Fatal(err)
	}
	if len(allHosts) != 1 || allHosts[0].PublicKey != hk {
		t.Fatal("unexpected result", len(allHosts))
	}

	// Insert an announcement for the host and another one for an unknown
	// host.
	ann := newTestHostDBAnnouncement("address")
	err = ss.insertTestAnnouncement(hk, ann)
	if err != nil {
		t.Fatal(err)
	}

	// Read the host and verify that the announcement related fields were
	// set.
	var h dbHost
	tx := ss.db.Where("last_announcement = ? AND net_address = ?", ann.Timestamp, ann.NetAddress).Find(&h)
	if tx.Error != nil {
		t.Fatal(tx.Error)
	}
	if types.PublicKey(h.PublicKey) != hk {
		t.Fatal("wrong host returned")
	}

	// Same thing again but with hosts.
	hosts, err := ss.hosts()
	if err != nil {
		t.Fatal(err)
	}
	if len(hosts) != 1 {
		t.Fatal("wrong number of hosts", len(hosts))
	}
	h1 := hosts[0]
	if !reflect.DeepEqual(h1, h) {
		fmt.Println(h1)
		fmt.Println(h)
		t.Fatal("mismatch")
	}

	// Same thing again but with Host.
	h2, err := ss.Host(ctx, hk)
	if err != nil {
		t.Fatal(err)
	}
	if h2.NetAddress != h.NetAddress {
		t.Fatal("wrong net address")
	}
	if h2.KnownSince.IsZero() {
		t.Fatal("known since not set")
	}

	// Insert another announcement for an unknown host.
	unknownKey := types.PublicKey{1, 4, 7}
	err = ss.insertTestAnnouncement(unknownKey, ann)
	if err != nil {
		t.Fatal(err)
	}
	h3, err := ss.Host(ctx, unknownKey)
	if err != nil {
		t.Fatal(err)
	}
	if h3.NetAddress != ann.NetAddress {
		t.Fatal("wrong net address")
	}
	if h3.KnownSince.IsZero() {
		t.Fatal("known since not set")
	}

	// Wait for the persist interval to pass to make sure an empty consensus
	// change triggers a persist.
	time.Sleep(testPersistInterval)

	// Apply a consensus change.
	ccid2 := modules.ConsensusChangeID{1, 2, 3}
	ss.ProcessConsensusChange(modules.ConsensusChange{
		ID:            ccid2,
		AppliedBlocks: []stypes.Block{{}},
		AppliedDiffs:  []modules.ConsensusChangeDiffs{{}},
	})

	// Connect to the same DB again.
	hdb2 := ss.Reopen()
	if hdb2.ccid != ccid2 {
		t.Fatal("ccid wasn't updated", hdb2.ccid, ccid2)
	}
	_, err = hdb2.Host(ctx, hk)
	if err != nil {
		t.Fatal(err)
	}
}

func (s *SQLStore) addTestScan(hk types.PublicKey, t time.Time, err error, settings rhpv2.HostSettings) error {
	return s.RecordHostScans(context.Background(), []hostdb.HostScan{
		{
			HostKey:   hk,
			Settings:  settings,
			Success:   err == nil,
			Timestamp: t,
		},
	})
}

// TestSQLHosts tests the Hosts method of the SQLHostDB type.
func TestSQLHosts(t *testing.T) {
	ss := newTestSQLStore(t, defaultTestSQLStoreConfig)
	defer ss.Close()
	ctx := context.Background()

	hks, err := ss.addTestHosts(3)
	if err != nil {
		t.Fatal(err)
	}
	hk1, hk2, hk3 := hks[0], hks[1], hks[2]

	// assert the hosts method returns the expected hosts
	if hosts, err := ss.Hosts(ctx, 0, -1); err != nil || len(hosts) != 3 {
		t.Fatal("unexpected", len(hosts), err)
	}
	if hosts, err := ss.Hosts(ctx, 0, 1); err != nil || len(hosts) != 1 {
		t.Fatal("unexpected", len(hosts), err)
	} else if host := hosts[0]; host.PublicKey != hk1 {
		t.Fatal("unexpected host", hk1, hk2, hk3, host.PublicKey)
	}
	if hosts, err := ss.Hosts(ctx, 1, 1); err != nil || len(hosts) != 1 {
		t.Fatal("unexpected", len(hosts), err)
	} else if host := hosts[0]; host.PublicKey != hk2 {
		t.Fatal("unexpected host", hk1, hk2, hk3, host.PublicKey)
	}
	if hosts, err := ss.Hosts(ctx, 3, 1); err != nil || len(hosts) != 0 {
		t.Fatal("unexpected", len(hosts), err)
	}
	if _, err := ss.Hosts(ctx, -1, -1); err != ErrNegativeOffset {
		t.Fatal("unexpected error", err)
	}

	// Add a scan for each host.
	n := time.Now()
	if err := ss.addTestScan(hk1, n.Add(-time.Minute), nil, rhpv2.HostSettings{}); err != nil {
		t.Fatal(err)
	}
	if err := ss.addTestScan(hk2, n.Add(-2*time.Minute), nil, rhpv2.HostSettings{}); err != nil {
		t.Fatal(err)
	}
	if err := ss.addTestScan(hk3, n.Add(-3*time.Minute), nil, rhpv2.HostSettings{}); err != nil {
		t.Fatal(err)
	}

	// Fetch all hosts using the HostsForScanning method.
	hostAddresses, err := ss.HostsForScanning(ctx, n, 0, 3)
	if err != nil {
		t.Fatal(err)
	}
	if len(hostAddresses) != 3 {
		t.Fatal("wrong number of addresses")
	}
	if hostAddresses[0].PublicKey != hk3 {
		t.Fatal("wrong key")
	}
	if hostAddresses[1].PublicKey != hk2 {
		t.Fatal("wrong key")
	}
	if hostAddresses[2].PublicKey != hk1 {
		t.Fatal("wrong key")
	}

	// Fetch one host by setting the cutoff exactly to hk2.
	hostAddresses, err = ss.HostsForScanning(ctx, n.Add(-2*time.Minute), 0, 3)
	if err != nil {
		t.Fatal(err)
	}
	if len(hostAddresses) != 1 {
		t.Fatal("wrong number of addresses")
	}

	// Fetch no hosts.
	hostAddresses, err = ss.HostsForScanning(ctx, time.Time{}, 0, 3)
	if err != nil {
		t.Fatal(err)
	}
	if len(hostAddresses) != 0 {
		t.Fatal("wrong number of addresses")
	}
}

// TestSearchHosts is a unit test for SearchHosts.
func TestSearchHosts(t *testing.T) {
	ss := newTestSQLStore(t, defaultTestSQLStoreConfig)
	defer ss.Close()
	ctx := context.Background()

	// add 3 hosts
	var hks []types.PublicKey
	for i := 1; i <= 3; i++ {
		if err := ss.addCustomTestHost(types.PublicKey{byte(i)}, fmt.Sprintf("foo.com:100%d", i)); err != nil {
			t.Fatal(err)
		}
		hks = append(hks, types.PublicKey{byte(i)})
	}
	hk1, hk2, hk3 := hks[0], hks[1], hks[2]

	// search all hosts
	his, err := ss.SearchHosts(context.Background(), api.HostFilterModeAll, "", nil, 0, -1)
	if err != nil {
		t.Fatal(err)
	} else if len(his) != 3 {
		t.Fatal("unexpected")
	}

	// assert offset & limit are taken into account
	his, err = ss.SearchHosts(context.Background(), api.HostFilterModeAll, "", nil, 0, 1)
	if err != nil {
		t.Fatal(err)
	} else if len(his) != 1 {
		t.Fatal("unexpected")
	}
	his, err = ss.SearchHosts(context.Background(), api.HostFilterModeAll, "", nil, 1, 2)
	if err != nil {
		t.Fatal(err)
	} else if len(his) != 2 {
		t.Fatal("unexpected")
	}
	his, err = ss.SearchHosts(context.Background(), api.HostFilterModeAll, "", nil, 3, 1)
	if err != nil {
		t.Fatal(err)
	} else if len(his) != 0 {
		t.Fatal("unexpected")
	}

	// assert address and key filters are taken into account
	if hosts, err := ss.SearchHosts(ctx, api.HostFilterModeAll, "com:1001", nil, 0, -1); err != nil || len(hosts) != 1 {
		t.Fatal("unexpected", len(hosts), err)
	}
	if hosts, err := ss.SearchHosts(ctx, api.HostFilterModeAll, "", []types.PublicKey{hk2, hk3}, 0, -1); err != nil || len(hosts) != 2 {
		t.Fatal("unexpected", len(hosts), err)
	}
	if hosts, err := ss.SearchHosts(ctx, api.HostFilterModeAll, "com:1002", []types.PublicKey{hk2, hk3}, 0, -1); err != nil || len(hosts) != 1 {
		t.Fatal("unexpected", len(hosts), err)
	}
	if hosts, err := ss.SearchHosts(ctx, api.HostFilterModeAll, "com:1002", []types.PublicKey{hk1}, 0, -1); err != nil || len(hosts) != 0 {
		t.Fatal("unexpected", len(hosts), err)
	}

	// assert host filter mode is taken into account
	err = ss.UpdateHostBlocklistEntries(context.Background(), []string{"foo.com:1001"}, nil, false)
	if err != nil {
		t.Fatal(err)
	}
	his, err = ss.SearchHosts(context.Background(), api.HostFilterModeAllowed, "", nil, 0, -1)
	if err != nil {
		t.Fatal(err)
	} else if len(his) != 2 {
		t.Fatal("unexpected")
	} else if his[0].Host.PublicKey != (types.PublicKey{2}) || his[1].Host.PublicKey != (types.PublicKey{3}) {
		t.Fatal("unexpected", his[0].Host.PublicKey, his[1].Host.PublicKey)
	}
	his, err = ss.SearchHosts(context.Background(), api.HostFilterModeBlocked, "", nil, 0, -1)
	if err != nil {
		t.Fatal(err)
	} else if len(his) != 1 {
		t.Fatal("unexpected")
	} else if his[0].Host.PublicKey != (types.PublicKey{1}) {
		t.Fatal("unexpected", his)
	}
	err = ss.UpdateHostBlocklistEntries(context.Background(), nil, nil, true)
	if err != nil {
		t.Fatal(err)
	}

	// add two autopilots
	ap1 := "ap1"
	err = ss.UpdateAutopilot(context.Background(), api.Autopilot{ID: ap1})
	if err != nil {
		t.Fatal(err)
	}
	ap2 := "ap2"
	err = ss.UpdateAutopilot(context.Background(), api.Autopilot{ID: ap2})
	if err != nil {
		t.Fatal(err)
	}

	// add host checks, h1 gets ap1 and h2 gets both, h3 gets none
	h1c := newTestHostCheck()
	h1c.Score.Age = .1
	err = ss.UpdateHostCheck(context.Background(), ap1, hk1, h1c)
	if err != nil {
		t.Fatal(err)
	}
	h2c1 := newTestHostCheck()
	h2c1.Score.Age = .21
	err = ss.UpdateHostCheck(context.Background(), ap1, hk2, h2c1)
	if err != nil {
		t.Fatal(err)
	}
	h2c2 := newTestHostCheck()
	h2c2.Score.Age = .22
	err = ss.UpdateHostCheck(context.Background(), ap2, hk2, h2c2)
	if err != nil {
		t.Fatal(err)
	}

	// assert there are currently 3 checks
	var cnt int64
	err = ss.db.Model(&dbHostCheck{}).Count(&cnt).Error
	if err != nil {
		t.Fatal(err)
	} else if cnt != 3 {
		t.Fatal("unexpected", cnt)
	}

	// fetch all hosts
	his, err = ss.SearchHosts(context.Background(), api.HostFilterModeAll, "", nil, 0, -1)
	if err != nil {
		t.Fatal(err)
	} else if cnt != 3 {
		t.Fatal("unexpected", cnt)
	}

	// assert h1 and h2 have the expected checks
	if c1, ok := his[0].Checks[ap1]; !ok || c1 != h1c {
		t.Fatal("unexpected", c1, ok)
	} else if c2, ok := his[1].Checks[ap1]; !ok || c2 != h2c1 {
		t.Fatal("unexpected", c2, ok)
	} else if c3, ok := his[1].Checks[ap2]; !ok || c3 != h2c2 {
		t.Fatal("unexpected", c3, ok)
	}

	// assert cascade delete on host
	err = ss.db.Exec("DELETE FROM hosts WHERE public_key = ?", publicKey(types.PublicKey{1})).Error
	if err != nil {
		t.Fatal(err)
	}
	err = ss.db.Model(&dbHostCheck{}).Count(&cnt).Error
	if err != nil {
		t.Fatal(err)
	} else if cnt != 2 {
		t.Fatal("unexpected", cnt)
	}

	// assert cascade delete on autopilot
	err = ss.db.Exec("DELETE FROM autopilots WHERE identifier IN (?,?)", ap1, ap2).Error
	if err != nil {
		t.Fatal(err)
	}
	err = ss.db.Model(&dbHostCheck{}).Count(&cnt).Error
	if err != nil {
		t.Fatal(err)
	} else if cnt != 0 {
		t.Fatal("unexpected", cnt)
	}
}

// TestRecordScan is a test for recording scans.
func TestRecordScan(t *testing.T) {
	ss := newTestSQLStore(t, defaultTestSQLStoreConfig)
	defer ss.Close()

	// Add a host.
	hk := types.GeneratePrivateKey().PublicKey()
	err := ss.addCustomTestHost(hk, "host.com")
	if err != nil {
		t.Fatal(err)
	}

	// The host shouldn't have any interaction related fields set.
	ctx := context.Background()
	host, err := ss.Host(ctx, hk)
	if err != nil {
		t.Fatal(err)
	}
	if host.Interactions != (hostdb.Interactions{}) {
		t.Fatal("mismatch")
	}
	if host.Settings != (rhpv2.HostSettings{}) {
		t.Fatal("mismatch")
	}

	// Fetch the host directly to get the creation time.
	h, err := hostByPubKey(ss.db, hk)
	if err != nil {
		t.Fatal(err)
	}
	if h.CreatedAt.IsZero() {
		t.Fatal("creation time not set")
	}

	// Record a scan.
	firstScanTime := time.Now().UTC()
	settings := rhpv2.HostSettings{NetAddress: "host.com"}
	if err := ss.RecordHostScans(ctx, []hostdb.HostScan{newTestScan(hk, firstScanTime, settings, true)}); err != nil {
		t.Fatal(err)
	}
	host, err = ss.Host(ctx, hk)
	if err != nil {
		t.Fatal(err)
	}

	// We expect no uptime or downtime from only a single scan.
	uptime := time.Duration(0)
	downtime := time.Duration(0)
	if host.Interactions.LastScan.UnixNano() != firstScanTime.UnixNano() {
		t.Fatal("wrong time")
	}
	host.Interactions.LastScan = time.Time{}
	if expected := (hostdb.Interactions{
		TotalScans:              1,
		LastScan:                time.Time{},
		LastScanSuccess:         true,
		SecondToLastScanSuccess: false,
		Uptime:                  uptime,
		Downtime:                downtime,
		SuccessfulInteractions:  1,
		FailedInteractions:      0,
	}); host.Interactions != expected {
		t.Fatal("mismatch", cmp.Diff(host.Interactions, expected))
	}
	if !reflect.DeepEqual(host.Settings, settings) {
		t.Fatal("mismatch")
	}

	// Record another scan 1 hour after the previous one.
	secondScanTime := firstScanTime.Add(time.Hour)
	if err := ss.RecordHostScans(ctx, []hostdb.HostScan{newTestScan(hk, secondScanTime, settings, true)}); err != nil {
		t.Fatal(err)
	}
	host, err = ss.Host(ctx, hk)
	if err != nil {
		t.Fatal(err)
	}
	if host.Interactions.LastScan.UnixNano() != secondScanTime.UnixNano() {
		t.Fatal("wrong time")
	}
	host.Interactions.LastScan = time.Time{}
	uptime += secondScanTime.Sub(firstScanTime)
	if host.Interactions != (hostdb.Interactions{
		TotalScans:              2,
		LastScan:                time.Time{},
		LastScanSuccess:         true,
		SecondToLastScanSuccess: true,
		Uptime:                  uptime,
		Downtime:                downtime,
		SuccessfulInteractions:  2,
		FailedInteractions:      0,
	}) {
		t.Fatal("mismatch")
	}

	// Record another scan 2 hours after the second one. This time it fails.
	thirdScanTime := secondScanTime.Add(2 * time.Hour)
	if err := ss.RecordHostScans(ctx, []hostdb.HostScan{newTestScan(hk, thirdScanTime, settings, false)}); err != nil {
		t.Fatal(err)
	}
	host, err = ss.Host(ctx, hk)
	if err != nil {
		t.Fatal(err)
	}
	if host.Interactions.LastScan.UnixNano() != thirdScanTime.UnixNano() {
		t.Fatal("wrong time")
	}
	host.Interactions.LastScan = time.Time{}
	downtime += thirdScanTime.Sub(secondScanTime)
	if host.Interactions != (hostdb.Interactions{
		TotalScans:              3,
		LastScan:                time.Time{},
		LastScanSuccess:         false,
		SecondToLastScanSuccess: true,
		Uptime:                  uptime,
		Downtime:                downtime,
		SuccessfulInteractions:  2,
		FailedInteractions:      1,
	}) {
		t.Fatal("mismatch")
	}
}

func TestRemoveHosts(t *testing.T) {
	ss := newTestSQLStore(t, defaultTestSQLStoreConfig)
	defer ss.Close()

	// add a host
	hk := types.GeneratePrivateKey().PublicKey()
	err := ss.addTestHost(hk)
	if err != nil {
		t.Fatal(err)
	}

	// fetch the host and assert the recent downtime is zero
	h, err := hostByPubKey(ss.db, hk)
	if err != nil {
		t.Fatal(err)
	}
	if h.RecentDowntime != 0 {
		t.Fatal("downtime is not zero")
	}

	// assert no hosts are removed
	removed, err := ss.RemoveOfflineHosts(context.Background(), 0, time.Hour)
	if err != nil {
		t.Fatal(err)
	}
	if removed != 0 {
		t.Fatal("expected no hosts to be removed")
	}

	now := time.Now().UTC()
	t1 := now.Add(-time.Minute * 120) // 2 hours ago
	t2 := now.Add(-time.Minute * 90)  // 1.5 hours ago (30min downtime)
	hi1 := newTestScan(hk, t1, rhpv2.HostSettings{NetAddress: "host.com"}, false)
	hi2 := newTestScan(hk, t2, rhpv2.HostSettings{NetAddress: "host.com"}, false)

	// record interactions
	if err := ss.RecordHostScans(context.Background(), []hostdb.HostScan{hi1, hi2}); err != nil {
		t.Fatal(err)
	}

	// fetch the host and assert the recent downtime is 30 minutes and he has 2 recent scan failures
	h, err = hostByPubKey(ss.db, hk)
	if err != nil {
		t.Fatal(err)
	}
	if h.RecentDowntime.Minutes() != 30 {
		t.Fatal("downtime is not 30 minutes", h.RecentDowntime.Minutes())
	}
	if h.RecentScanFailures != 2 {
		t.Fatal("recent scan failures is not 2", h.RecentScanFailures)
	}

	// assert no hosts are removed
	removed, err = ss.RemoveOfflineHosts(context.Background(), 0, time.Hour)
	if err != nil {
		t.Fatal(err)
	}
	if removed != 0 {
		t.Fatal("expected no hosts to be removed")
	}

	// record interactions
	t3 := now.Add(-time.Minute * 60) // 1 hour ago (60min downtime)
	hi3 := newTestScan(hk, t3, rhpv2.HostSettings{NetAddress: "host.com"}, false)
	if err := ss.RecordHostScans(context.Background(), []hostdb.HostScan{hi3}); err != nil {
		t.Fatal(err)
	}

	// assert no hosts are removed at 61 minutes
	removed, err = ss.RemoveOfflineHosts(context.Background(), 0, time.Minute*61)
	if err != nil {
		t.Fatal(err)
	}
	if removed != 0 {
		t.Fatal("expected no hosts to be removed")
	}

	// assert no hosts are removed at 60 minutes if we require at least 4 failed scans
	removed, err = ss.RemoveOfflineHosts(context.Background(), 4, time.Minute*60)
	if err != nil {
		t.Fatal(err)
	}
	if removed != 0 {
		t.Fatal("expected no hosts to be removed")
	}

	// assert hosts gets removed at 60 minutes if we require at least 3 failed scans
	removed, err = ss.RemoveOfflineHosts(context.Background(), 3, time.Minute*60)
	if err != nil {
		t.Fatal(err)
	}
	if removed != 1 {
		t.Fatal("expected 1 host to be removed")
	}

	// assert host is removed from the database
	if _, err = hostByPubKey(ss.db, hk); err != gorm.ErrRecordNotFound {
		t.Fatal("expected record not found error")
	}
}

// TestInsertAnnouncements is a test for insertAnnouncements.
func TestInsertAnnouncements(t *testing.T) {
	ss := newTestSQLStore(t, defaultTestSQLStoreConfig)
	defer ss.Close()

	// Create announcements for 3 hosts.
	ann1 := announcement{
		hostKey:      publicKey(types.GeneratePrivateKey().PublicKey()),
		announcement: newTestHostDBAnnouncement("foo.bar:1000"),
	}
	ann2 := announcement{
		hostKey:      publicKey(types.GeneratePrivateKey().PublicKey()),
		announcement: newTestHostDBAnnouncement("bar.baz:1000"),
	}
	ann3 := announcement{
		hostKey:      publicKey(types.GeneratePrivateKey().PublicKey()),
		announcement: newTestHostDBAnnouncement("quz.qux:1000"),
	}

	// Insert the first one and check that all fields are set.
	if err := insertAnnouncements(ss.db, []announcement{ann1}); err != nil {
		t.Fatal(err)
	}
	var ann dbAnnouncement
	if err := ss.db.Find(&ann).Error; err != nil {
		t.Fatal(err)
	}
	ann.Model = Model{} // ignore
	expectedAnn := dbAnnouncement{
		HostKey:     ann1.hostKey,
		BlockHeight: 1,
		BlockID:     types.BlockID{1}.String(),
		NetAddress:  "foo.bar:1000",
	}
	if ann != expectedAnn {
		t.Fatal("mismatch")
	}
	// Insert the first and second one.
	if err := insertAnnouncements(ss.db, []announcement{ann1, ann2}); err != nil {
		t.Fatal(err)
	}

	// Insert the first one twice. The second one again and the third one.
	if err := insertAnnouncements(ss.db, []announcement{ann1, ann2, ann1, ann3}); err != nil {
		t.Fatal(err)
	}

	// There should be 3 hosts in the db.
	hosts, err := ss.hosts()
	if err != nil {
		t.Fatal(err)
	}
	if len(hosts) != 3 {
		t.Fatal("invalid number of hosts")
	}

	// There should be 7 announcements total.
	var announcements []dbAnnouncement
	if err := ss.db.Find(&announcements).Error; err != nil {
		t.Fatal(err)
	}
	if len(announcements) != 7 {
		t.Fatal("invalid number of announcements")
	}

	// Add an entry to the blocklist to block host 1
	entry1 := "foo.bar"
	err = ss.UpdateHostBlocklistEntries(context.Background(), []string{entry1}, nil, false)
	if err != nil {
		t.Fatal(err)
	}

	// Insert multiple announcements for host 1 - this asserts that the UNIQUE
	// constraint on the blocklist table isn't triggered when inserting multiple
	// announcements for a host that's on the blocklist
	if err := insertAnnouncements(ss.db, []announcement{ann1, ann1}); err != nil {
		t.Fatal(err)
	}
}

func TestSQLHostAllowlist(t *testing.T) {
	ss := newTestSQLStore(t, defaultTestSQLStoreConfig)
	defer ss.Close()

	ctx := context.Background()

	numEntries := func() int {
		t.Helper()
		bl, err := ss.HostAllowlist(ctx)
		if err != nil {
			t.Fatal(err)
		}
		return len(bl)
	}

	numHosts := func() int {
		t.Helper()
		hosts, err := ss.Hosts(ctx, 0, -1)
		if err != nil {
			t.Fatal(err)
		}
		return len(hosts)
	}

	numRelations := func() (cnt int64) {
		t.Helper()
		err := ss.db.Table("host_allowlist_entry_hosts").Count(&cnt).Error
		if err != nil {
			t.Fatal(err)
		}
		return
	}

	isAllowed := func(hk types.PublicKey) bool {
		t.Helper()
		host, err := ss.Host(ctx, hk)
		if err != nil {
			t.Fatal(err)
		}
		return !host.Blocked
	}

	// add three hosts
	hks, err := ss.addTestHosts(3)
	if err != nil {
		t.Fatal(err)
	}
	hk1, hk2, hk3 := hks[0], hks[1], hks[2]

	// assert we can find them
	if numHosts() != 3 {
		t.Fatalf("unexpected number of hosts, %v != 3", numHosts())
	}

	// assert allowlist is empty
	if numEntries() != 0 {
		t.Fatalf("unexpected number of entries in allowlist, %v != 0", numEntries())
	}

	// assert we can add entries to the allowlist
	err = ss.UpdateHostAllowlistEntries(ctx, []types.PublicKey{hk1, hk2}, nil, false)
	if err != nil {
		t.Fatal(err)
	}
	if numEntries() != 2 {
		t.Fatalf("unexpected number of entries in allowlist, %v != 2", numEntries())
	}
	if numRelations() != 2 {
		t.Fatalf("unexpected number of entries in join table, %v != 2", numRelations())
	}

	// assert both h1 and h2 are allowed now
	if !isAllowed(hk1) || !isAllowed(hk2) || isAllowed(hk3) {
		t.Fatal("unexpected hosts are allowed", isAllowed(hk1), isAllowed(hk2), isAllowed(hk3))
	}

	// assert adding the same entry is a no-op and we can remove an entry at the same time
	err = ss.UpdateHostAllowlistEntries(ctx, []types.PublicKey{hk1}, []types.PublicKey{hk2}, false)
	if err != nil {
		t.Fatal(err)
	}
	if numEntries() != 1 {
		t.Fatalf("unexpected number of entries in allowlist, %v != 1", numEntries())
	}
	if numRelations() != 1 {
		t.Fatalf("unexpected number of entries in join table, %v != 1", numRelations())
	}

	// assert only h1 is allowed now
	if !isAllowed(hk1) || isAllowed(hk2) || isAllowed(hk3) {
		t.Fatal("unexpected hosts are allowed", isAllowed(hk1), isAllowed(hk2), isAllowed(hk3))
	}

	// assert removing a non-existing entry is a no-op
	err = ss.UpdateHostAllowlistEntries(ctx, nil, []types.PublicKey{hk2}, false)
	if err != nil {
		t.Fatal(err)
	}

	assertSearch := func(total, allowed, blocked int) error {
		t.Helper()
		hosts, err := ss.SearchHosts(context.Background(), api.HostFilterModeAll, "", nil, 0, -1)
		if err != nil {
			return err
		}
		if len(hosts) != total {
			return fmt.Errorf("invalid number of hosts: %v", len(hosts))
		}
		hosts, err = ss.SearchHosts(context.Background(), api.HostFilterModeAllowed, "", nil, 0, -1)
		if err != nil {
			return err
		}
		if len(hosts) != allowed {
			return fmt.Errorf("invalid number of hosts: %v", len(hosts))
		}
		hosts, err = ss.SearchHosts(context.Background(), api.HostFilterModeBlocked, "", nil, 0, -1)
		if err != nil {
			return err
		}
		if len(hosts) != blocked {
			return fmt.Errorf("invalid number of hosts: %v", len(hosts))
		}
		return nil
	}

	// Search for hosts using different modes. Should have 3 hosts in total, 2
	// allowed ones and 2 blocked ones.
	if err := assertSearch(3, 1, 2); err != nil {
		t.Fatal(err)
	}

	// remove host 1
	if err = ss.db.Model(&dbHost{}).Where(&dbHost{PublicKey: publicKey(hk1)}).Delete(&dbHost{}).Error; err != nil {
		t.Fatal(err)
	}
	if numHosts() != 0 {
		t.Fatalf("unexpected number of hosts, %v != 0", numHosts())
	}
	if numRelations() != 0 {
		t.Fatalf("unexpected number of entries in join table, %v != 0", numRelations())
	}
	if numEntries() != 1 {
		t.Fatalf("unexpected number of entries in blocklist, %v != 1", numEntries())
	}

	// Search for hosts using different modes. Should have 2 hosts in total, 0
	// allowed ones and 2 blocked ones.
	if err := assertSearch(2, 0, 2); err != nil {
		t.Fatal(err)
	}

	// remove the allowlist entry for h1
	err = ss.UpdateHostAllowlistEntries(ctx, nil, []types.PublicKey{hk1}, false)
	if err != nil {
		t.Fatal(err)
	}

	// Search for hosts using different modes. Should have 2 hosts in total, 2
	// allowed ones and 0 blocked ones.
	if err := assertSearch(2, 2, 0); err != nil {
		t.Fatal(err)
	}

	// assert hosts reappear
	if numHosts() != 2 {
		t.Fatalf("unexpected number of hosts, %v != 2", numHosts())
	}
	if numEntries() != 0 {
		t.Fatalf("unexpected number of entries in blocklist, %v != 0", numEntries())
	}
}

func TestSQLHostBlocklist(t *testing.T) {
	ss := newTestSQLStore(t, defaultTestSQLStoreConfig)
	defer ss.Close()

	ctx := context.Background()

	numEntries := func() int {
		t.Helper()
		bl, err := ss.HostBlocklist(ctx)
		if err != nil {
			t.Fatal(err)
		}
		return len(bl)
	}

	numHosts := func() int {
		t.Helper()
		hosts, err := ss.Hosts(ctx, 0, -1)
		if err != nil {
			t.Fatal(err)
		}
		return len(hosts)
	}

	numAllowlistRelations := func() (cnt int64) {
		t.Helper()
		err := ss.db.Table("host_allowlist_entry_hosts").Count(&cnt).Error
		if err != nil {
			t.Fatal(err)
		}
		return
	}

	numBlocklistRelations := func() (cnt int64) {
		t.Helper()
		err := ss.db.Table("host_blocklist_entry_hosts").Count(&cnt).Error
		if err != nil {
			t.Fatal(err)
		}
		return
	}

	isBlocked := func(hk types.PublicKey) bool {
		t.Helper()
		host, _ := ss.Host(ctx, hk)
		return host.Blocked
	}

	// add three hosts
	hk1 := types.GeneratePrivateKey().PublicKey()
	if err := ss.addCustomTestHost(hk1, "foo.bar.com:1000"); err != nil {
		t.Fatal(err)
	}
	hk2 := types.GeneratePrivateKey().PublicKey()
	if err := ss.addCustomTestHost(hk2, "bar.baz.com:2000"); err != nil {
		t.Fatal(err)
	}
	hk3 := types.GeneratePrivateKey().PublicKey()
	if err := ss.addCustomTestHost(hk3, "foobar.com:3000"); err != nil {
		t.Fatal(err)
	}

	// assert we can find them
	if numHosts() != 3 {
		t.Fatalf("unexpected number of hosts, %v != 3", numHosts())
	}

	// assert blocklist is empty
	if numEntries() != 0 {
		t.Fatalf("unexpected number of entries in blocklist, %v != 0", numEntries())
	}

	// assert we can add entries to the blocklist
	err := ss.UpdateHostBlocklistEntries(ctx, []string{"foo.bar.com", "bar.com"}, nil, false)
	if err != nil {
		t.Fatal(err)
	}
	if numEntries() != 2 {
		t.Fatalf("unexpected number of entries in blocklist, %v != 2", numEntries())
	}
	if numBlocklistRelations() != 2 {
		t.Fatalf("unexpected number of entries in join table, %v != 2", numBlocklistRelations())
	}

	// assert only host 1 is blocked now
	if !isBlocked(hk1) || isBlocked(hk2) || isBlocked(hk3) {
		t.Fatal("unexpected host is blocked", isBlocked(hk1), isBlocked(hk2), isBlocked(hk3))
	}
	if host, err := ss.Host(ctx, hk1); err != nil {
		t.Fatal("unexpected err", err)
	} else if !host.Blocked {
		t.Fatal("expected host to be blocked")
	}

	// assert adding the same entry is a no-op, and we can remove entries at the same time
	err = ss.UpdateHostBlocklistEntries(ctx, []string{"foo.bar.com", "bar.com"}, []string{"foo.bar.com"}, false)
	if err != nil {
		t.Fatal(err)
	}
	if numEntries() != 1 {
		t.Fatalf("unexpected number of entries in blocklist, %v != 1", numEntries())
	}
	if numBlocklistRelations() != 1 {
		t.Fatalf("unexpected number of entries in join table, %v != 1", numBlocklistRelations())
	}

	// assert the host is still blocked
	if !isBlocked(hk1) || isBlocked(hk2) {
		t.Fatal("unexpected host is blocked", isBlocked(hk1), isBlocked(hk2))
	}

	// assert removing a non-existing entry is a no-op
	err = ss.UpdateHostBlocklistEntries(ctx, nil, []string{"foo.bar.com"}, false)
	if err != nil {
		t.Fatal(err)
	}
	// remove the other entry and assert the delete cascaded properly
	err = ss.UpdateHostBlocklistEntries(ctx, nil, []string{"bar.com"}, false)
	if err != nil {
		t.Fatal(err)
	}
	if numEntries() != 0 {
		t.Fatalf("unexpected number of entries in blocklist, %v != 0", numEntries())
	}
	if isBlocked(hk1) || isBlocked(hk2) {
		t.Fatal("unexpected host is blocked", isBlocked(hk1), isBlocked(hk2))
	}
	if numBlocklistRelations() != 0 {
		t.Fatalf("unexpected number of entries in join table, %v != 0", numBlocklistRelations())
	}

	// block the second host
	err = ss.UpdateHostBlocklistEntries(ctx, []string{"baz.com"}, nil, false)
	if err != nil {
		t.Fatal(err)
	}
	if isBlocked(hk1) || !isBlocked(hk2) {
		t.Fatal("unexpected host is blocked", isBlocked(hk1), isBlocked(hk2))
	}
	if numBlocklistRelations() != 1 {
		t.Fatalf("unexpected number of entries in join table, %v != 1", numBlocklistRelations())
	}

	// delete host 2 and assert the delete cascaded properly
	if err = ss.db.Model(&dbHost{}).Where(&dbHost{PublicKey: publicKey(hk2)}).Delete(&dbHost{}).Error; err != nil {
		t.Fatal(err)
	}
	if numHosts() != 2 {
		t.Fatalf("unexpected number of hosts, %v != 2", numHosts())
	}
	if numBlocklistRelations() != 0 {
		t.Fatalf("unexpected number of entries in join table, %v != 0", numBlocklistRelations())
	}
	if numEntries() != 1 {
		t.Fatalf("unexpected number of entries in blocklist, %v != 1", numEntries())
	}

	// add two hosts, one that should be blocked by 'baz.com' and one that should not
	hk4 := types.GeneratePrivateKey().PublicKey()
	if err := ss.addCustomTestHost(hk4, "foo.baz.com:3000"); err != nil {
		t.Fatal(err)
	}
	hk5 := types.GeneratePrivateKey().PublicKey()
	if err := ss.addCustomTestHost(hk5, "foo.baz.commmmm:3000"); err != nil {
		t.Fatal(err)
	}

	if host, err := ss.Host(ctx, hk4); err != nil {
		t.Fatal(err)
	} else if !host.Blocked {
		t.Fatal("expected host to be blocked")
	}
	if _, err = ss.Host(ctx, hk5); err != nil {
		t.Fatal("expected host to be found")
	}

	// now update host 4's address so it's no longer blocked
	if err := ss.addCustomTestHost(hk4, "foo.baz.commmmm:3000"); err != nil {
		t.Fatal(err)
	}
	if _, err = ss.Host(ctx, hk4); err != nil {
		t.Fatal("expected host to be found")
	}
	if numBlocklistRelations() != 0 {
		t.Fatalf("unexpected number of entries in join table, %v != 0", numBlocklistRelations())
	}

	// add another entry that blocks multiple hosts
	err = ss.UpdateHostBlocklistEntries(ctx, []string{"com"}, nil, false)
	if err != nil {
		t.Fatal(err)
	}

	// assert 2 out of 5 hosts are blocked
	if !isBlocked(hk1) || !isBlocked(hk3) || isBlocked(hk4) || isBlocked(hk5) {
		t.Fatal("unexpected host is blocked", isBlocked(hk1), isBlocked(hk3), isBlocked(hk4), isBlocked(hk5))
	}

	// add host 5 to the allowlist
	err = ss.UpdateHostAllowlistEntries(ctx, []types.PublicKey{hk5}, nil, false)
	if err != nil {
		t.Fatal(err)
	}

	// assert all hosts except host 5 are blocked
	if !isBlocked(hk1) || !isBlocked(hk3) || !isBlocked(hk4) || isBlocked(hk5) {
		t.Fatal("unexpected host is blocked", isBlocked(hk1), isBlocked(hk3), isBlocked(hk4), isBlocked(hk5))
	}

	// add a rule to block host 5
	err = ss.UpdateHostBlocklistEntries(ctx, []string{"foo.baz.commmmm"}, nil, false)
	if err != nil {
		t.Fatal(err)
	}

	// assert all hosts are blocked
	if !isBlocked(hk1) || !isBlocked(hk3) || !isBlocked(hk4) || !isBlocked(hk5) {
		t.Fatal("unexpected host is blocked", isBlocked(hk1), isBlocked(hk3), isBlocked(hk4), isBlocked(hk5))
	}

	// clear the blocklist
	if numBlocklistRelations() == 0 {
		t.Fatalf("expected more than zero entries in join table, instead there were %v", numBlocklistRelations())
	}
	err = ss.UpdateHostBlocklistEntries(ctx, nil, nil, true)
	if err != nil {
		t.Fatal(err)
	}
	if numBlocklistRelations() != 0 {
		t.Fatalf("expected zero entries in join table, instead there were %v", numBlocklistRelations())
	}

	// clear the allowlist
	if numAllowlistRelations() == 0 {
		t.Fatalf("expected more than zero entries in join table, instead there were %v", numBlocklistRelations())
	}
	err = ss.UpdateHostAllowlistEntries(ctx, nil, nil, true)
	if err != nil {
		t.Fatal(err)
	}
	if numAllowlistRelations() != 0 {
		t.Fatalf("expected zero entries in join table, instead there were %v", numBlocklistRelations())
	}
}

func TestSQLHostBlocklistBasic(t *testing.T) {
	ss := newTestSQLStore(t, defaultTestSQLStoreConfig)
	defer ss.Close()

	ctx := context.Background()

	// add a host
	hk1 := types.GeneratePrivateKey().PublicKey()
	if err := ss.addCustomTestHost(hk1, "foo.bar.com:1000"); err != nil {
		t.Fatal(err)
	}

	// block that host
	err := ss.UpdateHostBlocklistEntries(ctx, []string{"foo.bar.com"}, nil, false)
	if err != nil {
		t.Fatal(err)
	}

	// assert it's blocked
	host, _ := ss.Host(ctx, hk1)
	if !host.Blocked {
		t.Fatal("unexpected")
	}

	// reannounce to ensure it's no longer blocked
	if err := ss.addCustomTestHost(hk1, "bar.baz.com:1000"); err != nil {
		t.Fatal(err)
	}

	// assert it's no longer blocked
	host, _ = ss.Host(ctx, hk1)
	if host.Blocked {
		t.Fatal("unexpected")
	}
}

// TestAnnouncementMaxAge verifies old announcements are ignored.
func TestAnnouncementMaxAge(t *testing.T) {
	db := newTestSQLStore(t, defaultTestSQLStoreConfig)
	defer db.Close()

	if len(db.unappliedAnnouncements) != 0 {
		t.Fatal("expected 0 announcements")
	}

	db.processConsensusChangeHostDB(
		modules.ConsensusChange{
			ID:          modules.ConsensusChangeID{1},
			BlockHeight: 1,
			AppliedBlocks: []stypes.Block{
				{
					Timestamp:    stypes.Timestamp(time.Now().Add(-time.Hour).Add(-time.Minute).Unix()),
					Transactions: []stypes.Transaction{newTestTransaction(newTestHostAnnouncement("foo.com:1000"))},
				},
				{
					Timestamp:    stypes.Timestamp(time.Now().Add(-time.Hour).Add(time.Minute).Unix()),
					Transactions: []stypes.Transaction{newTestTransaction(newTestHostAnnouncement("foo.com:1001"))},
				},
			},
		},
	)

	if len(db.unappliedAnnouncements) != 1 {
		t.Fatal("expected 1 announcement")
	} else if db.unappliedAnnouncements[0].announcement.NetAddress != "foo.com:1001" {
		t.Fatal("unexpected announcement")
	}
}

func TestHostInfo(t *testing.T) {
	ss := newTestSQLStore(t, defaultTestSQLStoreConfig)
	defer ss.Close()

	// fetch info for a non-existing autopilot
	_, err := ss.HostInfo(context.Background(), "foo", types.PublicKey{1})
	if !errors.Is(err, api.ErrAutopilotNotFound) {
		t.Fatal(err)
	}

	// add autopilot
	err = ss.UpdateAutopilot(context.Background(), api.Autopilot{ID: "foo"})
	if err != nil {
		t.Fatal(err)
	}

	// fetch info for a non-existing host
	_, err = ss.HostInfo(context.Background(), "foo", types.PublicKey{1})
	if !errors.Is(err, api.ErrHostNotFound) {
		t.Fatal(err)
	}

	// add host
	err = ss.addTestHost(types.PublicKey{1})
	if err != nil {
		t.Fatal(err)
	}
	h, err := ss.Host(context.Background(), types.PublicKey{1})
	if err != nil {
		t.Fatal(err)
	}

	// fetch non-existing info
	_, err = ss.HostInfo(context.Background(), "foo", types.PublicKey{1})
	if !errors.Is(err, api.ErrHostInfoNotFound) {
		t.Fatal(err)
	}

	// add host info
	want := newTestHostInfo(h.Host)
	err = ss.UpdateHostInfo(context.Background(), "foo", types.PublicKey{1}, want.Gouging, want.Score, want.Usability)
	if err != nil {
		t.Fatal(err)
	}

	// fetch info
	got, err := ss.HostInfo(context.Background(), "foo", types.PublicKey{1})
	if err != nil {
		t.Fatal(err)
	} else if !reflect.DeepEqual(got, want) {
		t.Fatal("mismatch", cmp.Diff(got, want))
	}

	// update info
	want.Score.Age = 0
	err = ss.UpdateHostInfo(context.Background(), "foo", types.PublicKey{1}, want.Gouging, want.Score, want.Usability)
	if err != nil {
		t.Fatal(err)
	}

	// fetch info
	got, err = ss.HostInfo(context.Background(), "foo", types.PublicKey{1})
	if err != nil {
		t.Fatal(err)
	} else if !reflect.DeepEqual(got, want) {
		t.Fatal("mismatch")
	}

	// add another host info
	err = ss.addCustomTestHost(types.PublicKey{2}, "bar.com:1000")
	if err != nil {
		t.Fatal(err)
	}
	err = ss.UpdateHostInfo(context.Background(), "foo", types.PublicKey{2}, want.Gouging, want.Score, want.Usability)
	if err != nil {
		t.Fatal(err)
	}

	// fetch all infos for autopilot
	his, err := ss.HostInfos(context.Background(), "foo", api.HostFilterModeAll, api.UsabilityFilterModeAll, "", nil, 0, -1)
	if err != nil {
		t.Fatal(err)
	} else if len(his) != 2 {
		t.Fatal("unexpected")
	} else if his[0].Host.PublicKey != (types.PublicKey{1}) || his[1].Host.PublicKey != (types.PublicKey{2}) {
		t.Fatal("unexpected", his)
	}

	// fetch infos using offset & limit
	his, err = ss.HostInfos(context.Background(), "foo", api.HostFilterModeAll, api.UsabilityFilterModeAll, "", nil, 0, 1)
	if err != nil {
		t.Fatal(err)
	} else if len(his) != 1 {
		t.Fatal("unexpected")
	}
	his, err = ss.HostInfos(context.Background(), "foo", api.HostFilterModeAll, api.UsabilityFilterModeAll, "", nil, 1, 1)
	if err != nil {
		t.Fatal(err)
	} else if len(his) != 1 {
		t.Fatal("unexpected")
	}
	his, err = ss.HostInfos(context.Background(), "foo", api.HostFilterModeAll, api.UsabilityFilterModeAll, "", nil, 2, 1)
	if err != nil {
		t.Fatal(err)
	} else if len(his) != 0 {
		t.Fatal("unexpected")
	}

	// fetch infos using net addresses
	his, err = ss.HostInfos(context.Background(), "foo", api.HostFilterModeAll, api.UsabilityFilterModeAll, "bar", nil, 0, -1)
	if err != nil {
		t.Fatal(err)
	} else if len(his) != 1 {
		t.Fatal("unexpected")
	} else if his[0].Host.PublicKey != (types.PublicKey{2}) {
		t.Fatal("unexpected", his)
	}

	// fetch infos using keyIn
	his, err = ss.HostInfos(context.Background(), "foo", api.HostFilterModeAll, api.UsabilityFilterModeAll, "", []types.PublicKey{{2}}, 0, -1)
	if err != nil {
		t.Fatal(err)
	} else if len(his) != 1 {
		t.Fatal("unexpected")
	} else if his[0].Host.PublicKey != (types.PublicKey{2}) {
		t.Fatal("unexpected", his)
	}

	// fetch infos using mode filters
	err = ss.UpdateHostBlocklistEntries(context.Background(), []string{"bar.com:1000"}, nil, false)
	if err != nil {
		t.Fatal(err)
	}
	his, err = ss.HostInfos(context.Background(), "foo", api.HostFilterModeAllowed, api.UsabilityFilterModeAll, "", nil, 0, -1)
	if err != nil {
		t.Fatal(err)
	} else if len(his) != 1 {
		t.Fatal("unexpected")
	} else if his[0].Host.PublicKey != (types.PublicKey{1}) {
		t.Fatal("unexpected", his)
	}
	his, err = ss.HostInfos(context.Background(), "foo", api.HostFilterModeBlocked, api.UsabilityFilterModeAll, "", nil, 0, -1)
	if err != nil {
		t.Fatal(err)
	} else if len(his) != 1 {
		t.Fatal("unexpected")
	} else if his[0].Host.PublicKey != (types.PublicKey{2}) {
		t.Fatal("unexpected", his)
	}
	err = ss.UpdateHostBlocklistEntries(context.Background(), nil, nil, true)
	if err != nil {
		t.Fatal(err)
	}

	// fetch infos using usability filters
	his, err = ss.HostInfos(context.Background(), "foo", api.HostFilterModeAll, api.UsabilityFilterModeUsable, "", nil, 0, -1)
	if err != nil {
		t.Fatal(err)
	} else if len(his) != 0 {
		t.Fatal("unexpected")
	}

	// update info
	want.Usability.Blocked = false
	want.Usability.Offline = false
	want.Usability.LowScore = false
	want.Usability.RedundantIP = false
	want.Usability.Gouging = false
	want.Usability.NotAcceptingContracts = false
	want.Usability.NotAnnounced = false
	want.Usability.NotCompletingScan = false
	err = ss.UpdateHostInfo(context.Background(), "foo", types.PublicKey{1}, want.Gouging, want.Score, want.Usability)
	if err != nil {
		t.Fatal(err)
	}
	his, err = ss.HostInfos(context.Background(), "foo", api.HostFilterModeAll, api.UsabilityFilterModeUsable, "", nil, 0, -1)
	if err != nil {
		t.Fatal(err)
	} else if len(his) != 1 {
		t.Fatal("unexpected")
	} else if his[0].Host.PublicKey != (types.PublicKey{1}) {
		t.Fatal("unexpected", his)
	}
}

// addTestHosts adds 'n' hosts to the db and returns their keys.
func (s *SQLStore) addTestHosts(n int) (keys []types.PublicKey, err error) {
	cnt, err := s.contractsCount()
	if err != nil {
		return nil, err
	}

	for i := 0; i < n; i++ {
		keys = append(keys, types.PublicKey{byte(int(cnt) + i + 1)})
		if err := s.addTestHost(keys[len(keys)-1]); err != nil {
			return nil, err
		}
	}
	return
}

// addTestHost ensures a host with given hostkey exists.
func (s *SQLStore) addTestHost(hk types.PublicKey) error {
	return s.addCustomTestHost(hk, "")
}

// addCustomTestHost ensures a host with given hostkey and net address exists.
func (s *SQLStore) addCustomTestHost(hk types.PublicKey, na string) error {
	s.unappliedHostKeys[hk] = struct{}{}
	s.unappliedAnnouncements = append(s.unappliedAnnouncements, []announcement{{
		hostKey:      publicKey(hk),
		announcement: newTestHostDBAnnouncement(na),
	}}...)
	s.lastSave = time.Now().Add(s.persistInterval * -2)
	return s.applyUpdates(false)
}

// hosts returns all hosts in the db. Only used in testing since preloading all
// interactions for all hosts is expensive in production.
func (db *SQLStore) hosts() ([]dbHost, error) {
	var hosts []dbHost
	tx := db.db.Find(&hosts)
	if tx.Error != nil {
		return nil, tx.Error
	}
	return hosts, nil
}

func hostByPubKey(tx *gorm.DB, hostKey types.PublicKey) (dbHost, error) {
	var h dbHost
	err := tx.Where("public_key", publicKey(hostKey)).
		Take(&h).Error
	return h, err
}

// newTestScan returns a host interaction with given parameters.
func newTestScan(hk types.PublicKey, scanTime time.Time, settings rhpv2.HostSettings, success bool) hostdb.HostScan {
	return hostdb.HostScan{
		HostKey:   hk,
		Success:   success,
		Timestamp: scanTime,
		Settings:  settings,
	}
}

func newTestPK() (stypes.SiaPublicKey, types.PrivateKey) {
	sk := types.GeneratePrivateKey()
	pk := sk.PublicKey()
	return stypes.SiaPublicKey{
		Algorithm: stypes.SignatureEd25519,
		Key:       pk[:],
	}, sk
}

func newTestHostAnnouncement(na modules.NetAddress) (modules.HostAnnouncement, types.PrivateKey) {
	spk, sk := newTestPK()
	return modules.HostAnnouncement{
		Specifier:  modules.PrefixHostAnnouncement,
		NetAddress: na,
		PublicKey:  spk,
	}, sk
}

func newTestHostDBAnnouncement(addr string) hostdb.Announcement {
	return hostdb.Announcement{
		Index:      types.ChainIndex{Height: 1, ID: types.BlockID{1}},
		Timestamp:  time.Now().UTC().Round(time.Second),
		NetAddress: addr,
	}
}

func newTestTransaction(ha modules.HostAnnouncement, sk types.PrivateKey) stypes.Transaction {
	var buf bytes.Buffer
	buf.Write(encoding.Marshal(ha))
	buf.Write(encoding.Marshal(sk.SignHash(types.Hash256(crypto.HashObject(ha)))))
	return stypes.Transaction{ArbitraryData: [][]byte{buf.Bytes()}}
}

<<<<<<< HEAD
func newTestHostInfo(h hostdb.Host) api.HostInfo {
	return api.HostInfo{
		Host: h,
=======
func newTestHostCheck() api.HostCheck {
	return api.HostCheck{

>>>>>>> 14ddedbb
		Gouging: api.HostGougingBreakdown{
			ContractErr: "foo",
			DownloadErr: "bar",
			GougingErr:  "baz",
			PruneErr:    "qux",
			UploadErr:   "quuz",
		},
		Score: api.HostScoreBreakdown{
			Age:              .1,
			Collateral:       .2,
			Interactions:     .3,
			StorageRemaining: .4,
			Uptime:           .5,
			Version:          .6,
			Prices:           .7,
		},
		Usability: api.HostUsabilityBreakdown{
			Blocked:               true,
			Offline:               true,
			LowScore:              true,
			RedundantIP:           true,
			Gouging:               true,
			NotAcceptingContracts: true,
			NotAnnounced:          true,
			NotCompletingScan:     true,
		},
	}
}<|MERGE_RESOLUTION|>--- conflicted
+++ resolved
@@ -257,7 +257,7 @@
 	hk1, hk2, hk3 := hks[0], hks[1], hks[2]
 
 	// search all hosts
-	his, err := ss.SearchHosts(context.Background(), api.HostFilterModeAll, "", nil, 0, -1)
+	his, err := ss.SearchHosts(context.Background(), "", api.HostFilterModeAll, api.UsabilityFilterModeAll, "", nil, 0, -1)
 	if err != nil {
 		t.Fatal(err)
 	} else if len(his) != 3 {
@@ -265,19 +265,19 @@
 	}
 
 	// assert offset & limit are taken into account
-	his, err = ss.SearchHosts(context.Background(), api.HostFilterModeAll, "", nil, 0, 1)
+	his, err = ss.SearchHosts(context.Background(), "", api.HostFilterModeAll, api.UsabilityFilterModeAll, "", nil, 0, 1)
 	if err != nil {
 		t.Fatal(err)
 	} else if len(his) != 1 {
 		t.Fatal("unexpected")
 	}
-	his, err = ss.SearchHosts(context.Background(), api.HostFilterModeAll, "", nil, 1, 2)
+	his, err = ss.SearchHosts(context.Background(), "", api.HostFilterModeAll, api.UsabilityFilterModeAll, "", nil, 1, 2)
 	if err != nil {
 		t.Fatal(err)
 	} else if len(his) != 2 {
 		t.Fatal("unexpected")
 	}
-	his, err = ss.SearchHosts(context.Background(), api.HostFilterModeAll, "", nil, 3, 1)
+	his, err = ss.SearchHosts(context.Background(), "", api.HostFilterModeAll, api.UsabilityFilterModeAll, "", nil, 3, 1)
 	if err != nil {
 		t.Fatal(err)
 	} else if len(his) != 0 {
@@ -285,16 +285,16 @@
 	}
 
 	// assert address and key filters are taken into account
-	if hosts, err := ss.SearchHosts(ctx, api.HostFilterModeAll, "com:1001", nil, 0, -1); err != nil || len(hosts) != 1 {
+	if hosts, err := ss.SearchHosts(ctx, "", api.HostFilterModeAll, api.UsabilityFilterModeAll, "com:1001", nil, 0, -1); err != nil || len(hosts) != 1 {
 		t.Fatal("unexpected", len(hosts), err)
 	}
-	if hosts, err := ss.SearchHosts(ctx, api.HostFilterModeAll, "", []types.PublicKey{hk2, hk3}, 0, -1); err != nil || len(hosts) != 2 {
+	if hosts, err := ss.SearchHosts(ctx, "", api.HostFilterModeAll, api.UsabilityFilterModeAll, "", []types.PublicKey{hk2, hk3}, 0, -1); err != nil || len(hosts) != 2 {
 		t.Fatal("unexpected", len(hosts), err)
 	}
-	if hosts, err := ss.SearchHosts(ctx, api.HostFilterModeAll, "com:1002", []types.PublicKey{hk2, hk3}, 0, -1); err != nil || len(hosts) != 1 {
+	if hosts, err := ss.SearchHosts(ctx, "", api.HostFilterModeAll, api.UsabilityFilterModeAll, "com:1002", []types.PublicKey{hk2, hk3}, 0, -1); err != nil || len(hosts) != 1 {
 		t.Fatal("unexpected", len(hosts), err)
 	}
-	if hosts, err := ss.SearchHosts(ctx, api.HostFilterModeAll, "com:1002", []types.PublicKey{hk1}, 0, -1); err != nil || len(hosts) != 0 {
+	if hosts, err := ss.SearchHosts(ctx, "", api.HostFilterModeAll, api.UsabilityFilterModeAll, "com:1002", []types.PublicKey{hk1}, 0, -1); err != nil || len(hosts) != 0 {
 		t.Fatal("unexpected", len(hosts), err)
 	}
 
@@ -303,7 +303,7 @@
 	if err != nil {
 		t.Fatal(err)
 	}
-	his, err = ss.SearchHosts(context.Background(), api.HostFilterModeAllowed, "", nil, 0, -1)
+	his, err = ss.SearchHosts(context.Background(), "", api.HostFilterModeAllowed, api.UsabilityFilterModeAll, "", nil, 0, -1)
 	if err != nil {
 		t.Fatal(err)
 	} else if len(his) != 2 {
@@ -311,7 +311,7 @@
 	} else if his[0].Host.PublicKey != (types.PublicKey{2}) || his[1].Host.PublicKey != (types.PublicKey{3}) {
 		t.Fatal("unexpected", his[0].Host.PublicKey, his[1].Host.PublicKey)
 	}
-	his, err = ss.SearchHosts(context.Background(), api.HostFilterModeBlocked, "", nil, 0, -1)
+	his, err = ss.SearchHosts(context.Background(), "", api.HostFilterModeBlocked, api.UsabilityFilterModeAll, "", nil, 0, -1)
 	if err != nil {
 		t.Fatal(err)
 	} else if len(his) != 1 {
@@ -366,7 +366,7 @@
 	}
 
 	// fetch all hosts
-	his, err = ss.SearchHosts(context.Background(), api.HostFilterModeAll, "", nil, 0, -1)
+	his, err = ss.SearchHosts(context.Background(), "", api.HostFilterModeAll, api.UsabilityFilterModeAll, "", nil, 0, -1)
 	if err != nil {
 		t.Fatal(err)
 	} else if cnt != 3 {
@@ -812,21 +812,21 @@
 
 	assertSearch := func(total, allowed, blocked int) error {
 		t.Helper()
-		hosts, err := ss.SearchHosts(context.Background(), api.HostFilterModeAll, "", nil, 0, -1)
+		hosts, err := ss.SearchHosts(context.Background(), "", api.HostFilterModeAll, api.UsabilityFilterModeAll, "", nil, 0, -1)
 		if err != nil {
 			return err
 		}
 		if len(hosts) != total {
 			return fmt.Errorf("invalid number of hosts: %v", len(hosts))
 		}
-		hosts, err = ss.SearchHosts(context.Background(), api.HostFilterModeAllowed, "", nil, 0, -1)
+		hosts, err = ss.SearchHosts(context.Background(), "", api.HostFilterModeAllowed, api.UsabilityFilterModeAll, "", nil, 0, -1)
 		if err != nil {
 			return err
 		}
 		if len(hosts) != allowed {
 			return fmt.Errorf("invalid number of hosts: %v", len(hosts))
 		}
-		hosts, err = ss.SearchHosts(context.Background(), api.HostFilterModeBlocked, "", nil, 0, -1)
+		hosts, err = ss.SearchHosts(context.Background(), "", api.HostFilterModeBlocked, api.UsabilityFilterModeAll, "", nil, 0, -1)
 		if err != nil {
 			return err
 		}
@@ -1197,191 +1197,6 @@
 	}
 }
 
-func TestHostInfo(t *testing.T) {
-	ss := newTestSQLStore(t, defaultTestSQLStoreConfig)
-	defer ss.Close()
-
-	// fetch info for a non-existing autopilot
-	_, err := ss.HostInfo(context.Background(), "foo", types.PublicKey{1})
-	if !errors.Is(err, api.ErrAutopilotNotFound) {
-		t.Fatal(err)
-	}
-
-	// add autopilot
-	err = ss.UpdateAutopilot(context.Background(), api.Autopilot{ID: "foo"})
-	if err != nil {
-		t.Fatal(err)
-	}
-
-	// fetch info for a non-existing host
-	_, err = ss.HostInfo(context.Background(), "foo", types.PublicKey{1})
-	if !errors.Is(err, api.ErrHostNotFound) {
-		t.Fatal(err)
-	}
-
-	// add host
-	err = ss.addTestHost(types.PublicKey{1})
-	if err != nil {
-		t.Fatal(err)
-	}
-	h, err := ss.Host(context.Background(), types.PublicKey{1})
-	if err != nil {
-		t.Fatal(err)
-	}
-
-	// fetch non-existing info
-	_, err = ss.HostInfo(context.Background(), "foo", types.PublicKey{1})
-	if !errors.Is(err, api.ErrHostInfoNotFound) {
-		t.Fatal(err)
-	}
-
-	// add host info
-	want := newTestHostInfo(h.Host)
-	err = ss.UpdateHostInfo(context.Background(), "foo", types.PublicKey{1}, want.Gouging, want.Score, want.Usability)
-	if err != nil {
-		t.Fatal(err)
-	}
-
-	// fetch info
-	got, err := ss.HostInfo(context.Background(), "foo", types.PublicKey{1})
-	if err != nil {
-		t.Fatal(err)
-	} else if !reflect.DeepEqual(got, want) {
-		t.Fatal("mismatch", cmp.Diff(got, want))
-	}
-
-	// update info
-	want.Score.Age = 0
-	err = ss.UpdateHostInfo(context.Background(), "foo", types.PublicKey{1}, want.Gouging, want.Score, want.Usability)
-	if err != nil {
-		t.Fatal(err)
-	}
-
-	// fetch info
-	got, err = ss.HostInfo(context.Background(), "foo", types.PublicKey{1})
-	if err != nil {
-		t.Fatal(err)
-	} else if !reflect.DeepEqual(got, want) {
-		t.Fatal("mismatch")
-	}
-
-	// add another host info
-	err = ss.addCustomTestHost(types.PublicKey{2}, "bar.com:1000")
-	if err != nil {
-		t.Fatal(err)
-	}
-	err = ss.UpdateHostInfo(context.Background(), "foo", types.PublicKey{2}, want.Gouging, want.Score, want.Usability)
-	if err != nil {
-		t.Fatal(err)
-	}
-
-	// fetch all infos for autopilot
-	his, err := ss.HostInfos(context.Background(), "foo", api.HostFilterModeAll, api.UsabilityFilterModeAll, "", nil, 0, -1)
-	if err != nil {
-		t.Fatal(err)
-	} else if len(his) != 2 {
-		t.Fatal("unexpected")
-	} else if his[0].Host.PublicKey != (types.PublicKey{1}) || his[1].Host.PublicKey != (types.PublicKey{2}) {
-		t.Fatal("unexpected", his)
-	}
-
-	// fetch infos using offset & limit
-	his, err = ss.HostInfos(context.Background(), "foo", api.HostFilterModeAll, api.UsabilityFilterModeAll, "", nil, 0, 1)
-	if err != nil {
-		t.Fatal(err)
-	} else if len(his) != 1 {
-		t.Fatal("unexpected")
-	}
-	his, err = ss.HostInfos(context.Background(), "foo", api.HostFilterModeAll, api.UsabilityFilterModeAll, "", nil, 1, 1)
-	if err != nil {
-		t.Fatal(err)
-	} else if len(his) != 1 {
-		t.Fatal("unexpected")
-	}
-	his, err = ss.HostInfos(context.Background(), "foo", api.HostFilterModeAll, api.UsabilityFilterModeAll, "", nil, 2, 1)
-	if err != nil {
-		t.Fatal(err)
-	} else if len(his) != 0 {
-		t.Fatal("unexpected")
-	}
-
-	// fetch infos using net addresses
-	his, err = ss.HostInfos(context.Background(), "foo", api.HostFilterModeAll, api.UsabilityFilterModeAll, "bar", nil, 0, -1)
-	if err != nil {
-		t.Fatal(err)
-	} else if len(his) != 1 {
-		t.Fatal("unexpected")
-	} else if his[0].Host.PublicKey != (types.PublicKey{2}) {
-		t.Fatal("unexpected", his)
-	}
-
-	// fetch infos using keyIn
-	his, err = ss.HostInfos(context.Background(), "foo", api.HostFilterModeAll, api.UsabilityFilterModeAll, "", []types.PublicKey{{2}}, 0, -1)
-	if err != nil {
-		t.Fatal(err)
-	} else if len(his) != 1 {
-		t.Fatal("unexpected")
-	} else if his[0].Host.PublicKey != (types.PublicKey{2}) {
-		t.Fatal("unexpected", his)
-	}
-
-	// fetch infos using mode filters
-	err = ss.UpdateHostBlocklistEntries(context.Background(), []string{"bar.com:1000"}, nil, false)
-	if err != nil {
-		t.Fatal(err)
-	}
-	his, err = ss.HostInfos(context.Background(), "foo", api.HostFilterModeAllowed, api.UsabilityFilterModeAll, "", nil, 0, -1)
-	if err != nil {
-		t.Fatal(err)
-	} else if len(his) != 1 {
-		t.Fatal("unexpected")
-	} else if his[0].Host.PublicKey != (types.PublicKey{1}) {
-		t.Fatal("unexpected", his)
-	}
-	his, err = ss.HostInfos(context.Background(), "foo", api.HostFilterModeBlocked, api.UsabilityFilterModeAll, "", nil, 0, -1)
-	if err != nil {
-		t.Fatal(err)
-	} else if len(his) != 1 {
-		t.Fatal("unexpected")
-	} else if his[0].Host.PublicKey != (types.PublicKey{2}) {
-		t.Fatal("unexpected", his)
-	}
-	err = ss.UpdateHostBlocklistEntries(context.Background(), nil, nil, true)
-	if err != nil {
-		t.Fatal(err)
-	}
-
-	// fetch infos using usability filters
-	his, err = ss.HostInfos(context.Background(), "foo", api.HostFilterModeAll, api.UsabilityFilterModeUsable, "", nil, 0, -1)
-	if err != nil {
-		t.Fatal(err)
-	} else if len(his) != 0 {
-		t.Fatal("unexpected")
-	}
-
-	// update info
-	want.Usability.Blocked = false
-	want.Usability.Offline = false
-	want.Usability.LowScore = false
-	want.Usability.RedundantIP = false
-	want.Usability.Gouging = false
-	want.Usability.NotAcceptingContracts = false
-	want.Usability.NotAnnounced = false
-	want.Usability.NotCompletingScan = false
-	err = ss.UpdateHostInfo(context.Background(), "foo", types.PublicKey{1}, want.Gouging, want.Score, want.Usability)
-	if err != nil {
-		t.Fatal(err)
-	}
-	his, err = ss.HostInfos(context.Background(), "foo", api.HostFilterModeAll, api.UsabilityFilterModeUsable, "", nil, 0, -1)
-	if err != nil {
-		t.Fatal(err)
-	} else if len(his) != 1 {
-		t.Fatal("unexpected")
-	} else if his[0].Host.PublicKey != (types.PublicKey{1}) {
-		t.Fatal("unexpected", his)
-	}
-}
-
 // addTestHosts adds 'n' hosts to the db and returns their keys.
 func (s *SQLStore) addTestHosts(n int) (keys []types.PublicKey, err error) {
 	cnt, err := s.contractsCount()
@@ -1475,15 +1290,9 @@
 	return stypes.Transaction{ArbitraryData: [][]byte{buf.Bytes()}}
 }
 
-<<<<<<< HEAD
-func newTestHostInfo(h hostdb.Host) api.HostInfo {
-	return api.HostInfo{
-		Host: h,
-=======
 func newTestHostCheck() api.HostCheck {
 	return api.HostCheck{
 
->>>>>>> 14ddedbb
 		Gouging: api.HostGougingBreakdown{
 			ContractErr: "foo",
 			DownloadErr: "bar",
