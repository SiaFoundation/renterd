--- conflicted
+++ resolved
@@ -464,13 +464,8 @@
 
 	// assert h1 is now gouging
 	h1 = hosts[0]
-<<<<<<< HEAD
 	if !gc.CheckV1(&h1.HS, &h1.PT).Gouging() {
-		t.Fatal("unexpected")
-=======
-	if !gc.Check(&h1.HS, &h1.PT).Gouging() {
 		t.Fatal("unexpected", h1.PT.UploadBandwidthCost, gs.MaxUploadPrice)
->>>>>>> 50c650a8
 	}
 
 	// create helper to assert number of usable hosts
