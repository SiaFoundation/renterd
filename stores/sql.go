package stores

import (
	"context"
	"embed"
	"errors"
	"fmt"
	"os"
	"strings"
	"sync"
	"time"

	"go.sia.tech/core/types"
	"go.sia.tech/coreutils/chain"
	"go.sia.tech/coreutils/syncer"
	"go.sia.tech/coreutils/wallet"
	"go.sia.tech/renterd/alerts"
	"go.sia.tech/renterd/api"
	"go.uber.org/zap"
	"gorm.io/driver/mysql"
	"gorm.io/driver/sqlite"
	"gorm.io/gorm"
	glogger "gorm.io/gorm/logger"
)

const (
	// maxSQLVars is the maximum number of variables in an sql query. This
	// number matches the sqlite default of 32766 rounded down to the nearest
	// 1000. This is also lower than the mysql default of 65535.
	maxSQLVars = 32000
)

//go:embed all:migrations/*
var migrations embed.FS

var (
	exprTRUE = gorm.Expr("TRUE")
)

var (
	_ wallet.SingleAddressStore = (*SQLStore)(nil)
)

type (
	// Model defines the common fields of every table. Same as Model
	// but excludes soft deletion since it breaks cascading deletes.
	Model struct {
		ID        uint `gorm:"primarykey"`
		CreatedAt time.Time
	}

	// Config contains all params for creating a SQLStore
	Config struct {
		Conn                          gorm.Dialector
		ConnMetrics                   gorm.Dialector
		Alerts                        alerts.Alerter
		PartialSlabDir                string
		Migrate                       bool
		AnnouncementMaxAge            time.Duration
		PersistInterval               time.Duration
		WalletAddress                 types.Address
		SlabBufferCompletionThreshold int64
		Logger                        *zap.SugaredLogger
		GormLogger                    glogger.Interface
		RetryTransactionIntervals     []time.Duration
	}

	// SQLStore is a helper type for interacting with a SQL-based backend.
	SQLStore struct {
		alerts    alerts.Alerter
		cs        *chainSubscriber
		db        *gorm.DB
		dbMetrics *gorm.DB
		logger    *zap.SugaredLogger

		// ObjectDB related fields
		slabBufferMgr *SlabBufferManager

		// SettingsDB related fields
		settingsMu sync.Mutex
		settings   map[string]string

		retryTransactionIntervals []time.Duration

		shutdownCtx       context.Context
		shutdownCtxCancel context.CancelFunc

		mu           sync.Mutex
		hasAllowlist bool
		hasBlocklist bool
		closed       bool
	}

	revisionUpdate struct {
		height uint64
		number uint64
		size   uint64
	}
)

// NewEphemeralSQLiteConnection creates a connection to an in-memory SQLite DB.
// NOTE: Use simple names such as a random hex identifier or the filepath.Base
// of a test's name. Certain symbols will break the cfg string and cause a file
// to be created on disk.
//
//	mode: set to memory for in-memory database
//	cache: set to shared which is required for in-memory databases
//	_foreign_keys: enforce foreign_key relations
func NewEphemeralSQLiteConnection(name string) gorm.Dialector {
	return sqlite.Open(fmt.Sprintf("file:%s?mode=memory&cache=shared&_foreign_keys=1", name))
}

// NewSQLiteConnection opens a sqlite db at the given path.
//
//	_busy_timeout: set to prevent concurrent transactions from failing and
//	  instead have them block
//	_foreign_keys: enforce foreign_key relations
//	_journal_mode: set to WAL instead of delete since it's usually the fastest.
//	  Only downside is that the db won't work on network drives. In that case this
//	  should be made configurable and set to TRUNCATE or any of the other options.
//	  For reference see https://github.com/mattn/go-sqlite3#connection-string.
func NewSQLiteConnection(path string) gorm.Dialector {
	return sqlite.Open(fmt.Sprintf("file:%s?_busy_timeout=30000&_foreign_keys=1&_journal_mode=WAL", path))
}

// NewMetricsSQLiteConnection opens a sqlite db at the given path similarly to
// NewSQLiteConnection but with weaker consistency guarantees since it's
// optimised for recording metrics.
func NewMetricsSQLiteConnection(path string) gorm.Dialector {
	return sqlite.Open(fmt.Sprintf("file:%s?_busy_timeout=30000&_foreign_keys=1&_journal_mode=WAL&_synchronous=NORMAL", path))
}

// NewMySQLConnection creates a connection to a MySQL database.
func NewMySQLConnection(user, password, addr, dbName string) gorm.Dialector {
	return mysql.Open(fmt.Sprintf("%s:%s@tcp(%s)/%s?charset=utf8mb4&parseTime=True&loc=Local&multiStatements=true", user, password, addr, dbName))
}

func DBConfigFromEnv() (uri, user, password, dbName string) {
	uri = os.Getenv("RENTERD_DB_URI")
	user = os.Getenv("RENTERD_DB_USER")
	password = os.Getenv("RENTERD_DB_PASSWORD")
	dbName = os.Getenv("RENTERD_DB_NAME")
	return
}

// NewSQLStore uses a given Dialector to connect to a SQL database.  NOTE: Only
// pass migrate=true for the first instance of SQLHostDB if you connect via the
// same Dialector multiple times.
func NewSQLStore(cfg Config) (*SQLStore, error) {
	// Sanity check announcement max age.
	if cfg.AnnouncementMaxAge == 0 {
		return nil, errors.New("announcementMaxAge must be non-zero")
	}

	if err := os.MkdirAll(cfg.PartialSlabDir, 0700); err != nil {
		return nil, fmt.Errorf("failed to create partial slab dir '%s': %v", cfg.PartialSlabDir, err)
	}
	db, err := gorm.Open(cfg.Conn, &gorm.Config{
		Logger:                   cfg.GormLogger, // custom logger
		SkipDefaultTransaction:   true,
		DisableNestedTransaction: true,
	})
	if err != nil {
		return nil, fmt.Errorf("failed to open SQL db")
	}
	dbMetrics, err := gorm.Open(cfg.ConnMetrics, &gorm.Config{
		Logger: cfg.GormLogger, // custom logger
	})
	if err != nil {
		return nil, fmt.Errorf("failed to open metrics db")
	}
	l := cfg.Logger.Named("sql")

	// Print SQLite version
	var dbName string
	var dbVersion string
	if isSQLite(db) {
		err = db.Raw("select sqlite_version()").Scan(&dbVersion).Error
		dbName = "SQLite"
	} else {
		err = db.Raw("select version()").Scan(&dbVersion).Error
		dbName = "MySQL"
	}
	if err != nil {
		return nil, fmt.Errorf("failed to fetch db version: %v", err)
	}
	l.Infof("Using %s version %s", dbName, dbVersion)

	// Perform migrations.
	if cfg.Migrate {
		if err := performMigrations(db, l); err != nil {
			return nil, fmt.Errorf("failed to perform migrations: %v", err)
		}
		if err := performMetricsMigrations(dbMetrics, l); err != nil {
			return nil, fmt.Errorf("failed to perform migrations for metrics db: %v", err)
		}
	}

	// Check allowlist and blocklist counts
	allowlistCnt, err := tableCount(db, &dbAllowlistEntry{})
	if err != nil {
		return nil, err
	}
	blocklistCnt, err := tableCount(db, &dbBlocklistEntry{})
	if err != nil {
		return nil, err
	}

	shutdownCtx, shutdownCtxCancel := context.WithCancel(context.Background())
	ss := &SQLStore{
		alerts:       cfg.Alerts,
		db:           db,
		dbMetrics:    dbMetrics,
		logger:       l,
		hasAllowlist: allowlistCnt > 0,
		hasBlocklist: blocklistCnt > 0,
		settings:     make(map[string]string),

		retryTransactionIntervals: cfg.RetryTransactionIntervals,

		shutdownCtx:       shutdownCtx,
		shutdownCtxCancel: shutdownCtxCancel,
	}

	ss.cs, err = newChainSubscriber(ss, cfg.Logger, cfg.RetryTransactionIntervals, cfg.PersistInterval, cfg.WalletAddress, cfg.AnnouncementMaxAge)
	if err != nil {
		return nil, err
	}

	ss.slabBufferMgr, err = newSlabBufferManager(ss, cfg.SlabBufferCompletionThreshold, cfg.PartialSlabDir)
	if err != nil {
		return nil, err
	}
	return ss, nil
}

func isSQLite(db *gorm.DB) bool {
	switch db.Dialector.(type) {
	case *sqlite.Dialector:
		return true
	case *mysql.Dialector:
		return false
	default:
		panic(fmt.Sprintf("unknown dialector: %t", db.Dialector))
	}
}

func (ss *SQLStore) updateHasAllowlist(err *error) {
	if *err != nil {
		return
	}

	cnt, cErr := tableCount(ss.db, &dbAllowlistEntry{})
	if cErr != nil {
		*err = cErr
		return
	}

	ss.mu.Lock()
	ss.hasAllowlist = cnt > 0
	ss.mu.Unlock()
}

func (ss *SQLStore) updateHasBlocklist(err *error) {
	if *err != nil {
		return
	}

	cnt, cErr := tableCount(ss.db, &dbBlocklistEntry{})
	if cErr != nil {
		*err = cErr
		return
	}

	ss.mu.Lock()
	ss.hasBlocklist = cnt > 0
	ss.mu.Unlock()
}

func tableCount(db *gorm.DB, model interface{}) (cnt int64, err error) {
	err = db.Model(model).Count(&cnt).Error
	return
}

// Close closes the underlying database connection of the store.
func (s *SQLStore) Close() error {
	s.shutdownCtxCancel()

	err := s.cs.Close()
	if err != nil {
		return err
	}

	err = s.slabBufferMgr.Close()
	if err != nil {
		return err
	}

	db, err := s.db.DB()
	if err != nil {
		return err
	}
	dbMetrics, err := s.dbMetrics.DB()
	if err != nil {
		return err
	}

	err = db.Close()
	if err != nil {
		return err
	}
	err = dbMetrics.Close()
	if err != nil {
		return err
	}

	s.mu.Lock()
	s.closed = true
	s.mu.Unlock()
	return nil
}

// ChainIndex returns the last stored chain index.
func (ss *SQLStore) ChainIndex() (types.ChainIndex, error) {
	var ci dbConsensusInfo
	if err := ss.db.
		Where(&dbConsensusInfo{Model: Model{ID: consensusInfoID}}).
		FirstOrCreate(&ci).
		Error; err != nil {
		return types.ChainIndex{}, err
	}
	return types.ChainIndex{
		Height: ci.Height,
		ID:     types.BlockID(ci.BlockID),
	}, nil
}

<<<<<<< HEAD
// ProcessChainApplyUpdate implements chain.Subscriber.
func (s *SQLStore) ProcessChainApplyUpdate(cau *chain.ApplyUpdate, mayCommit bool) error {
	return s.cs.ProcessChainApplyUpdate(cau, mayCommit)
}
=======
	err := ss.retryTransaction(context.Background(), func(tx *gorm.DB) (err error) {
		if len(ss.unappliedAnnouncements) > 0 {
			if err = insertAnnouncements(tx, ss.unappliedAnnouncements); err != nil {
				return fmt.Errorf("%w; failed to insert %d announcements", err, len(ss.unappliedAnnouncements))
			}
		}
		if len(ss.unappliedHostKeys) > 0 && (len(allowlist)+len(blocklist)) > 0 {
			for host := range ss.unappliedHostKeys {
				if err := updateBlocklist(tx, host, allowlist, blocklist); err != nil {
					ss.logger.Error(fmt.Sprintf("failed to update blocklist, err: %v", err))
				}
			}
		}
		for fcid, rev := range ss.unappliedRevisions {
			if err := applyRevisionUpdate(tx, types.FileContractID(fcid), rev); err != nil {
				return fmt.Errorf("%w; failed to update revision number and height", err)
			}
		}
		for fcid, proofHeight := range ss.unappliedProofs {
			if err := updateProofHeight(tx, types.FileContractID(fcid), proofHeight); err != nil {
				return fmt.Errorf("%w; failed to update proof height", err)
			}
		}
		for _, oc := range ss.unappliedOutputChanges {
			if oc.addition {
				err = applyUnappliedOutputAdditions(tx, oc.sco)
			} else {
				err = applyUnappliedOutputRemovals(tx, oc.oid)
			}
			if err != nil {
				return fmt.Errorf("%w; failed to apply unapplied output change", err)
			}
		}
		for _, tc := range ss.unappliedTxnChanges {
			if tc.addition {
				err = applyUnappliedTxnAdditions(tx, tc.txn)
			} else {
				err = applyUnappliedTxnRemovals(tx, tc.txnID)
			}
			if err != nil {
				return fmt.Errorf("%w; failed to apply unapplied txn change", err)
			}
		}
		for fcid, cs := range ss.unappliedContractState {
			if err := updateContractState(tx, fcid, cs); err != nil {
				return fmt.Errorf("%w; failed to update chain state", err)
			}
		}
		if err := markFailedContracts(tx, ss.chainIndex.Height); err != nil {
			return err
		}
		return updateCCID(tx, ss.ccid, ss.chainIndex)
	})
	if err != nil {
		return fmt.Errorf("%w; failed to apply updates", err)
	}
>>>>>>> 4945ce91

// ProcessChainRevertUpdate implements chain.Subscriber.
func (s *SQLStore) ProcessChainRevertUpdate(cru *chain.RevertUpdate) error {
	return s.cs.ProcessChainRevertUpdate(cru)
}

<<<<<<< HEAD
func retryTransaction(db *gorm.DB, logger *zap.SugaredLogger, fc func(tx *gorm.DB) error, intervals []time.Duration, opts ...*sql.TxOptions) error {
=======
func (s *SQLStore) retryTransaction(ctx context.Context, fc func(tx *gorm.DB) error) error {
>>>>>>> 4945ce91
	abortRetry := func(err error) bool {
		if err == nil ||
			errors.Is(err, context.Canceled) ||
			errors.Is(err, gorm.ErrRecordNotFound) ||
			errors.Is(err, errInvalidNumberOfShards) ||
			errors.Is(err, errShardRootChanged) ||
			errors.Is(err, api.ErrContractNotFound) ||
			errors.Is(err, api.ErrObjectNotFound) ||
			errors.Is(err, api.ErrObjectCorrupted) ||
			errors.Is(err, api.ErrBucketExists) ||
			errors.Is(err, api.ErrBucketNotFound) ||
			errors.Is(err, api.ErrBucketNotEmpty) ||
			errors.Is(err, api.ErrContractNotFound) ||
			errors.Is(err, api.ErrMultipartUploadNotFound) ||
			errors.Is(err, api.ErrObjectExists) ||
			strings.Contains(err.Error(), "no such table") ||
			strings.Contains(err.Error(), "Duplicate entry") ||
			errors.Is(err, api.ErrPartNotFound) ||
			errors.Is(err, api.ErrSlabNotFound) ||
			errors.Is(err, syncer.ErrPeerNotFound) {
			return true
		}
		return false
	}
	var err error
<<<<<<< HEAD
	for i := 0; i < len(intervals); i++ {
		err = db.Transaction(fc, opts...)
=======
	for i := 0; i < len(s.retryTransactionIntervals); i++ {
		err = s.db.WithContext(ctx).Transaction(fc)
>>>>>>> 4945ce91
		if abortRetry(err) {
			return err
		}
		logger.Warn(fmt.Sprintf("transaction attempt %d/%d failed, retry in %v,  err: %v", i+1, len(intervals), intervals[i], err))
		time.Sleep(intervals[i])
	}
	return fmt.Errorf("retryTransaction failed: %w", err)
}

<<<<<<< HEAD
func (s *SQLStore) retryTransaction(fc func(tx *gorm.DB) error, opts ...*sql.TxOptions) error {
	return retryTransaction(s.db, s.logger, fc, s.retryTransactionIntervals, opts...)
=======
func initConsensusInfo(db *gorm.DB) (dbConsensusInfo, modules.ConsensusChangeID, error) {
	var ci dbConsensusInfo
	if err := db.
		Where(&dbConsensusInfo{Model: Model{ID: consensusInfoID}}).
		Attrs(dbConsensusInfo{
			Model: Model{ID: consensusInfoID},
			CCID:  modules.ConsensusChangeBeginning[:],
		}).
		FirstOrCreate(&ci).
		Error; err != nil {
		return dbConsensusInfo{}, modules.ConsensusChangeID{}, err
	}
	var ccid modules.ConsensusChangeID
	copy(ccid[:], ci.CCID)
	return ci, ccid, nil
}

func (s *SQLStore) ResetConsensusSubscription(ctx context.Context) error {
	// empty tables and reinit consensus_infos
	var ci dbConsensusInfo
	err := s.retryTransaction(ctx, func(tx *gorm.DB) error {
		if err := s.db.Exec("DELETE FROM consensus_infos").Error; err != nil {
			return err
		} else if err := s.db.Exec("DELETE FROM siacoin_elements").Error; err != nil {
			return err
		} else if err := s.db.Exec("DELETE FROM transactions").Error; err != nil {
			return err
		} else if ci, _, err = initConsensusInfo(tx); err != nil {
			return err
		}
		return nil
	})
	if err != nil {
		return err
	}
	// reset in-memory state.
	s.persistMu.Lock()
	s.chainIndex = types.ChainIndex{
		Height: ci.Height,
		ID:     types.BlockID(ci.BlockID),
	}
	s.persistMu.Unlock()
	return nil
>>>>>>> 4945ce91
}<|MERGE_RESOLUTION|>--- conflicted
+++ resolved
@@ -6,7 +6,6 @@
 	"errors"
 	"fmt"
 	"os"
-	"strings"
 	"sync"
 	"time"
 
@@ -16,6 +15,7 @@
 	"go.sia.tech/coreutils/wallet"
 	"go.sia.tech/renterd/alerts"
 	"go.sia.tech/renterd/api"
+	"go.sia.tech/renterd/internal/utils"
 	"go.uber.org/zap"
 	"gorm.io/driver/mysql"
 	"gorm.io/driver/sqlite"
@@ -39,6 +39,11 @@
 
 var (
 	_ wallet.SingleAddressStore = (*SQLStore)(nil)
+)
+
+var (
+	errNoSuchTable    = errors.New("no such table")
+	errDuplicateEntry = errors.New("Duplicate entry")
 )
 
 type (
@@ -335,167 +340,49 @@
 	}, nil
 }
 
-<<<<<<< HEAD
 // ProcessChainApplyUpdate implements chain.Subscriber.
 func (s *SQLStore) ProcessChainApplyUpdate(cau *chain.ApplyUpdate, mayCommit bool) error {
 	return s.cs.ProcessChainApplyUpdate(cau, mayCommit)
 }
-=======
-	err := ss.retryTransaction(context.Background(), func(tx *gorm.DB) (err error) {
-		if len(ss.unappliedAnnouncements) > 0 {
-			if err = insertAnnouncements(tx, ss.unappliedAnnouncements); err != nil {
-				return fmt.Errorf("%w; failed to insert %d announcements", err, len(ss.unappliedAnnouncements))
-			}
-		}
-		if len(ss.unappliedHostKeys) > 0 && (len(allowlist)+len(blocklist)) > 0 {
-			for host := range ss.unappliedHostKeys {
-				if err := updateBlocklist(tx, host, allowlist, blocklist); err != nil {
-					ss.logger.Error(fmt.Sprintf("failed to update blocklist, err: %v", err))
-				}
-			}
-		}
-		for fcid, rev := range ss.unappliedRevisions {
-			if err := applyRevisionUpdate(tx, types.FileContractID(fcid), rev); err != nil {
-				return fmt.Errorf("%w; failed to update revision number and height", err)
-			}
-		}
-		for fcid, proofHeight := range ss.unappliedProofs {
-			if err := updateProofHeight(tx, types.FileContractID(fcid), proofHeight); err != nil {
-				return fmt.Errorf("%w; failed to update proof height", err)
-			}
-		}
-		for _, oc := range ss.unappliedOutputChanges {
-			if oc.addition {
-				err = applyUnappliedOutputAdditions(tx, oc.sco)
-			} else {
-				err = applyUnappliedOutputRemovals(tx, oc.oid)
-			}
-			if err != nil {
-				return fmt.Errorf("%w; failed to apply unapplied output change", err)
-			}
-		}
-		for _, tc := range ss.unappliedTxnChanges {
-			if tc.addition {
-				err = applyUnappliedTxnAdditions(tx, tc.txn)
-			} else {
-				err = applyUnappliedTxnRemovals(tx, tc.txnID)
-			}
-			if err != nil {
-				return fmt.Errorf("%w; failed to apply unapplied txn change", err)
-			}
-		}
-		for fcid, cs := range ss.unappliedContractState {
-			if err := updateContractState(tx, fcid, cs); err != nil {
-				return fmt.Errorf("%w; failed to update chain state", err)
-			}
-		}
-		if err := markFailedContracts(tx, ss.chainIndex.Height); err != nil {
-			return err
-		}
-		return updateCCID(tx, ss.ccid, ss.chainIndex)
-	})
-	if err != nil {
-		return fmt.Errorf("%w; failed to apply updates", err)
-	}
->>>>>>> 4945ce91
 
 // ProcessChainRevertUpdate implements chain.Subscriber.
 func (s *SQLStore) ProcessChainRevertUpdate(cru *chain.RevertUpdate) error {
 	return s.cs.ProcessChainRevertUpdate(cru)
 }
 
-<<<<<<< HEAD
-func retryTransaction(db *gorm.DB, logger *zap.SugaredLogger, fc func(tx *gorm.DB) error, intervals []time.Duration, opts ...*sql.TxOptions) error {
-=======
 func (s *SQLStore) retryTransaction(ctx context.Context, fc func(tx *gorm.DB) error) error {
->>>>>>> 4945ce91
-	abortRetry := func(err error) bool {
-		if err == nil ||
-			errors.Is(err, context.Canceled) ||
-			errors.Is(err, gorm.ErrRecordNotFound) ||
-			errors.Is(err, errInvalidNumberOfShards) ||
-			errors.Is(err, errShardRootChanged) ||
-			errors.Is(err, api.ErrContractNotFound) ||
-			errors.Is(err, api.ErrObjectNotFound) ||
-			errors.Is(err, api.ErrObjectCorrupted) ||
-			errors.Is(err, api.ErrBucketExists) ||
-			errors.Is(err, api.ErrBucketNotFound) ||
-			errors.Is(err, api.ErrBucketNotEmpty) ||
-			errors.Is(err, api.ErrContractNotFound) ||
-			errors.Is(err, api.ErrMultipartUploadNotFound) ||
-			errors.Is(err, api.ErrObjectExists) ||
-			strings.Contains(err.Error(), "no such table") ||
-			strings.Contains(err.Error(), "Duplicate entry") ||
-			errors.Is(err, api.ErrPartNotFound) ||
-			errors.Is(err, api.ErrSlabNotFound) ||
-			errors.Is(err, syncer.ErrPeerNotFound) {
-			return true
-		}
-		return false
-	}
+	return retryTransaction(ctx, s.db, s.logger, s.retryTransactionIntervals, fc, func(err error) bool {
+		return err == nil ||
+			utils.IsErr(err, context.Canceled) ||
+			utils.IsErr(err, gorm.ErrRecordNotFound) ||
+			utils.IsErr(err, errInvalidNumberOfShards) ||
+			utils.IsErr(err, errShardRootChanged) ||
+			utils.IsErr(err, api.ErrContractNotFound) ||
+			utils.IsErr(err, api.ErrObjectNotFound) ||
+			utils.IsErr(err, api.ErrObjectCorrupted) ||
+			utils.IsErr(err, api.ErrBucketExists) ||
+			utils.IsErr(err, api.ErrBucketNotFound) ||
+			utils.IsErr(err, api.ErrBucketNotEmpty) ||
+			utils.IsErr(err, api.ErrContractNotFound) ||
+			utils.IsErr(err, api.ErrMultipartUploadNotFound) ||
+			utils.IsErr(err, api.ErrObjectExists) ||
+			utils.IsErr(err, errNoSuchTable) ||
+			utils.IsErr(err, errDuplicateEntry) ||
+			utils.IsErr(err, api.ErrPartNotFound) ||
+			utils.IsErr(err, api.ErrSlabNotFound) ||
+			utils.IsErr(err, syncer.ErrPeerNotFound)
+	})
+}
+
+func retryTransaction(ctx context.Context, db *gorm.DB, logger *zap.SugaredLogger, intervals []time.Duration, fn func(tx *gorm.DB) error, abortFn func(error) bool) error {
 	var err error
-<<<<<<< HEAD
 	for i := 0; i < len(intervals); i++ {
-		err = db.Transaction(fc, opts...)
-=======
-	for i := 0; i < len(s.retryTransactionIntervals); i++ {
-		err = s.db.WithContext(ctx).Transaction(fc)
->>>>>>> 4945ce91
-		if abortRetry(err) {
+		err = db.WithContext(ctx).Transaction(fn)
+		if abortFn(err) {
 			return err
 		}
 		logger.Warn(fmt.Sprintf("transaction attempt %d/%d failed, retry in %v,  err: %v", i+1, len(intervals), intervals[i], err))
 		time.Sleep(intervals[i])
 	}
 	return fmt.Errorf("retryTransaction failed: %w", err)
-}
-
-<<<<<<< HEAD
-func (s *SQLStore) retryTransaction(fc func(tx *gorm.DB) error, opts ...*sql.TxOptions) error {
-	return retryTransaction(s.db, s.logger, fc, s.retryTransactionIntervals, opts...)
-=======
-func initConsensusInfo(db *gorm.DB) (dbConsensusInfo, modules.ConsensusChangeID, error) {
-	var ci dbConsensusInfo
-	if err := db.
-		Where(&dbConsensusInfo{Model: Model{ID: consensusInfoID}}).
-		Attrs(dbConsensusInfo{
-			Model: Model{ID: consensusInfoID},
-			CCID:  modules.ConsensusChangeBeginning[:],
-		}).
-		FirstOrCreate(&ci).
-		Error; err != nil {
-		return dbConsensusInfo{}, modules.ConsensusChangeID{}, err
-	}
-	var ccid modules.ConsensusChangeID
-	copy(ccid[:], ci.CCID)
-	return ci, ccid, nil
-}
-
-func (s *SQLStore) ResetConsensusSubscription(ctx context.Context) error {
-	// empty tables and reinit consensus_infos
-	var ci dbConsensusInfo
-	err := s.retryTransaction(ctx, func(tx *gorm.DB) error {
-		if err := s.db.Exec("DELETE FROM consensus_infos").Error; err != nil {
-			return err
-		} else if err := s.db.Exec("DELETE FROM siacoin_elements").Error; err != nil {
-			return err
-		} else if err := s.db.Exec("DELETE FROM transactions").Error; err != nil {
-			return err
-		} else if ci, _, err = initConsensusInfo(tx); err != nil {
-			return err
-		}
-		return nil
-	})
-	if err != nil {
-		return err
-	}
-	// reset in-memory state.
-	s.persistMu.Lock()
-	s.chainIndex = types.ChainIndex{
-		Height: ci.Height,
-		ID:     types.BlockID(ci.BlockID),
-	}
-	s.persistMu.Unlock()
-	return nil
->>>>>>> 4945ce91
 }