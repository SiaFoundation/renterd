--- conflicted
+++ resolved
@@ -85,11 +85,6 @@
 		wg               sync.WaitGroup
 
 		mu           sync.Mutex
-<<<<<<< HEAD
-		hasAllowlist bool
-		hasBlocklist bool
-=======
->>>>>>> 1a061ab9
 		lastPrunedAt time.Time
 		closed       bool
 	}
@@ -198,43 +193,8 @@
 		}
 	}
 
-<<<<<<< HEAD
-	// Check allowlist and blocklist counts
-	allowlistCnt, err := tableCount(db, &dbAllowlistEntry{})
-	if err != nil {
-		return nil, err
-	}
-	blocklistCnt, err := tableCount(db, &dbBlocklistEntry{})
-	if err != nil {
-		return nil, err
-=======
-	// Get latest consensus change ID or init db.
-	ci, ccid, err := initConsensusInfo(db)
-	if err != nil {
-		return nil, modules.ConsensusChangeID{}, err
-	}
-
-	// Fetch contract ids.
-	var activeFCIDs, archivedFCIDs []fileContractID
-	if err := db.Model(&dbContract{}).
-		Select("fcid").
-		Find(&activeFCIDs).Error; err != nil {
-		return nil, modules.ConsensusChangeID{}, err
-	}
-	if err := db.Model(&dbArchivedContract{}).
-		Select("fcid").
-		Find(&archivedFCIDs).Error; err != nil {
-		return nil, modules.ConsensusChangeID{}, err
-	}
-	isOurContract := make(map[types.FileContractID]struct{})
-	for _, fcid := range append(activeFCIDs, archivedFCIDs...) {
-		isOurContract[types.FileContractID(fcid)] = struct{}{}
->>>>>>> 1a061ab9
-	}
-
 	shutdownCtx, shutdownCtxCancel := context.WithCancel(context.Background())
 	ss := &SQLStore{
-<<<<<<< HEAD
 		alerts:    cfg.Alerts,
 		db:        db,
 		dbMetrics: dbMetrics,
@@ -243,29 +203,6 @@
 		logger:    l,
 
 		settings:      make(map[string]string),
-		hasAllowlist:  allowlistCnt > 0,
-		hasBlocklist:  blocklistCnt > 0,
-=======
-		alerts:                 cfg.Alerts,
-		ccid:                   ccid,
-		db:                     db,
-		dbMetrics:              dbMetrics,
-		bMain:                  dbMain,
-		bMetrics:               bMetrics,
-		logger:                 l,
-		knownContracts:         isOurContract,
-		lastSave:               time.Now(),
-		persistInterval:        cfg.PersistInterval,
-		settings:               make(map[string]string),
-		slabPruneSigChan:       make(chan struct{}, 1),
-		unappliedContractState: make(map[types.FileContractID]contractState),
-		unappliedHostKeys:      make(map[types.PublicKey]struct{}),
-		unappliedRevisions:     make(map[types.FileContractID]revisionUpdate),
-		unappliedProofs:        make(map[types.FileContractID]uint64),
-
-		announcementMaxAge: cfg.AnnouncementMaxAge,
-
->>>>>>> 1a061ab9
 		walletAddress: cfg.WalletAddress,
 
 		slabPruneSigChan:          make(chan struct{}, 1),
@@ -312,46 +249,6 @@
 	})
 }
 
-<<<<<<< HEAD
-func (ss *SQLStore) updateHasAllowlist(err *error) {
-	if *err != nil {
-		return
-	}
-
-	cnt, cErr := tableCount(ss.db, &dbAllowlistEntry{})
-	if cErr != nil {
-		*err = cErr
-		return
-	}
-
-	ss.mu.Lock()
-	ss.hasAllowlist = cnt > 0
-	ss.mu.Unlock()
-}
-
-func (ss *SQLStore) updateHasBlocklist(err *error) {
-	if *err != nil {
-		return
-	}
-
-	cnt, cErr := tableCount(ss.db, &dbBlocklistEntry{})
-	if cErr != nil {
-		*err = cErr
-		return
-	}
-
-	ss.mu.Lock()
-	ss.hasBlocklist = cnt > 0
-	ss.mu.Unlock()
-}
-
-func tableCount(db *gorm.DB, model interface{}) (cnt int64, err error) {
-	err = db.Model(model).Count(&cnt).Error
-	return
-}
-
-=======
->>>>>>> 1a061ab9
 // Close closes the underlying database connection of the store.
 func (s *SQLStore) Close() error {
 	s.shutdownCtxCancel()
