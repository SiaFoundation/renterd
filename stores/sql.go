--- conflicted
+++ resolved
@@ -218,23 +218,9 @@
 	}
 
 	ss := &SQLStore{
-<<<<<<< HEAD
-		alerts:             alerts,
-		db:                 db,
-		dbMetrics:          dbMetrics,
-		logger:             l,
-		knownContracts:     isOurContract,
-		lastSave:           time.Now(),
-		persistInterval:    persistInterval,
-		hasAllowlist:       allowlistCnt > 0,
-		hasBlocklist:       blocklistCnt > 0,
-		settings:           make(map[string]string),
-		unappliedHostKeys:  make(map[types.PublicKey]struct{}),
-		unappliedRevisions: make(map[types.FileContractID]revisionUpdate),
-		unappliedProofs:    make(map[types.FileContractID]uint64),
-=======
 		alerts:                 alerts,
 		db:                     db,
+		dbMetrics:              dbMetrics,
 		logger:                 l,
 		knownContracts:         isOurContract,
 		lastSave:               time.Now(),
@@ -246,7 +232,6 @@
 		unappliedHostKeys:      make(map[types.PublicKey]struct{}),
 		unappliedRevisions:     make(map[types.FileContractID]revisionUpdate),
 		unappliedProofs:        make(map[types.FileContractID]uint64),
->>>>>>> 00739fbd
 
 		announcementMaxAge: announcementMaxAge,
 
