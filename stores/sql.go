package stores

import (
	"context"
	"embed"
	"errors"
	"fmt"
	"os"
	"sync"
	"time"

	"go.sia.tech/core/types"
	"go.sia.tech/coreutils/syncer"
	"go.sia.tech/renterd/alerts"
	"go.sia.tech/renterd/api"
	"go.sia.tech/renterd/chain"
	"go.sia.tech/renterd/internal/utils"
	"go.uber.org/zap"
	"gorm.io/driver/mysql"
	"gorm.io/driver/sqlite"
	"gorm.io/gorm"
	glogger "gorm.io/gorm/logger"
)

const (
	// maxSQLVars is the maximum number of variables in an sql query. This
	// number matches the sqlite default of 32766 rounded down to the nearest
	// 1000. This is also lower than the mysql default of 65535.
	maxSQLVars = 32000
)

//go:embed all:migrations/*
var migrations embed.FS

var (
	exprTRUE = gorm.Expr("TRUE")
)

var (
	errNoSuchTable    = errors.New("no such table")
	errDuplicateEntry = errors.New("Duplicate entry")
)

type (
	// Model defines the common fields of every table. Same as Model
	// but excludes soft deletion since it breaks cascading deletes.
	Model struct {
		ID        uint `gorm:"primarykey"`
		CreatedAt time.Time
	}

	// Config contains all params for creating a SQLStore
	Config struct {
		Conn                          gorm.Dialector
		ConnMetrics                   gorm.Dialector
		Alerts                        alerts.Alerter
		PartialSlabDir                string
		Migrate                       bool
		AnnouncementMaxAge            time.Duration
		SlabBufferCompletionThreshold int64
		Logger                        *zap.SugaredLogger
		GormLogger                    glogger.Interface
		RetryTransactionIntervals     []time.Duration

		// TODO: need this for UpdateChainState, which I'd like to get rid of on
		// the store
		WalletAddress types.Address
	}

	// SQLStore is a helper type for interacting with a SQL-based backend.
	SQLStore struct {
		alerts    alerts.Alerter
		db        *gorm.DB
		dbMetrics *gorm.DB
		logger    *zap.SugaredLogger

		walletAddress types.Address

		// ObjectDB related fields
		slabBufferMgr *SlabBufferManager

		// SettingsDB related fields
		settingsMu sync.Mutex
		settings   map[string]string

		retryTransactionIntervals []time.Duration

		shutdownCtx       context.Context
		shutdownCtxCancel context.CancelFunc

		slabPruneSigChan chan struct{}
		wg               sync.WaitGroup

		mu           sync.Mutex
		css          map[[16]byte]chain.ContractStoreSubscriber
		hasAllowlist bool
		hasBlocklist bool
		lastPrunedAt time.Time
		closed       bool
	}
)

// NewEphemeralSQLiteConnection creates a connection to an in-memory SQLite DB.
// NOTE: Use simple names such as a random hex identifier or the filepath.Base
// of a test's name. Certain symbols will break the cfg string and cause a file
// to be created on disk.
//
//	mode: set to memory for in-memory database
//	cache: set to shared which is required for in-memory databases
//	_foreign_keys: enforce foreign_key relations
func NewEphemeralSQLiteConnection(name string) gorm.Dialector {
	return sqlite.Open(fmt.Sprintf("file:%s?mode=memory&cache=shared&_foreign_keys=1", name))
}

// NewSQLiteConnection opens a sqlite db at the given path.
//
//	_busy_timeout: set to prevent concurrent transactions from failing and
//	  instead have them block
//	_foreign_keys: enforce foreign_key relations
//	_journal_mode: set to WAL instead of delete since it's usually the fastest.
//	  Only downside is that the db won't work on network drives. In that case this
//	  should be made configurable and set to TRUNCATE or any of the other options.
//	  For reference see https://github.com/mattn/go-sqlite3#connection-string.
func NewSQLiteConnection(path string) gorm.Dialector {
	return sqlite.Open(fmt.Sprintf("file:%s?_busy_timeout=30000&_foreign_keys=1&_journal_mode=WAL", path))
}

// NewMetricsSQLiteConnection opens a sqlite db at the given path similarly to
// NewSQLiteConnection but with weaker consistency guarantees since it's
// optimised for recording metrics.
func NewMetricsSQLiteConnection(path string) gorm.Dialector {
	return sqlite.Open(fmt.Sprintf("file:%s?_busy_timeout=30000&_foreign_keys=1&_journal_mode=WAL&_synchronous=NORMAL", path))
}

// NewMySQLConnection creates a connection to a MySQL database.
func NewMySQLConnection(user, password, addr, dbName string) gorm.Dialector {
	return mysql.Open(fmt.Sprintf("%s:%s@tcp(%s)/%s?charset=utf8mb4&parseTime=True&loc=Local&multiStatements=true", user, password, addr, dbName))
}

func DBConfigFromEnv() (uri, user, password, dbName string) {
	uri = os.Getenv("RENTERD_DB_URI")
	user = os.Getenv("RENTERD_DB_USER")
	password = os.Getenv("RENTERD_DB_PASSWORD")
	dbName = os.Getenv("RENTERD_DB_NAME")
	return
}

// NewSQLStore uses a given Dialector to connect to a SQL database.  NOTE: Only
// pass migrate=true for the first instance of SQLHostDB if you connect via the
// same Dialector multiple times.
func NewSQLStore(cfg Config) (*SQLStore, error) {
	if err := os.MkdirAll(cfg.PartialSlabDir, 0700); err != nil {
		return nil, fmt.Errorf("failed to create partial slab dir '%s': %v", cfg.PartialSlabDir, err)
	}
	db, err := gorm.Open(cfg.Conn, &gorm.Config{
		Logger:                   cfg.GormLogger, // custom logger
		SkipDefaultTransaction:   true,
		DisableNestedTransaction: true,
	})
	if err != nil {
		return nil, fmt.Errorf("failed to open SQL db")
	}
	dbMetrics, err := gorm.Open(cfg.ConnMetrics, &gorm.Config{
		Logger: cfg.GormLogger, // custom logger
	})
	if err != nil {
		return nil, fmt.Errorf("failed to open metrics db")
	}
	l := cfg.Logger.Named("sql")

	// Print SQLite version
	var dbName string
	var dbVersion string
	if isSQLite(db) {
		err = db.Raw("select sqlite_version()").Scan(&dbVersion).Error
		dbName = "SQLite"
	} else {
		err = db.Raw("select version()").Scan(&dbVersion).Error
		dbName = "MySQL"
	}
	if err != nil {
		return nil, fmt.Errorf("failed to fetch db version: %v", err)
	}
	l.Infof("Using %s version %s", dbName, dbVersion)

	// Perform migrations.
	if cfg.Migrate {
		if err := performMigrations(db, l); err != nil {
			return nil, fmt.Errorf("failed to perform migrations: %v", err)
		}
		if err := performMetricsMigrations(dbMetrics, l); err != nil {
			return nil, fmt.Errorf("failed to perform migrations for metrics db: %v", err)
		}
	}

	// Check allowlist and blocklist counts
	allowlistCnt, err := tableCount(db, &dbAllowlistEntry{})
	if err != nil {
		return nil, err
	}
	blocklistCnt, err := tableCount(db, &dbBlocklistEntry{})
	if err != nil {
		return nil, err
	}

	shutdownCtx, shutdownCtxCancel := context.WithCancel(context.Background())
	ss := &SQLStore{
<<<<<<< HEAD
		alerts:        cfg.Alerts,
		db:            db,
		dbMetrics:     dbMetrics,
		logger:        l,
		settings:      make(map[string]string),
		css:           make(map[[16]byte]chain.ContractStoreSubscriber),
		hasAllowlist:  allowlistCnt > 0,
		hasBlocklist:  blocklistCnt > 0,
		walletAddress: cfg.WalletAddress,

		slabPruneSigChan:          make(chan struct{}, 1),
=======
		alerts:           cfg.Alerts,
		db:               db,
		dbMetrics:        dbMetrics,
		logger:           l,
		hasAllowlist:     allowlistCnt > 0,
		hasBlocklist:     blocklistCnt > 0,
		settings:         make(map[string]string),
		slabPruneSigChan: make(chan struct{}, 1),

		lastPrunedAt:              time.Now(),
>>>>>>> c91020f9
		retryTransactionIntervals: cfg.RetryTransactionIntervals,

		shutdownCtx:       shutdownCtx,
		shutdownCtxCancel: shutdownCtxCancel,
	}

	ss.slabBufferMgr, err = newSlabBufferManager(ss, cfg.SlabBufferCompletionThreshold, cfg.PartialSlabDir)
	if err != nil {
		return nil, err
	}
	if err := ss.initSlabPruning(); err != nil {
		return nil, err
	}
	return ss, nil
}

func isSQLite(db *gorm.DB) bool {
	switch db.Dialector.(type) {
	case *sqlite.Dialector:
		return true
	case *mysql.Dialector:
		return false
	default:
		panic(fmt.Sprintf("unknown dialector: %t", db.Dialector))
	}
}

func (s *SQLStore) initSlabPruning() error {
	// start pruning loop
	s.wg.Add(1)
	go func() {
		s.pruneSlabsLoop()
		s.wg.Done()
	}()

	// prune once to guarantee consistency on startup
	return s.retryTransaction(s.shutdownCtx, pruneSlabs)
}

func (ss *SQLStore) updateHasAllowlist(err *error) {
	if *err != nil {
		return
	}

	cnt, cErr := tableCount(ss.db, &dbAllowlistEntry{})
	if cErr != nil {
		*err = cErr
		return
	}

	ss.mu.Lock()
	ss.hasAllowlist = cnt > 0
	ss.mu.Unlock()
}

func (ss *SQLStore) updateHasBlocklist(err *error) {
	if *err != nil {
		return
	}

	cnt, cErr := tableCount(ss.db, &dbBlocklistEntry{})
	if cErr != nil {
		*err = cErr
		return
	}

	ss.mu.Lock()
	ss.hasBlocklist = cnt > 0
	ss.mu.Unlock()
}

func tableCount(db *gorm.DB, model interface{}) (cnt int64, err error) {
	err = db.Model(model).Count(&cnt).Error
	return
}

// Close closes the underlying database connection of the store.
func (s *SQLStore) Close() error {
	s.shutdownCtxCancel()

	err := s.slabBufferMgr.Close()
	if err != nil {
		return err
	}

	db, err := s.db.DB()
	if err != nil {
		return err
	}
	dbMetrics, err := s.dbMetrics.DB()
	if err != nil {
		return err
	}

	err = db.Close()
	if err != nil {
		return err
	}
	err = dbMetrics.Close()
	if err != nil {
		return err
	}

	s.mu.Lock()
	s.closed = true
	s.mu.Unlock()
	return nil
}

// ChainIndex returns the last stored chain index.
func (ss *SQLStore) ChainIndex() (types.ChainIndex, error) {
	var ci dbConsensusInfo
	if err := ss.db.
		Where(&dbConsensusInfo{Model: Model{ID: consensusInfoID}}).
		FirstOrCreate(&ci).
		Error; err != nil {
		return types.ChainIndex{}, err
	}
	return types.ChainIndex{
		Height: ci.Height,
		ID:     types.BlockID(ci.BlockID),
	}, nil
}

func (s *SQLStore) retryTransaction(ctx context.Context, fc func(tx *gorm.DB) error) error {
	return retryTransaction(ctx, s.db, s.logger, s.retryTransactionIntervals, fc, s.retryAbortFn)
}

<<<<<<< HEAD
func (s *SQLStore) retryAbortFn(err error) bool {
	return err == nil ||
		utils.IsErr(err, context.Canceled) ||
		utils.IsErr(err, gorm.ErrRecordNotFound) ||
		utils.IsErr(err, errInvalidNumberOfShards) ||
		utils.IsErr(err, errShardRootChanged) ||
		utils.IsErr(err, api.ErrContractNotFound) ||
		utils.IsErr(err, api.ErrObjectNotFound) ||
		utils.IsErr(err, api.ErrObjectCorrupted) ||
		utils.IsErr(err, api.ErrBucketExists) ||
		utils.IsErr(err, api.ErrBucketNotFound) ||
		utils.IsErr(err, api.ErrBucketNotEmpty) ||
		utils.IsErr(err, api.ErrMultipartUploadNotFound) ||
		utils.IsErr(err, api.ErrObjectExists) ||
		utils.IsErr(err, errNoSuchTable) ||
		utils.IsErr(err, api.ErrPartNotFound) ||
		utils.IsErr(err, api.ErrSlabNotFound) ||
		utils.IsErr(err, syncer.ErrPeerNotFound) ||
		utils.IsErr(err, errDuplicateEntry)
=======
func (s *SQLStore) retryTransaction(ctx context.Context, fc func(tx *gorm.DB) error) error {
	return retryTransaction(ctx, s.db, s.logger, s.retryTransactionIntervals, fc, func(err error) bool {
		return err == nil ||
			utils.IsErr(err, context.Canceled) ||
			utils.IsErr(err, context.DeadlineExceeded) ||
			utils.IsErr(err, gorm.ErrRecordNotFound) ||
			utils.IsErr(err, errInvalidNumberOfShards) ||
			utils.IsErr(err, errShardRootChanged) ||
			utils.IsErr(err, api.ErrContractNotFound) ||
			utils.IsErr(err, api.ErrObjectNotFound) ||
			utils.IsErr(err, api.ErrObjectCorrupted) ||
			utils.IsErr(err, api.ErrBucketExists) ||
			utils.IsErr(err, api.ErrBucketNotFound) ||
			utils.IsErr(err, api.ErrBucketNotEmpty) ||
			utils.IsErr(err, api.ErrContractNotFound) ||
			utils.IsErr(err, api.ErrMultipartUploadNotFound) ||
			utils.IsErr(err, api.ErrObjectExists) ||
			utils.IsErr(err, errNoSuchTable) ||
			utils.IsErr(err, errDuplicateEntry) ||
			utils.IsErr(err, api.ErrPartNotFound) ||
			utils.IsErr(err, api.ErrSlabNotFound) ||
			utils.IsErr(err, syncer.ErrPeerNotFound)
	})
>>>>>>> c91020f9
}

func retryTransaction(ctx context.Context, db *gorm.DB, logger *zap.SugaredLogger, intervals []time.Duration, fn func(tx *gorm.DB) error, abortFn func(error) bool) error {
	var err error
	attempts := len(intervals) + 1
	for i := 0; i < attempts; i++ {
		// execute the transaction
		err = db.WithContext(ctx).Transaction(fn)
		if abortFn(err) {
			return err
		}

		// if this was the last attempt, return the error
		if i == len(intervals) {
			logger.Warn(fmt.Sprintf("transaction attempt %d/%d failed, err: %v", i+1, attempts, err))
			return err
		}

		// log the failed attempt and sleep before retrying
		interval := intervals[i]
		logger.Warn(fmt.Sprintf("transaction attempt %d/%d failed, retry in %v,  err: %v", i+1, attempts, interval, err))
		time.Sleep(interval)
	}
	return fmt.Errorf("retryTransaction failed: %w", err)
}

func sumDurations(durations []time.Duration) time.Duration {
	var sum time.Duration
	for _, d := range durations {
		sum += d
	}
	return sum
}<|MERGE_RESOLUTION|>--- conflicted
+++ resolved
@@ -205,7 +205,6 @@
 
 	shutdownCtx, shutdownCtxCancel := context.WithCancel(context.Background())
 	ss := &SQLStore{
-<<<<<<< HEAD
 		alerts:        cfg.Alerts,
 		db:            db,
 		dbMetrics:     dbMetrics,
@@ -217,18 +216,7 @@
 		walletAddress: cfg.WalletAddress,
 
 		slabPruneSigChan:          make(chan struct{}, 1),
-=======
-		alerts:           cfg.Alerts,
-		db:               db,
-		dbMetrics:        dbMetrics,
-		logger:           l,
-		hasAllowlist:     allowlistCnt > 0,
-		hasBlocklist:     blocklistCnt > 0,
-		settings:         make(map[string]string),
-		slabPruneSigChan: make(chan struct{}, 1),
-
 		lastPrunedAt:              time.Now(),
->>>>>>> c91020f9
 		retryTransactionIntervals: cfg.RetryTransactionIntervals,
 
 		shutdownCtx:       shutdownCtx,
@@ -357,10 +345,10 @@
 	return retryTransaction(ctx, s.db, s.logger, s.retryTransactionIntervals, fc, s.retryAbortFn)
 }
 
-<<<<<<< HEAD
 func (s *SQLStore) retryAbortFn(err error) bool {
 	return err == nil ||
 		utils.IsErr(err, context.Canceled) ||
+		utils.IsErr(err, context.DeadlineExceeded) ||
 		utils.IsErr(err, gorm.ErrRecordNotFound) ||
 		utils.IsErr(err, errInvalidNumberOfShards) ||
 		utils.IsErr(err, errShardRootChanged) ||
@@ -377,31 +365,6 @@
 		utils.IsErr(err, api.ErrSlabNotFound) ||
 		utils.IsErr(err, syncer.ErrPeerNotFound) ||
 		utils.IsErr(err, errDuplicateEntry)
-=======
-func (s *SQLStore) retryTransaction(ctx context.Context, fc func(tx *gorm.DB) error) error {
-	return retryTransaction(ctx, s.db, s.logger, s.retryTransactionIntervals, fc, func(err error) bool {
-		return err == nil ||
-			utils.IsErr(err, context.Canceled) ||
-			utils.IsErr(err, context.DeadlineExceeded) ||
-			utils.IsErr(err, gorm.ErrRecordNotFound) ||
-			utils.IsErr(err, errInvalidNumberOfShards) ||
-			utils.IsErr(err, errShardRootChanged) ||
-			utils.IsErr(err, api.ErrContractNotFound) ||
-			utils.IsErr(err, api.ErrObjectNotFound) ||
-			utils.IsErr(err, api.ErrObjectCorrupted) ||
-			utils.IsErr(err, api.ErrBucketExists) ||
-			utils.IsErr(err, api.ErrBucketNotFound) ||
-			utils.IsErr(err, api.ErrBucketNotEmpty) ||
-			utils.IsErr(err, api.ErrContractNotFound) ||
-			utils.IsErr(err, api.ErrMultipartUploadNotFound) ||
-			utils.IsErr(err, api.ErrObjectExists) ||
-			utils.IsErr(err, errNoSuchTable) ||
-			utils.IsErr(err, errDuplicateEntry) ||
-			utils.IsErr(err, api.ErrPartNotFound) ||
-			utils.IsErr(err, api.ErrSlabNotFound) ||
-			utils.IsErr(err, syncer.ErrPeerNotFound)
-	})
->>>>>>> c91020f9
 }
 
 func retryTransaction(ctx context.Context, db *gorm.DB, logger *zap.SugaredLogger, intervals []time.Duration, fn func(tx *gorm.DB) error, abortFn func(error) bool) error {
