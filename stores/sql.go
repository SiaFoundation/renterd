--- conflicted
+++ resolved
@@ -142,16 +142,12 @@
 // NewSQLStore uses a given Dialector to connect to a SQL database.  NOTE: Only
 // pass migrate=true for the first instance of SQLHostDB if you connect via the
 // same Dialector multiple times.
-<<<<<<< HEAD
-func NewSQLStore(conn, connMetrics gorm.Dialector, alerts alerts.Alerter, partialSlabDir string, migrate bool, persistInterval time.Duration, walletAddress types.Address, slabBufferCompletionThreshold int64, logger *zap.SugaredLogger, gormLogger glogger.Interface) (*SQLStore, modules.ConsensusChangeID, error) {
-=======
-func NewSQLStore(conn gorm.Dialector, alerts alerts.Alerter, partialSlabDir string, migrate bool, announcementMaxAge, persistInterval time.Duration, walletAddress types.Address, slabBufferCompletionThreshold int64, logger *zap.SugaredLogger, gormLogger glogger.Interface) (*SQLStore, modules.ConsensusChangeID, error) {
+func NewSQLStore(conn, connMetrics gorm.Dialector, alerts alerts.Alerter, partialSlabDir string, migrate bool, announcementMaxAge, persistInterval time.Duration, walletAddress types.Address, slabBufferCompletionThreshold int64, logger *zap.SugaredLogger, gormLogger glogger.Interface) (*SQLStore, modules.ConsensusChangeID, error) {
 	// Sanity check announcement max age.
 	if announcementMaxAge == 0 {
 		return nil, modules.ConsensusChangeID{}, errors.New("announcementMaxAge must be non-zero")
 	}
 
->>>>>>> 3ea0663a
 	if err := os.MkdirAll(partialSlabDir, 0700); err != nil {
 		return nil, modules.ConsensusChangeID{}, fmt.Errorf("failed to create partial slab dir: %v", err)
 	}
