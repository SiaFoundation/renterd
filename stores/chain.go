package stores

import (
	"context"

	"go.sia.tech/core/types"
	"go.sia.tech/coreutils/wallet"
	"go.sia.tech/renterd/internal/chain"
	"go.sia.tech/renterd/stores/sql"
)

var (
	_ chain.ChainStore = (*SQLStore)(nil)
)

// ChainIndex returns the last stored chain index.
func (ss *SQLStore) ChainIndex(ctx context.Context) (types.ChainIndex, error) {
	var ci dbConsensusInfo
	if err := ss.db.
		WithContext(ctx).
		Where(&dbConsensusInfo{Model: Model{ID: consensusInfoID}}).
		FirstOrCreate(&ci).
		Error; err != nil {
		return types.ChainIndex{}, err
	}
	return types.ChainIndex{
		Height: ci.Height,
		ID:     types.BlockID(ci.BlockID),
	}, nil
}

// ProcessChainUpdate returns a callback function that process a chain update
// inside a transaction.
func (s *SQLStore) ProcessChainUpdate(ctx context.Context, applyFn chain.ApplyChainUpdateFn) error {
	return s.bMain.Transaction(ctx, func(tx sql.DatabaseTx) error {
		return tx.ProcessChainUpdate(ctx, applyFn)
	})
}

// UpdateChainState process the given revert and apply updates.
func (s *SQLStore) UpdateChainState(reverted []chain.RevertUpdate, applied []chain.ApplyUpdate) error {
	return s.ProcessChainUpdate(context.Background(), func(tx chain.ChainUpdateTx) error {
		return wallet.UpdateChainState(tx, s.walletAddress, applied, reverted)
	})
<<<<<<< HEAD
=======
}

// ApplyIndex is called with the chain index that is being applied. Any
// transactions and siacoin elements that were created by the index should be
// added and any siacoin elements that were spent should be removed.
func (u *chainUpdateTx) ApplyIndex(index types.ChainIndex, created, spent []types.SiacoinElement, events []wallet.Event) error {
	u.debug("applying index", "height", index.Height, "block_id", index.ID)

	// remove spent outputs
	for _, e := range spent {
		u.debug(fmt.Sprintf("remove output %v", e.ID), "height", index.Height, "block_id", index.ID)
		if res := u.tx.
			Where("output_id", hash256(e.ID)).
			Delete(&dbWalletOutput{}); res.Error != nil {
			return res.Error
		} else if res.RowsAffected != 1 {
			return fmt.Errorf("spent output with id %v not found ", e.ID)
		}
	}

	// create outputs
	for _, e := range created {
		u.debug(fmt.Sprintf("create output %v", e.ID), "height", index.Height, "block_id", index.ID)
		if err := u.tx.
			Clauses(clause.OnConflict{
				DoNothing: true,
				Columns:   []clause.Column{{Name: "output_id"}},
			}).
			Create(&dbWalletOutput{
				OutputID:       hash256(e.ID),
				LeafIndex:      e.StateElement.LeafIndex,
				MerkleProof:    merkleProof{proof: e.StateElement.MerkleProof},
				Value:          currency(e.SiacoinOutput.Value),
				Address:        hash256(e.SiacoinOutput.Address),
				MaturityHeight: e.MaturityHeight,
			}).Error; err != nil {
			return nil
		}
	}

	// create events
	for _, e := range events {
		u.debug(fmt.Sprintf("create event %v", e.ID), "height", index.Height, "block_id", index.ID)
		if data, err := toEventData(e.Data); err != nil {
			return err
		} else if err := u.tx.
			Clauses(clause.OnConflict{
				DoNothing: true,
				Columns:   []clause.Column{{Name: "event_id"}},
			}).
			Create(&dbWalletEvent{
				EventID:        hash256(e.ID),
				Height:         e.Index.Height,
				BlockID:        hash256(e.Index.ID),
				Inflow:         currency(e.Inflow),
				Outflow:        currency(e.Outflow),
				Type:           e.Type,
				Data:           data,
				MaturityHeight: e.MaturityHeight,
				Timestamp:      e.Timestamp.Unix(),
			}).Error; err != nil {
			return err
		}
	}
	return nil
}

// ContractState returns the state of a file contract.
func (u *chainUpdateTx) ContractState(fcid types.FileContractID) (api.ContractState, error) {
	// try regular contracts
	var c dbContract
	if err := u.tx.
		Model(&dbContract{}).
		Where("fcid", fileContractID(fcid)).
		Take(&c).
		Error; err != nil && !errors.Is(err, gorm.ErrRecordNotFound) {
		return "", err
	} else if err == nil {
		return api.ContractState(c.State.String()), nil
	}

	// try archived contracts
	var ac dbArchivedContract
	if err := u.tx.
		Model(&dbArchivedContract{}).
		Where("fcid", fileContractID(fcid)).
		Take(&ac).
		Error; err != nil && !errors.Is(err, gorm.ErrRecordNotFound) {
		return "", err
	} else if err == nil {
		return api.ContractState(ac.State.String()), nil
	}

	return "", api.ErrContractNotFound
}

// RevertIndex is called with the chain index that is being reverted. Any
// transactions and siacoin elements that were created by the index should be
// removed.
func (u *chainUpdateTx) RevertIndex(index types.ChainIndex, removed, unspent []types.SiacoinElement) error {
	u.debug("reverting index", "height", index.Height, "block_id", index.ID)

	// recreate unspent outputs
	for _, e := range unspent {
		if err := u.tx.
			Clauses(clause.OnConflict{
				DoNothing: true,
				Columns:   []clause.Column{{Name: "output_id"}},
			}).
			Create(&dbWalletOutput{
				OutputID:       hash256(e.ID),
				LeafIndex:      e.StateElement.LeafIndex,
				MerkleProof:    merkleProof{proof: e.StateElement.MerkleProof},
				Value:          currency(e.SiacoinOutput.Value),
				Address:        hash256(e.SiacoinOutput.Address),
				MaturityHeight: e.MaturityHeight,
			}).Error; err != nil {
			return nil
		}
		u.debug(fmt.Sprintf("recreate unspent output %v", e.ID), "height", index.Height, "block_id", index.ID)
	}

	// remove outputs created at the reverted index
	for _, e := range removed {
		if err := u.tx.
			Where("output_id", hash256(e.ID)).
			Delete(&dbWalletOutput{}).
			Error; err != nil {
			return err
		}
		u.debug(fmt.Sprintf("remove output %v", e.ID), "height", index.Height, "block_id", index.ID)
	}

	// remove events created at the reverted index
	res := u.tx.
		Model(&dbWalletEvent{}).
		Where("height = ? AND block_id = ?", index.Height, hash256(index.ID)).
		Delete(&dbWalletEvent{})
	if res.Error != nil {
		return res.Error
	}
	if res.RowsAffected > 0 {
		u.debug(fmt.Sprintf("removed %d events", res.RowsAffected), "height", index.Height, "block_id", index.ID)
	}
	return nil
}

// UpdateChainIndex updates the chain index in the database.
func (u *chainUpdateTx) UpdateChainIndex(index types.ChainIndex) error {
	u.debug("updating index", "height", index.Height, "block_id", index.ID)
	return u.tx.
		Model(&dbConsensusInfo{}).
		Where(&dbConsensusInfo{Model: Model{ID: consensusInfoID}}).
		Updates(map[string]interface{}{
			"height":   index.Height,
			"block_id": hash256(index.ID),
		}).
		Error
}

// UpdateContract updates the revision height, revision number, and size the
// contract with given fcid.
func (u *chainUpdateTx) UpdateContract(fcid types.FileContractID, revisionHeight, revisionNumber, size uint64) error {
	// isUpdatedRevision indicates whether the given revision number is greater
	// than the one currently set on the contract
	isUpdatedRevision := func(currRevStr string) bool {
		var currRev uint64
		_, _ = fmt.Sscan(currRevStr, &currRev)
		return revisionNumber > currRev
	}

	// try regular contract
	var c dbContract
	err := u.tx.
		Model(&dbContract{}).
		Where("fcid", fileContractID(fcid)).
		Take(&c).
		Error
	if err != nil && !errors.Is(err, gorm.ErrRecordNotFound) {
		return err
	} else if err == nil {
		// save old valules
		oldRevH := c.RevisionHeight
		oldRevN := c.RevisionNumber
		oldSize := c.Size

		c.RevisionHeight = revisionHeight
		if isUpdatedRevision(c.RevisionNumber) {
			c.RevisionNumber = fmt.Sprint(revisionNumber)
			c.Size = size
		}

		u.debug(fmt.Sprintf("update contract, revision number %s -> %s, revision height %d -> %d, size %d -> %d", oldRevN, c.RevisionNumber, oldRevH, c.RevisionHeight, oldSize, c.Size), "fcid", fcid)
		return u.tx.Save(&c).Error
	}

	// try archived contract
	var ac dbArchivedContract
	err = u.tx.
		Model(&dbArchivedContract{}).
		Where("fcid", fileContractID(fcid)).
		Take(&ac).
		Error
	if err != nil && !errors.Is(err, gorm.ErrRecordNotFound) {
		return err
	} else if err == nil {
		// save old valules
		oldRevH := ac.RevisionHeight
		oldRevN := ac.RevisionNumber
		oldSize := ac.Size

		ac.RevisionHeight = revisionHeight
		if isUpdatedRevision(ac.RevisionNumber) {
			ac.RevisionNumber = fmt.Sprint(revisionNumber)
			ac.Size = size
		}

		u.debug(fmt.Sprintf("update archived contract, revision number %s -> %s, revision height %d -> %d, size %d -> %d", oldRevN, ac.RevisionNumber, oldRevH, ac.RevisionHeight, oldSize, ac.Size), "fcid", fcid)
		return u.tx.Save(&ac).Error
	}

	return api.ErrContractNotFound
}

// UpdateContractState updates the state of the contract with given fcid.
func (u *chainUpdateTx) UpdateContractState(fcid types.FileContractID, state api.ContractState) error {
	u.debug("update contract state", "fcid", fcid, "state", state)

	var cs contractState
	if err := cs.LoadString(string(state)); err != nil {
		return err
	}

	// return early if the contract is already in the desired state
	curr, err := u.ContractState(fcid)
	if err != nil {
		return err
	} else if curr == state {
		return nil
	}

	// try regular contract
	if res := u.tx.
		Model(&dbContract{}).
		Where("fcid", fileContractID(fcid)).
		Update("state", cs); res.Error != nil {
		return res.Error
	} else if res.RowsAffected > 0 {
		return nil
	}

	// try archived contract
	if res := u.tx.
		Model(&dbArchivedContract{}).
		Where("fcid", fileContractID(fcid)).
		Update("state", cs); res.Error != nil {
		return res.Error
	} else if res.RowsAffected > 0 {
		return nil
	}

	// wrap ErrContractNotFound
	return fmt.Errorf("%v %w", fcid, api.ErrContractNotFound)
}

// UpdateContractProofHeight updates the proof height of the contract with given
// fcid.
func (u *chainUpdateTx) UpdateContractProofHeight(fcid types.FileContractID, proofHeight uint64) error {
	u.debug("update contract proof height", "fcid", fcid, "proof_height", proofHeight)

	// try regular contract
	if res := u.tx.
		Model(&dbContract{}).
		Where("fcid", fileContractID(fcid)).
		Update("proof_height", proofHeight); res.Error != nil {
		return res.Error
	} else if res.RowsAffected > 0 {
		return nil
	}

	// try archived contract
	if res := u.tx.
		Model(&dbArchivedContract{}).
		Where("fcid", fileContractID(fcid)).
		Update("proof_height", proofHeight); res.Error != nil {
		return res.Error
	} else if res.RowsAffected > 0 {
		return nil
	}

	// wrap api.ErrContractNotFound
	return fmt.Errorf("%v %w", fcid, api.ErrContractNotFound)
}

// UpdateFailedContracts marks active contract as failed if the current
// blockheight surposses their window_end.
func (u *chainUpdateTx) UpdateFailedContracts(blockHeight uint64) error {
	if res := u.tx.
		Model(&dbContract{}).
		Where("window_end <= ?", blockHeight).
		Where("state", contractStateActive).
		Update("state", contractStateFailed); res.Error != nil {
		return res.Error
	} else if res.RowsAffected > 0 {
		u.debug(fmt.Sprintf("marked %d active contracts as failed", res.RowsAffected), "window_end", blockHeight)
	}
	return nil
}

// UpdateHost creates the announcement and upserts the host in the database.
func (u *chainUpdateTx) UpdateHost(hk types.PublicKey, ha chain.HostAnnouncement, bh uint64, blockID types.BlockID, ts time.Time) error {
	u.debug("updated host", "hk", hk, "netaddress", ha.NetAddress)

	// create the announcement
	if err := u.tx.Create(&dbAnnouncement{
		HostKey:     publicKey(hk),
		BlockHeight: bh,
		BlockID:     blockID.String(),
		NetAddress:  ha.NetAddress,
	}).Error; err != nil {
		return err
	}

	// create the host
	if err := u.tx.Create(&dbHost{
		PublicKey:        publicKey(hk),
		LastAnnouncement: ts.UTC(),
		NetAddress:       ha.NetAddress,
	}).Error; err != nil {
		return err
	}

	// fetch blocklists
	allowlist, blocklist, err := getBlocklists(u.tx)
	if err != nil {
		return fmt.Errorf("%w; failed to fetch blocklists", err)
	}

	// return early if there are no allowlist or blocklist entries
	if len(allowlist)+len(blocklist) == 0 {
		return nil
	}

	// update blocklist
	if err := updateBlocklist(u.tx, hk, allowlist, blocklist); err != nil {
		return fmt.Errorf("%w; failed to update blocklist for host %v", err, hk)
	}

	return nil
}

// UpdateStateElements updates the proofs of all state elements affected by the
// update.
func (u *chainUpdateTx) UpdateStateElements(elements []types.StateElement) error {
	if len(elements) == 0 {
		return nil
	}

	utxos, err := u.outputs()
	if err != nil {
		return err
	}

	lookup := make(map[types.Hash256]int)
	for i, utxo := range utxos {
		lookup[types.Hash256(utxo.OutputID)] = i
	}

	for _, el := range elements {
		if index, ok := lookup[el.ID]; ok {
			update := utxos[index]
			update.LeafIndex = el.LeafIndex
			update.MerkleProof = merkleProof{proof: el.MerkleProof}
			utxos[index] = update
		}
	}

	return u.tx.Save(utxos).Error
}

// WalletStateElements implements the ChainStore interface and returns all state
// elements in the database.
func (u *chainUpdateTx) WalletStateElements() ([]types.StateElement, error) {
	type row struct {
		ID          hash256
		LeafIndex   uint64
		MerkleProof merkleProof
	}
	var rows []row
	if err := u.tx.
		Model(&dbWalletOutput{}).
		Select("output_id AS id", "leaf_index", "merkle_proof").
		Find(&rows).
		Error; err != nil {
		return nil, err
	}
	elements := make([]types.StateElement, 0, len(rows))
	for _, r := range rows {
		elements = append(elements, types.StateElement{
			ID:          types.Hash256(r.ID),
			LeafIndex:   r.LeafIndex,
			MerkleProof: r.MerkleProof.proof,
		})
	}
	return elements, nil
}

func (s *SQLStore) ResetChainState(ctx context.Context) error {
	return s.retryTransaction(ctx, func(tx *gorm.DB) error {
		if err := s.db.Exec("DELETE FROM consensus_infos").Error; err != nil {
			return err
		} else if err := s.db.Exec("DELETE FROM wallet_events").Error; err != nil {
			return err
		} else if err := s.db.Exec("DELETE FROM wallet_outputs").Error; err != nil {
			return err
		}
		return nil
	})
}

func (u *chainUpdateTx) outputs() (outputs []dbWalletOutput, err error) {
	err = u.tx.
		Model(&dbWalletOutput{}).
		Find(&outputs).
		Error
	return
}

func (u *chainUpdateTx) debug(msg string, keysAndValues ...interface{}) {
	u.logs = append(u.logs, logEntry{msg: msg, keysAndValues: keysAndValues})
}

func (u *chainUpdateTx) log(l *zap.SugaredLogger) {
	for _, log := range u.logs {
		l.Debugw(log.msg, log.keysAndValues...)
	}
	u.logs = nil
>>>>>>> 1fdbdddb
}<|MERGE_RESOLUTION|>--- conflicted
+++ resolved
@@ -42,444 +42,11 @@
 	return s.ProcessChainUpdate(context.Background(), func(tx chain.ChainUpdateTx) error {
 		return wallet.UpdateChainState(tx, s.walletAddress, applied, reverted)
 	})
-<<<<<<< HEAD
-=======
 }
 
-// ApplyIndex is called with the chain index that is being applied. Any
-// transactions and siacoin elements that were created by the index should be
-// added and any siacoin elements that were spent should be removed.
-func (u *chainUpdateTx) ApplyIndex(index types.ChainIndex, created, spent []types.SiacoinElement, events []wallet.Event) error {
-	u.debug("applying index", "height", index.Height, "block_id", index.ID)
-
-	// remove spent outputs
-	for _, e := range spent {
-		u.debug(fmt.Sprintf("remove output %v", e.ID), "height", index.Height, "block_id", index.ID)
-		if res := u.tx.
-			Where("output_id", hash256(e.ID)).
-			Delete(&dbWalletOutput{}); res.Error != nil {
-			return res.Error
-		} else if res.RowsAffected != 1 {
-			return fmt.Errorf("spent output with id %v not found ", e.ID)
-		}
-	}
-
-	// create outputs
-	for _, e := range created {
-		u.debug(fmt.Sprintf("create output %v", e.ID), "height", index.Height, "block_id", index.ID)
-		if err := u.tx.
-			Clauses(clause.OnConflict{
-				DoNothing: true,
-				Columns:   []clause.Column{{Name: "output_id"}},
-			}).
-			Create(&dbWalletOutput{
-				OutputID:       hash256(e.ID),
-				LeafIndex:      e.StateElement.LeafIndex,
-				MerkleProof:    merkleProof{proof: e.StateElement.MerkleProof},
-				Value:          currency(e.SiacoinOutput.Value),
-				Address:        hash256(e.SiacoinOutput.Address),
-				MaturityHeight: e.MaturityHeight,
-			}).Error; err != nil {
-			return nil
-		}
-	}
-
-	// create events
-	for _, e := range events {
-		u.debug(fmt.Sprintf("create event %v", e.ID), "height", index.Height, "block_id", index.ID)
-		if data, err := toEventData(e.Data); err != nil {
-			return err
-		} else if err := u.tx.
-			Clauses(clause.OnConflict{
-				DoNothing: true,
-				Columns:   []clause.Column{{Name: "event_id"}},
-			}).
-			Create(&dbWalletEvent{
-				EventID:        hash256(e.ID),
-				Height:         e.Index.Height,
-				BlockID:        hash256(e.Index.ID),
-				Inflow:         currency(e.Inflow),
-				Outflow:        currency(e.Outflow),
-				Type:           e.Type,
-				Data:           data,
-				MaturityHeight: e.MaturityHeight,
-				Timestamp:      e.Timestamp.Unix(),
-			}).Error; err != nil {
-			return err
-		}
-	}
-	return nil
-}
-
-// ContractState returns the state of a file contract.
-func (u *chainUpdateTx) ContractState(fcid types.FileContractID) (api.ContractState, error) {
-	// try regular contracts
-	var c dbContract
-	if err := u.tx.
-		Model(&dbContract{}).
-		Where("fcid", fileContractID(fcid)).
-		Take(&c).
-		Error; err != nil && !errors.Is(err, gorm.ErrRecordNotFound) {
-		return "", err
-	} else if err == nil {
-		return api.ContractState(c.State.String()), nil
-	}
-
-	// try archived contracts
-	var ac dbArchivedContract
-	if err := u.tx.
-		Model(&dbArchivedContract{}).
-		Where("fcid", fileContractID(fcid)).
-		Take(&ac).
-		Error; err != nil && !errors.Is(err, gorm.ErrRecordNotFound) {
-		return "", err
-	} else if err == nil {
-		return api.ContractState(ac.State.String()), nil
-	}
-
-	return "", api.ErrContractNotFound
-}
-
-// RevertIndex is called with the chain index that is being reverted. Any
-// transactions and siacoin elements that were created by the index should be
-// removed.
-func (u *chainUpdateTx) RevertIndex(index types.ChainIndex, removed, unspent []types.SiacoinElement) error {
-	u.debug("reverting index", "height", index.Height, "block_id", index.ID)
-
-	// recreate unspent outputs
-	for _, e := range unspent {
-		if err := u.tx.
-			Clauses(clause.OnConflict{
-				DoNothing: true,
-				Columns:   []clause.Column{{Name: "output_id"}},
-			}).
-			Create(&dbWalletOutput{
-				OutputID:       hash256(e.ID),
-				LeafIndex:      e.StateElement.LeafIndex,
-				MerkleProof:    merkleProof{proof: e.StateElement.MerkleProof},
-				Value:          currency(e.SiacoinOutput.Value),
-				Address:        hash256(e.SiacoinOutput.Address),
-				MaturityHeight: e.MaturityHeight,
-			}).Error; err != nil {
-			return nil
-		}
-		u.debug(fmt.Sprintf("recreate unspent output %v", e.ID), "height", index.Height, "block_id", index.ID)
-	}
-
-	// remove outputs created at the reverted index
-	for _, e := range removed {
-		if err := u.tx.
-			Where("output_id", hash256(e.ID)).
-			Delete(&dbWalletOutput{}).
-			Error; err != nil {
-			return err
-		}
-		u.debug(fmt.Sprintf("remove output %v", e.ID), "height", index.Height, "block_id", index.ID)
-	}
-
-	// remove events created at the reverted index
-	res := u.tx.
-		Model(&dbWalletEvent{}).
-		Where("height = ? AND block_id = ?", index.Height, hash256(index.ID)).
-		Delete(&dbWalletEvent{})
-	if res.Error != nil {
-		return res.Error
-	}
-	if res.RowsAffected > 0 {
-		u.debug(fmt.Sprintf("removed %d events", res.RowsAffected), "height", index.Height, "block_id", index.ID)
-	}
-	return nil
-}
-
-// UpdateChainIndex updates the chain index in the database.
-func (u *chainUpdateTx) UpdateChainIndex(index types.ChainIndex) error {
-	u.debug("updating index", "height", index.Height, "block_id", index.ID)
-	return u.tx.
-		Model(&dbConsensusInfo{}).
-		Where(&dbConsensusInfo{Model: Model{ID: consensusInfoID}}).
-		Updates(map[string]interface{}{
-			"height":   index.Height,
-			"block_id": hash256(index.ID),
-		}).
-		Error
-}
-
-// UpdateContract updates the revision height, revision number, and size the
-// contract with given fcid.
-func (u *chainUpdateTx) UpdateContract(fcid types.FileContractID, revisionHeight, revisionNumber, size uint64) error {
-	// isUpdatedRevision indicates whether the given revision number is greater
-	// than the one currently set on the contract
-	isUpdatedRevision := func(currRevStr string) bool {
-		var currRev uint64
-		_, _ = fmt.Sscan(currRevStr, &currRev)
-		return revisionNumber > currRev
-	}
-
-	// try regular contract
-	var c dbContract
-	err := u.tx.
-		Model(&dbContract{}).
-		Where("fcid", fileContractID(fcid)).
-		Take(&c).
-		Error
-	if err != nil && !errors.Is(err, gorm.ErrRecordNotFound) {
-		return err
-	} else if err == nil {
-		// save old valules
-		oldRevH := c.RevisionHeight
-		oldRevN := c.RevisionNumber
-		oldSize := c.Size
-
-		c.RevisionHeight = revisionHeight
-		if isUpdatedRevision(c.RevisionNumber) {
-			c.RevisionNumber = fmt.Sprint(revisionNumber)
-			c.Size = size
-		}
-
-		u.debug(fmt.Sprintf("update contract, revision number %s -> %s, revision height %d -> %d, size %d -> %d", oldRevN, c.RevisionNumber, oldRevH, c.RevisionHeight, oldSize, c.Size), "fcid", fcid)
-		return u.tx.Save(&c).Error
-	}
-
-	// try archived contract
-	var ac dbArchivedContract
-	err = u.tx.
-		Model(&dbArchivedContract{}).
-		Where("fcid", fileContractID(fcid)).
-		Take(&ac).
-		Error
-	if err != nil && !errors.Is(err, gorm.ErrRecordNotFound) {
-		return err
-	} else if err == nil {
-		// save old valules
-		oldRevH := ac.RevisionHeight
-		oldRevN := ac.RevisionNumber
-		oldSize := ac.Size
-
-		ac.RevisionHeight = revisionHeight
-		if isUpdatedRevision(ac.RevisionNumber) {
-			ac.RevisionNumber = fmt.Sprint(revisionNumber)
-			ac.Size = size
-		}
-
-		u.debug(fmt.Sprintf("update archived contract, revision number %s -> %s, revision height %d -> %d, size %d -> %d", oldRevN, ac.RevisionNumber, oldRevH, ac.RevisionHeight, oldSize, ac.Size), "fcid", fcid)
-		return u.tx.Save(&ac).Error
-	}
-
-	return api.ErrContractNotFound
-}
-
-// UpdateContractState updates the state of the contract with given fcid.
-func (u *chainUpdateTx) UpdateContractState(fcid types.FileContractID, state api.ContractState) error {
-	u.debug("update contract state", "fcid", fcid, "state", state)
-
-	var cs contractState
-	if err := cs.LoadString(string(state)); err != nil {
-		return err
-	}
-
-	// return early if the contract is already in the desired state
-	curr, err := u.ContractState(fcid)
-	if err != nil {
-		return err
-	} else if curr == state {
-		return nil
-	}
-
-	// try regular contract
-	if res := u.tx.
-		Model(&dbContract{}).
-		Where("fcid", fileContractID(fcid)).
-		Update("state", cs); res.Error != nil {
-		return res.Error
-	} else if res.RowsAffected > 0 {
-		return nil
-	}
-
-	// try archived contract
-	if res := u.tx.
-		Model(&dbArchivedContract{}).
-		Where("fcid", fileContractID(fcid)).
-		Update("state", cs); res.Error != nil {
-		return res.Error
-	} else if res.RowsAffected > 0 {
-		return nil
-	}
-
-	// wrap ErrContractNotFound
-	return fmt.Errorf("%v %w", fcid, api.ErrContractNotFound)
-}
-
-// UpdateContractProofHeight updates the proof height of the contract with given
-// fcid.
-func (u *chainUpdateTx) UpdateContractProofHeight(fcid types.FileContractID, proofHeight uint64) error {
-	u.debug("update contract proof height", "fcid", fcid, "proof_height", proofHeight)
-
-	// try regular contract
-	if res := u.tx.
-		Model(&dbContract{}).
-		Where("fcid", fileContractID(fcid)).
-		Update("proof_height", proofHeight); res.Error != nil {
-		return res.Error
-	} else if res.RowsAffected > 0 {
-		return nil
-	}
-
-	// try archived contract
-	if res := u.tx.
-		Model(&dbArchivedContract{}).
-		Where("fcid", fileContractID(fcid)).
-		Update("proof_height", proofHeight); res.Error != nil {
-		return res.Error
-	} else if res.RowsAffected > 0 {
-		return nil
-	}
-
-	// wrap api.ErrContractNotFound
-	return fmt.Errorf("%v %w", fcid, api.ErrContractNotFound)
-}
-
-// UpdateFailedContracts marks active contract as failed if the current
-// blockheight surposses their window_end.
-func (u *chainUpdateTx) UpdateFailedContracts(blockHeight uint64) error {
-	if res := u.tx.
-		Model(&dbContract{}).
-		Where("window_end <= ?", blockHeight).
-		Where("state", contractStateActive).
-		Update("state", contractStateFailed); res.Error != nil {
-		return res.Error
-	} else if res.RowsAffected > 0 {
-		u.debug(fmt.Sprintf("marked %d active contracts as failed", res.RowsAffected), "window_end", blockHeight)
-	}
-	return nil
-}
-
-// UpdateHost creates the announcement and upserts the host in the database.
-func (u *chainUpdateTx) UpdateHost(hk types.PublicKey, ha chain.HostAnnouncement, bh uint64, blockID types.BlockID, ts time.Time) error {
-	u.debug("updated host", "hk", hk, "netaddress", ha.NetAddress)
-
-	// create the announcement
-	if err := u.tx.Create(&dbAnnouncement{
-		HostKey:     publicKey(hk),
-		BlockHeight: bh,
-		BlockID:     blockID.String(),
-		NetAddress:  ha.NetAddress,
-	}).Error; err != nil {
-		return err
-	}
-
-	// create the host
-	if err := u.tx.Create(&dbHost{
-		PublicKey:        publicKey(hk),
-		LastAnnouncement: ts.UTC(),
-		NetAddress:       ha.NetAddress,
-	}).Error; err != nil {
-		return err
-	}
-
-	// fetch blocklists
-	allowlist, blocklist, err := getBlocklists(u.tx)
-	if err != nil {
-		return fmt.Errorf("%w; failed to fetch blocklists", err)
-	}
-
-	// return early if there are no allowlist or blocklist entries
-	if len(allowlist)+len(blocklist) == 0 {
-		return nil
-	}
-
-	// update blocklist
-	if err := updateBlocklist(u.tx, hk, allowlist, blocklist); err != nil {
-		return fmt.Errorf("%w; failed to update blocklist for host %v", err, hk)
-	}
-
-	return nil
-}
-
-// UpdateStateElements updates the proofs of all state elements affected by the
-// update.
-func (u *chainUpdateTx) UpdateStateElements(elements []types.StateElement) error {
-	if len(elements) == 0 {
-		return nil
-	}
-
-	utxos, err := u.outputs()
-	if err != nil {
-		return err
-	}
-
-	lookup := make(map[types.Hash256]int)
-	for i, utxo := range utxos {
-		lookup[types.Hash256(utxo.OutputID)] = i
-	}
-
-	for _, el := range elements {
-		if index, ok := lookup[el.ID]; ok {
-			update := utxos[index]
-			update.LeafIndex = el.LeafIndex
-			update.MerkleProof = merkleProof{proof: el.MerkleProof}
-			utxos[index] = update
-		}
-	}
-
-	return u.tx.Save(utxos).Error
-}
-
-// WalletStateElements implements the ChainStore interface and returns all state
-// elements in the database.
-func (u *chainUpdateTx) WalletStateElements() ([]types.StateElement, error) {
-	type row struct {
-		ID          hash256
-		LeafIndex   uint64
-		MerkleProof merkleProof
-	}
-	var rows []row
-	if err := u.tx.
-		Model(&dbWalletOutput{}).
-		Select("output_id AS id", "leaf_index", "merkle_proof").
-		Find(&rows).
-		Error; err != nil {
-		return nil, err
-	}
-	elements := make([]types.StateElement, 0, len(rows))
-	for _, r := range rows {
-		elements = append(elements, types.StateElement{
-			ID:          types.Hash256(r.ID),
-			LeafIndex:   r.LeafIndex,
-			MerkleProof: r.MerkleProof.proof,
-		})
-	}
-	return elements, nil
-}
-
+// ResetChainState deletes all chain data in the database.
 func (s *SQLStore) ResetChainState(ctx context.Context) error {
-	return s.retryTransaction(ctx, func(tx *gorm.DB) error {
-		if err := s.db.Exec("DELETE FROM consensus_infos").Error; err != nil {
-			return err
-		} else if err := s.db.Exec("DELETE FROM wallet_events").Error; err != nil {
-			return err
-		} else if err := s.db.Exec("DELETE FROM wallet_outputs").Error; err != nil {
-			return err
-		}
-		return nil
+	return s.bMain.Transaction(ctx, func(tx sql.DatabaseTx) error {
+		return tx.ResetChainState(ctx)
 	})
-}
-
-func (u *chainUpdateTx) outputs() (outputs []dbWalletOutput, err error) {
-	err = u.tx.
-		Model(&dbWalletOutput{}).
-		Find(&outputs).
-		Error
-	return
-}
-
-func (u *chainUpdateTx) debug(msg string, keysAndValues ...interface{}) {
-	u.logs = append(u.logs, logEntry{msg: msg, keysAndValues: keysAndValues})
-}
-
-func (u *chainUpdateTx) log(l *zap.SugaredLogger) {
-	for _, log := range u.logs {
-		l.Debugw(log.msg, log.keysAndValues...)
-	}
-	u.logs = nil
->>>>>>> 1fdbdddb
 }