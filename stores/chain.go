--- conflicted
+++ resolved
@@ -4,8 +4,8 @@
 	"context"
 
 	"go.sia.tech/core/types"
-<<<<<<< HEAD
-	"go.sia.tech/renterd/chain"
+	"go.sia.tech/coreutils/wallet"
+	"go.sia.tech/renterd/internal/chain"
 	"go.sia.tech/renterd/stores/sql"
 )
 
@@ -18,198 +18,6 @@
 	var ci dbConsensusInfo
 	if err := ss.db.
 		WithContext(ctx).
-=======
-	"go.sia.tech/coreutils/wallet"
-	"go.sia.tech/renterd/api"
-	"go.sia.tech/renterd/internal/chain"
-	"go.uber.org/zap"
-	"gorm.io/gorm"
-	"gorm.io/gorm/clause"
-)
-
-// chainUpdateTx implements the ChainUpdateTx interface.
-type chainUpdateTx struct {
-	tx *gorm.DB
-
-	logs []logEntry // only logged if tx was successfully committed
-}
-
-type logEntry struct {
-	msg           string
-	keysAndValues []interface{}
-}
-
-// ProcessChainUpdate returns a callback function that process a chain update
-// inside a transaction.
-func (s *SQLStore) ProcessChainUpdate(ctx context.Context, fn func(chain.ChainUpdateTx) error) error {
-	return s.retryTransaction(ctx, func(tx *gorm.DB) error {
-		updateTx := &chainUpdateTx{tx: tx}
-		err := fn(updateTx)
-		if err == nil {
-			updateTx.log(s.logger.Named("ProcessChainUpdate"))
-		}
-		return err
-	})
-}
-
-// UpdateChainState process the given revert and apply updates.
-func (s *SQLStore) UpdateChainState(reverted []chain.RevertUpdate, applied []chain.ApplyUpdate) error {
-	return s.ProcessChainUpdate(context.Background(), func(tx chain.ChainUpdateTx) error {
-		return wallet.UpdateChainState(tx, s.walletAddress, applied, reverted)
-	})
-}
-
-// ApplyIndex is called with the chain index that is being applied. Any
-// transactions and siacoin elements that were created by the index should be
-// added and any siacoin elements that were spent should be removed.
-func (u *chainUpdateTx) ApplyIndex(index types.ChainIndex, created, spent []types.SiacoinElement, events []wallet.Event) error {
-	u.debug("applying index", "height", index.Height, "block_id", index.ID)
-
-	// remove spent outputs
-	for _, e := range spent {
-		u.debug(fmt.Sprintf("remove output %v", e.ID), "height", index.Height, "block_id", index.ID)
-		if res := u.tx.
-			Where("output_id", hash256(e.ID)).
-			Delete(&dbWalletOutput{}); res.Error != nil {
-			return res.Error
-		} else if res.RowsAffected != 1 {
-			return fmt.Errorf("spent output with id %v not found ", e.ID)
-		}
-	}
-
-	// create outputs
-	for _, e := range created {
-		u.debug(fmt.Sprintf("create output %v", e.ID), "height", index.Height, "block_id", index.ID)
-		if err := u.tx.
-			Clauses(clause.OnConflict{
-				DoNothing: true,
-				Columns:   []clause.Column{{Name: "output_id"}},
-			}).
-			Create(&dbWalletOutput{
-				OutputID:       hash256(e.ID),
-				LeafIndex:      e.StateElement.LeafIndex,
-				MerkleProof:    merkleProof{proof: e.StateElement.MerkleProof},
-				Value:          currency(e.SiacoinOutput.Value),
-				Address:        hash256(e.SiacoinOutput.Address),
-				MaturityHeight: e.MaturityHeight,
-			}).Error; err != nil {
-			return nil
-		}
-	}
-
-	// create events
-	for _, e := range events {
-		u.debug(fmt.Sprintf("create event %v", e.ID), "height", index.Height, "block_id", index.ID)
-		if data, err := toEventData(e.Data); err != nil {
-			return err
-		} else if err := u.tx.
-			Clauses(clause.OnConflict{
-				DoNothing: true,
-				Columns:   []clause.Column{{Name: "event_id"}},
-			}).
-			Create(&dbWalletEvent{
-				EventID:        hash256(e.ID),
-				Height:         e.Index.Height,
-				BlockID:        hash256(e.Index.ID),
-				Inflow:         currency(e.Inflow),
-				Outflow:        currency(e.Outflow),
-				Type:           e.Type,
-				Data:           data,
-				MaturityHeight: e.MaturityHeight,
-				Timestamp:      e.Timestamp.Unix(),
-			}).Error; err != nil {
-			return err
-		}
-	}
-	return nil
-}
-
-// ContractState returns the state of a file contract.
-func (u *chainUpdateTx) ContractState(fcid types.FileContractID) (api.ContractState, error) {
-	// try regular contracts
-	var c dbContract
-	if err := u.tx.
-		Model(&dbContract{}).
-		Where("fcid", fileContractID(fcid)).
-		Take(&c).
-		Error; err != nil && !errors.Is(err, gorm.ErrRecordNotFound) {
-		return "", err
-	} else if err == nil {
-		return api.ContractState(c.State.String()), nil
-	}
-
-	// try archived contracts
-	var ac dbArchivedContract
-	if err := u.tx.
-		Model(&dbArchivedContract{}).
-		Where("fcid", fileContractID(fcid)).
-		Take(&ac).
-		Error; err != nil && !errors.Is(err, gorm.ErrRecordNotFound) {
-		return "", err
-	} else if err == nil {
-		return api.ContractState(ac.State.String()), nil
-	}
-
-	return "", api.ErrContractNotFound
-}
-
-// RevertIndex is called with the chain index that is being reverted. Any
-// transactions and siacoin elements that were created by the index should be
-// removed.
-func (u *chainUpdateTx) RevertIndex(index types.ChainIndex, removed, unspent []types.SiacoinElement) error {
-	u.debug("reverting index", "height", index.Height, "block_id", index.ID)
-
-	// recreate unspent outputs
-	for _, e := range unspent {
-		if err := u.tx.
-			Clauses(clause.OnConflict{
-				DoNothing: true,
-				Columns:   []clause.Column{{Name: "output_id"}},
-			}).
-			Create(&dbWalletOutput{
-				OutputID:       hash256(e.ID),
-				LeafIndex:      e.StateElement.LeafIndex,
-				MerkleProof:    merkleProof{proof: e.StateElement.MerkleProof},
-				Value:          currency(e.SiacoinOutput.Value),
-				Address:        hash256(e.SiacoinOutput.Address),
-				MaturityHeight: e.MaturityHeight,
-			}).Error; err != nil {
-			return nil
-		}
-		u.debug(fmt.Sprintf("recreate unspent output %v", e.ID), "height", index.Height, "block_id", index.ID)
-	}
-
-	// remove outputs created at the reverted index
-	for _, e := range removed {
-		if err := u.tx.
-			Where("output_id", hash256(e.ID)).
-			Delete(&dbWalletOutput{}).
-			Error; err != nil {
-			return err
-		}
-		u.debug(fmt.Sprintf("remove output %v", e.ID), "height", index.Height, "block_id", index.ID)
-	}
-
-	// remove events created at the reverted index
-	res := u.tx.
-		Model(&dbWalletEvent{}).
-		Where("height = ? AND block_id = ?", index.Height, hash256(index.ID)).
-		Delete(&dbWalletEvent{})
-	if res.Error != nil {
-		return res.Error
-	}
-	if res.RowsAffected > 0 {
-		u.debug(fmt.Sprintf("removed %d events", res.RowsAffected), "height", index.Height, "block_id", index.ID)
-	}
-	return nil
-}
-
-// UpdateChainIndex updates the chain index in the database.
-func (u *chainUpdateTx) UpdateChainIndex(index types.ChainIndex) error {
-	u.debug("updating index", "height", index.Height, "block_id", index.ID)
-	return u.tx.
-		Model(&dbConsensusInfo{}).
->>>>>>> 2a68bce5
 		Where(&dbConsensusInfo{Model: Model{ID: consensusInfoID}}).
 		FirstOrCreate(&ci).
 		Error; err != nil {
@@ -227,4 +35,11 @@
 	return s.bMain.Transaction(ctx, func(tx sql.DatabaseTx) error {
 		return tx.ProcessChainUpdate(ctx, applyFn)
 	})
+}
+
+// UpdateChainState process the given revert and apply updates.
+func (s *SQLStore) UpdateChainState(reverted []chain.RevertUpdate, applied []chain.ApplyUpdate) error {
+	return s.ProcessChainUpdate(context.Background(), func(tx chain.ChainUpdateTx) error {
+		return wallet.UpdateChainState(tx, s.walletAddress, applied, reverted)
+	})
 }