package sql

import (
	"context"
	"io"
	"time"

	"go.sia.tech/core/types"
	"go.sia.tech/renterd/api"
	"go.sia.tech/renterd/object"
)

// The database interfaces define all methods that a SQL database must implement
// to be used by the SQLStore.
type (
	Database interface {
		io.Closer

		// Migrate runs all missing migrations on the database.
		Migrate(ctx context.Context) error

		// Transaction starts a new transaction.
		Transaction(ctx context.Context, fn func(DatabaseTx) error) error

		// Version returns the database version and name.
		Version(ctx context.Context) (string, string, error)
	}

	DatabaseTx interface {
		// AbortMultipartUpload aborts a multipart upload and deletes it from
		// the database.
		AbortMultipartUpload(ctx context.Context, bucket, path string, uploadID string) error

		// Accounts returns all accounts from the db.
		Accounts(ctx context.Context) ([]api.Account, error)

		// AddMultipartPart adds a part to an unfinished multipart upload.
		AddMultipartPart(ctx context.Context, bucket, path, contractSet, eTag, uploadID string, partNumber int, slices object.SlabSlices) error

		// ArchiveContract moves a contract from the regular contracts to the
		// archived ones.
		ArchiveContract(ctx context.Context, fcid types.FileContractID, reason string) error

		// Autopilot returns the autopilot with the given ID. Returns
		// api.ErrAutopilotNotFound if the autopilot doesn't exist.
		Autopilot(ctx context.Context, id string) (api.Autopilot, error)

		// Autopilots returns all autopilots.
		Autopilots(ctx context.Context) ([]api.Autopilot, error)

		// Bucket returns the bucket with the given name. If the bucket doesn't
		// exist, it returns api.ErrBucketNotFound.
		Bucket(ctx context.Context, bucket string) (api.Bucket, error)

		// CompleteMultipartUpload completes a multipart upload by combining the
		// provided parts into an object in bucket 'bucket' with key 'key'. The
		// parts need to be provided in ascending partNumber order without
		// duplicates but can contain gaps.
		CompleteMultipartUpload(ctx context.Context, bucket, key, uploadID string, parts []api.MultipartCompletedPart, opts api.CompleteMultipartOptions) (string, error)

		// Contracts returns contract metadata for all active contracts. The
		// opts argument can be used to filter the result.
		Contracts(ctx context.Context, opts api.ContractsOpts) ([]api.ContractMetadata, error)

		// ContractSize returns the size of the contract with the given ID as
		// well as the estimated number of bytes that can be pruned from it.
		ContractSize(ctx context.Context, id types.FileContractID) (api.ContractSize, error)

		// CopyObject copies an object from one bucket and key to another. If
		// source and destination are the same, only the metadata and mimeType
		// are overwritten with the provided ones.
		CopyObject(ctx context.Context, srcBucket, dstBucket, srcKey, dstKey, mimeType string, metadata api.ObjectUserMetadata) (api.ObjectMetadata, error)

		// CreateBucket creates a new bucket with the given name and policy. If
		// the bucket already exists, api.ErrBucketExists is returned.
		CreateBucket(ctx context.Context, bucket string, policy api.BucketPolicy) error

		// InsertMultipartUpload creates a new multipart upload and returns a
		// unique upload ID.
		InsertMultipartUpload(ctx context.Context, bucket, path string, ec object.EncryptionKey, mimeType string, metadata api.ObjectUserMetadata) (string, error)

		// InvalidateSlabHealthByFCID invalidates the health of all slabs that
		// are associated with any of the provided contracts.
		InvalidateSlabHealthByFCID(ctx context.Context, fcids []types.FileContractID, limit int64) (int64, error)

		// DeleteBucket deletes a bucket. If the bucket isn't empty, it returns
		// api.ErrBucketNotEmpty. If the bucket doesn't exist, it returns
		// api.ErrBucketNotFound.
		DeleteBucket(ctx context.Context, bucket string) error

		// DeleteObject deletes an object from the database and returns true if
		// the requested object was actually deleted.
		DeleteObject(ctx context.Context, bucket, key string) (bool, error)

		// DeleteObjects deletes a batch of objects starting with the given
		// prefix and returns 'true' if any object was deleted.
		DeleteObjects(ctx context.Context, bucket, prefix string, limit int64) (bool, error)

		// HostAllowlist returns the list of public keys of hosts on the
		// allowlist.
		HostAllowlist(ctx context.Context) ([]types.PublicKey, error)

		// HostBlocklist returns the list of host addresses on the blocklist.
		HostBlocklist(ctx context.Context) ([]string, error)

		// InsertObject inserts a new object into the database.
		InsertObject(ctx context.Context, bucket, key, contractSet string, dirID int64, o object.Object, mimeType, eTag string, md api.ObjectUserMetadata) error

		// HostsForScanning returns a list of hosts to scan which haven't been
		// scanned since at least maxLastScan.
		HostsForScanning(ctx context.Context, maxLastScan time.Time, offset, limit int) ([]api.HostAddress, error)

		// ListBuckets returns a list of all buckets in the database.
		ListBuckets(ctx context.Context) ([]api.Bucket, error)

		// MakeDirsForPath creates all directories for a given object's path.
		MakeDirsForPath(ctx context.Context, path string) (int64, error)

		// MultipartUpload returns the multipart upload with the given ID or
		// api.ErrMultipartUploadNotFound if the upload doesn't exist.
		MultipartUpload(ctx context.Context, uploadID string) (api.MultipartUpload, error)

		// MultipartUploadParts returns a list of all parts for a given
		// multipart upload
		MultipartUploadParts(ctx context.Context, bucket, key, uploadID string, marker int, limit int64) (api.MultipartListPartsResponse, error)

		// MultipartUploads returns a list of all multipart uploads.
		MultipartUploads(ctx context.Context, bucket, prefix, keyMarker, uploadIDMarker string, limit int) (api.MultipartListUploadsResponse, error)

		// ObjectsStats returns overall stats about stored objects
		ObjectsStats(ctx context.Context, opts api.ObjectsStatsOpts) (api.ObjectsStatsResponse, error)

		// PruneEmptydirs prunes any directories that are empty.
		PruneEmptydirs(ctx context.Context) error

		// PruneSlabs deletes slabs that are no longer referenced by any slice
		// or slab buffer.
		PruneSlabs(ctx context.Context, limit int64) (int64, error)

		// RecordHostScans records the results of host scans in the database
		// such as recording the settings and price table of a host in case of
		// success and updating the uptime and downtime of a host.
		// NOTE: The price table is only updated if the known price table is
		// expired since price tables from scans are not paid for and are
		// therefore only useful for gouging checks.
		RecordHostScans(ctx context.Context, scans []api.HostScan) error

		// RecordPriceTables records price tables for hosts in the database
		// increasing the successful/failed interactions accordingly.
		RecordPriceTables(ctx context.Context, priceTableUpdate []api.HostPriceTableUpdate) error

		// RemoveOfflineHosts removes all hosts that have been offline for
		// longer than maxDownTime and been scanned at least minRecentFailures
		// times. The contracts of those hosts are also removed.
		RemoveOfflineHosts(ctx context.Context, minRecentFailures uint64, maxDownTime time.Duration) (int64, error)

		// RenameObject renames an object in the database from keyOld to keyNew
		// and the new directory dirID. returns api.ErrObjectExists if the an
		// object already exists at the target location or api.ErrObjectNotFound
		// if the object at keyOld doesn't exist. If force is true, the instead
		// of returning api.ErrObjectExists, the existing object will be
		// deleted.
		RenameObject(ctx context.Context, bucket, keyOld, keyNew string, dirID int64, force bool) error

		// RenameObjects renames all objects in the database with the given
		// prefix to the new prefix. If 'force' is true, it will overwrite any
		// existing objects with the new prefix. If no object can be renamed,
		// `api.ErrOBjectNotFound` is returned. If 'force' is false and an
		// object already exists with the new prefix, `api.ErrObjectExists` is
		// returned.
		RenameObjects(ctx context.Context, bucket, prefixOld, prefixNew string, dirID int64, force bool) error

		// SaveAccounts saves the given accounts in the db, overwriting any
		// existing ones and setting the clean shutdown flag.
		SaveAccounts(ctx context.Context, accounts []api.Account) error

		// SearchHosts returns a list of hosts that match the provided filters
		SearchHosts(ctx context.Context, autopilotID, filterMode, usabilityMode, addressContains string, keyIn []types.PublicKey, offset, limit int) ([]api.Host, error)

		// SetUncleanShutdown sets the clean shutdown flag on the accounts to
		// 'false' and also marks them as requiring a resync.
		SetUncleanShutdown(ctx context.Context) error

		// UpdateAutopilot updates the autopilot with the provided one or
		// creates a new one if it doesn't exist yet.
		UpdateAutopilot(ctx context.Context, ap api.Autopilot) error

		// UpdateBucketPolicy updates the policy of the bucket with the provided
		// one, fully overwriting the existing policy.
		UpdateBucketPolicy(ctx context.Context, bucket string, policy api.BucketPolicy) error

		// UpdateHostAllowlistEntries updates the allowlist in the database
		UpdateHostAllowlistEntries(ctx context.Context, add, remove []types.PublicKey, clear bool) error

		// UpdateHostBlocklistEntries updates the blocklist in the database
		UpdateHostBlocklistEntries(ctx context.Context, add, remove []string, clear bool) error

		// UpdateObjectHealth updates the health of all objects to the lowest
		// health of all its slabs.
		UpdateObjectHealth(ctx context.Context) error

		// UpdateSlab updates the slab in the database. That includes the following:
		// - Optimistically set health to 100%
		// - Invalidate health_valid_until
		// - Update LatestHost for every shard
		// The operation is not allowed to update the number of shards
		// associated with a slab or the root/slabIndex of any shard.
		UpdateSlab(ctx context.Context, s object.Slab, contractSet string, usedContracts []types.FileContractID) error

		// UpdateSlabHealth updates the health of up to 'limit' slab in the
		// database if their health is not valid anymore. A random interval
		// between 'minValidity' and 'maxValidity' is used to determine the time
		// the health of the updated slabs becomes invalid
		UpdateSlabHealth(ctx context.Context, limit int64, minValidity, maxValidity time.Duration) (int64, error)
	}

	MetricsDatabase interface {
		io.Closer

		// Migrate runs all missing migrations on the database.
		Migrate(ctx context.Context) error

		// Transaction starts a new transaction.
		Transaction(ctx context.Context, fn func(MetricsDatabaseTx) error) error

		// Version returns the database version and name.
		Version(ctx context.Context) (string, string, error)
	}

	MetricsDatabaseTx interface {
		// ContractPruneMetrics returns the contract prune metrics for the given
		// time range and options.
		ContractPruneMetrics(ctx context.Context, start time.Time, n uint64, interval time.Duration, opts api.ContractPruneMetricsQueryOpts) ([]api.ContractPruneMetric, error)

<<<<<<< HEAD
		// ContractSetMetrics returns the contract set metrics for the given
		// time range and options.
		ContractSetMetrics(ctx context.Context, start time.Time, n uint64, interval time.Duration, opts api.ContractSetMetricsQueryOpts) ([]api.ContractSetMetric, error)

		// RecordContractPruneMetric records a contract prune metric.
		RecordContractPruneMetric(ctx context.Context, metrics ...api.ContractPruneMetric) error

		// RecordContractSetMetric records a contract set metric.
		RecordContractSetMetric(ctx context.Context, metrics ...api.ContractSetMetric) error
=======
		// RecordContractPruneMetric records a contract prune metric.
		RecordContractPruneMetric(ctx context.Context, metrics ...api.ContractPruneMetric) error
>>>>>>> cfd6044c
	}

	UsedContract struct {
		ID          int64
		FCID        FileContractID
		RenewedFrom FileContractID
	}
)<|MERGE_RESOLUTION|>--- conflicted
+++ resolved
@@ -232,7 +232,6 @@
 		// time range and options.
 		ContractPruneMetrics(ctx context.Context, start time.Time, n uint64, interval time.Duration, opts api.ContractPruneMetricsQueryOpts) ([]api.ContractPruneMetric, error)
 
-<<<<<<< HEAD
 		// ContractSetMetrics returns the contract set metrics for the given
 		// time range and options.
 		ContractSetMetrics(ctx context.Context, start time.Time, n uint64, interval time.Duration, opts api.ContractSetMetricsQueryOpts) ([]api.ContractSetMetric, error)
@@ -242,10 +241,6 @@
 
 		// RecordContractSetMetric records a contract set metric.
 		RecordContractSetMetric(ctx context.Context, metrics ...api.ContractSetMetric) error
-=======
-		// RecordContractPruneMetric records a contract prune metric.
-		RecordContractPruneMetric(ctx context.Context, metrics ...api.ContractPruneMetric) error
->>>>>>> cfd6044c
 	}
 
 	UsedContract struct {
