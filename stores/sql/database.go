package sql

import (
	"context"
	"io"
	"time"

	"go.sia.tech/core/types"
	"go.sia.tech/renterd/api"
	"go.sia.tech/renterd/object"
)

// The database interfaces define all methods that a SQL database must implement
// to be used by the SQLStore.
type (
	Database interface {
		io.Closer

		// Migrate runs all missing migrations on the database.
		Migrate(ctx context.Context) error

		// Transaction starts a new transaction.
		Transaction(ctx context.Context, fn func(DatabaseTx) error) error

		// Version returns the database version and name.
		Version(ctx context.Context) (string, string, error)
	}

	DatabaseTx interface {
		// AbortMultipartUpload aborts a multipart upload and deletes it from
		// the database.
		AbortMultipartUpload(ctx context.Context, bucket, path string, uploadID string) error

		// Accounts returns all accounts from the db.
		Accounts(ctx context.Context) ([]api.Account, error)

		// AddMultipartPart adds a part to an unfinished multipart upload.
		AddMultipartPart(ctx context.Context, bucket, path, contractSet, eTag, uploadID string, partNumber int, slices object.SlabSlices) error

		// ArchiveContract moves a contract from the regular contracts to the
		// archived ones.
		ArchiveContract(ctx context.Context, fcid types.FileContractID, reason string) error

		// Autopilot returns the autopilot with the given ID. Returns
		// api.ErrAutopilotNotFound if the autopilot doesn't exist.
		Autopilot(ctx context.Context, id string) (api.Autopilot, error)

		// Autopilots returns all autopilots.
		Autopilots(ctx context.Context) ([]api.Autopilot, error)

		// Bucket returns the bucket with the given name. If the bucket doesn't
		// exist, it returns api.ErrBucketNotFound.
		Bucket(ctx context.Context, bucket string) (api.Bucket, error)

		// CompleteMultipartUpload completes a multipart upload by combining the
		// provided parts into an object in bucket 'bucket' with key 'key'. The
		// parts need to be provided in ascending partNumber order without
		// duplicates but can contain gaps.
		CompleteMultipartUpload(ctx context.Context, bucket, key, uploadID string, parts []api.MultipartCompletedPart, opts api.CompleteMultipartOptions) (string, error)

		// Contracts returns contract metadata for all active contracts. The
		// opts argument can be used to filter the result.
		Contracts(ctx context.Context, opts api.ContractsOpts) ([]api.ContractMetadata, error)

		// ContractSize returns the size of the contract with the given ID as
		// well as the estimated number of bytes that can be pruned from it.
		ContractSize(ctx context.Context, id types.FileContractID) (api.ContractSize, error)

		// CopyObject copies an object from one bucket and key to another. If
		// source and destination are the same, only the metadata and mimeType
		// are overwritten with the provided ones.
		CopyObject(ctx context.Context, srcBucket, dstBucket, srcKey, dstKey, mimeType string, metadata api.ObjectUserMetadata) (api.ObjectMetadata, error)

		// CreateBucket creates a new bucket with the given name and policy. If
		// the bucket already exists, api.ErrBucketExists is returned.
		CreateBucket(ctx context.Context, bucket string, policy api.BucketPolicy) error

		// DeleteHostSector deletes all contract sector links that a host has
		// with the given root incrementing the lost sector count in the
		// process. If another contract with a different host exists that
		// contains the root, latest_host is updated to that host.
		DeleteHostSector(ctx context.Context, hk types.PublicKey, root types.Hash256) (int, error)

		// InsertBufferedSlab inserts a buffered slab into the database. This
		// includes the creation of a buffered slab as well as the corresponding
		// regular slab it is linked to. It returns the ID of the buffered slab
		// that was created.
		InsertBufferedSlab(ctx context.Context, fileName string, contractSetID int64, ec object.EncryptionKey, minShards, totalShards uint8) (int64, error)

		// InsertMultipartUpload creates a new multipart upload and returns a
		// unique upload ID.
		InsertMultipartUpload(ctx context.Context, bucket, path string, ec object.EncryptionKey, mimeType string, metadata api.ObjectUserMetadata) (string, error)

		// InvalidateSlabHealthByFCID invalidates the health of all slabs that
		// are associated with any of the provided contracts.
		InvalidateSlabHealthByFCID(ctx context.Context, fcids []types.FileContractID, limit int64) (int64, error)

		// DeleteBucket deletes a bucket. If the bucket isn't empty, it returns
		// api.ErrBucketNotEmpty. If the bucket doesn't exist, it returns
		// api.ErrBucketNotFound.
		DeleteBucket(ctx context.Context, bucket string) error

		// DeleteObject deletes an object from the database and returns true if
		// the requested object was actually deleted.
		DeleteObject(ctx context.Context, bucket, key string) (bool, error)

		// DeleteObjects deletes a batch of objects starting with the given
		// prefix and returns 'true' if any object was deleted.
		DeleteObjects(ctx context.Context, bucket, prefix string, limit int64) (bool, error)

		// HostAllowlist returns the list of public keys of hosts on the
		// allowlist.
		HostAllowlist(ctx context.Context) ([]types.PublicKey, error)

		// HostBlocklist returns the list of host addresses on the blocklist.
		HostBlocklist(ctx context.Context) ([]string, error)

		// InsertObject inserts a new object into the database.
		InsertObject(ctx context.Context, bucket, key, contractSet string, dirID int64, o object.Object, mimeType, eTag string, md api.ObjectUserMetadata) error

		// HostsForScanning returns a list of hosts to scan which haven't been
		// scanned since at least maxLastScan.
		HostsForScanning(ctx context.Context, maxLastScan time.Time, offset, limit int) ([]api.HostAddress, error)

		// ListBuckets returns a list of all buckets in the database.
		ListBuckets(ctx context.Context) ([]api.Bucket, error)

		// MakeDirsForPath creates all directories for a given object's path.
		MakeDirsForPath(ctx context.Context, path string) (int64, error)

		// MultipartUpload returns the multipart upload with the given ID or
		// api.ErrMultipartUploadNotFound if the upload doesn't exist.
		MultipartUpload(ctx context.Context, uploadID string) (api.MultipartUpload, error)

		// MultipartUploadParts returns a list of all parts for a given
		// multipart upload
		MultipartUploadParts(ctx context.Context, bucket, key, uploadID string, marker int, limit int64) (api.MultipartListPartsResponse, error)

		// MultipartUploads returns a list of all multipart uploads.
		MultipartUploads(ctx context.Context, bucket, prefix, keyMarker, uploadIDMarker string, limit int) (api.MultipartListUploadsResponse, error)

		// ObjectsStats returns overall stats about stored objects
		ObjectsStats(ctx context.Context, opts api.ObjectsStatsOpts) (api.ObjectsStatsResponse, error)

		// PruneEmptydirs prunes any directories that are empty.
		PruneEmptydirs(ctx context.Context) error

		// PruneSlabs deletes slabs that are no longer referenced by any slice
		// or slab buffer.
		PruneSlabs(ctx context.Context, limit int64) (int64, error)

		// RecordHostScans records the results of host scans in the database
		// such as recording the settings and price table of a host in case of
		// success and updating the uptime and downtime of a host.
		// NOTE: The price table is only updated if the known price table is
		// expired since price tables from scans are not paid for and are
		// therefore only useful for gouging checks.
		RecordHostScans(ctx context.Context, scans []api.HostScan) error

		// RecordPriceTables records price tables for hosts in the database
		// increasing the successful/failed interactions accordingly.
		RecordPriceTables(ctx context.Context, priceTableUpdate []api.HostPriceTableUpdate) error

		// RemoveOfflineHosts removes all hosts that have been offline for
		// longer than maxDownTime and been scanned at least minRecentFailures
		// times. The contracts of those hosts are also removed.
		RemoveOfflineHosts(ctx context.Context, minRecentFailures uint64, maxDownTime time.Duration) (int64, error)

		// RenameObject renames an object in the database from keyOld to keyNew
		// and the new directory dirID. returns api.ErrObjectExists if the an
		// object already exists at the target location or api.ErrObjectNotFound
		// if the object at keyOld doesn't exist. If force is true, the instead
		// of returning api.ErrObjectExists, the existing object will be
		// deleted.
		RenameObject(ctx context.Context, bucket, keyOld, keyNew string, dirID int64, force bool) error

		// RenameObjects renames all objects in the database with the given
		// prefix to the new prefix. If 'force' is true, it will overwrite any
		// existing objects with the new prefix. If no object can be renamed,
		// `api.ErrOBjectNotFound` is returned. If 'force' is false and an
		// object already exists with the new prefix, `api.ErrObjectExists` is
		// returned.
		RenameObjects(ctx context.Context, bucket, prefixOld, prefixNew string, dirID int64, force bool) error

		// ResetLostSectors resets the lost sector count for the given host.
		ResetLostSectors(ctx context.Context, hk types.PublicKey) error

		// SaveAccounts saves the given accounts in the db, overwriting any
		// existing ones and setting the clean shutdown flag.
		SaveAccounts(ctx context.Context, accounts []api.Account) error

		// SearchHosts returns a list of hosts that match the provided filters
		SearchHosts(ctx context.Context, autopilotID, filterMode, usabilityMode, addressContains string, keyIn []types.PublicKey, offset, limit int) ([]api.Host, error)

		// SetUncleanShutdown sets the clean shutdown flag on the accounts to
		// 'false' and also marks them as requiring a resync.
		SetUncleanShutdown(ctx context.Context) error

		// SlabBuffers returns the filenames and associated contract sets of all
		// slab buffers.
		SlabBuffers(ctx context.Context) (map[string]string, error)

		// UpdateAutopilot updates the autopilot with the provided one or
		// creates a new one if it doesn't exist yet.
		UpdateAutopilot(ctx context.Context, ap api.Autopilot) error

		// UpdateBucketPolicy updates the policy of the bucket with the provided
		// one, fully overwriting the existing policy.
		UpdateBucketPolicy(ctx context.Context, bucket string, policy api.BucketPolicy) error

		// UpdateHostAllowlistEntries updates the allowlist in the database
		UpdateHostAllowlistEntries(ctx context.Context, add, remove []types.PublicKey, clear bool) error

		// UpdateHostBlocklistEntries updates the blocklist in the database
		UpdateHostBlocklistEntries(ctx context.Context, add, remove []string, clear bool) error

		// UpdateHostCheck updates the host check for the given host.
		UpdateHostCheck(ctx context.Context, autopilot string, hk types.PublicKey, hc api.HostCheck) error

		// UpdateSlab updates the slab in the database. That includes the following:
		// - Optimistically set health to 100%
		// - Invalidate health_valid_until
		// - Update LatestHost for every shard
		// The operation is not allowed to update the number of shards
		// associated with a slab or the root/slabIndex of any shard.
		UpdateSlab(ctx context.Context, s object.Slab, contractSet string, usedContracts []types.FileContractID) error

		// UpdateSlabHealth updates the health of up to 'limit' slab in the
		// database if their health is not valid anymore. A random interval
		// between 'minValidity' and 'maxValidity' is used to determine the time
		// the health of the updated slabs becomes invalid
		UpdateSlabHealth(ctx context.Context, limit int64, minValidity, maxValidity time.Duration) (int64, error)
	}

	MetricsDatabase interface {
		io.Closer

		// Migrate runs all missing migrations on the database.
		Migrate(ctx context.Context) error

		// Transaction starts a new transaction.
		Transaction(ctx context.Context, fn func(MetricsDatabaseTx) error) error

		// Version returns the database version and name.
		Version(ctx context.Context) (string, string, error)
	}

	MetricsDatabaseTx interface {
		// ContractMetrics returns contract metrics  for the given time range
		// and options.
		ContractMetrics(ctx context.Context, start time.Time, n uint64, interval time.Duration, opts api.ContractMetricsQueryOpts) ([]api.ContractMetric, error)

		// ContractPruneMetrics returns the contract prune metrics for the given
		// time range and options.
		ContractPruneMetrics(ctx context.Context, start time.Time, n uint64, interval time.Duration, opts api.ContractPruneMetricsQueryOpts) ([]api.ContractPruneMetric, error)

		// ContractSetChurnMetrics returns the contract set churn metrics for
		// the given time range and options.
		ContractSetChurnMetrics(ctx context.Context, start time.Time, n uint64, interval time.Duration, opts api.ContractSetChurnMetricsQueryOpts) ([]api.ContractSetChurnMetric, error)

		// ContractSetMetrics returns the contract set metrics for the given
		// time range and options.
		ContractSetMetrics(ctx context.Context, start time.Time, n uint64, interval time.Duration, opts api.ContractSetMetricsQueryOpts) ([]api.ContractSetMetric, error)

<<<<<<< HEAD
		// PerformanceMetrics returns performance metrics for the given time range
		PerformanceMetrics(ctx context.Context, start time.Time, n uint64, interval time.Duration, opts api.PerformanceMetricsQueryOpts) ([]api.PerformanceMetric, error)

=======
>>>>>>> dd35323d
		// RecordContractMetric records contract metrics.
		RecordContractMetric(ctx context.Context, metrics ...api.ContractMetric) error

		// RecordContractPruneMetric records contract prune metrics.
		RecordContractPruneMetric(ctx context.Context, metrics ...api.ContractPruneMetric) error

		// RecordContractSetChurnMetric records contract set churn metrics.
		RecordContractSetChurnMetric(ctx context.Context, metrics ...api.ContractSetChurnMetric) error

		// RecordContractSetMetric records contract set metrics.
		RecordContractSetMetric(ctx context.Context, metrics ...api.ContractSetMetric) error

		// RecordPerformanceMetric records performance metrics.
		RecordPerformanceMetric(ctx context.Context, metrics ...api.PerformanceMetric) error
	}

	UsedContract struct {
		ID          int64
		FCID        FileContractID
		RenewedFrom FileContractID
	}
)<|MERGE_RESOLUTION|>--- conflicted
+++ resolved
@@ -262,12 +262,9 @@
 		// time range and options.
 		ContractSetMetrics(ctx context.Context, start time.Time, n uint64, interval time.Duration, opts api.ContractSetMetricsQueryOpts) ([]api.ContractSetMetric, error)
 
-<<<<<<< HEAD
 		// PerformanceMetrics returns performance metrics for the given time range
 		PerformanceMetrics(ctx context.Context, start time.Time, n uint64, interval time.Duration, opts api.PerformanceMetricsQueryOpts) ([]api.PerformanceMetric, error)
 
-=======
->>>>>>> dd35323d
 		// RecordContractMetric records contract metrics.
 		RecordContractMetric(ctx context.Context, metrics ...api.ContractMetric) error
 
