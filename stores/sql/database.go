--- conflicted
+++ resolved
@@ -278,39 +278,30 @@
 		// PerformanceMetrics returns performance metrics for the given time range
 		PerformanceMetrics(ctx context.Context, start time.Time, n uint64, interval time.Duration, opts api.PerformanceMetricsQueryOpts) ([]api.PerformanceMetric, error)
 
-<<<<<<< HEAD
 		// PruneMetrics deletes metrics of a certain type older than the given
 		// cutoff time.
 		PruneMetrics(ctx context.Context, metric string, cutoff time.Time) error
 
+		// RecordContractMetric records contract metrics.
+		RecordContractMetric(ctx context.Context, metrics ...api.ContractMetric) error
+
+		// RecordContractPruneMetric records contract prune metrics.
+		RecordContractPruneMetric(ctx context.Context, metrics ...api.ContractPruneMetric) error
+
+		// RecordContractSetChurnMetric records contract set churn metrics.
+		RecordContractSetChurnMetric(ctx context.Context, metrics ...api.ContractSetChurnMetric) error
+
+		// RecordContractSetMetric records contract set metrics.
+		RecordContractSetMetric(ctx context.Context, metrics ...api.ContractSetMetric) error
+
+		// RecordPerformanceMetric records performance metrics.
+		RecordPerformanceMetric(ctx context.Context, metrics ...api.PerformanceMetric) error
+
+		// RecordWalletMetric records wallet metrics.
+		RecordWalletMetric(ctx context.Context, metrics ...api.WalletMetric) error
+
 		// WalletMetrics returns wallet metrics for the given time range
 		WalletMetrics(ctx context.Context, start time.Time, n uint64, interval time.Duration, opts api.WalletMetricsQueryOpts) ([]api.WalletMetric, error)
-
-=======
->>>>>>> b447afc6
-		// RecordContractMetric records contract metrics.
-		RecordContractMetric(ctx context.Context, metrics ...api.ContractMetric) error
-
-		// RecordContractPruneMetric records contract prune metrics.
-		RecordContractPruneMetric(ctx context.Context, metrics ...api.ContractPruneMetric) error
-
-		// RecordContractSetChurnMetric records contract set churn metrics.
-		RecordContractSetChurnMetric(ctx context.Context, metrics ...api.ContractSetChurnMetric) error
-
-		// RecordContractSetMetric records contract set metrics.
-		RecordContractSetMetric(ctx context.Context, metrics ...api.ContractSetMetric) error
-
-		// RecordPerformanceMetric records performance metrics.
-		RecordPerformanceMetric(ctx context.Context, metrics ...api.PerformanceMetric) error
-
-		// RecordWalletMetric records wallet metrics.
-		RecordWalletMetric(ctx context.Context, metrics ...api.WalletMetric) error
-<<<<<<< HEAD
-=======
-
-		// WalletMetrics returns wallet metrics for the given time range
-		WalletMetrics(ctx context.Context, start time.Time, n uint64, interval time.Duration, opts api.WalletMetricsQueryOpts) ([]api.WalletMetric, error)
->>>>>>> b447afc6
 	}
 
 	UsedContract struct {
