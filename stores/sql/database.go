package sql

import (
	"context"
	"io"
	"time"

	"go.sia.tech/core/types"
	"go.sia.tech/coreutils/wallet"
	"go.sia.tech/renterd/api"
	"go.sia.tech/renterd/internal/chain"
	"go.sia.tech/renterd/object"
)

// The database interfaces define all methods that a SQL database must implement
// to be used by the SQLStore.
type (
	Database interface {
		io.Closer

		// Transaction starts a new transaction.
		Transaction(ctx context.Context, fn func(DatabaseTx) error) error

		// Migrate runs all missing migrations on the database.
		Migrate(ctx context.Context) error

		// Version returns the database version and name.
		Version(ctx context.Context) (string, string, error)
	}

	DatabaseTx interface {
		// AbortMultipartUpload aborts a multipart upload and deletes it from
		// the database.
		AbortMultipartUpload(ctx context.Context, bucket, path string, uploadID string) error

		// AddMultipartPart adds a part to an unfinished multipart upload.
		AddMultipartPart(ctx context.Context, bucket, path, contractSet, eTag, uploadID string, partNumber int, slices object.SlabSlices) error

		// Bucket returns the bucket with the given name. If the bucket doesn't
		// exist, it returns api.ErrBucketNotFound.
		Bucket(ctx context.Context, bucket string) (api.Bucket, error)

		// CompleteMultipartUpload completes a multipart upload by combining the
		// provided parts into an object in bucket 'bucket' with key 'key'. The
		// parts need to be provided in ascending partNumber order without
		// duplicates but can contain gaps.
		CompleteMultipartUpload(ctx context.Context, bucket, key, uploadID string, parts []api.MultipartCompletedPart, opts api.CompleteMultipartOptions) (string, error)

		// Contracts returns contract metadata for all active contracts. The
		// opts argument can be used to filter the result.
		Contracts(ctx context.Context, opts api.ContractsOpts) ([]api.ContractMetadata, error)

		// ContractSize returns the size of the contract with the given ID as
		// well as the estimated number of bytes that can be pruned from it.
		ContractSize(ctx context.Context, id types.FileContractID) (api.ContractSize, error)

		// CopyObject copies an object from one bucket and key to another. If
		// source and destination are the same, only the metadata and mimeType
		// are overwritten with the provided ones.
		CopyObject(ctx context.Context, srcBucket, dstBucket, srcKey, dstKey, mimeType string, metadata api.ObjectUserMetadata) (api.ObjectMetadata, error)

		// CreateBucket creates a new bucket with the given name and policy. If
		// the bucket already exists, api.ErrBucketExists is returned.
		CreateBucket(ctx context.Context, bucket string, policy api.BucketPolicy) error

		// InsertMultipartUpload creates a new multipart upload and returns a
		// unique upload ID.
		InsertMultipartUpload(ctx context.Context, bucket, path string, ec object.EncryptionKey, mimeType string, metadata api.ObjectUserMetadata) (string, error)

		// DeleteBucket deletes a bucket. If the bucket isn't empty, it returns
		// api.ErrBucketNotEmpty. If the bucket doesn't exist, it returns
		// api.ErrBucketNotFound.
		DeleteBucket(ctx context.Context, bucket string) error

		// DeleteObject deletes an object from the database and returns true if
		// the requested object was actually deleted.
		DeleteObject(ctx context.Context, bucket, key string) (bool, error)

		// DeleteObjects deletes a batch of objects starting with the given
		// prefix and returns 'true' if any object was deleted.
		DeleteObjects(ctx context.Context, bucket, prefix string, limit int64) (bool, error)

		// InsertObject inserts a new object into the database.
		InsertObject(ctx context.Context, bucket, key, contractSet string, dirID int64, o object.Object, mimeType, eTag string, md api.ObjectUserMetadata) error

		// ListBuckets returns a list of all buckets in the database.
		ListBuckets(ctx context.Context) ([]api.Bucket, error)

		// MakeDirsForPath creates all directories for a given object's path.
		MakeDirsForPath(ctx context.Context, path string) (int64, error)

		// MultipartUpload returns the multipart upload with the given ID or
		// api.ErrMultipartUploadNotFound if the upload doesn't exist.
		MultipartUpload(ctx context.Context, uploadID string) (api.MultipartUpload, error)

		// MultipartUploadParts returns a list of all parts for a given
		// multipart upload
		MultipartUploadParts(ctx context.Context, bucket, key, uploadID string, marker int, limit int64) (api.MultipartListPartsResponse, error)

		// MultipartUploads returns a list of all multipart uploads.
		MultipartUploads(ctx context.Context, bucket, prefix, keyMarker, uploadIDMarker string, limit int) (api.MultipartListUploadsResponse, error)

		// ObjectsStats returns overall stats about stored objects
		ObjectsStats(ctx context.Context, opts api.ObjectsStatsOpts) (api.ObjectsStatsResponse, error)

		// ProcessChainUpdate applies the given chain update to the database.
		ProcessChainUpdate(ctx context.Context, applyFn chain.ApplyChainUpdateFn) error

		// PruneEmptydirs prunes any directories that are empty.
		PruneEmptydirs(ctx context.Context) error

		// PruneSlabs deletes slabs that are no longer referenced by any slice
		// or slab buffer.
		PruneSlabs(ctx context.Context, limit int64) (int64, error)

		// RenameObject renames an object in the database from keyOld to keyNew
		// and the new directory dirID. returns api.ErrObjectExists if the an
		// object already exists at the target location or api.ErrObjectNotFound
		// if the object at keyOld doesn't exist. If force is true, the instead
		// of returning api.ErrObjectExists, the existing object will be
		// deleted.
		RenameObject(ctx context.Context, bucket, keyOld, keyNew string, dirID int64, force bool) error

		// RenameObjects renames all objects in the database with the given
		// prefix to the new prefix. If 'force' is true, it will overwrite any
		// existing objects with the new prefix. If no object can be renamed,
		// `api.ErrOBjectNotFound` is returned. If 'force' is false and an
		// object already exists with the new prefix, `api.ErrObjectExists` is
		// returned.
		RenameObjects(ctx context.Context, bucket, prefixOld, prefixNew string, dirID int64, force bool) error

		// ResetChainState deletes all chain data in the database.
		ResetChainState(ctx context.Context) error

		// SearchHosts returns a list of hosts that match the provided filters
		SearchHosts(ctx context.Context, autopilotID, filterMode, usabilityMode, addressContains string, keyIn []types.PublicKey, offset, limit int, hasAllowList, hasBlocklist bool) ([]api.Host, error)

		// Tip returns the sync height.
		Tip(ctx context.Context) (types.ChainIndex, error)

		// UnspentSiacoinElements returns all wallet outputs in the database.
		UnspentSiacoinElements(ctx context.Context) ([]types.SiacoinElement, error)

		// UpdateBucketPolicy updates the policy of the bucket with the provided
		// one, fully overwriting the existing policy.
		UpdateBucketPolicy(ctx context.Context, bucket string, policy api.BucketPolicy) error

		// UpdateObjectHealth updates the health of all objects to the lowest
		// health of all its slabs.
		UpdateObjectHealth(ctx context.Context) error

		// UpdateSlab updates the slab in the database. That includes the following:
		// - Optimistically set health to 100%
		// - Invalidate health_valid_until
		// - Update LatestHost for every shard
		// The operation is not allowed to update the number of shards
		// associated with a slab or the root/slabIndex of any shard.
		UpdateSlab(ctx context.Context, s object.Slab, contractSet string, usedContracts []types.FileContractID) error

<<<<<<< HEAD
		// WalletEvents returns all wallet events in the database.
		WalletEvents(ctx context.Context, offset, limit int) ([]wallet.Event, error)

		// WalletEventCount returns the total number of events in the database.
		WalletEventCount(ctx context.Context) (uint64, error)
=======
		// UpdateSlabHealth updates the health of up to 'limit' slab in the
		// database if their health is not valid anymore. A random interval
		// between 'minValidity' and 'maxValidity' is used to determine the time
		// the health of the updated slabs becomes invalid
		UpdateSlabHealth(ctx context.Context, limit int64, minValidity, maxValidity time.Duration) (int64, error)
>>>>>>> 5df6a191
	}

	MetricsDatabase interface {
		io.Closer
		Migrate(ctx context.Context) error
		Version(ctx context.Context) (string, string, error)
	}

	UsedContract struct {
		ID          int64
		FCID        FileContractID
		RenewedFrom FileContractID
	}
)<|MERGE_RESOLUTION|>--- conflicted
+++ resolved
@@ -157,19 +157,17 @@
 		// associated with a slab or the root/slabIndex of any shard.
 		UpdateSlab(ctx context.Context, s object.Slab, contractSet string, usedContracts []types.FileContractID) error
 
-<<<<<<< HEAD
+		// UpdateSlabHealth updates the health of up to 'limit' slab in the
+		// database if their health is not valid anymore. A random interval
+		// between 'minValidity' and 'maxValidity' is used to determine the time
+		// the health of the updated slabs becomes invalid
+		UpdateSlabHealth(ctx context.Context, limit int64, minValidity, maxValidity time.Duration) (int64, error)
+
 		// WalletEvents returns all wallet events in the database.
 		WalletEvents(ctx context.Context, offset, limit int) ([]wallet.Event, error)
 
 		// WalletEventCount returns the total number of events in the database.
 		WalletEventCount(ctx context.Context) (uint64, error)
-=======
-		// UpdateSlabHealth updates the health of up to 'limit' slab in the
-		// database if their health is not valid anymore. A random interval
-		// between 'minValidity' and 'maxValidity' is used to determine the time
-		// the health of the updated slabs becomes invalid
-		UpdateSlabHealth(ctx context.Context, limit int64, minValidity, maxValidity time.Duration) (int64, error)
->>>>>>> 5df6a191
 	}
 
 	MetricsDatabase interface {
