package sql

import (
	"context"
	"io"
	"time"

	"go.sia.tech/core/types"
	"go.sia.tech/renterd/api"
	"go.sia.tech/renterd/object"
)

// The database interfaces define all methods that a SQL database must implement
// to be used by the SQLStore.
type (
	Database interface {
		io.Closer

		// Transaction starts a new transaction.
		Transaction(ctx context.Context, fn func(DatabaseTx) error) error

		// Migrate runs all missing migrations on the database.
		Migrate(ctx context.Context) error

		// Version returns the database version and name.
		Version(ctx context.Context) (string, string, error)
	}

	DatabaseTx interface {
		// AbortMultipartUpload aborts a multipart upload and deletes it from
		// the database.
		AbortMultipartUpload(ctx context.Context, bucket, path string, uploadID string) error

		// Accounts returns all accounts from the db.
		Accounts(ctx context.Context) ([]api.Account, error)

		// AddMultipartPart adds a part to an unfinished multipart upload.
		AddMultipartPart(ctx context.Context, bucket, path, contractSet, eTag, uploadID string, partNumber int, slices object.SlabSlices) error

		// ArchiveContract moves a contract from the regular contracts to the
		// archived ones.
		ArchiveContract(ctx context.Context, fcid types.FileContractID, reason string) error

		// Autopilot returns the autopilot with the given ID. Returns
		// api.ErrAutopilotNotFound if the autopilot doesn't exist.
		Autopilot(ctx context.Context, id string) (api.Autopilot, error)

		// Autopilots returns all autopilots.
		Autopilots(ctx context.Context) ([]api.Autopilot, error)

		// Bucket returns the bucket with the given name. If the bucket doesn't
		// exist, it returns api.ErrBucketNotFound.
		Bucket(ctx context.Context, bucket string) (api.Bucket, error)

		// CompleteMultipartUpload completes a multipart upload by combining the
		// provided parts into an object in bucket 'bucket' with key 'key'. The
		// parts need to be provided in ascending partNumber order without
		// duplicates but can contain gaps.
		CompleteMultipartUpload(ctx context.Context, bucket, key, uploadID string, parts []api.MultipartCompletedPart, opts api.CompleteMultipartOptions) (string, error)

		// Contracts returns contract metadata for all active contracts. The
		// opts argument can be used to filter the result.
		Contracts(ctx context.Context, opts api.ContractsOpts) ([]api.ContractMetadata, error)

		// ContractSize returns the size of the contract with the given ID as
		// well as the estimated number of bytes that can be pruned from it.
		ContractSize(ctx context.Context, id types.FileContractID) (api.ContractSize, error)

		// CopyObject copies an object from one bucket and key to another. If
		// source and destination are the same, only the metadata and mimeType
		// are overwritten with the provided ones.
		CopyObject(ctx context.Context, srcBucket, dstBucket, srcKey, dstKey, mimeType string, metadata api.ObjectUserMetadata) (api.ObjectMetadata, error)

		// CreateBucket creates a new bucket with the given name and policy. If
		// the bucket already exists, api.ErrBucketExists is returned.
		CreateBucket(ctx context.Context, bucket string, policy api.BucketPolicy) error

		// InsertMultipartUpload creates a new multipart upload and returns a
		// unique upload ID.
		InsertMultipartUpload(ctx context.Context, bucket, path string, ec object.EncryptionKey, mimeType string, metadata api.ObjectUserMetadata) (string, error)

		// InvalidateSlabHealthByFCID invalidates the health of all slabs that
		// are associated with any of the provided contracts.
		InvalidateSlabHealthByFCID(ctx context.Context, fcids []types.FileContractID, limit int64) (int64, error)

		// DeleteBucket deletes a bucket. If the bucket isn't empty, it returns
		// api.ErrBucketNotEmpty. If the bucket doesn't exist, it returns
		// api.ErrBucketNotFound.
		DeleteBucket(ctx context.Context, bucket string) error

		// DeleteObject deletes an object from the database and returns true if
		// the requested object was actually deleted.
		DeleteObject(ctx context.Context, bucket, key string) (bool, error)

		// DeleteObjects deletes a batch of objects starting with the given
		// prefix and returns 'true' if any object was deleted.
		DeleteObjects(ctx context.Context, bucket, prefix string, limit int64) (bool, error)

		// HostAllowlist returns the list of public keys of hosts on the
		// allowlist.
		HostAllowlist(ctx context.Context) ([]types.PublicKey, error)

		// HostBlocklist returns the list of host addresses on the blocklist.
		HostBlocklist(ctx context.Context) ([]string, error)

		// InsertObject inserts a new object into the database.
		InsertObject(ctx context.Context, bucket, key, contractSet string, dirID int64, o object.Object, mimeType, eTag string, md api.ObjectUserMetadata) error

		// HostsForScanning returns a list of hosts to scan which haven't been
		// scanned since at least maxLastScan.
		HostsForScanning(ctx context.Context, maxLastScan time.Time, offset, limit int) ([]api.HostAddress, error)

		// ListBuckets returns a list of all buckets in the database.
		ListBuckets(ctx context.Context) ([]api.Bucket, error)

		// MakeDirsForPath creates all directories for a given object's path.
		MakeDirsForPath(ctx context.Context, path string) (int64, error)

		// MultipartUpload returns the multipart upload with the given ID or
		// api.ErrMultipartUploadNotFound if the upload doesn't exist.
		MultipartUpload(ctx context.Context, uploadID string) (api.MultipartUpload, error)

		// MultipartUploadParts returns a list of all parts for a given
		// multipart upload
		MultipartUploadParts(ctx context.Context, bucket, key, uploadID string, marker int, limit int64) (api.MultipartListPartsResponse, error)

		// MultipartUploads returns a list of all multipart uploads.
		MultipartUploads(ctx context.Context, bucket, prefix, keyMarker, uploadIDMarker string, limit int) (api.MultipartListUploadsResponse, error)

		// ObjectsStats returns overall stats about stored objects
		ObjectsStats(ctx context.Context, opts api.ObjectsStatsOpts) (api.ObjectsStatsResponse, error)

		// PruneEmptydirs prunes any directories that are empty.
		PruneEmptydirs(ctx context.Context) error

		// PruneSlabs deletes slabs that are no longer referenced by any slice
		// or slab buffer.
		PruneSlabs(ctx context.Context, limit int64) (int64, error)

		// RecordHostScans records the results of host scans in the database
		// such as recording the settings and price table of a host in case of
		// success and updating the uptime and downtime of a host.
		// NOTE: The price table is only updated if the known price table is
		// expired since price tables from scans are not paid for and are
		// therefore only useful for gouging checks.
		RecordHostScans(ctx context.Context, scans []api.HostScan) error

		// RemoveOfflineHosts removes all hosts that have been offline for
		// longer than maxDownTime and been scanned at least minRecentFailures
		// times. The contracts of those hosts are also removed.
		RemoveOfflineHosts(ctx context.Context, minRecentFailures uint64, maxDownTime time.Duration) (int64, error)

		// RenameObject renames an object in the database from keyOld to keyNew
		// and the new directory dirID. returns api.ErrObjectExists if the an
		// object already exists at the target location or api.ErrObjectNotFound
		// if the object at keyOld doesn't exist. If force is true, the instead
		// of returning api.ErrObjectExists, the existing object will be
		// deleted.
		RenameObject(ctx context.Context, bucket, keyOld, keyNew string, dirID int64, force bool) error

		// RenameObjects renames all objects in the database with the given
		// prefix to the new prefix. If 'force' is true, it will overwrite any
		// existing objects with the new prefix. If no object can be renamed,
		// `api.ErrOBjectNotFound` is returned. If 'force' is false and an
		// object already exists with the new prefix, `api.ErrObjectExists` is
		// returned.
		RenameObjects(ctx context.Context, bucket, prefixOld, prefixNew string, dirID int64, force bool) error

		// ResetLostSectors resets the lost sector count for the given host.
		ResetLostSectors(ctx context.Context, hk types.PublicKey) error

		// SaveAccounts saves the given accounts in the db, overwriting any
		// existing ones and setting the clean shutdown flag.
		SaveAccounts(ctx context.Context, accounts []api.Account) error

		// SearchHosts returns a list of hosts that match the provided filters
		SearchHosts(ctx context.Context, autopilotID, filterMode, usabilityMode, addressContains string, keyIn []types.PublicKey, offset, limit int) ([]api.Host, error)

		// SetUncleanShutdown sets the clean shutdown flag on the accounts to
		// 'false' and also marks them as requiring a resync.
		SetUncleanShutdown(ctx context.Context) error

		// UpdateAutopilot updates the autopilot with the provided one or
		// creates a new one if it doesn't exist yet.
		UpdateAutopilot(ctx context.Context, ap api.Autopilot) error

		// UpdateBucketPolicy updates the policy of the bucket with the provided
		// one, fully overwriting the existing policy.
		UpdateBucketPolicy(ctx context.Context, bucket string, policy api.BucketPolicy) error

<<<<<<< HEAD
		// UpdateHostCheck updates the host check for the given host.
		UpdateHostCheck(ctx context.Context, autopilot string, hk types.PublicKey, hc api.HostCheck) error
=======
		// UpdateHostAllowlistEntries updates the allowlist in the database
		UpdateHostAllowlistEntries(ctx context.Context, add, remove []types.PublicKey, clear bool) error

		// UpdateHostBlocklistEntries updates the blocklist in the database
		UpdateHostBlocklistEntries(ctx context.Context, add, remove []string, clear bool) error
>>>>>>> 9c31e346

		// UpdateObjectHealth updates the health of all objects to the lowest
		// health of all its slabs.
		UpdateObjectHealth(ctx context.Context) error

		// UpdateSlab updates the slab in the database. That includes the following:
		// - Optimistically set health to 100%
		// - Invalidate health_valid_until
		// - Update LatestHost for every shard
		// The operation is not allowed to update the number of shards
		// associated with a slab or the root/slabIndex of any shard.
		UpdateSlab(ctx context.Context, s object.Slab, contractSet string, usedContracts []types.FileContractID) error

		// UpdateSlabHealth updates the health of up to 'limit' slab in the
		// database if their health is not valid anymore. A random interval
		// between 'minValidity' and 'maxValidity' is used to determine the time
		// the health of the updated slabs becomes invalid
		UpdateSlabHealth(ctx context.Context, limit int64, minValidity, maxValidity time.Duration) (int64, error)
	}

	MetricsDatabase interface {
		io.Closer
		Migrate(ctx context.Context) error
		Version(ctx context.Context) (string, string, error)
	}

	UsedContract struct {
		ID          int64
		FCID        FileContractID
		RenewedFrom FileContractID
	}
)<|MERGE_RESOLUTION|>--- conflicted
+++ resolved
@@ -188,16 +188,14 @@
 		// one, fully overwriting the existing policy.
 		UpdateBucketPolicy(ctx context.Context, bucket string, policy api.BucketPolicy) error
 
-<<<<<<< HEAD
 		// UpdateHostCheck updates the host check for the given host.
 		UpdateHostCheck(ctx context.Context, autopilot string, hk types.PublicKey, hc api.HostCheck) error
-=======
+
 		// UpdateHostAllowlistEntries updates the allowlist in the database
 		UpdateHostAllowlistEntries(ctx context.Context, add, remove []types.PublicKey, clear bool) error
 
 		// UpdateHostBlocklistEntries updates the blocklist in the database
 		UpdateHostBlocklistEntries(ctx context.Context, add, remove []string, clear bool) error
->>>>>>> 9c31e346
 
 		// UpdateObjectHealth updates the health of all objects to the lowest
 		// health of all its slabs.
