--- conflicted
+++ resolved
@@ -154,15 +154,13 @@
 		// SearchHosts returns a list of hosts that match the provided filters
 		SearchHosts(ctx context.Context, autopilotID, filterMode, usabilityMode, addressContains string, keyIn []types.PublicKey, offset, limit int, hasAllowList, hasBlocklist bool) ([]api.Host, error)
 
-<<<<<<< HEAD
+		// SetUncleanShutdown sets the clean shutdown flag on the accounts to
+		// 'false' and also marks them as requiring a resync.
+		SetUncleanShutdown(ctx context.Context) error
+
 		// UpdateAutopilot updates the autopilot with the provided one or
 		// creates a new one if it doesn't exist yet.
 		UpdateAutopilot(ctx context.Context, ap api.Autopilot) error
-=======
-		// SetUncleanShutdown sets the clean shutdown flag on the accounts to
-		// 'false' and also marks them as requiring a resync.
-		SetUncleanShutdown(ctx context.Context) error
->>>>>>> 32894ce3
 
 		// UpdateBucketPolicy updates the policy of the bucket with the provided
 		// one, fully overwriting the existing policy.
