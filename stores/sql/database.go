package sql

import (
	"context"
	"io"
	"time"

	"go.sia.tech/core/types"
	"go.sia.tech/renterd/api"
	"go.sia.tech/renterd/object"
	"go.sia.tech/renterd/webhooks"
)

// The database interfaces define all methods that a SQL database must implement
// to be used by the SQLStore.
type (
	Database interface {
		io.Closer

		// Migrate runs all missing migrations on the database.
		Migrate(ctx context.Context) error

		// Transaction starts a new transaction.
		Transaction(ctx context.Context, fn func(DatabaseTx) error) error

		// Version returns the database version and name.
		Version(ctx context.Context) (string, string, error)
	}

	DatabaseTx interface {
		// AbortMultipartUpload aborts a multipart upload and deletes it from
		// the database.
		AbortMultipartUpload(ctx context.Context, bucket, path string, uploadID string) error

		// Accounts returns all accounts from the db.
		Accounts(ctx context.Context) ([]api.Account, error)

		// AddMultipartPart adds a part to an unfinished multipart upload.
		AddMultipartPart(ctx context.Context, bucket, path, contractSet, eTag, uploadID string, partNumber int, slices object.SlabSlices) error

		// AddWebhook adds a new webhook to the database. If the webhook already
		// exists, it is updated.
		AddWebhook(ctx context.Context, wh webhooks.Webhook) error

		// ArchiveContract moves a contract from the regular contracts to the
		// archived ones.
		ArchiveContract(ctx context.Context, fcid types.FileContractID, reason string) error

		// Autopilot returns the autopilot with the given ID. Returns
		// api.ErrAutopilotNotFound if the autopilot doesn't exist.
		Autopilot(ctx context.Context, id string) (api.Autopilot, error)

		// Autopilots returns all autopilots.
		Autopilots(ctx context.Context) ([]api.Autopilot, error)

		// Bucket returns the bucket with the given name. If the bucket doesn't
		// exist, it returns api.ErrBucketNotFound.
		Bucket(ctx context.Context, bucket string) (api.Bucket, error)

		// CompleteMultipartUpload completes a multipart upload by combining the
		// provided parts into an object in bucket 'bucket' with key 'key'. The
		// parts need to be provided in ascending partNumber order without
		// duplicates but can contain gaps.
		CompleteMultipartUpload(ctx context.Context, bucket, key, uploadID string, parts []api.MultipartCompletedPart, opts api.CompleteMultipartOptions) (string, error)

		// Contracts returns contract metadata for all active contracts. The
		// opts argument can be used to filter the result.
		Contracts(ctx context.Context, opts api.ContractsOpts) ([]api.ContractMetadata, error)

		// ContractSize returns the size of the contract with the given ID as
		// well as the estimated number of bytes that can be pruned from it.
		ContractSize(ctx context.Context, id types.FileContractID) (api.ContractSize, error)

		// CopyObject copies an object from one bucket and key to another. If
		// source and destination are the same, only the metadata and mimeType
		// are overwritten with the provided ones.
		CopyObject(ctx context.Context, srcBucket, dstBucket, srcKey, dstKey, mimeType string, metadata api.ObjectUserMetadata) (api.ObjectMetadata, error)

		// CreateBucket creates a new bucket with the given name and policy. If
		// the bucket already exists, api.ErrBucketExists is returned.
		CreateBucket(ctx context.Context, bucket string, policy api.BucketPolicy) error

		// DeleteHostSector deletes all contract sector links that a host has
		// with the given root incrementing the lost sector count in the
		// process. If another contract with a different host exists that
		// contains the root, latest_host is updated to that host.
		DeleteHostSector(ctx context.Context, hk types.PublicKey, root types.Hash256) (int, error)

		// DeleteWebhook deletes the webhook with the matching module, event and
		// URL of the provided webhook. If the webhook doesn't exist,
		// webhooks.ErrWebhookNotFound is returned.
		DeleteWebhook(ctx context.Context, wh webhooks.Webhook) error

		// InsertBufferedSlab inserts a buffered slab into the database. This
		// includes the creation of a buffered slab as well as the corresponding
		// regular slab it is linked to. It returns the ID of the buffered slab
		// that was created.
		InsertBufferedSlab(ctx context.Context, fileName string, contractSetID int64, ec object.EncryptionKey, minShards, totalShards uint8) (int64, error)

		// InsertMultipartUpload creates a new multipart upload and returns a
		// unique upload ID.
		InsertMultipartUpload(ctx context.Context, bucket, path string, ec object.EncryptionKey, mimeType string, metadata api.ObjectUserMetadata) (string, error)

		// InvalidateSlabHealthByFCID invalidates the health of all slabs that
		// are associated with any of the provided contracts.
		InvalidateSlabHealthByFCID(ctx context.Context, fcids []types.FileContractID, limit int64) (int64, error)

		// DeleteBucket deletes a bucket. If the bucket isn't empty, it returns
		// api.ErrBucketNotEmpty. If the bucket doesn't exist, it returns
		// api.ErrBucketNotFound.
		DeleteBucket(ctx context.Context, bucket string) error

		// DeleteObject deletes an object from the database and returns true if
		// the requested object was actually deleted.
		DeleteObject(ctx context.Context, bucket, key string) (bool, error)

		// DeleteObjects deletes a batch of objects starting with the given
		// prefix and returns 'true' if any object was deleted.
		DeleteObjects(ctx context.Context, bucket, prefix string, limit int64) (bool, error)

		// HostAllowlist returns the list of public keys of hosts on the
		// allowlist.
		HostAllowlist(ctx context.Context) ([]types.PublicKey, error)

		// HostBlocklist returns the list of host addresses on the blocklist.
		HostBlocklist(ctx context.Context) ([]string, error)

		// InsertObject inserts a new object into the database.
		InsertObject(ctx context.Context, bucket, key, contractSet string, dirID int64, o object.Object, mimeType, eTag string, md api.ObjectUserMetadata) error

		// HostsForScanning returns a list of hosts to scan which haven't been
		// scanned since at least maxLastScan.
		HostsForScanning(ctx context.Context, maxLastScan time.Time, offset, limit int) ([]api.HostAddress, error)

		// ListBuckets returns a list of all buckets in the database.
		ListBuckets(ctx context.Context) ([]api.Bucket, error)

		// MakeDirsForPath creates all directories for a given object's path.
		MakeDirsForPath(ctx context.Context, path string) (int64, error)

		// MultipartUpload returns the multipart upload with the given ID or
		// api.ErrMultipartUploadNotFound if the upload doesn't exist.
		MultipartUpload(ctx context.Context, uploadID string) (api.MultipartUpload, error)

		// MultipartUploadParts returns a list of all parts for a given
		// multipart upload
		MultipartUploadParts(ctx context.Context, bucket, key, uploadID string, marker int, limit int64) (api.MultipartListPartsResponse, error)

		// MultipartUploads returns a list of all multipart uploads.
		MultipartUploads(ctx context.Context, bucket, prefix, keyMarker, uploadIDMarker string, limit int) (api.MultipartListUploadsResponse, error)

		// ObjectsStats returns overall stats about stored objects
		ObjectsStats(ctx context.Context, opts api.ObjectsStatsOpts) (api.ObjectsStatsResponse, error)

		// PruneEmptydirs prunes any directories that are empty.
		PruneEmptydirs(ctx context.Context) error

		// PruneSlabs deletes slabs that are no longer referenced by any slice
		// or slab buffer.
		PruneSlabs(ctx context.Context, limit int64) (int64, error)

		// RecordHostScans records the results of host scans in the database
		// such as recording the settings and price table of a host in case of
		// success and updating the uptime and downtime of a host.
		// NOTE: The price table is only updated if the known price table is
		// expired since price tables from scans are not paid for and are
		// therefore only useful for gouging checks.
		RecordHostScans(ctx context.Context, scans []api.HostScan) error

		// RecordPriceTables records price tables for hosts in the database
		// increasing the successful/failed interactions accordingly.
		RecordPriceTables(ctx context.Context, priceTableUpdate []api.HostPriceTableUpdate) error

		// RemoveOfflineHosts removes all hosts that have been offline for
		// longer than maxDownTime and been scanned at least minRecentFailures
		// times. The contracts of those hosts are also removed.
		RemoveOfflineHosts(ctx context.Context, minRecentFailures uint64, maxDownTime time.Duration) (int64, error)

		// RenameObject renames an object in the database from keyOld to keyNew
		// and the new directory dirID. returns api.ErrObjectExists if the an
		// object already exists at the target location or api.ErrObjectNotFound
		// if the object at keyOld doesn't exist. If force is true, the instead
		// of returning api.ErrObjectExists, the existing object will be
		// deleted.
		RenameObject(ctx context.Context, bucket, keyOld, keyNew string, dirID int64, force bool) error

		// RenameObjects renames all objects in the database with the given
		// prefix to the new prefix. If 'force' is true, it will overwrite any
		// existing objects with the new prefix. If no object can be renamed,
		// `api.ErrOBjectNotFound` is returned. If 'force' is false and an
		// object already exists with the new prefix, `api.ErrObjectExists` is
		// returned.
		RenameObjects(ctx context.Context, bucket, prefixOld, prefixNew string, dirID int64, force bool) error

		// ResetLostSectors resets the lost sector count for the given host.
		ResetLostSectors(ctx context.Context, hk types.PublicKey) error

		// SaveAccounts saves the given accounts in the db, overwriting any
		// existing ones and setting the clean shutdown flag.
		SaveAccounts(ctx context.Context, accounts []api.Account) error

		// SearchHosts returns a list of hosts that match the provided filters
		SearchHosts(ctx context.Context, autopilotID, filterMode, usabilityMode, addressContains string, keyIn []types.PublicKey, offset, limit int) ([]api.Host, error)

		// SetUncleanShutdown sets the clean shutdown flag on the accounts to
		// 'false' and also marks them as requiring a resync.
		SetUncleanShutdown(ctx context.Context) error

		// SlabBuffers returns the filenames and associated contract sets of all
		// slab buffers.
		SlabBuffers(ctx context.Context) (map[string]string, error)

		// UpdateAutopilot updates the autopilot with the provided one or
		// creates a new one if it doesn't exist yet.
		UpdateAutopilot(ctx context.Context, ap api.Autopilot) error

		// UpdateBucketPolicy updates the policy of the bucket with the provided
		// one, fully overwriting the existing policy.
		UpdateBucketPolicy(ctx context.Context, bucket string, policy api.BucketPolicy) error

		// UpdateHostAllowlistEntries updates the allowlist in the database
		UpdateHostAllowlistEntries(ctx context.Context, add, remove []types.PublicKey, clear bool) error

		// UpdateHostBlocklistEntries updates the blocklist in the database
		UpdateHostBlocklistEntries(ctx context.Context, add, remove []string, clear bool) error

		// UpdateHostCheck updates the host check for the given host.
		UpdateHostCheck(ctx context.Context, autopilot string, hk types.PublicKey, hc api.HostCheck) error

		// UpdateSlab updates the slab in the database. That includes the following:
		// - Optimistically set health to 100%
		// - Invalidate health_valid_until
		// - Update LatestHost for every shard
		// The operation is not allowed to update the number of shards
		// associated with a slab or the root/slabIndex of any shard.
		UpdateSlab(ctx context.Context, s object.Slab, contractSet string, usedContracts []types.FileContractID) error

		// UpdateSlabHealth updates the health of up to 'limit' slab in the
		// database if their health is not valid anymore. A random interval
		// between 'minValidity' and 'maxValidity' is used to determine the time
		// the health of the updated slabs becomes invalid
		UpdateSlabHealth(ctx context.Context, limit int64, minValidity, maxValidity time.Duration) (int64, error)

		// Webhooks returns all registered webhooks.
		Webhooks(ctx context.Context) ([]webhooks.Webhook, error)
	}

	MetricsDatabase interface {
		io.Closer

		// Migrate runs all missing migrations on the database.
		Migrate(ctx context.Context) error

		// Transaction starts a new transaction.
		Transaction(ctx context.Context, fn func(MetricsDatabaseTx) error) error

		// Version returns the database version and name.
		Version(ctx context.Context) (string, string, error)
	}

	MetricsDatabaseTx interface {
		// ContractMetrics returns contract metrics  for the given time range
		// and options.
		ContractMetrics(ctx context.Context, start time.Time, n uint64, interval time.Duration, opts api.ContractMetricsQueryOpts) ([]api.ContractMetric, error)

		// ContractPruneMetrics returns the contract prune metrics for the given
		// time range and options.
		ContractPruneMetrics(ctx context.Context, start time.Time, n uint64, interval time.Duration, opts api.ContractPruneMetricsQueryOpts) ([]api.ContractPruneMetric, error)

		// ContractSetChurnMetrics returns the contract set churn metrics for
		// the given time range and options.
		ContractSetChurnMetrics(ctx context.Context, start time.Time, n uint64, interval time.Duration, opts api.ContractSetChurnMetricsQueryOpts) ([]api.ContractSetChurnMetric, error)

		// ContractSetMetrics returns the contract set metrics for the given
		// time range and options.
		ContractSetMetrics(ctx context.Context, start time.Time, n uint64, interval time.Duration, opts api.ContractSetMetricsQueryOpts) ([]api.ContractSetMetric, error)

		// PerformanceMetrics returns performance metrics for the given time range
		PerformanceMetrics(ctx context.Context, start time.Time, n uint64, interval time.Duration, opts api.PerformanceMetricsQueryOpts) ([]api.PerformanceMetric, error)

<<<<<<< HEAD
		// WalletMetrics returns wallet metrics for the given time range
		WalletMetrics(ctx context.Context, start time.Time, n uint64, interval time.Duration, opts api.WalletMetricsQueryOpts) ([]api.WalletMetric, error)

=======
>>>>>>> b2404ee0
		// RecordContractMetric records contract metrics.
		RecordContractMetric(ctx context.Context, metrics ...api.ContractMetric) error

		// RecordContractPruneMetric records contract prune metrics.
		RecordContractPruneMetric(ctx context.Context, metrics ...api.ContractPruneMetric) error

		// RecordContractSetChurnMetric records contract set churn metrics.
		RecordContractSetChurnMetric(ctx context.Context, metrics ...api.ContractSetChurnMetric) error

		// RecordContractSetMetric records contract set metrics.
		RecordContractSetMetric(ctx context.Context, metrics ...api.ContractSetMetric) error

		// RecordPerformanceMetric records performance metrics.
		RecordPerformanceMetric(ctx context.Context, metrics ...api.PerformanceMetric) error
<<<<<<< HEAD

		// RecordWalletMetric records wallet metrics.
		RecordWalletMetric(ctx context.Context, metrics ...api.WalletMetric) error
=======
>>>>>>> b2404ee0
	}

	UsedContract struct {
		ID          int64
		FCID        FileContractID
		RenewedFrom FileContractID
	}
)<|MERGE_RESOLUTION|>--- conflicted
+++ resolved
@@ -278,32 +278,26 @@
 		// PerformanceMetrics returns performance metrics for the given time range
 		PerformanceMetrics(ctx context.Context, start time.Time, n uint64, interval time.Duration, opts api.PerformanceMetricsQueryOpts) ([]api.PerformanceMetric, error)
 
-<<<<<<< HEAD
+		// RecordContractMetric records contract metrics.
+		RecordContractMetric(ctx context.Context, metrics ...api.ContractMetric) error
+
+		// RecordContractPruneMetric records contract prune metrics.
+		RecordContractPruneMetric(ctx context.Context, metrics ...api.ContractPruneMetric) error
+
+		// RecordContractSetChurnMetric records contract set churn metrics.
+		RecordContractSetChurnMetric(ctx context.Context, metrics ...api.ContractSetChurnMetric) error
+
+		// RecordContractSetMetric records contract set metrics.
+		RecordContractSetMetric(ctx context.Context, metrics ...api.ContractSetMetric) error
+
+		// RecordPerformanceMetric records performance metrics.
+		RecordPerformanceMetric(ctx context.Context, metrics ...api.PerformanceMetric) error
+
+		// RecordWalletMetric records wallet metrics.
+		RecordWalletMetric(ctx context.Context, metrics ...api.WalletMetric) error
+
 		// WalletMetrics returns wallet metrics for the given time range
 		WalletMetrics(ctx context.Context, start time.Time, n uint64, interval time.Duration, opts api.WalletMetricsQueryOpts) ([]api.WalletMetric, error)
-
-=======
->>>>>>> b2404ee0
-		// RecordContractMetric records contract metrics.
-		RecordContractMetric(ctx context.Context, metrics ...api.ContractMetric) error
-
-		// RecordContractPruneMetric records contract prune metrics.
-		RecordContractPruneMetric(ctx context.Context, metrics ...api.ContractPruneMetric) error
-
-		// RecordContractSetChurnMetric records contract set churn metrics.
-		RecordContractSetChurnMetric(ctx context.Context, metrics ...api.ContractSetChurnMetric) error
-
-		// RecordContractSetMetric records contract set metrics.
-		RecordContractSetMetric(ctx context.Context, metrics ...api.ContractSetMetric) error
-
-		// RecordPerformanceMetric records performance metrics.
-		RecordPerformanceMetric(ctx context.Context, metrics ...api.PerformanceMetric) error
-<<<<<<< HEAD
-
-		// RecordWalletMetric records wallet metrics.
-		RecordWalletMetric(ctx context.Context, metrics ...api.WalletMetric) error
-=======
->>>>>>> b2404ee0
 	}
 
 	UsedContract struct {
