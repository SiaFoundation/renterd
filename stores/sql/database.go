package sql

import (
	"context"
	"io"
	"time"

	rhpv2 "go.sia.tech/core/rhp/v2"
	"go.sia.tech/core/types"
	"go.sia.tech/coreutils/chain"
	"go.sia.tech/coreutils/syncer"
	"go.sia.tech/coreutils/wallet"
	"go.sia.tech/renterd/api"
	"go.sia.tech/renterd/object"
	"go.sia.tech/renterd/webhooks"
)

// The database interfaces define all methods that a SQL database must implement
// to be used by the SQLStore.
type (
	ChainUpdateTx interface {
		ContractState(fcid types.FileContractID) (api.ContractState, error)
		UpdateChainIndex(index types.ChainIndex) error
		UpdateContract(fcid types.FileContractID, revisionHeight, revisionNumber, size uint64) error
		UpdateContractState(fcid types.FileContractID, state api.ContractState) error
		UpdateContractProofHeight(fcid types.FileContractID, proofHeight uint64) error
		UpdateFailedContracts(blockHeight uint64) error
		UpdateHost(hk types.PublicKey, ha chain.HostAnnouncement, bh uint64, blockID types.BlockID, ts time.Time) error

		wallet.UpdateTx
	}

	Database interface {
		io.Closer

		// LoadSlabBuffers loads the slab buffers from the database.
		LoadSlabBuffers(ctx context.Context) ([]LoadedSlabBuffer, []string, error)

		// Migrate runs all missing migrations on the database.
		Migrate(ctx context.Context) error

		// Transaction starts a new transaction.
		Transaction(ctx context.Context, fn func(DatabaseTx) error) error

		// Version returns the database version and name.
		Version(ctx context.Context) (string, string, error)
	}

	DatabaseTx interface {
		// AbortMultipartUpload aborts a multipart upload and deletes it from
		// the database.
		AbortMultipartUpload(ctx context.Context, bucket, key string, uploadID string) error

		// Accounts returns all accounts from the db.
		Accounts(ctx context.Context, owner string) ([]api.Account, error)

		// AddMultipartPart adds a part to an unfinished multipart upload.
		AddMultipartPart(ctx context.Context, bucket, key, contractSet, eTag, uploadID string, partNumber int, slices object.SlabSlices) error

		// AddPeer adds a peer to the store.
		AddPeer(ctx context.Context, addr string) error

		// AddWebhook adds a new webhook to the database. If the webhook already
		// exists, it is updated.
		AddWebhook(ctx context.Context, wh webhooks.Webhook) error

		// AncestorContracts returns all ancestor contracts of the contract up
		// until the given start height.
		AncestorContracts(ctx context.Context, id types.FileContractID, startHeight uint64) ([]api.ArchivedContract, error)

		// ArchiveContract moves a contract from the regular contracts to the
		// archived ones.
		ArchiveContract(ctx context.Context, fcid types.FileContractID, reason string) error

		// Autopilot returns the autopilot with the given ID. Returns
		// api.ErrAutopilotNotFound if the autopilot doesn't exist.
		Autopilot(ctx context.Context, id string) (api.Autopilot, error)

		// Autopilots returns all autopilots.
		Autopilots(ctx context.Context) ([]api.Autopilot, error)

		// BanPeer temporarily bans one or more IPs. The addr should either be a
		// single IP with port (e.g. 1.2.3.4:5678) or a CIDR subnet (e.g.
		// 1.2.3.4/16).
		BanPeer(ctx context.Context, addr string, duration time.Duration, reason string) error

		// Bucket returns the bucket with the given name. If the bucket doesn't
		// exist, it returns api.ErrBucketNotFound.
		Bucket(ctx context.Context, bucket string) (api.Bucket, error)

		// Buckets returns a list of all buckets in the database.
		Buckets(ctx context.Context) ([]api.Bucket, error)

		// CompleteMultipartUpload completes a multipart upload by combining the
		// provided parts into an object in bucket 'bucket' with key 'key'. The
		// parts need to be provided in ascending partNumber order without
		// duplicates but can contain gaps.
		CompleteMultipartUpload(ctx context.Context, bucket, key, uploadID string, parts []api.MultipartCompletedPart, opts api.CompleteMultipartOptions) (string, error)

		// Contract returns the metadata of the contract with the given ID or
		// ErrContractNotFound.
		Contract(ctx context.Context, id types.FileContractID) (cm api.ContractMetadata, err error)

		// ContractRoots returns the roots of the contract with the given ID.
		ContractRoots(ctx context.Context, fcid types.FileContractID) ([]types.Hash256, error)

		// Contracts returns contract metadata for all active contracts. The
		// opts argument can be used to filter the result.
		Contracts(ctx context.Context, opts api.ContractsOpts) ([]api.ContractMetadata, error)

		// ContractSetID returns the ID of the contract set with the given name.
		// NOTE: Our locking strategy requires that the contract set ID is
		// unique. So even after a contract set was deleted, the ID must not be
		// reused.
		ContractSetID(ctx context.Context, contractSet string) (int64, error)

		// ContractSets returns the names of all contract sets.
		ContractSets(ctx context.Context) ([]string, error)

		// ContractSize returns the size of the contract with the given ID as
		// well as the estimated number of bytes that can be pruned from it.
		ContractSize(ctx context.Context, id types.FileContractID) (api.ContractSize, error)

		// ContractSizes returns the sizes of all contracts in the database as
		// well as the estimated number of bytes that can be pruned from them.
		ContractSizes(ctx context.Context) (map[types.FileContractID]api.ContractSize, error)

		// CopyObject copies an object from one bucket and key to another. If
		// source and destination are the same, only the metadata and mimeType
		// are overwritten with the provided ones.
		CopyObject(ctx context.Context, srcBucket, dstBucket, srcKey, dstKey, mimeType string, metadata api.ObjectUserMetadata) (api.ObjectMetadata, error)

		// CreateBucket creates a new bucket with the given name and policy. If
		// the bucket already exists, api.ErrBucketExists is returned.
		CreateBucket(ctx context.Context, bucket string, policy api.BucketPolicy) error

		// DeleteBucket deletes a bucket. If the bucket isn't empty, it returns
		// api.ErrBucketNotEmpty. If the bucket doesn't exist, it returns
		// api.ErrBucketNotFound.
		DeleteBucket(ctx context.Context, bucket string) error

		// DeleteHostSector deletes all contract sector links that a host has
		// with the given root incrementing the lost sector count in the
		// process. If another contract with a different host exists that
		// contains the root, latest_host is updated to that host.
		DeleteHostSector(ctx context.Context, hk types.PublicKey, root types.Hash256) (int, error)

		// DeleteObject deletes an object from the database and returns true if
		// the requested object was actually deleted.
		DeleteObject(ctx context.Context, bucket, key string) (bool, error)

		// DeleteObjects deletes a batch of objects starting with the given
		// prefix and returns 'true' if any object was deleted.
		DeleteObjects(ctx context.Context, bucket, prefix string, limit int64) (bool, error)

		// DeleteSetting deletes the setting with the given key.
		DeleteSetting(ctx context.Context, key string) error

		// DeleteWebhook deletes the webhook with the matching module, event and
		// URL of the provided webhook. If the webhook doesn't exist,
		// webhooks.ErrWebhookNotFound is returned.
		DeleteWebhook(ctx context.Context, wh webhooks.Webhook) error

		// InsertBufferedSlab inserts a buffered slab into the database. This
		// includes the creation of a buffered slab as well as the corresponding
		// regular slab it is linked to. It returns the ID of the buffered slab
		// that was created.
		InsertBufferedSlab(ctx context.Context, fileName string, contractSetID int64, ec object.EncryptionKey, minShards, totalShards uint8) (int64, error)

		// InsertContract inserts a new contract into the database.
		InsertContract(ctx context.Context, rev rhpv2.ContractRevision, contractPrice, totalCost types.Currency, startHeight uint64, renewedFrom types.FileContractID, state string) (api.ContractMetadata, error)

		// InsertMultipartUpload creates a new multipart upload and returns a
		// unique upload ID.
		InsertMultipartUpload(ctx context.Context, bucket, key string, ec object.EncryptionKey, mimeType string, metadata api.ObjectUserMetadata) (string, error)

		// InvalidateSlabHealthByFCID invalidates the health of all slabs that
		// are associated with any of the provided contracts.
		InvalidateSlabHealthByFCID(ctx context.Context, fcids []types.FileContractID, limit int64) (int64, error)

		// HostAllowlist returns the list of public keys of hosts on the
		// allowlist.
		HostAllowlist(ctx context.Context) ([]types.PublicKey, error)

		// HostBlocklist returns the list of host addresses on the blocklist.
		HostBlocklist(ctx context.Context) ([]string, error)

		// InsertObject inserts a new object into the database.
		InsertObject(ctx context.Context, bucket, key, contractSet string, dirID int64, o object.Object, mimeType, eTag string, md api.ObjectUserMetadata) error

		// Hosts returns a list of hosts that match the provided filters
		Hosts(ctx context.Context, opts api.HostOptions) ([]api.Host, error)

<<<<<<< HEAD
		// HostsForScanning returns a list of hosts to scan which haven't been
		// scanned since at least maxLastScan.
		HostsForScanning(ctx context.Context, maxLastScan time.Time, offset, limit int) ([]api.HostAddress, error)
=======
		// ListBuckets returns a list of all buckets in the database.
		ListBuckets(ctx context.Context) ([]api.Bucket, error)

		// ListObjects returns a list of objects from the given bucket.
		ListObjects(ctx context.Context, bucket, prefix, substring, delim, sortBy, sortDir, marker string, limit int) (resp api.ObjectsListResponse, err error)
>>>>>>> ee2b63e3

		// MakeDirsForPath creates all directories for a given object's path.
		MakeDirsForPath(ctx context.Context, path string) (int64, error)

		// MarkPackedSlabUploaded marks the packed slab as uploaded in the
		// database, causing the provided shards to be associated with the slab.
		// The returned string contains the filename of the slab buffer on disk.
		MarkPackedSlabUploaded(ctx context.Context, slab api.UploadedPackedSlab) (string, error)

		// MultipartUpload returns the multipart upload with the given ID or
		// api.ErrMultipartUploadNotFound if the upload doesn't exist.
		MultipartUpload(ctx context.Context, uploadID string) (api.MultipartUpload, error)

		// MultipartUploadParts returns a list of all parts for a given
		// multipart upload
		MultipartUploadParts(ctx context.Context, bucket, key, uploadID string, marker int, limit int64) (api.MultipartListPartsResponse, error)

		// MultipartUploads returns a list of all multipart uploads.
		MultipartUploads(ctx context.Context, bucket, prefix, keyMarker, uploadIDMarker string, limit int) (api.MultipartListUploadsResponse, error)

		// Object returns an object from the database.
		Object(ctx context.Context, bucket, key string) (api.Object, error)

		// Objects returns a list of objects from the given bucket.
		Objects(ctx context.Context, bucket, prefix, substring, delim, sortBy, sortDir, marker string, limit int) (resp api.ObjectsResponse, err error)

		// ObjectMetadata returns an object's metadata.
		ObjectMetadata(ctx context.Context, bucket, key string) (api.Object, error)

		// ObjectsBySlabKey returns all objects that contain a reference to the
		// slab with the given slabKey.
		ObjectsBySlabKey(ctx context.Context, bucket string, slabKey object.EncryptionKey) (metadata []api.ObjectMetadata, err error)

		// ObjectsStats returns overall stats about stored objects
		ObjectsStats(ctx context.Context, opts api.ObjectsStatsOpts) (api.ObjectsStatsResponse, error)

		// PeerBanned returns true if the peer is banned.
		PeerBanned(ctx context.Context, addr string) (bool, error)

		// PeerInfo returns the metadata for the specified peer or
		// ErrPeerNotFound if the peer wasn't found in the store.
		PeerInfo(ctx context.Context, addr string) (syncer.PeerInfo, error)

		// Peers returns the set of known peers.
		Peers(ctx context.Context) ([]syncer.PeerInfo, error)

		// ProcessChainUpdate applies the given chain update to the database.
		ProcessChainUpdate(ctx context.Context, applyFn func(ChainUpdateTx) error) error

		// PrunableContractRoots returns the indices of roots that are not in
		// the contract.
		PrunableContractRoots(ctx context.Context, fcid types.FileContractID, roots []types.Hash256) (indices []uint64, err error)

		// PruneEmptydirs prunes any directories that are empty.
		PruneEmptydirs(ctx context.Context) error

		// PruneSlabs deletes slabs that are no longer referenced by any slice
		// or slab buffer.
		PruneSlabs(ctx context.Context, limit int64) (int64, error)

		// RecordContractSpending records new spending for a contract
		RecordContractSpending(ctx context.Context, fcid types.FileContractID, revisionNumber, size uint64, newSpending api.ContractSpending) error

		// RecordHostScans records the results of host scans in the database
		// such as recording the settings and price table of a host in case of
		// success and updating the uptime and downtime of a host.
		// NOTE: The price table is only updated if the known price table is
		// expired since price tables from scans are not paid for and are
		// therefore only useful for gouging checks.
		RecordHostScans(ctx context.Context, scans []api.HostScan) error

		// RecordPriceTables records price tables for hosts in the database
		// increasing the successful/failed interactions accordingly.
		RecordPriceTables(ctx context.Context, priceTableUpdate []api.HostPriceTableUpdate) error

		// RemoveContractSet removes the contract set with the given name from
		// the database.
		RemoveContractSet(ctx context.Context, contractSet string) error

		// RemoveOfflineHosts removes all hosts that have been offline for
		// longer than maxDownTime and been scanned at least minRecentFailures
		// times. The contracts of those hosts are also removed.
		RemoveOfflineHosts(ctx context.Context, minRecentFailures uint64, maxDownTime time.Duration) (int64, error)

		// RenameObject renames an object in the database from keyOld to keyNew
		// and the new directory dirID. returns api.ErrObjectExists if the an
		// object already exists at the target location or api.ErrObjectNotFound
		// if the object at keyOld doesn't exist. If force is true, the instead
		// of returning api.ErrObjectExists, the existing object will be
		// deleted.
		RenameObject(ctx context.Context, bucket, keyOld, keyNew string, dirID int64, force bool) error

		// RenameObjects renames all objects in the database with the given
		// prefix to the new prefix. If 'force' is true, it will overwrite any
		// existing objects with the new prefix. If no object can be renamed,
		// `api.ErrOBjectNotFound` is returned. If 'force' is false and an
		// object already exists with the new prefix, `api.ErrObjectExists` is
		// returned.
		RenameObjects(ctx context.Context, bucket, prefixOld, prefixNew string, dirID int64, force bool) error

		// RenewContract renews the contract in the database. That means the
		// contract with the ID of 'renewedFrom' will be moved to the archived
		// contracts and the new contract will overwrite the existing one,
		// inheriting its sectors.
		RenewContract(ctx context.Context, rev rhpv2.ContractRevision, contractPrice, totalCost types.Currency, startHeight uint64, renewedFrom types.FileContractID, state string) (api.ContractMetadata, error)

		// RenewedContract returns the metadata of the contract that was renewed
		// from the specified contract or ErrContractNotFound otherwise.
		RenewedContract(ctx context.Context, renewedFrom types.FileContractID) (api.ContractMetadata, error)

		// ResetChainState deletes all chain data in the database.
		ResetChainState(ctx context.Context) error

		// ResetLostSectors resets the lost sector count for the given host.
		ResetLostSectors(ctx context.Context, hk types.PublicKey) error

		// SaveAccounts saves the given accounts in the db, overwriting any
		// existing ones.
		SaveAccounts(ctx context.Context, accounts []api.Account) error

		// Setting returns the setting with the given key from the database.
		Setting(ctx context.Context, key string) (string, error)

		// Slab returns the slab with the given ID or api.ErrSlabNotFound.
		Slab(ctx context.Context, key object.EncryptionKey) (object.Slab, error)

		// SlabBuffers returns the filenames and associated contract sets of all
		// slab buffers.
		SlabBuffers(ctx context.Context) (map[string]string, error)

		// Tip returns the sync height.
		Tip(ctx context.Context) (types.ChainIndex, error)

		// UnhealthySlabs returns up to 'limit' slabs belonging to the contract
		// set 'set' with a health smaller than or equal to 'healthCutoff'
		UnhealthySlabs(ctx context.Context, healthCutoff float64, set string, limit int) ([]api.UnhealthySlab, error)

		// UnspentSiacoinElements returns all wallet outputs in the database.
		UnspentSiacoinElements(ctx context.Context) ([]types.SiacoinElement, error)

		// UpdateAutopilot updates the autopilot with the provided one or
		// creates a new one if it doesn't exist yet.
		UpdateAutopilot(ctx context.Context, ap api.Autopilot) error

		// UpdateBucketPolicy updates the policy of the bucket with the provided
		// one, fully overwriting the existing policy.
		UpdateBucketPolicy(ctx context.Context, bucket string, policy api.BucketPolicy) error

		// UpdateContractSet adds/removes the provided contract ids to/from
		// the contract set. The contract set is created in the process if
		// it doesn't exist already.
		UpdateContractSet(ctx context.Context, name string, toAdd, toRemove []types.FileContractID) error

		// UpdateHostAllowlistEntries updates the allowlist in the database
		UpdateHostAllowlistEntries(ctx context.Context, add, remove []types.PublicKey, clear bool) error

		// UpdateHostBlocklistEntries updates the blocklist in the database
		UpdateHostBlocklistEntries(ctx context.Context, add, remove []string, clear bool) error

		// UpdateHostCheck updates the host check for the given host.
		UpdateHostCheck(ctx context.Context, autopilot string, hk types.PublicKey, hc api.HostCheck) error

		// UpdatePeerInfo updates the metadata for the specified peer.
		UpdatePeerInfo(ctx context.Context, addr string, fn func(*syncer.PeerInfo)) error

		// UpdateSetting updates the setting with the given key to the given
		// value.
		UpdateSetting(ctx context.Context, key, value string) error

		// UpdateSlab updates the slab in the database. That includes the following:
		// - Optimistically set health to 100%
		// - Invalidate health_valid_until
		// - Update LatestHost for every shard
		// The operation is not allowed to update the number of shards
		// associated with a slab or the root/slabIndex of any shard.
		UpdateSlab(ctx context.Context, s object.Slab, contractSet string, usedContracts []types.FileContractID) error

		// UpdateSlabHealth updates the health of up to 'limit' slab in the
		// database if their health is not valid anymore. A random interval
		// between 'minValidity' and 'maxValidity' is used to determine the time
		// the health of the updated slabs becomes invalid
		UpdateSlabHealth(ctx context.Context, limit int64, minValidity, maxValidity time.Duration) (int64, error)

		// WalletEvents returns all wallet events in the database.
		WalletEvents(ctx context.Context, offset, limit int) ([]wallet.Event, error)

		// WalletEventCount returns the total number of events in the database.
		WalletEventCount(ctx context.Context) (uint64, error)

		// Webhooks returns all registered webhooks.
		Webhooks(ctx context.Context) ([]webhooks.Webhook, error)
	}

	MetricsDatabase interface {
		io.Closer

		// Migrate runs all missing migrations on the database.
		Migrate(ctx context.Context) error

		// Transaction starts a new transaction.
		Transaction(ctx context.Context, fn func(MetricsDatabaseTx) error) error

		// Version returns the database version and name.
		Version(ctx context.Context) (string, string, error)
	}

	MetricsDatabaseTx interface {
		// ContractMetrics returns contract metrics  for the given time range
		// and options.
		ContractMetrics(ctx context.Context, start time.Time, n uint64, interval time.Duration, opts api.ContractMetricsQueryOpts) ([]api.ContractMetric, error)

		// ContractPruneMetrics returns the contract prune metrics for the given
		// time range and options.
		ContractPruneMetrics(ctx context.Context, start time.Time, n uint64, interval time.Duration, opts api.ContractPruneMetricsQueryOpts) ([]api.ContractPruneMetric, error)

		// ContractSetChurnMetrics returns the contract set churn metrics for
		// the given time range and options.
		ContractSetChurnMetrics(ctx context.Context, start time.Time, n uint64, interval time.Duration, opts api.ContractSetChurnMetricsQueryOpts) ([]api.ContractSetChurnMetric, error)

		// ContractSetMetrics returns the contract set metrics for the given
		// time range and options.
		ContractSetMetrics(ctx context.Context, start time.Time, n uint64, interval time.Duration, opts api.ContractSetMetricsQueryOpts) ([]api.ContractSetMetric, error)

		// PruneMetrics deletes metrics of a certain type older than the given
		// cutoff time.
		PruneMetrics(ctx context.Context, metric string, cutoff time.Time) error

		// RecordContractMetric records contract metrics.
		RecordContractMetric(ctx context.Context, metrics ...api.ContractMetric) error

		// RecordContractPruneMetric records contract prune metrics.
		RecordContractPruneMetric(ctx context.Context, metrics ...api.ContractPruneMetric) error

		// RecordContractSetChurnMetric records contract set churn metrics.
		RecordContractSetChurnMetric(ctx context.Context, metrics ...api.ContractSetChurnMetric) error

		// RecordContractSetMetric records contract set metrics.
		RecordContractSetMetric(ctx context.Context, metrics ...api.ContractSetMetric) error

		// RecordWalletMetric records wallet metrics.
		RecordWalletMetric(ctx context.Context, metrics ...api.WalletMetric) error

		// WalletMetrics returns wallet metrics for the given time range
		WalletMetrics(ctx context.Context, start time.Time, n uint64, interval time.Duration, opts api.WalletMetricsQueryOpts) ([]api.WalletMetric, error)
	}

	LoadedSlabBuffer struct {
		ID            int64
		ContractSetID int64
		Filename      string
		Key           object.EncryptionKey
		MinShards     uint8
		Size          int64
		TotalShards   uint8
	}

	UsedContract struct {
		ID          int64
		FCID        FileContractID
		RenewedFrom FileContractID
	}
)<|MERGE_RESOLUTION|>--- conflicted
+++ resolved
@@ -191,18 +191,6 @@
 		// Hosts returns a list of hosts that match the provided filters
 		Hosts(ctx context.Context, opts api.HostOptions) ([]api.Host, error)
 
-<<<<<<< HEAD
-		// HostsForScanning returns a list of hosts to scan which haven't been
-		// scanned since at least maxLastScan.
-		HostsForScanning(ctx context.Context, maxLastScan time.Time, offset, limit int) ([]api.HostAddress, error)
-=======
-		// ListBuckets returns a list of all buckets in the database.
-		ListBuckets(ctx context.Context) ([]api.Bucket, error)
-
-		// ListObjects returns a list of objects from the given bucket.
-		ListObjects(ctx context.Context, bucket, prefix, substring, delim, sortBy, sortDir, marker string, limit int) (resp api.ObjectsListResponse, err error)
->>>>>>> ee2b63e3
-
 		// MakeDirsForPath creates all directories for a given object's path.
 		MakeDirsForPath(ctx context.Context, path string) (int64, error)
 
