package sqlite

import (
	"context"
	dsql "database/sql"
	"encoding/hex"
	"encoding/json"
	"errors"
	"fmt"
	"strings"
	"time"
	"unicode/utf8"

	"go.sia.tech/core/types"
	"go.sia.tech/renterd/api"
	"go.sia.tech/renterd/internal/sql"
	"go.sia.tech/renterd/object"
	ssql "go.sia.tech/renterd/stores/sql"
	"lukechampine.com/frand"

	"go.uber.org/zap"
)

type (
	MainDatabase struct {
		db  *sql.DB
		log *zap.SugaredLogger
	}

	MainDatabaseTx struct {
		sql.Tx
		log *zap.SugaredLogger
	}
)

// NewMainDatabase creates a new SQLite backend.
func NewMainDatabase(db *dsql.DB, log *zap.SugaredLogger, lqd, ltd time.Duration) (*MainDatabase, error) {
	store, err := sql.NewDB(db, log.Desugar(), deadlockMsgs, lqd, ltd)
	return &MainDatabase{
		db:  store,
		log: log,
	}, err
}

func (b *MainDatabase) ApplyMigration(ctx context.Context, fn func(tx sql.Tx) (bool, error)) error {
	return applyMigration(ctx, b.db, fn)
}

func (b *MainDatabase) Close() error {
	return closeDB(b.db, b.log)
}

func (b *MainDatabase) CreateMigrationTable(ctx context.Context) error {
	return createMigrationTable(ctx, b.db)
}

func (b *MainDatabase) DB() *sql.DB {
	return b.db
}

func (b *MainDatabase) MakeDirsForPath(ctx context.Context, tx sql.Tx, path string) (int64, error) {
	mtx := b.wrapTxn(tx)
	return mtx.MakeDirsForPath(ctx, path)
}

func (b *MainDatabase) Migrate(ctx context.Context) error {
	return sql.PerformMigrations(ctx, b, migrationsFs, "main", sql.MainMigrations(ctx, b, migrationsFs, b.log))
}

func (b *MainDatabase) Transaction(ctx context.Context, fn func(tx ssql.DatabaseTx) error) error {
	return b.db.Transaction(ctx, func(tx sql.Tx) error {
		return fn(b.wrapTxn(tx))
	})
}

func (b *MainDatabase) Version(ctx context.Context) (string, string, error) {
	return version(ctx, b.db)
}

func (b *MainDatabase) wrapTxn(tx sql.Tx) *MainDatabaseTx {
	return &MainDatabaseTx{tx, b.log.Named(hex.EncodeToString(frand.Bytes(16)))}
}

func (tx *MainDatabaseTx) Accounts(ctx context.Context) ([]api.Account, error) {
	return ssql.Accounts(ctx, tx)
}

func (tx *MainDatabaseTx) AddMultipartPart(ctx context.Context, bucket, path, contractSet, eTag, uploadID string, partNumber int, slices object.SlabSlices) error {
	// fetch contract set
	var csID int64
	err := tx.QueryRow(ctx, "SELECT id FROM contract_sets WHERE name = ?", contractSet).
		Scan(&csID)
	if errors.Is(err, dsql.ErrNoRows) {
		return api.ErrContractSetNotFound
	} else if err != nil {
		return fmt.Errorf("failed to fetch contract set id: %w", err)
	}

	// find multipart upload
	var muID int64
	err = tx.QueryRow(ctx, "SELECT id FROM multipart_uploads WHERE upload_id = ?", uploadID).
		Scan(&muID)
	if err != nil {
		return fmt.Errorf("failed to fetch multipart upload: %w", err)
	}

	// delete a potentially existing part
	_, err = tx.Exec(ctx, "DELETE FROM multipart_parts WHERE db_multipart_upload_id = ? AND part_number = ?",
		muID, partNumber)
	if err != nil {
		return fmt.Errorf("failed to delete existing part: %w", err)
	}

	// insert new part
	var size uint64
	for _, slice := range slices {
		size += uint64(slice.Length)
	}
	var partID int64
	res, err := tx.Exec(ctx, "INSERT INTO multipart_parts (created_at, etag, part_number, size, db_multipart_upload_id) VALUES (?, ?, ?, ?, ?)",
		time.Now(), eTag, partNumber, size, muID)
	if err != nil {
		return fmt.Errorf("failed to insert part: %w", err)
	} else if partID, err = res.LastInsertId(); err != nil {
		return fmt.Errorf("failed to fetch part id: %w", err)
	}

	// create slices
	return tx.insertSlabs(ctx, nil, &partID, contractSet, slices)
}

func (tx *MainDatabaseTx) AbortMultipartUpload(ctx context.Context, bucket, path string, uploadID string) error {
	return ssql.AbortMultipartUpload(ctx, tx, bucket, path, uploadID)
}

func (tx *MainDatabaseTx) ArchiveContract(ctx context.Context, fcid types.FileContractID, reason string) error {
	return ssql.ArchiveContract(ctx, tx, fcid, reason)
}

func (tx *MainDatabaseTx) Autopilot(ctx context.Context, id string) (api.Autopilot, error) {
	return ssql.Autopilot(ctx, tx, id)
}

func (tx *MainDatabaseTx) Autopilots(ctx context.Context) ([]api.Autopilot, error) {
	return ssql.Autopilots(ctx, tx)
}

func (tx *MainDatabaseTx) Bucket(ctx context.Context, bucket string) (api.Bucket, error) {
	return ssql.Bucket(ctx, tx, bucket)
}

func (tx *MainDatabaseTx) CompleteMultipartUpload(ctx context.Context, bucket, key, uploadID string, parts []api.MultipartCompletedPart, opts api.CompleteMultipartOptions) (string, error) {
	mpu, neededParts, size, eTag, err := ssql.MultipartUploadForCompletion(ctx, tx, bucket, key, uploadID, parts)
	if err != nil {
		return "", fmt.Errorf("failed to fetch multipart upload: %w", err)
	}

	// create the directory.
	dirID, err := tx.MakeDirsForPath(ctx, key)
	if err != nil {
		return "", fmt.Errorf("failed to create directory for key %s: %w", key, err)
	}

	// create the object
	objID, err := ssql.InsertObject(ctx, tx, key, dirID, mpu.BucketID, size, mpu.EC, mpu.MimeType, eTag)
	if err != nil {
		return "", fmt.Errorf("failed to insert object: %w", err)
	}

	// update slices
	updateSlicesStmt, err := tx.Prepare(ctx, `
			WITH cte AS (
				SELECT s.rowid
				FROM slices s
				INNER JOIN multipart_parts mpp ON s.db_multipart_part_id = mpp.id
				WHERE mpp.id = ?
			)
			UPDATE slices
			SET db_object_id = ?,
				db_multipart_part_id = NULL,
				object_index = object_index + ?
			WHERE rowid IN (SELECT rowid FROM cte);
		`)
	if err != nil {
		return "", fmt.Errorf("failed to prepare statement: %w", err)
	}
	defer updateSlicesStmt.Close()

	var updatedSlices int64
	for _, part := range neededParts {
		res, err := updateSlicesStmt.Exec(ctx, part.ID, objID, updatedSlices)
		if err != nil {
			return "", fmt.Errorf("failed to update slices: %w", err)
		}
		n, err := res.RowsAffected()
		if err != nil {
			return "", fmt.Errorf("failed to get rows affected: %w", err)
		}
		updatedSlices += n
	}

	// create/update metadata
	if err := ssql.InsertMetadata(ctx, tx, &objID, nil, opts.Metadata); err != nil {
		return "", fmt.Errorf("failed to insert object metadata: %w", err)
	}
	_, err = tx.Exec(ctx, "UPDATE object_user_metadata SET db_multipart_upload_id = NULL, db_object_id = ? WHERE db_multipart_upload_id = ?",
		objID, mpu.ID)
	if err != nil {
		return "", fmt.Errorf("failed to update object metadata: %w", err)
	}

	// delete the multipart upload
	if _, err := tx.Exec(ctx, "DELETE FROM multipart_uploads WHERE id = ?", mpu.ID); err != nil {
		return "", fmt.Errorf("failed to delete multipart upload: %w", err)
	}

	return eTag, nil
}

func (tx *MainDatabaseTx) Contracts(ctx context.Context, opts api.ContractsOpts) ([]api.ContractMetadata, error) {
	return ssql.Contracts(ctx, tx, opts)
}

func (tx *MainDatabaseTx) ContractSize(ctx context.Context, id types.FileContractID) (api.ContractSize, error) {
	return ssql.ContractSize(ctx, tx, id)
}

func (tx *MainDatabaseTx) CopyObject(ctx context.Context, srcBucket, dstBucket, srcKey, dstKey, mimeType string, metadata api.ObjectUserMetadata) (api.ObjectMetadata, error) {
	return ssql.CopyObject(ctx, tx, srcBucket, dstBucket, srcKey, dstKey, mimeType, metadata)
}

func (tx *MainDatabaseTx) CreateBucket(ctx context.Context, bucket string, bp api.BucketPolicy) error {
	policy, err := json.Marshal(bp)
	if err != nil {
		return err
	}
	res, err := tx.Exec(ctx, "INSERT INTO buckets (created_at, name, policy) VALUES (?, ?, ?) ON CONFLICT(name) DO NOTHING",
		time.Now(), bucket, policy)
	if err != nil {
		return fmt.Errorf("failed to create bucket: %w", err)
	} else if n, err := res.RowsAffected(); err != nil {
		return fmt.Errorf("failed to get rows affected: %w", err)
	} else if n == 0 {
		return api.ErrBucketExists
	}
	return nil
}

func (tx *MainDatabaseTx) DeleteHostSector(ctx context.Context, hk types.PublicKey, root types.Hash256) (int, error) {
	return ssql.DeleteHostSector(ctx, tx, hk, root)
}

func (tx *MainDatabaseTx) InsertMultipartUpload(ctx context.Context, bucket, key string, ec object.EncryptionKey, mimeType string, metadata api.ObjectUserMetadata) (string, error) {
	return ssql.InsertMultipartUpload(ctx, tx, bucket, key, ec, mimeType, metadata)
}

func (tx *MainDatabaseTx) DeleteBucket(ctx context.Context, bucket string) error {
	return ssql.DeleteBucket(ctx, tx, bucket)
}

func (tx *MainDatabaseTx) DeleteObject(ctx context.Context, bucket string, key string) (bool, error) {
	resp, err := tx.Exec(ctx, "DELETE FROM objects WHERE object_id = ? AND db_bucket_id = (SELECT id FROM buckets WHERE buckets.name = ?)", key, bucket)
	if err != nil {
		return false, err
	} else if n, err := resp.RowsAffected(); err != nil {
		return false, err
	} else {
		return n != 0, nil
	}
}

func (tx *MainDatabaseTx) DeleteObjects(ctx context.Context, bucket string, key string, limit int64) (bool, error) {
	resp, err := tx.Exec(ctx, `
	DELETE FROM objects
	WHERE id IN (
		SELECT id FROM objects
		WHERE object_id LIKE ? AND SUBSTR(object_id, 1, ?) = ? AND db_bucket_id = (SELECT id FROM buckets WHERE buckets.name = ?)
		LIMIT ?
	)`, key+"%", utf8.RuneCountInString(key), key, bucket, limit)
	if err != nil {
		return false, err
	} else if n, err := resp.RowsAffected(); err != nil {
		return false, err
	} else {
		return n != 0, nil
	}
}

func (tx *MainDatabaseTx) HostAllowlist(ctx context.Context) ([]types.PublicKey, error) {
	return ssql.HostAllowlist(ctx, tx)
}

func (tx *MainDatabaseTx) HostBlocklist(ctx context.Context) ([]string, error) {
	return ssql.HostBlocklist(ctx, tx)
}

func (tx *MainDatabaseTx) HostsForScanning(ctx context.Context, maxLastScan time.Time, offset, limit int) ([]api.HostAddress, error) {
	return ssql.HostsForScanning(ctx, tx, maxLastScan, offset, limit)
}

func (tx *MainDatabaseTx) InsertObject(ctx context.Context, bucket, key, contractSet string, dirID int64, o object.Object, mimeType, eTag string, md api.ObjectUserMetadata) error {
	// get bucket id
	var bucketID int64
	err := tx.QueryRow(ctx, "SELECT id FROM buckets WHERE buckets.name = ?", bucket).Scan(&bucketID)
	if errors.Is(err, dsql.ErrNoRows) {
		return api.ErrBucketNotFound
	} else if err != nil {
		return fmt.Errorf("failed to fetch bucket id: %w", err)
	}

	// insert object
	objKey, err := o.Key.MarshalBinary()
	if err != nil {
		return fmt.Errorf("failed to marshal object key: %w", err)
	}
	objID, err := ssql.InsertObject(ctx, tx, key, dirID, bucketID, o.TotalSize(), objKey, mimeType, eTag)
	if err != nil {
		return fmt.Errorf("failed to insert object: %w", err)
	}

	// insert slabs
	if err := tx.insertSlabs(ctx, &objID, nil, contractSet, o.Slabs); err != nil {
		return fmt.Errorf("failed to insert slabs: %w", err)
	}

	// insert metadata
	if err := ssql.InsertMetadata(ctx, tx, &objID, nil, md); err != nil {
		return fmt.Errorf("failed to insert object metadata: %w", err)
	}
	return nil
}

func (tx *MainDatabaseTx) InvalidateSlabHealthByFCID(ctx context.Context, fcids []types.FileContractID, limit int64) (int64, error) {
	if len(fcids) == 0 {
		return 0, nil
	}
	// prepare args
	var args []any
	for _, fcid := range fcids {
		args = append(args, ssql.FileContractID(fcid))
	}
	args = append(args, time.Now().Unix())
	args = append(args, limit)
	res, err := tx.Exec(ctx, fmt.Sprintf(`
		UPDATE slabs SET health_valid_until = 0 WHERE id in (
			SELECT slabs.id
			FROM slabs
			INNER JOIN sectors se ON se.db_slab_id = slabs.id
			INNER JOIN contract_sectors cs ON cs.db_sector_id = se.id
			INNER JOIN contracts c ON c.id = cs.db_contract_id
			WHERE c.fcid IN (%s) AND slabs.health_valid_until >= ?
			LIMIT ?
		)
	`, strings.Repeat("?, ", len(fcids)-1)+"?"), args...)
	if err != nil {
		fmt.Println(strings.Repeat("?, ", len(fcids)-1) + "?")
		return 0, err
	}
	return res.RowsAffected()
}

func (tx *MainDatabaseTx) ListBuckets(ctx context.Context) ([]api.Bucket, error) {
	return ssql.ListBuckets(ctx, tx)
}

func (tx *MainDatabaseTx) MakeDirsForPath(ctx context.Context, path string) (int64, error) {
	insertDirStmt, err := tx.Prepare(ctx, "INSERT INTO directories (name, db_parent_id) VALUES (?, ?) ON CONFLICT(name) DO NOTHING")
	if err != nil {
		return 0, fmt.Errorf("failed to prepare statement: %w", err)
	}
	defer insertDirStmt.Close()

	queryDirStmt, err := tx.Prepare(ctx, "SELECT id FROM directories WHERE name = ?")
	if err != nil {
		return 0, fmt.Errorf("failed to prepare statement: %w", err)
	}
	defer queryDirStmt.Close()

	// Create root dir.
	dirID := int64(sql.DirectoriesRootID)
	if _, err := tx.Exec(ctx, "INSERT INTO directories (id, name, db_parent_id) VALUES (?, '/', NULL) ON CONFLICT(id) DO NOTHING", dirID); err != nil {
		return 0, fmt.Errorf("failed to create root directory: %w", err)
	}

	// Create remaining directories.
	path = strings.TrimSuffix(path, "/")
	if path == "/" {
		return dirID, nil
	}
	for i := 0; i < utf8.RuneCountInString(path); i++ {
		if path[i] != '/' {
			continue
		}
		dir := path[:i+1]
		if dir == "/" {
			continue
		}
		if _, err := insertDirStmt.Exec(ctx, dir, dirID); err != nil {
			return 0, fmt.Errorf("failed to create directory %v: %w", dir, err)
		}
		var childID int64
		if err := queryDirStmt.QueryRow(ctx, dir).Scan(&childID); err != nil {
			return 0, fmt.Errorf("failed to fetch directory id %v: %w", dir, err)
		} else if childID == 0 {
			return 0, fmt.Errorf("dir we just created doesn't exist - shouldn't happen")
		}
		dirID = childID
	}
	return dirID, nil
}

func (tx *MainDatabaseTx) MultipartUpload(ctx context.Context, uploadID string) (api.MultipartUpload, error) {
	return ssql.MultipartUpload(ctx, tx, uploadID)
}

func (tx *MainDatabaseTx) MultipartUploadParts(ctx context.Context, bucket, key, uploadID string, marker int, limit int64) (api.MultipartListPartsResponse, error) {
	return ssql.MultipartUploadParts(ctx, tx, bucket, key, uploadID, marker, limit)
}

func (tx *MainDatabaseTx) MultipartUploads(ctx context.Context, bucket, prefix, keyMarker, uploadIDMarker string, limit int) (api.MultipartListUploadsResponse, error) {
	return ssql.MultipartUploads(ctx, tx, bucket, prefix, keyMarker, uploadIDMarker, limit)
}

func (tx *MainDatabaseTx) ObjectsStats(ctx context.Context, opts api.ObjectsStatsOpts) (api.ObjectsStatsResponse, error) {
	return ssql.ObjectsStats(ctx, tx, opts)
}

func (tx *MainDatabaseTx) PruneEmptydirs(ctx context.Context) error {
	stmt, err := tx.Prepare(ctx, `
	DELETE
	FROM directories
	WHERE directories.id != 1
	AND NOT EXISTS (SELECT 1 FROM objects WHERE objects.db_directory_id = directories.id)
	AND NOT EXISTS (SELECT 1 FROM (SELECT 1 FROM directories AS d WHERE d.db_parent_id = directories.id) i)
	`)
	if err != nil {
		return err
	}
	defer stmt.Close()
	for {
		res, err := stmt.Exec(ctx)
		if err != nil {
			return err
		} else if n, err := res.RowsAffected(); err != nil {
			return err
		} else if n == 0 {
			return nil
		}
	}
}

func (tx *MainDatabaseTx) PruneSlabs(ctx context.Context, limit int64) (int64, error) {
	res, err := tx.Exec(ctx, `
	DELETE FROM slabs
	WHERE id IN (
    SELECT id
    FROM (
        SELECT slabs.id
        FROM slabs
        WHERE NOT EXISTS (
            SELECT 1 FROM slices WHERE slices.db_slab_id = slabs.id
        )
        AND slabs.db_buffered_slab_id IS NULL
        LIMIT ?
    ) AS limited
	)`, limit)
	if err != nil {
		return 0, err
	}
	return res.RowsAffected()
}

func (tx *MainDatabaseTx) RecordHostScans(ctx context.Context, scans []api.HostScan) error {
	return ssql.RecordHostScans(ctx, tx, scans)
}

func (tx *MainDatabaseTx) RecordPriceTables(ctx context.Context, priceTableUpdates []api.HostPriceTableUpdate) error {
	return ssql.RecordPriceTables(ctx, tx, priceTableUpdates)
}

func (tx *MainDatabaseTx) RemoveOfflineHosts(ctx context.Context, minRecentFailures uint64, maxDownTime time.Duration) (int64, error) {
	return ssql.RemoveOfflineHosts(ctx, tx, minRecentFailures, maxDownTime)
}

func (tx *MainDatabaseTx) RenameObject(ctx context.Context, bucket, keyOld, keyNew string, dirID int64, force bool) error {
	if force {
		// delete potentially existing object at destination
		if _, err := tx.DeleteObject(ctx, bucket, keyNew); err != nil {
			return fmt.Errorf("RenameObject: failed to delete object: %w", err)
		}
	} else {
		var exists bool
		if err := tx.QueryRow(ctx, "SELECT EXISTS (SELECT 1 FROM objects WHERE object_id = ? AND db_bucket_id = (SELECT id FROM buckets WHERE buckets.name = ?))", keyNew, bucket).Scan(&exists); err != nil {
			return err
		} else if exists {
			return api.ErrObjectExists
		}
	}
	resp, err := tx.Exec(ctx, `UPDATE objects SET object_id = ?, db_directory_id = ? WHERE object_id = ? AND db_bucket_id = (SELECT id FROM buckets WHERE buckets.name = ?)`, keyNew, dirID, keyOld, bucket)
	if err != nil {
		return err
	} else if n, err := resp.RowsAffected(); err != nil {
		return err
	} else if n == 0 {
		return fmt.Errorf("%w: key %v", api.ErrObjectNotFound, keyOld)
	}
	return nil
}

func (tx *MainDatabaseTx) RenameObjects(ctx context.Context, bucket, prefixOld, prefixNew string, dirID int64, force bool) error {
	if force {
		_, err := tx.Exec(ctx, `
		DELETE
		FROM objects
		WHERE object_id IN (
			SELECT CONCAT(?, SUBSTR(object_id, ?))
			FROM objects
			WHERE object_id LIKE ?
			AND SUBSTR(object_id, 1, ?) = ?
			AND db_bucket_id = (SELECT id FROM buckets WHERE buckets.name = ?)
		)`,
			prefixNew,
			utf8.RuneCountInString(prefixOld)+1,
			prefixOld+"%",
			utf8.RuneCountInString(prefixOld), prefixOld,
			bucket)
		if err != nil {
			return err
		}
	}
	resp, err := tx.Exec(ctx, `
		UPDATE objects
		SET object_id = ? || SUBSTR(object_id, ?),
		db_directory_id = ?
		WHERE object_id LIKE ?
		AND SUBSTR(object_id, 1, ?) = ?
		AND db_bucket_id = (SELECT id FROM buckets WHERE buckets.name = ?)`,
		prefixNew, utf8.RuneCountInString(prefixOld)+1,
		dirID,
		prefixOld+"%",
		utf8.RuneCountInString(prefixOld), prefixOld,
		bucket)
	if err != nil && strings.Contains(err.Error(), "UNIQUE constraint failed") {
		return api.ErrObjectExists
	} else if err != nil {
		return err
	} else if n, err := resp.RowsAffected(); err != nil {
		return err
	} else if n == 0 {
		return fmt.Errorf("%w: prefix %v", api.ErrObjectNotFound, prefixOld)
	}
	return nil
}

func (tx *MainDatabaseTx) ResetLostSectors(ctx context.Context, hk types.PublicKey) error {
	return ssql.ResetLostSectors(ctx, tx, hk)
}

func (tx *MainDatabaseTx) SaveAccounts(ctx context.Context, accounts []api.Account) error {
	// clean_shutdown = 1 after save
	stmt, err := tx.Prepare(ctx, `
		INSERT INTO ephemeral_accounts (created_at, account_id, clean_shutdown, host, balance, drift, requires_sync)
		VAlUES (?, ?, 1, ?, ?, ?, ?)
		ON CONFLICT(account_id) DO UPDATE SET
		account_id = EXCLUDED.account_id,
		clean_shutdown = 1,
		host = EXCLUDED.host,
		balance = EXCLUDED.balance,
		drift = EXCLUDED.drift,
		requires_sync = EXCLUDED.requires_sync
	`)
	if err != nil {
		return err
	}
	defer stmt.Close()

	for _, acc := range accounts {
		res, err := stmt.Exec(ctx, time.Now(), (ssql.PublicKey)(acc.ID), (ssql.PublicKey)(acc.HostKey), (*ssql.BigInt)(acc.Balance), (*ssql.BigInt)(acc.Drift), acc.RequiresSync)
		if err != nil {
			return fmt.Errorf("failed to insert account %v: %w", acc.ID, err)
		} else if n, err := res.RowsAffected(); err != nil {
			return fmt.Errorf("failed to get rows affected: %w", err)
		} else if n != 1 {
			return fmt.Errorf("expected 1 row affected, got %v", n)
		}
	}
	return nil
}

func (tx *MainDatabaseTx) SearchHosts(ctx context.Context, autopilotID, filterMode, usabilityMode, addressContains string, keyIn []types.PublicKey, offset, limit int) ([]api.Host, error) {
	return ssql.SearchHosts(ctx, tx, autopilotID, filterMode, usabilityMode, addressContains, keyIn, offset, limit)
}

func (tx *MainDatabaseTx) SetUncleanShutdown(ctx context.Context) error {
	return ssql.SetUncleanShutdown(ctx, tx)
}

func (tx *MainDatabaseTx) UpdateAutopilot(ctx context.Context, ap api.Autopilot) error {
	res, err := tx.Exec(ctx, `
		INSERT INTO autopilots (created_at, identifier, config, current_period)
		VALUES (?, ?, ?, ?)
		ON CONFLICT(identifier) DO UPDATE SET
		config = EXCLUDED.config,
		current_period = EXCLUDED.current_period
	`, time.Now(), ap.ID, (*ssql.AutopilotConfig)(&ap.Config), ap.CurrentPeriod)
	if err != nil {
		return err
	} else if n, err := res.RowsAffected(); err != nil {
		return err
	} else if n != 1 {
		return fmt.Errorf("expected 1 row affected, got %v", n)
	}
	return nil
}

func (tx *MainDatabaseTx) UpdateBucketPolicy(ctx context.Context, bucket string, policy api.BucketPolicy) error {
	return ssql.UpdateBucketPolicy(ctx, tx, bucket, policy)
}

func (tx *MainDatabaseTx) UpdateHostAllowlistEntries(ctx context.Context, add, remove []types.PublicKey, clear bool) error {
	if clear {
		if _, err := tx.Exec(ctx, "DELETE FROM host_allowlist_entries"); err != nil {
			return fmt.Errorf("failed to clear host allowlist entries: %w", err)
		}
	}

	if len(add) > 0 {
		insertStmt, err := tx.Prepare(ctx, "INSERT INTO host_allowlist_entries (entry) VALUES (?) ON CONFLICT(entry) DO UPDATE SET id = id RETURNING id")
		if err != nil {
			return fmt.Errorf("failed to prepare insert statement: %w", err)
		}
		defer insertStmt.Close()
		joinStmt, err := tx.Prepare(ctx, `
			INSERT OR IGNORE INTO host_allowlist_entry_hosts (db_allowlist_entry_id, db_host_id)
			SELECT ?, id FROM (
			SELECT id
			FROM hosts
			WHERE public_key = ?
		)`)
		if err != nil {
			return fmt.Errorf("failed to prepare join statement: %w", err)
		}
		defer joinStmt.Close()

		for _, pk := range add {
			if res, err := insertStmt.Exec(ctx, ssql.PublicKey(pk)); err != nil {
				return fmt.Errorf("failed to insert host allowlist entry: %w", err)
			} else if entryID, err := res.LastInsertId(); err != nil {
				return fmt.Errorf("failed to fetch host allowlist entry id: %w", err)
			} else if _, err := joinStmt.Exec(ctx, entryID, ssql.PublicKey(pk)); err != nil {
				return fmt.Errorf("failed to join host allowlist entry: %w", err)
			}
		}
	}

	if !clear && len(remove) > 0 {
		deleteStmt, err := tx.Prepare(ctx, "DELETE FROM host_allowlist_entries WHERE entry = ?")
		if err != nil {
			return fmt.Errorf("failed to prepare delete statement: %w", err)
		}
		defer deleteStmt.Close()

		for _, pk := range remove {
			if _, err := deleteStmt.Exec(ctx, ssql.PublicKey(pk)); err != nil {
				return fmt.Errorf("failed to delete host allowlist entry: %w", err)
			}
		}
	}
	return nil
}

func (tx *MainDatabaseTx) UpdateHostBlocklistEntries(ctx context.Context, add, remove []string, clear bool) error {
	if clear {
		if _, err := tx.Exec(ctx, "DELETE FROM host_blocklist_entries"); err != nil {
			return fmt.Errorf("failed to clear host blocklist entries: %w", err)
		}
	}

	if len(add) > 0 {
		insertStmt, err := tx.Prepare(ctx, "INSERT INTO host_blocklist_entries (entry) VALUES (?) ON CONFLICT(entry) DO UPDATE SET id = id RETURNING id")
		if err != nil {
			return fmt.Errorf("failed to prepare insert statement: %w", err)
		}
		defer insertStmt.Close()
		joinStmt, err := tx.Prepare(ctx, `
		INSERT OR IGNORE INTO host_blocklist_entry_hosts (db_blocklist_entry_id, db_host_id)
		SELECT ?, id FROM (
			SELECT id
			FROM hosts
			WHERE net_address == ? OR
				rtrim(rtrim(net_address, replace(net_address, ':', '')),':') == ? OR
				rtrim(rtrim(net_address, replace(net_address, ':', '')),':') LIKE ?
		)`)
		if err != nil {
			return fmt.Errorf("failed to prepare join statement: %w", err)
		}
		defer joinStmt.Close()

		for _, entry := range add {
			if res, err := insertStmt.Exec(ctx, entry); err != nil {
				return fmt.Errorf("failed to insert host blocklist entry: %w", err)
			} else if entryID, err := res.LastInsertId(); err != nil {
				return fmt.Errorf("failed to fetch host blocklist entry id: %w", err)
			} else if _, err := joinStmt.Exec(ctx, entryID, entry, entry, fmt.Sprintf("%%.%s", entry)); err != nil {
				return fmt.Errorf("failed to join host blocklist entry: %w", err)
			}
		}
	}

	if !clear && len(remove) > 0 {
		deleteStmt, err := tx.Prepare(ctx, "DELETE FROM host_blocklist_entries WHERE entry = ?")
		if err != nil {
			return fmt.Errorf("failed to prepare delete statement: %w", err)
		}
		defer deleteStmt.Close()

		for _, entry := range remove {
			if _, err := deleteStmt.Exec(ctx, entry); err != nil {
				return fmt.Errorf("failed to delete host blocklist entry: %w", err)
			}
		}
	}
	return nil
}

<<<<<<< HEAD
=======
func (tx *MainDatabaseTx) UpdateHostCheck(ctx context.Context, autopilot string, hk types.PublicKey, hc api.HostCheck) error {
	_, err := tx.Exec(ctx, `
	    INSERT INTO host_checks (created_at, db_autopilot_id, db_host_id, usability_blocked, usability_offline, usability_low_score,
	        usability_redundant_ip, usability_gouging, usability_not_accepting_contracts, usability_not_announced, usability_not_completing_scan,
	        score_age, score_collateral, score_interactions, score_storage_remaining, score_uptime, score_version, score_prices,
	        gouging_contract_err, gouging_download_err, gouging_gouging_err, gouging_prune_err, gouging_upload_err)
	    VALUES (?,
			(SELECT id FROM autopilots WHERE identifier = ?),
			(SELECT id FROM hosts WHERE public_key = ?),
			?, ?, ?, ?, ?, ?, ?, ?, ?, ?, ?, ?, ?, ?, ?, ?, ?, ?, ?, ?)
	    ON CONFLICT (db_autopilot_id, db_host_id) DO UPDATE SET
	        created_at = EXCLUDED.created_at, db_autopilot_id = EXCLUDED.db_autopilot_id, db_host_id = EXCLUDED.db_host_id,
	        usability_blocked = EXCLUDED.usability_blocked, usability_offline = EXCLUDED.usability_offline, usability_low_score = EXCLUDED.usability_low_score,
	        usability_redundant_ip = EXCLUDED.usability_redundant_ip, usability_gouging = EXCLUDED.usability_gouging, usability_not_accepting_contracts = EXCLUDED.usability_not_accepting_contracts,
	        usability_not_announced = EXCLUDED.usability_not_announced, usability_not_completing_scan = EXCLUDED.usability_not_completing_scan,
	        score_age = EXCLUDED.score_age, score_collateral = EXCLUDED.score_collateral, score_interactions = EXCLUDED.score_interactions,
	        score_storage_remaining = EXCLUDED.score_storage_remaining, score_uptime = EXCLUDED.score_uptime, score_version = EXCLUDED.score_version,
	        score_prices = EXCLUDED.score_prices, gouging_contract_err = EXCLUDED.gouging_contract_err, gouging_download_err = EXCLUDED.gouging_download_err,
	        gouging_gouging_err = EXCLUDED.gouging_gouging_err, gouging_prune_err = EXCLUDED.gouging_prune_err, gouging_upload_err = EXCLUDED.gouging_upload_err
	    `, time.Now(), autopilot, ssql.PublicKey(hk), hc.Usability.Blocked, hc.Usability.Offline, hc.Usability.LowScore,
		hc.Usability.RedundantIP, hc.Usability.Gouging, hc.Usability.NotAcceptingContracts, hc.Usability.NotAnnounced, hc.Usability.NotCompletingScan,
		hc.Score.Age, hc.Score.Collateral, hc.Score.Interactions, hc.Score.StorageRemaining, hc.Score.Uptime, hc.Score.Version, hc.Score.Prices,
		hc.Gouging.ContractErr, hc.Gouging.DownloadErr, hc.Gouging.GougingErr, hc.Gouging.PruneErr, hc.Gouging.UploadErr,
	)
	if err != nil {
		return fmt.Errorf("failed to insert host check: %w", err)
	}
	return nil
}

func (tx *MainDatabaseTx) UpdateObjectHealth(ctx context.Context) error {
	return ssql.UpdateObjectHealth(ctx, tx)
}

>>>>>>> b90c8e8e
func (tx *MainDatabaseTx) UpdateSlab(ctx context.Context, s object.Slab, contractSet string, fcids []types.FileContractID) error {
	// find all used contracts
	usedContracts, err := ssql.FetchUsedContracts(ctx, tx, fcids)
	if err != nil {
		return fmt.Errorf("failed to fetch used contracts: %w", err)
	}

	// extract the slab key
	key, err := s.Key.MarshalBinary()
	if err != nil {
		return fmt.Errorf("failed to marshal slab key: %w", err)
	}

	// update slab
	var slabID, totalShards int64
	err = tx.QueryRow(ctx, `
		UPDATE slabs
		SET db_contract_set_id = (SELECT id FROM contract_sets WHERE name = ?),
		health_valid_until = ?,
		health = ?
		WHERE key = ?
		RETURNING id, total_shards
	`, contractSet, time.Now().Unix(), 1, ssql.SecretKey(key)).
		Scan(&slabID, &totalShards)
	if errors.Is(err, dsql.ErrNoRows) {
		return fmt.Errorf("%w: slab with key '%s' not found: %w", api.ErrSlabNotFound, string(key), err)
	} else if err != nil {
		return err
	}

	// find shards of slab
	var roots []types.Hash256
	rows, err := tx.Query(ctx, "SELECT root FROM sectors WHERE db_slab_id = ? ORDER BY sectors.slab_index ASC", slabID)
	if err != nil {
		return fmt.Errorf("failed to fetch sectors: %w", err)
	}
	defer rows.Close()

	for rows.Next() {
		var root ssql.Hash256
		if err := rows.Scan(&root); err != nil {
			return fmt.Errorf("failed to scan sector id: %w", err)
		}
		roots = append(roots, types.Hash256(root))
	}
	nSectors := len(roots)

	// make sure the number of shards doesn't change.
	// NOTE: check both the slice as well as the TotalShards field to be
	// safe.
	if len(s.Shards) != int(totalShards) {
		return fmt.Errorf("%w: expected %v shards (TotalShards) but got %v", sql.ErrInvalidNumberOfShards, totalShards, len(s.Shards))
	} else if len(s.Shards) != nSectors {
		return fmt.Errorf("%w: expected %v shards (Shards) but got %v", sql.ErrInvalidNumberOfShards, nSectors, len(s.Shards))
	}

	// make sure the roots stay the same.
	for i, root := range roots {
		if root != types.Hash256(s.Shards[i].Root) {
			return fmt.Errorf("%w: shard %v has changed root from %v to %v", sql.ErrShardRootChanged, i, s.Shards[i].Root, root[:])
		}
	}

	// update sectors
	var upsertSectors []upsertSector
	for i := range s.Shards {
		upsertSectors = append(upsertSectors, upsertSector{
			slabID,
			i + 1,
			s.Shards[i].LatestHost,
			s.Shards[i].Root,
		})
	}
	sectorIDs, err := tx.upsertSectors(ctx, upsertSectors)
	if err != nil {
		return fmt.Errorf("failed to insert sectors: %w", err)
	}

	// build contract <-> sector links
	var upsertContractSectors []upsertContractSector
	for i, shard := range s.Shards {
		sectorID := sectorIDs[i]

		// ensure the associations are updated
		for _, fcids := range shard.Contracts {
			for _, fcid := range fcids {
				if _, ok := usedContracts[fcid]; ok {
					upsertContractSectors = append(upsertContractSectors, upsertContractSector{
						sectorID,
						usedContracts[fcid].ID,
					})
				} else {
					tx.log.Named("UpdateSlab").Warn("missing contract for shard",
						"contract", fcid,
						"root", shard.Root,
						"latest_host", shard.LatestHost,
					)
				}
			}
		}
	}
	if err := tx.upsertContractSectors(ctx, upsertContractSectors); err != nil {
		return err
	}

	return nil
}

func (tx *MainDatabaseTx) UpdateSlabHealth(ctx context.Context, limit int64, minDuration, maxDuration time.Duration) (int64, error) {
	now := time.Now()
	if err := ssql.PrepareSlabHealth(ctx, tx, limit, now); err != nil {
		return 0, fmt.Errorf("failed to compute slab health: %w", err)
	}

	args := []any{maxDuration.Seconds(), minDuration.Seconds(), now.Add(minDuration).Unix()}
	res, err := tx.Exec(ctx, "UPDATE slabs SET health = inner.health, health_valid_until = (ABS(RANDOM()) % (? - ?) + ?) FROM slabs_health AS inner WHERE slabs.id=inner.id", args...)
	if err != nil {
		return 0, fmt.Errorf("failed to update slab health: %w", err)
	}

	_, err = tx.Exec(ctx, `
		UPDATE objects SET health = (
			SELECT MIN(h.health)
			FROM slabs_health h
			INNER JOIN slices ON slices.db_slab_id = h.id
			WHERE slices.db_object_id = objects.id
		) WHERE EXISTS (
			SELECT 1
			FROM slabs_health h
			INNER JOIN slices ON slices.db_slab_id = h.id
			WHERE slices.db_object_id = objects.id
		)`)
	if err != nil {
		return 0, fmt.Errorf("failed to update object health: %w", err)
	}
	return res.RowsAffected()
}

func (tx *MainDatabaseTx) insertSlabs(ctx context.Context, objID, partID *int64, contractSet string, slices object.SlabSlices) error {
	if (objID == nil) == (partID == nil) {
		return errors.New("exactly one of objID and partID must be set")
	} else if len(slices) == 0 {
		return nil // nothing to do
	}

	usedContracts, err := ssql.FetchUsedContracts(ctx, tx.Tx, slices.Contracts())
	if err != nil {
		return fmt.Errorf("failed to fetch used contracts: %w", err)
	}

	// get contract set id
	var contractSetID int64
	if err := tx.QueryRow(ctx, "SELECT id FROM contract_sets WHERE contract_sets.name = ?", contractSet).
		Scan(&contractSetID); err != nil {
		return fmt.Errorf("failed to fetch contract set id: %w", err)
	}

	// insert slabs
	insertSlabStmt, err := tx.Prepare(ctx, `INSERT INTO slabs (created_at, db_contract_set_id, key, min_shards, total_shards)
						VALUES (?, ?, ?, ?, ?)
						ON CONFLICT(key) DO NOTHING RETURNING id`)
	if err != nil {
		return fmt.Errorf("failed to prepare statement to insert slab: %w", err)
	}
	defer insertSlabStmt.Close()

	querySlabIDStmt, err := tx.Prepare(ctx, "SELECT id FROM slabs WHERE key = ?")
	if err != nil {
		return fmt.Errorf("failed to prepare statement to query slab id: %w", err)
	}
	defer querySlabIDStmt.Close()

	slabIDs := make([]int64, len(slices))
	for i := range slices {
		slabKey, err := slices[i].Key.MarshalBinary()
		if err != nil {
			return fmt.Errorf("failed to marshal slab key: %w", err)
		}
		err = insertSlabStmt.QueryRow(ctx,
			time.Now(),
			contractSetID,
			ssql.SecretKey(slabKey),
			slices[i].MinShards,
			uint8(len(slices[i].Shards)),
		).Scan(&slabIDs[i])
		if errors.Is(err, dsql.ErrNoRows) {
			if err := querySlabIDStmt.QueryRow(ctx, ssql.SecretKey(slabKey)).Scan(&slabIDs[i]); err != nil {
				return fmt.Errorf("failed to fetch slab id: %w", err)
			}
		} else if err != nil {
			return fmt.Errorf("failed to insert slab: %w", err)
		}
	}

	// insert slices
	insertSliceStmt, err := tx.Prepare(ctx, `INSERT INTO slices (created_at, db_object_id, object_index, db_multipart_part_id, db_slab_id, offset, length)
								VALUES (?, ?, ?, ?, ?, ?, ?)`)
	if err != nil {
		return fmt.Errorf("failed to prepare statement to insert slice: %w", err)
	}
	defer insertSliceStmt.Close()

	for i := range slices {
		res, err := insertSliceStmt.Exec(ctx,
			time.Now(),
			objID,
			uint(i+1),
			partID,
			slabIDs[i],
			slices[i].Offset,
			slices[i].Length,
		)
		if err != nil {
			return fmt.Errorf("failed to insert slice: %w", err)
		} else if n, err := res.RowsAffected(); err != nil {
			return fmt.Errorf("failed to get rows affected: %w", err)
		} else if n == 0 {
			return fmt.Errorf("failed to insert slice: no rows affected")
		}
	}

	// insert sectors
	var upsertSectors []upsertSector
	for i, ss := range slices {
		for j := range ss.Shards {
			upsertSectors = append(upsertSectors, upsertSector{
				slabIDs[i],
				j + 1,
				ss.Shards[j].LatestHost,
				ss.Shards[j].Root,
			})
		}
	}
	sectorIDs, err := tx.upsertSectors(ctx, upsertSectors)
	if err != nil {
		return fmt.Errorf("failed to insert sectors: %w", err)
	}

	// insert contract <-> sector links
	sectorIdx := 0
	var upsertContractSectors []upsertContractSector
	for _, ss := range slices {
		for _, shard := range ss.Shards {
			for _, fcids := range shard.Contracts {
				for _, fcid := range fcids {
					if _, ok := usedContracts[fcid]; ok {
						upsertContractSectors = append(upsertContractSectors, upsertContractSector{
							sectorIDs[sectorIdx],
							usedContracts[fcid].ID,
						})
					} else {
						tx.log.Named("InsertObject").Warn("missing contract for shard",
							"contract", fcid,
							"root", shard.Root,
							"latest_host", shard.LatestHost,
						)
					}
				}
			}
			sectorIdx++
		}
	}
	if err := tx.upsertContractSectors(ctx, upsertContractSectors); err != nil {
		return err
	}
	return nil
}

type upsertContractSector struct {
	sectorID   int64
	contractID int64
}

func (tx *MainDatabaseTx) upsertContractSectors(ctx context.Context, contractSectors []upsertContractSector) error {
	if len(contractSectors) == 0 {
		return nil
	}

	// insert contract <-> sector links
	insertContractSectorStmt, err := tx.Prepare(ctx, `INSERT INTO contract_sectors (db_sector_id, db_contract_id)
											VALUES (?, ?) ON CONFLICT(db_sector_id, db_contract_id) DO NOTHING`)
	if err != nil {
		return fmt.Errorf("failed to prepare statement to insert contract sector link: %w", err)
	}
	defer insertContractSectorStmt.Close()

	for _, cs := range contractSectors {
		_, err := insertContractSectorStmt.Exec(ctx,
			cs.sectorID,
			cs.contractID,
		)
		if err != nil {
			return fmt.Errorf("failed to insert contract sector link: %w", err)
		}
	}
	return nil
}

type upsertSector struct {
	slabID     int64
	slabIndex  int
	latestHost types.PublicKey
	root       types.Hash256
}

func (tx *MainDatabaseTx) upsertSectors(ctx context.Context, sectors []upsertSector) ([]int64, error) {
	if len(sectors) == 0 {
		return nil, nil
	}

	// insert sectors - make sure to update last_insert_id in case of a
	// duplicate key to be able to retrieve the id
	insertSectorStmt, err := tx.Prepare(ctx, `INSERT INTO sectors (created_at, db_slab_id, slab_index, latest_host, root)
								VALUES (?, ?, ?, ?, ?) ON CONFLICT(root) DO UPDATE SET latest_host = EXCLUDED.latest_host RETURNING id, db_slab_id`)
	if err != nil {
		return nil, fmt.Errorf("failed to prepare statement to insert sector: %w", err)
	}
	defer insertSectorStmt.Close()

	var sectorIDs []int64
	for _, s := range sectors {
		var sectorID, slabID int64
		err := insertSectorStmt.QueryRow(ctx,
			time.Now(),
			s.slabID,
			s.slabIndex,
			ssql.PublicKey(s.latestHost),
			s.root[:],
		).Scan(&sectorID, &slabID)
		if err != nil {
			return nil, fmt.Errorf("failed to insert sector: %w", err)
		} else if slabID != s.slabID {
			return nil, fmt.Errorf("failed to insert sector for slab %v: already exists for slab %v", s.slabID, slabID)
		}
		sectorIDs = append(sectorIDs, sectorID)
	}
	return sectorIDs, nil
}<|MERGE_RESOLUTION|>--- conflicted
+++ resolved
@@ -723,8 +723,6 @@
 	return nil
 }
 
-<<<<<<< HEAD
-=======
 func (tx *MainDatabaseTx) UpdateHostCheck(ctx context.Context, autopilot string, hk types.PublicKey, hc api.HostCheck) error {
 	_, err := tx.Exec(ctx, `
 	    INSERT INTO host_checks (created_at, db_autopilot_id, db_host_id, usability_blocked, usability_offline, usability_low_score,
@@ -755,11 +753,6 @@
 	return nil
 }
 
-func (tx *MainDatabaseTx) UpdateObjectHealth(ctx context.Context) error {
-	return ssql.UpdateObjectHealth(ctx, tx)
-}
-
->>>>>>> b90c8e8e
 func (tx *MainDatabaseTx) UpdateSlab(ctx context.Context, s object.Slab, contractSet string, fcids []types.FileContractID) error {
 	// find all used contracts
 	usedContracts, err := ssql.FetchUsedContracts(ctx, tx, fcids)
