--- conflicted
+++ resolved
@@ -469,74 +469,6 @@
 	return ssql.InsertMultipartUpload(ctx, tx, bucket, key, ec, mimeType, metadata)
 }
 
-func (tx *MainDatabaseTx) InsertBufferedSlab(ctx context.Context, fileName string, contractSetID int64, ec object.EncryptionKey, minShards, totalShards uint8) (int64, error) {
-	return ssql.InsertBufferedSlab(ctx, tx, fileName, contractSetID, ec, minShards, totalShards)
-}
-
-func (tx *MainDatabaseTx) InsertContract(ctx context.Context, rev rhpv2.ContractRevision, contractPrice, totalCost types.Currency, startHeight uint64, renewedFrom types.FileContractID, state string) (api.ContractMetadata, error) {
-	return ssql.InsertContract(ctx, tx, rev, contractPrice, totalCost, startHeight, renewedFrom, state)
-}
-
-func (tx *MainDatabaseTx) InsertDirectories(ctx context.Context, bucket, path string) (int64, error) {
-	// sanity check input
-	if !strings.HasPrefix(path, "/") {
-		return 0, errors.New("path has to have a leading slash")
-	} else if bucket == "" {
-		return 0, errors.New("bucket cannot be empty")
-	}
-
-	// fetch bucket
-	var bucketID int64
-	err := tx.QueryRow(ctx, "SELECT id FROM buckets WHERE buckets.name = ?", bucket).Scan(&bucketID)
-	if errors.Is(err, dsql.ErrNoRows) {
-		return 0, fmt.Errorf("bucket '%v' not found: %w", bucket, api.ErrBucketNotFound)
-	} else if err != nil {
-		return 0, fmt.Errorf("failed to fetch bucket id: %w", err)
-	}
-
-	// prepare statements
-	insertDirStmt, err := tx.Prepare(ctx, "INSERT INTO directories (created_at, db_bucket_id, db_parent_id, name) VALUES (?, ?, ?, ?)")
-	if err != nil {
-		return 0, fmt.Errorf("failed to prepare statement: %w", err)
-	}
-	defer insertDirStmt.Close()
-
-	queryDirStmt, err := tx.Prepare(ctx, "SELECT id FROM directories WHERE db_bucket_id = ? AND name = ?")
-	if err != nil {
-		return 0, fmt.Errorf("failed to prepare statement: %w", err)
-	}
-	defer queryDirStmt.Close()
-
-	// insert directories for give path
-	var dirID *int64
-	for _, dir := range object.Directories(path) {
-		// check if the directory exists
-		var existingID int64
-		if err := queryDirStmt.QueryRow(ctx, bucketID, dir).Scan(&existingID); err != nil && !errors.Is(err, dsql.ErrNoRows) {
-			return 0, fmt.Errorf("failed to fetch directory id %v: %w", dir, err)
-		} else if existingID > 0 {
-			dirID = &existingID
-			continue
-		}
-
-		// insert directory
-		var insertedID int64
-		if _, err := insertDirStmt.Exec(ctx, time.Now(), bucketID, dirID, dir); err != nil {
-			return 0, fmt.Errorf("failed to create directory %v: %w", dir, err)
-		} else if err := queryDirStmt.QueryRow(ctx, bucketID, dir).Scan(&insertedID); err != nil {
-			return 0, fmt.Errorf("failed to fetch directory id %v: %w", dir, err)
-		} else if insertedID == 0 {
-			return 0, fmt.Errorf("dir we just created doesn't exist - shouldn't happen")
-		}
-		dirID = &insertedID
-	}
-	return *dirID, nil
-}
-
-func (tx *MainDatabaseTx) InsertMultipartUpload(ctx context.Context, bucket, key string, ec object.EncryptionKey, mimeType string, metadata api.ObjectUserMetadata) (string, error) {
-	return ssql.InsertMultipartUpload(ctx, tx, bucket, key, ec, mimeType, metadata)
-}
-
 func (tx *MainDatabaseTx) InsertObject(ctx context.Context, bucket, key, contractSet string, dirID int64, o object.Object, mimeType, eTag string, md api.ObjectUserMetadata) error {
 	// get bucket id
 	var bucketID int64
@@ -593,17 +525,6 @@
 	return res.RowsAffected()
 }
 
-<<<<<<< HEAD
-func (tx *MainDatabaseTx) ListBuckets(ctx context.Context) ([]api.Bucket, error) {
-	return ssql.ListBuckets(ctx, tx)
-}
-
-func (tx *MainDatabaseTx) ListObjects(ctx context.Context, bucket, prefix, sortBy, sortDir, marker string, limit int) (api.ObjectsListResponse, error) {
-	return ssql.ListObjects(ctx, tx, bucket, prefix, sortBy, sortDir, marker, limit)
-}
-
-=======
->>>>>>> ce6eb6b1
 func (tx *MainDatabaseTx) MakeDirsForPathDeprecated(ctx context.Context, path string) (int64, error) {
 	insertDirStmt, err := tx.Prepare(ctx, "INSERT INTO directories (name, db_parent_id) VALUES (?, ?) ON CONFLICT(name) DO NOTHING")
 	if err != nil {
