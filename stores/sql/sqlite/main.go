package sqlite

import (
	"context"
	dsql "database/sql"
	"encoding/hex"
	"encoding/json"
	"errors"
	"fmt"
	"strings"
	"time"
	"unicode/utf8"

	"go.sia.tech/core/types"
	"go.sia.tech/coreutils/wallet"
	"go.sia.tech/renterd/api"
	"go.sia.tech/renterd/internal/chain"
	"go.sia.tech/renterd/internal/sql"
	"go.sia.tech/renterd/object"
	ssql "go.sia.tech/renterd/stores/sql"
	"lukechampine.com/frand"

	"go.uber.org/zap"
)

type (
	MainDatabase struct {
		db  *sql.DB
		log *zap.SugaredLogger
	}

	MainDatabaseTx struct {
		sql.Tx
		log *zap.SugaredLogger
	}
)

// NewMainDatabase creates a new SQLite backend.
func NewMainDatabase(db *dsql.DB, log *zap.SugaredLogger, lqd, ltd time.Duration) (*MainDatabase, error) {
	store, err := sql.NewDB(db, log.Desugar(), deadlockMsgs, lqd, ltd)
	return &MainDatabase{
		db:  store,
		log: log,
	}, err
}

func (b *MainDatabase) ApplyMigration(ctx context.Context, fn func(tx sql.Tx) (bool, error)) error {
	return applyMigration(ctx, b.db, fn)
}

func (b *MainDatabase) Close() error {
	return closeDB(b.db, b.log)
}

func (b *MainDatabase) CreateMigrationTable(ctx context.Context) error {
	return createMigrationTable(ctx, b.db)
}

func (b *MainDatabase) DB() *sql.DB {
	return b.db
}

func (b *MainDatabase) MakeDirsForPath(ctx context.Context, tx sql.Tx, path string) (int64, error) {
	mtx := b.wrapTxn(tx)
	return mtx.MakeDirsForPath(ctx, path)
}

func (b *MainDatabase) Migrate(ctx context.Context) error {
	return sql.PerformMigrations(ctx, b, migrationsFs, "main", sql.MainMigrations(ctx, b, migrationsFs, b.log))
}

func (b *MainDatabase) Transaction(ctx context.Context, fn func(tx ssql.DatabaseTx) error) error {
	return b.db.Transaction(ctx, func(tx sql.Tx) error {
		return fn(b.wrapTxn(tx))
	})
}

func (b *MainDatabase) Version(ctx context.Context) (string, string, error) {
	return version(ctx, b.db)
}

func (b *MainDatabase) wrapTxn(tx sql.Tx) *MainDatabaseTx {
	return &MainDatabaseTx{tx, b.log.Named(hex.EncodeToString(frand.Bytes(16)))}
}

func (tx *MainDatabaseTx) Accounts(ctx context.Context) ([]api.Account, error) {
	return ssql.Accounts(ctx, tx)
}

func (tx *MainDatabaseTx) AddMultipartPart(ctx context.Context, bucket, path, contractSet, eTag, uploadID string, partNumber int, slices object.SlabSlices) error {
	// fetch contract set
	var csID int64
	err := tx.QueryRow(ctx, "SELECT id FROM contract_sets WHERE name = ?", contractSet).
		Scan(&csID)
	if errors.Is(err, dsql.ErrNoRows) {
		return api.ErrContractSetNotFound
	} else if err != nil {
		return fmt.Errorf("failed to fetch contract set id: %w", err)
	}

	// find multipart upload
	var muID int64
	err = tx.QueryRow(ctx, "SELECT id FROM multipart_uploads WHERE upload_id = ?", uploadID).
		Scan(&muID)
	if err != nil {
		return fmt.Errorf("failed to fetch multipart upload: %w", err)
	}

	// delete a potentially existing part
	_, err = tx.Exec(ctx, "DELETE FROM multipart_parts WHERE db_multipart_upload_id = ? AND part_number = ?",
		muID, partNumber)
	if err != nil {
		return fmt.Errorf("failed to delete existing part: %w", err)
	}

	// insert new part
	var size uint64
	for _, slice := range slices {
		size += uint64(slice.Length)
	}
	var partID int64
	res, err := tx.Exec(ctx, "INSERT INTO multipart_parts (created_at, etag, part_number, size, db_multipart_upload_id) VALUES (?, ?, ?, ?, ?)",
		time.Now(), eTag, partNumber, size, muID)
	if err != nil {
		return fmt.Errorf("failed to insert part: %w", err)
	} else if partID, err = res.LastInsertId(); err != nil {
		return fmt.Errorf("failed to fetch part id: %w", err)
	}

	// create slices
	return tx.insertSlabs(ctx, nil, &partID, contractSet, slices)
}

func (tx *MainDatabaseTx) AbortMultipartUpload(ctx context.Context, bucket, path string, uploadID string) error {
	return ssql.AbortMultipartUpload(ctx, tx, bucket, path, uploadID)
}

func (tx *MainDatabaseTx) ArchiveContract(ctx context.Context, fcid types.FileContractID, reason string) error {
	return ssql.ArchiveContract(ctx, tx, fcid, reason)
}

func (tx *MainDatabaseTx) Autopilot(ctx context.Context, id string) (api.Autopilot, error) {
	return ssql.Autopilot(ctx, tx, id)
}

func (tx *MainDatabaseTx) Autopilots(ctx context.Context) ([]api.Autopilot, error) {
	return ssql.Autopilots(ctx, tx)
}

func (tx *MainDatabaseTx) Bucket(ctx context.Context, bucket string) (api.Bucket, error) {
	return ssql.Bucket(ctx, tx, bucket)
}

func (tx *MainDatabaseTx) CompleteMultipartUpload(ctx context.Context, bucket, key, uploadID string, parts []api.MultipartCompletedPart, opts api.CompleteMultipartOptions) (string, error) {
	mpu, neededParts, size, eTag, err := ssql.MultipartUploadForCompletion(ctx, tx, bucket, key, uploadID, parts)
	if err != nil {
		return "", fmt.Errorf("failed to fetch multipart upload: %w", err)
	}

	// create the directory.
	dirID, err := tx.MakeDirsForPath(ctx, key)
	if err != nil {
		return "", fmt.Errorf("failed to create directory for key %s: %w", key, err)
	}

	// create the object
	objID, err := ssql.InsertObject(ctx, tx, key, dirID, mpu.BucketID, size, mpu.EC, mpu.MimeType, eTag)
	if err != nil {
		return "", fmt.Errorf("failed to insert object: %w", err)
	}

	// update slices
	updateSlicesStmt, err := tx.Prepare(ctx, `
			WITH cte AS (
				SELECT s.rowid
				FROM slices s
				INNER JOIN multipart_parts mpp ON s.db_multipart_part_id = mpp.id
				WHERE mpp.id = ?
			)
			UPDATE slices
			SET db_object_id = ?,
				db_multipart_part_id = NULL,
				object_index = object_index + ?
			WHERE rowid IN (SELECT rowid FROM cte);
		`)
	if err != nil {
		return "", fmt.Errorf("failed to prepare statement: %w", err)
	}
	defer updateSlicesStmt.Close()

	var updatedSlices int64
	for _, part := range neededParts {
		res, err := updateSlicesStmt.Exec(ctx, part.ID, objID, updatedSlices)
		if err != nil {
			return "", fmt.Errorf("failed to update slices: %w", err)
		}
		n, err := res.RowsAffected()
		if err != nil {
			return "", fmt.Errorf("failed to get rows affected: %w", err)
		}
		updatedSlices += n
	}

	// create/update metadata
	if err := ssql.InsertMetadata(ctx, tx, &objID, nil, opts.Metadata); err != nil {
		return "", fmt.Errorf("failed to insert object metadata: %w", err)
	}
	_, err = tx.Exec(ctx, "UPDATE object_user_metadata SET db_multipart_upload_id = NULL, db_object_id = ? WHERE db_multipart_upload_id = ?",
		objID, mpu.ID)
	if err != nil {
		return "", fmt.Errorf("failed to update object metadata: %w", err)
	}

	// delete the multipart upload
	if _, err := tx.Exec(ctx, "DELETE FROM multipart_uploads WHERE id = ?", mpu.ID); err != nil {
		return "", fmt.Errorf("failed to delete multipart upload: %w", err)
	}

	return eTag, nil
}

func (tx *MainDatabaseTx) Contracts(ctx context.Context, opts api.ContractsOpts) ([]api.ContractMetadata, error) {
	return ssql.Contracts(ctx, tx, opts)
}

func (tx *MainDatabaseTx) ContractSize(ctx context.Context, id types.FileContractID) (api.ContractSize, error) {
	return ssql.ContractSize(ctx, tx, id)
}

func (tx *MainDatabaseTx) CopyObject(ctx context.Context, srcBucket, dstBucket, srcKey, dstKey, mimeType string, metadata api.ObjectUserMetadata) (api.ObjectMetadata, error) {
	return ssql.CopyObject(ctx, tx, srcBucket, dstBucket, srcKey, dstKey, mimeType, metadata)
}

func (tx *MainDatabaseTx) CreateBucket(ctx context.Context, bucket string, bp api.BucketPolicy) error {
	policy, err := json.Marshal(bp)
	if err != nil {
		return err
	}
	res, err := tx.Exec(ctx, "INSERT INTO buckets (created_at, name, policy) VALUES (?, ?, ?) ON CONFLICT(name) DO NOTHING",
		time.Now(), bucket, policy)
	if err != nil {
		return fmt.Errorf("failed to create bucket: %w", err)
	} else if n, err := res.RowsAffected(); err != nil {
		return fmt.Errorf("failed to get rows affected: %w", err)
	} else if n == 0 {
		return api.ErrBucketExists
	}
	return nil
}

func (tx *MainDatabaseTx) DeleteHostSector(ctx context.Context, hk types.PublicKey, root types.Hash256) (int, error) {
	return ssql.DeleteHostSector(ctx, tx, hk, root)
}

func (tx *MainDatabaseTx) InsertMultipartUpload(ctx context.Context, bucket, key string, ec object.EncryptionKey, mimeType string, metadata api.ObjectUserMetadata) (string, error) {
	return ssql.InsertMultipartUpload(ctx, tx, bucket, key, ec, mimeType, metadata)
}

func (tx *MainDatabaseTx) DeleteBucket(ctx context.Context, bucket string) error {
	return ssql.DeleteBucket(ctx, tx, bucket)
}

func (tx *MainDatabaseTx) DeleteObject(ctx context.Context, bucket string, key string) (bool, error) {
	resp, err := tx.Exec(ctx, "DELETE FROM objects WHERE object_id = ? AND db_bucket_id = (SELECT id FROM buckets WHERE buckets.name = ?)", key, bucket)
	if err != nil {
		return false, err
	} else if n, err := resp.RowsAffected(); err != nil {
		return false, err
	} else {
		return n != 0, nil
	}
}

func (tx *MainDatabaseTx) DeleteObjects(ctx context.Context, bucket string, key string, limit int64) (bool, error) {
	resp, err := tx.Exec(ctx, `
	DELETE FROM objects
	WHERE id IN (
		SELECT id FROM objects
		WHERE object_id LIKE ? AND SUBSTR(object_id, 1, ?) = ? AND db_bucket_id = (SELECT id FROM buckets WHERE buckets.name = ?)
		LIMIT ?
	)`, key+"%", utf8.RuneCountInString(key), key, bucket, limit)
	if err != nil {
		return false, err
	} else if n, err := resp.RowsAffected(); err != nil {
		return false, err
	} else {
		return n != 0, nil
	}
}

func (tx *MainDatabaseTx) HostAllowlist(ctx context.Context) ([]types.PublicKey, error) {
	return ssql.HostAllowlist(ctx, tx)
}

func (tx *MainDatabaseTx) HostBlocklist(ctx context.Context) ([]string, error) {
	return ssql.HostBlocklist(ctx, tx)
}

func (tx *MainDatabaseTx) HostsForScanning(ctx context.Context, maxLastScan time.Time, offset, limit int) ([]api.HostAddress, error) {
	return ssql.HostsForScanning(ctx, tx, maxLastScan, offset, limit)
}

func (tx *MainDatabaseTx) InsertObject(ctx context.Context, bucket, key, contractSet string, dirID int64, o object.Object, mimeType, eTag string, md api.ObjectUserMetadata) error {
	// get bucket id
	var bucketID int64
	err := tx.QueryRow(ctx, "SELECT id FROM buckets WHERE buckets.name = ?", bucket).Scan(&bucketID)
	if errors.Is(err, dsql.ErrNoRows) {
		return api.ErrBucketNotFound
	} else if err != nil {
		return fmt.Errorf("failed to fetch bucket id: %w", err)
	}

	// insert object
	objKey, err := o.Key.MarshalBinary()
	if err != nil {
		return fmt.Errorf("failed to marshal object key: %w", err)
	}
	objID, err := ssql.InsertObject(ctx, tx, key, dirID, bucketID, o.TotalSize(), objKey, mimeType, eTag)
	if err != nil {
		return fmt.Errorf("failed to insert object: %w", err)
	}

	// insert slabs
	if err := tx.insertSlabs(ctx, &objID, nil, contractSet, o.Slabs); err != nil {
		return fmt.Errorf("failed to insert slabs: %w", err)
	}

	// insert metadata
	if err := ssql.InsertMetadata(ctx, tx, &objID, nil, md); err != nil {
		return fmt.Errorf("failed to insert object metadata: %w", err)
	}
	return nil
}

func (tx *MainDatabaseTx) InvalidateSlabHealthByFCID(ctx context.Context, fcids []types.FileContractID, limit int64) (int64, error) {
	if len(fcids) == 0 {
		return 0, nil
	}
	// prepare args
	var args []any
	for _, fcid := range fcids {
		args = append(args, ssql.FileContractID(fcid))
	}
	args = append(args, time.Now().Unix())
	args = append(args, limit)
	res, err := tx.Exec(ctx, fmt.Sprintf(`
		UPDATE slabs SET health_valid_until = 0 WHERE id in (
			SELECT slabs.id
			FROM slabs
			INNER JOIN sectors se ON se.db_slab_id = slabs.id
			INNER JOIN contract_sectors cs ON cs.db_sector_id = se.id
			INNER JOIN contracts c ON c.id = cs.db_contract_id
			WHERE c.fcid IN (%s) AND slabs.health_valid_until >= ?
			LIMIT ?
		)
	`, strings.Repeat("?, ", len(fcids)-1)+"?"), args...)
	if err != nil {
		fmt.Println(strings.Repeat("?, ", len(fcids)-1) + "?")
		return 0, err
	}
	return res.RowsAffected()
}

func (tx *MainDatabaseTx) ListBuckets(ctx context.Context) ([]api.Bucket, error) {
	return ssql.ListBuckets(ctx, tx)
}

func (tx *MainDatabaseTx) MakeDirsForPath(ctx context.Context, path string) (int64, error) {
	insertDirStmt, err := tx.Prepare(ctx, "INSERT INTO directories (name, db_parent_id) VALUES (?, ?) ON CONFLICT(name) DO NOTHING")
	if err != nil {
		return 0, fmt.Errorf("failed to prepare statement: %w", err)
	}
	defer insertDirStmt.Close()

	queryDirStmt, err := tx.Prepare(ctx, "SELECT id FROM directories WHERE name = ?")
	if err != nil {
		return 0, fmt.Errorf("failed to prepare statement: %w", err)
	}
	defer queryDirStmt.Close()

	// Create root dir.
	dirID := int64(sql.DirectoriesRootID)
	if _, err := tx.Exec(ctx, "INSERT INTO directories (id, name, db_parent_id) VALUES (?, '/', NULL) ON CONFLICT(id) DO NOTHING", dirID); err != nil {
		return 0, fmt.Errorf("failed to create root directory: %w", err)
	}

	// Create remaining directories.
	path = strings.TrimSuffix(path, "/")
	if path == "/" {
		return dirID, nil
	}
	for i := 0; i < utf8.RuneCountInString(path); i++ {
		if path[i] != '/' {
			continue
		}
		dir := path[:i+1]
		if dir == "/" {
			continue
		}
		if _, err := insertDirStmt.Exec(ctx, dir, dirID); err != nil {
			return 0, fmt.Errorf("failed to create directory %v: %w", dir, err)
		}
		var childID int64
		if err := queryDirStmt.QueryRow(ctx, dir).Scan(&childID); err != nil {
			return 0, fmt.Errorf("failed to fetch directory id %v: %w", dir, err)
		} else if childID == 0 {
			return 0, fmt.Errorf("dir we just created doesn't exist - shouldn't happen")
		}
		dirID = childID
	}
	return dirID, nil
}

func (tx *MainDatabaseTx) MultipartUpload(ctx context.Context, uploadID string) (api.MultipartUpload, error) {
	return ssql.MultipartUpload(ctx, tx, uploadID)
}

func (tx *MainDatabaseTx) MultipartUploadParts(ctx context.Context, bucket, key, uploadID string, marker int, limit int64) (api.MultipartListPartsResponse, error) {
	return ssql.MultipartUploadParts(ctx, tx, bucket, key, uploadID, marker, limit)
}

func (tx *MainDatabaseTx) MultipartUploads(ctx context.Context, bucket, prefix, keyMarker, uploadIDMarker string, limit int) (api.MultipartListUploadsResponse, error) {
	return ssql.MultipartUploads(ctx, tx, bucket, prefix, keyMarker, uploadIDMarker, limit)
}

func (tx *MainDatabaseTx) ObjectsStats(ctx context.Context, opts api.ObjectsStatsOpts) (api.ObjectsStatsResponse, error) {
	return ssql.ObjectsStats(ctx, tx, opts)
}

func (tx *MainDatabaseTx) ProcessChainUpdate(ctx context.Context, fn func(chain.ChainUpdateTx) error) (err error) {
	return fn(&ChainUpdateTx{
		ctx: ctx,
		tx:  tx,
		l:   tx.log.Named("ProcessChainUpdate"),
	})
}

func (tx *MainDatabaseTx) PruneEmptydirs(ctx context.Context) error {
	stmt, err := tx.Prepare(ctx, `
	DELETE
	FROM directories
	WHERE directories.id != 1
	AND NOT EXISTS (SELECT 1 FROM objects WHERE objects.db_directory_id = directories.id)
	AND NOT EXISTS (SELECT 1 FROM (SELECT 1 FROM directories AS d WHERE d.db_parent_id = directories.id) i)
	`)
	if err != nil {
		return err
	}
	defer stmt.Close()
	for {
		res, err := stmt.Exec(ctx)
		if err != nil {
			return err
		} else if n, err := res.RowsAffected(); err != nil {
			return err
		} else if n == 0 {
			return nil
		}
	}
}

func (tx *MainDatabaseTx) PruneSlabs(ctx context.Context, limit int64) (int64, error) {
	res, err := tx.Exec(ctx, `
	DELETE FROM slabs
	WHERE id IN (
    SELECT id
    FROM (
        SELECT slabs.id
        FROM slabs
        WHERE NOT EXISTS (
            SELECT 1 FROM slices WHERE slices.db_slab_id = slabs.id
        )
        AND slabs.db_buffered_slab_id IS NULL
        LIMIT ?
    ) AS limited
	)`, limit)
	if err != nil {
		return 0, err
	}
	return res.RowsAffected()
}

func (tx *MainDatabaseTx) RecordHostScans(ctx context.Context, scans []api.HostScan) error {
	return ssql.RecordHostScans(ctx, tx, scans)
}

func (tx *MainDatabaseTx) RecordPriceTables(ctx context.Context, priceTableUpdates []api.HostPriceTableUpdate) error {
	return ssql.RecordPriceTables(ctx, tx, priceTableUpdates)
}

func (tx *MainDatabaseTx) RemoveOfflineHosts(ctx context.Context, minRecentFailures uint64, maxDownTime time.Duration) (int64, error) {
	return ssql.RemoveOfflineHosts(ctx, tx, minRecentFailures, maxDownTime)
}

func (tx *MainDatabaseTx) RenameObject(ctx context.Context, bucket, keyOld, keyNew string, dirID int64, force bool) error {
	if force {
		// delete potentially existing object at destination
		if _, err := tx.DeleteObject(ctx, bucket, keyNew); err != nil {
			return fmt.Errorf("RenameObject: failed to delete object: %w", err)
		}
	} else {
		var exists bool
		if err := tx.QueryRow(ctx, "SELECT EXISTS (SELECT 1 FROM objects WHERE object_id = ? AND db_bucket_id = (SELECT id FROM buckets WHERE buckets.name = ?))", keyNew, bucket).Scan(&exists); err != nil {
			return err
		} else if exists {
			return api.ErrObjectExists
		}
	}
	resp, err := tx.Exec(ctx, `UPDATE objects SET object_id = ?, db_directory_id = ? WHERE object_id = ? AND db_bucket_id = (SELECT id FROM buckets WHERE buckets.name = ?)`, keyNew, dirID, keyOld, bucket)
	if err != nil {
		return err
	} else if n, err := resp.RowsAffected(); err != nil {
		return err
	} else if n == 0 {
		return fmt.Errorf("%w: key %v", api.ErrObjectNotFound, keyOld)
	}
	return nil
}

func (tx *MainDatabaseTx) RenameObjects(ctx context.Context, bucket, prefixOld, prefixNew string, dirID int64, force bool) error {
	if force {
		_, err := tx.Exec(ctx, `
		DELETE
		FROM objects
		WHERE object_id IN (
			SELECT CONCAT(?, SUBSTR(object_id, ?))
			FROM objects
			WHERE object_id LIKE ?
			AND SUBSTR(object_id, 1, ?) = ?
			AND db_bucket_id = (SELECT id FROM buckets WHERE buckets.name = ?)
		)`,
			prefixNew,
			utf8.RuneCountInString(prefixOld)+1,
			prefixOld+"%",
			utf8.RuneCountInString(prefixOld), prefixOld,
			bucket)
		if err != nil {
			return err
		}
	}
	resp, err := tx.Exec(ctx, `
		UPDATE objects
		SET object_id = ? || SUBSTR(object_id, ?),
		db_directory_id = ?
		WHERE object_id LIKE ?
		AND SUBSTR(object_id, 1, ?) = ?
		AND db_bucket_id = (SELECT id FROM buckets WHERE buckets.name = ?)`,
		prefixNew, utf8.RuneCountInString(prefixOld)+1,
		dirID,
		prefixOld+"%",
		utf8.RuneCountInString(prefixOld), prefixOld,
		bucket)
	if err != nil && strings.Contains(err.Error(), "UNIQUE constraint failed") {
		return api.ErrObjectExists
	} else if err != nil {
		return err
	} else if n, err := resp.RowsAffected(); err != nil {
		return err
	} else if n == 0 {
		return fmt.Errorf("%w: prefix %v", api.ErrObjectNotFound, prefixOld)
	}
	return nil
}

<<<<<<< HEAD
func (tx *MainDatabaseTx) ResetChainState(ctx context.Context) error {
	return ssql.ResetChainState(ctx, tx.Tx)
=======
func (tx *MainDatabaseTx) ResetLostSectors(ctx context.Context, hk types.PublicKey) error {
	return ssql.ResetLostSectors(ctx, tx, hk)
>>>>>>> 1a061ab9
}

func (tx *MainDatabaseTx) SaveAccounts(ctx context.Context, accounts []api.Account) error {
	// clean_shutdown = 1 after save
	stmt, err := tx.Prepare(ctx, `
		INSERT INTO ephemeral_accounts (created_at, account_id, clean_shutdown, host, balance, drift, requires_sync)
		VAlUES (?, ?, 1, ?, ?, ?, ?)
		ON CONFLICT(account_id) DO UPDATE SET
		account_id = EXCLUDED.account_id,
		clean_shutdown = 1,
		host = EXCLUDED.host,
		balance = EXCLUDED.balance,
		drift = EXCLUDED.drift,
		requires_sync = EXCLUDED.requires_sync
	`)
	if err != nil {
		return err
	}
	defer stmt.Close()

	for _, acc := range accounts {
		res, err := stmt.Exec(ctx, time.Now(), (ssql.PublicKey)(acc.ID), (ssql.PublicKey)(acc.HostKey), (*ssql.BigInt)(acc.Balance), (*ssql.BigInt)(acc.Drift), acc.RequiresSync)
		if err != nil {
			return fmt.Errorf("failed to insert account %v: %w", acc.ID, err)
		} else if n, err := res.RowsAffected(); err != nil {
			return fmt.Errorf("failed to get rows affected: %w", err)
		} else if n != 1 {
			return fmt.Errorf("expected 1 row affected, got %v", n)
		}
	}
	return nil
}

func (tx *MainDatabaseTx) SearchHosts(ctx context.Context, autopilotID, filterMode, usabilityMode, addressContains string, keyIn []types.PublicKey, offset, limit int) ([]api.Host, error) {
	return ssql.SearchHosts(ctx, tx, autopilotID, filterMode, usabilityMode, addressContains, keyIn, offset, limit)
}

func (tx *MainDatabaseTx) SetUncleanShutdown(ctx context.Context) error {
	return ssql.SetUncleanShutdown(ctx, tx)
}

func (tx *MainDatabaseTx) Tip(ctx context.Context) (types.ChainIndex, error) {
	return ssql.Tip(ctx, tx.Tx)
}

func (tx *MainDatabaseTx) UnspentSiacoinElements(ctx context.Context) (elements []types.SiacoinElement, err error) {
	return ssql.UnspentSiacoinElements(ctx, tx.Tx)
}

func (tx *MainDatabaseTx) UpdateAutopilot(ctx context.Context, ap api.Autopilot) error {
	res, err := tx.Exec(ctx, `
		INSERT INTO autopilots (created_at, identifier, config, current_period)
		VALUES (?, ?, ?, ?)
		ON CONFLICT(identifier) DO UPDATE SET
		config = EXCLUDED.config,
		current_period = EXCLUDED.current_period
	`, time.Now(), ap.ID, (*ssql.AutopilotConfig)(&ap.Config), ap.CurrentPeriod)
	if err != nil {
		return err
	} else if n, err := res.RowsAffected(); err != nil {
		return err
	} else if n != 1 {
		return fmt.Errorf("expected 1 row affected, got %v", n)
	}
	return nil
}

func (tx *MainDatabaseTx) UpdateBucketPolicy(ctx context.Context, bucket string, policy api.BucketPolicy) error {
	return ssql.UpdateBucketPolicy(ctx, tx, bucket, policy)
}

func (tx *MainDatabaseTx) UpdateHostAllowlistEntries(ctx context.Context, add, remove []types.PublicKey, clear bool) error {
	if clear {
		if _, err := tx.Exec(ctx, "DELETE FROM host_allowlist_entries"); err != nil {
			return fmt.Errorf("failed to clear host allowlist entries: %w", err)
		}
	}

	if len(add) > 0 {
		insertStmt, err := tx.Prepare(ctx, "INSERT INTO host_allowlist_entries (entry) VALUES (?) ON CONFLICT(entry) DO UPDATE SET id = id RETURNING id")
		if err != nil {
			return fmt.Errorf("failed to prepare insert statement: %w", err)
		}
		defer insertStmt.Close()
		joinStmt, err := tx.Prepare(ctx, `
			INSERT OR IGNORE INTO host_allowlist_entry_hosts (db_allowlist_entry_id, db_host_id)
			SELECT ?, id FROM (
			SELECT id
			FROM hosts
			WHERE public_key = ?
		)`)
		if err != nil {
			return fmt.Errorf("failed to prepare join statement: %w", err)
		}
		defer joinStmt.Close()

		for _, pk := range add {
			if res, err := insertStmt.Exec(ctx, ssql.PublicKey(pk)); err != nil {
				return fmt.Errorf("failed to insert host allowlist entry: %w", err)
			} else if entryID, err := res.LastInsertId(); err != nil {
				return fmt.Errorf("failed to fetch host allowlist entry id: %w", err)
			} else if _, err := joinStmt.Exec(ctx, entryID, ssql.PublicKey(pk)); err != nil {
				return fmt.Errorf("failed to join host allowlist entry: %w", err)
			}
		}
	}

	if !clear && len(remove) > 0 {
		deleteStmt, err := tx.Prepare(ctx, "DELETE FROM host_allowlist_entries WHERE entry = ?")
		if err != nil {
			return fmt.Errorf("failed to prepare delete statement: %w", err)
		}
		defer deleteStmt.Close()

		for _, pk := range remove {
			if _, err := deleteStmt.Exec(ctx, ssql.PublicKey(pk)); err != nil {
				return fmt.Errorf("failed to delete host allowlist entry: %w", err)
			}
		}
	}
	return nil
}

func (tx *MainDatabaseTx) UpdateHostBlocklistEntries(ctx context.Context, add, remove []string, clear bool) error {
	if clear {
		if _, err := tx.Exec(ctx, "DELETE FROM host_blocklist_entries"); err != nil {
			return fmt.Errorf("failed to clear host blocklist entries: %w", err)
		}
	}

	if len(add) > 0 {
		insertStmt, err := tx.Prepare(ctx, "INSERT INTO host_blocklist_entries (entry) VALUES (?) ON CONFLICT(entry) DO UPDATE SET id = id RETURNING id")
		if err != nil {
			return fmt.Errorf("failed to prepare insert statement: %w", err)
		}
		defer insertStmt.Close()
		joinStmt, err := tx.Prepare(ctx, `
		INSERT OR IGNORE INTO host_blocklist_entry_hosts (db_blocklist_entry_id, db_host_id)
		SELECT ?, id FROM (
			SELECT id
			FROM hosts
			WHERE net_address == ? OR
				rtrim(rtrim(net_address, replace(net_address, ':', '')),':') == ? OR
				rtrim(rtrim(net_address, replace(net_address, ':', '')),':') LIKE ?
		)`)
		if err != nil {
			return fmt.Errorf("failed to prepare join statement: %w", err)
		}
		defer joinStmt.Close()

		for _, entry := range add {
			if res, err := insertStmt.Exec(ctx, entry); err != nil {
				return fmt.Errorf("failed to insert host blocklist entry: %w", err)
			} else if entryID, err := res.LastInsertId(); err != nil {
				return fmt.Errorf("failed to fetch host blocklist entry id: %w", err)
			} else if _, err := joinStmt.Exec(ctx, entryID, entry, entry, fmt.Sprintf("%%.%s", entry)); err != nil {
				return fmt.Errorf("failed to join host blocklist entry: %w", err)
			}
		}
	}

	if !clear && len(remove) > 0 {
		deleteStmt, err := tx.Prepare(ctx, "DELETE FROM host_blocklist_entries WHERE entry = ?")
		if err != nil {
			return fmt.Errorf("failed to prepare delete statement: %w", err)
		}
		defer deleteStmt.Close()

		for _, entry := range remove {
			if _, err := deleteStmt.Exec(ctx, entry); err != nil {
				return fmt.Errorf("failed to delete host blocklist entry: %w", err)
			}
		}
	}
	return nil
}

func (tx *MainDatabaseTx) UpdateHostCheck(ctx context.Context, autopilot string, hk types.PublicKey, hc api.HostCheck) error {
	_, err := tx.Exec(ctx, `
	    INSERT INTO host_checks (created_at, db_autopilot_id, db_host_id, usability_blocked, usability_offline, usability_low_score,
	        usability_redundant_ip, usability_gouging, usability_not_accepting_contracts, usability_not_announced, usability_not_completing_scan,
	        score_age, score_collateral, score_interactions, score_storage_remaining, score_uptime, score_version, score_prices,
	        gouging_contract_err, gouging_download_err, gouging_gouging_err, gouging_prune_err, gouging_upload_err)
	    VALUES (?,
			(SELECT id FROM autopilots WHERE identifier = ?),
			(SELECT id FROM hosts WHERE public_key = ?),
			?, ?, ?, ?, ?, ?, ?, ?, ?, ?, ?, ?, ?, ?, ?, ?, ?, ?, ?, ?)
	    ON CONFLICT (db_autopilot_id, db_host_id) DO UPDATE SET
	        created_at = EXCLUDED.created_at, db_autopilot_id = EXCLUDED.db_autopilot_id, db_host_id = EXCLUDED.db_host_id,
	        usability_blocked = EXCLUDED.usability_blocked, usability_offline = EXCLUDED.usability_offline, usability_low_score = EXCLUDED.usability_low_score,
	        usability_redundant_ip = EXCLUDED.usability_redundant_ip, usability_gouging = EXCLUDED.usability_gouging, usability_not_accepting_contracts = EXCLUDED.usability_not_accepting_contracts,
	        usability_not_announced = EXCLUDED.usability_not_announced, usability_not_completing_scan = EXCLUDED.usability_not_completing_scan,
	        score_age = EXCLUDED.score_age, score_collateral = EXCLUDED.score_collateral, score_interactions = EXCLUDED.score_interactions,
	        score_storage_remaining = EXCLUDED.score_storage_remaining, score_uptime = EXCLUDED.score_uptime, score_version = EXCLUDED.score_version,
	        score_prices = EXCLUDED.score_prices, gouging_contract_err = EXCLUDED.gouging_contract_err, gouging_download_err = EXCLUDED.gouging_download_err,
	        gouging_gouging_err = EXCLUDED.gouging_gouging_err, gouging_prune_err = EXCLUDED.gouging_prune_err, gouging_upload_err = EXCLUDED.gouging_upload_err
	    `, time.Now(), autopilot, ssql.PublicKey(hk), hc.Usability.Blocked, hc.Usability.Offline, hc.Usability.LowScore,
		hc.Usability.RedundantIP, hc.Usability.Gouging, hc.Usability.NotAcceptingContracts, hc.Usability.NotAnnounced, hc.Usability.NotCompletingScan,
		hc.Score.Age, hc.Score.Collateral, hc.Score.Interactions, hc.Score.StorageRemaining, hc.Score.Uptime, hc.Score.Version, hc.Score.Prices,
		hc.Gouging.ContractErr, hc.Gouging.DownloadErr, hc.Gouging.GougingErr, hc.Gouging.PruneErr, hc.Gouging.UploadErr,
	)
	if err != nil {
		return fmt.Errorf("failed to insert host check: %w", err)
	}
	return nil
}

func (tx *MainDatabaseTx) UpdateObjectHealth(ctx context.Context) error {
	return ssql.UpdateObjectHealth(ctx, tx)
}

func (tx *MainDatabaseTx) UpdateSlab(ctx context.Context, s object.Slab, contractSet string, fcids []types.FileContractID) error {
	// find all used contracts
	usedContracts, err := ssql.FetchUsedContracts(ctx, tx, fcids)
	if err != nil {
		return fmt.Errorf("failed to fetch used contracts: %w", err)
	}

	// extract the slab key
	key, err := s.Key.MarshalBinary()
	if err != nil {
		return fmt.Errorf("failed to marshal slab key: %w", err)
	}

	// update slab
	var slabID, totalShards int64
	err = tx.QueryRow(ctx, `
		UPDATE slabs
		SET db_contract_set_id = (SELECT id FROM contract_sets WHERE name = ?),
		health_valid_until = ?,
		health = ?
		WHERE key = ?
		RETURNING id, total_shards
	`, contractSet, time.Now().Unix(), 1, ssql.SecretKey(key)).
		Scan(&slabID, &totalShards)
	if errors.Is(err, dsql.ErrNoRows) {
		return fmt.Errorf("%w: slab with key '%s' not found: %w", api.ErrSlabNotFound, string(key), err)
	} else if err != nil {
		return err
	}

	// find shards of slab
	var roots []types.Hash256
	rows, err := tx.Query(ctx, "SELECT root FROM sectors WHERE db_slab_id = ? ORDER BY sectors.slab_index ASC", slabID)
	if err != nil {
		return fmt.Errorf("failed to fetch sectors: %w", err)
	}
	defer rows.Close()

	for rows.Next() {
		var root ssql.Hash256
		if err := rows.Scan(&root); err != nil {
			return fmt.Errorf("failed to scan sector id: %w", err)
		}
		roots = append(roots, types.Hash256(root))
	}
	nSectors := len(roots)

	// make sure the number of shards doesn't change.
	// NOTE: check both the slice as well as the TotalShards field to be
	// safe.
	if len(s.Shards) != int(totalShards) {
		return fmt.Errorf("%w: expected %v shards (TotalShards) but got %v", sql.ErrInvalidNumberOfShards, totalShards, len(s.Shards))
	} else if len(s.Shards) != nSectors {
		return fmt.Errorf("%w: expected %v shards (Shards) but got %v", sql.ErrInvalidNumberOfShards, nSectors, len(s.Shards))
	}

	// make sure the roots stay the same.
	for i, root := range roots {
		if root != types.Hash256(s.Shards[i].Root) {
			return fmt.Errorf("%w: shard %v has changed root from %v to %v", sql.ErrShardRootChanged, i, s.Shards[i].Root, root[:])
		}
	}

	// update sectors
	var upsertSectors []upsertSector
	for i := range s.Shards {
		upsertSectors = append(upsertSectors, upsertSector{
			slabID,
			i + 1,
			s.Shards[i].LatestHost,
			s.Shards[i].Root,
		})
	}
	sectorIDs, err := tx.upsertSectors(ctx, upsertSectors)
	if err != nil {
		return fmt.Errorf("failed to insert sectors: %w", err)
	}

	// build contract <-> sector links
	var upsertContractSectors []upsertContractSector
	for i, shard := range s.Shards {
		sectorID := sectorIDs[i]

		// ensure the associations are updated
		for _, fcids := range shard.Contracts {
			for _, fcid := range fcids {
				if _, ok := usedContracts[fcid]; ok {
					upsertContractSectors = append(upsertContractSectors, upsertContractSector{
						sectorID,
						usedContracts[fcid].ID,
					})
				} else {
					tx.log.Named("UpdateSlab").Warn("missing contract for shard",
						"contract", fcid,
						"root", shard.Root,
						"latest_host", shard.LatestHost,
					)
				}
			}
		}
	}
	if err := tx.upsertContractSectors(ctx, upsertContractSectors); err != nil {
		return err
	}

	return nil
}

func (tx *MainDatabaseTx) UpdateSlabHealth(ctx context.Context, limit int64, minDuration, maxDuration time.Duration) (int64, error) {
	now := time.Now()
	args := []any{maxDuration.Seconds(), minDuration.Seconds(), now.Add(minDuration).Unix()}
	healthQuery, healthArgs := ssql.HealthQuery(limit, now)
	args = append(args, healthArgs...)
	res, err := tx.Exec(ctx, fmt.Sprintf("UPDATE slabs SET health = inner.health, health_valid_until = (ABS(RANDOM()) %% (? - ?) + ?) FROM (%s) AS inner WHERE slabs.id=inner.id", healthQuery), args...)
	if err != nil {
		return 0, err
	}
	return res.RowsAffected()
}

func (tx *MainDatabaseTx) WalletEvents(ctx context.Context, offset, limit int) ([]wallet.Event, error) {
	return ssql.WalletEvents(ctx, tx.Tx, offset, limit)
}

func (tx *MainDatabaseTx) WalletEventCount(ctx context.Context) (count uint64, err error) {
	return ssql.WalletEventCount(ctx, tx.Tx)
}

func (tx *MainDatabaseTx) insertSlabs(ctx context.Context, objID, partID *int64, contractSet string, slices object.SlabSlices) error {
	if (objID == nil) == (partID == nil) {
		return errors.New("exactly one of objID and partID must be set")
	} else if len(slices) == 0 {
		return nil // nothing to do
	}

	usedContracts, err := ssql.FetchUsedContracts(ctx, tx.Tx, slices.Contracts())
	if err != nil {
		return fmt.Errorf("failed to fetch used contracts: %w", err)
	}

	// get contract set id
	var contractSetID int64
	if err := tx.QueryRow(ctx, "SELECT id FROM contract_sets WHERE contract_sets.name = ?", contractSet).
		Scan(&contractSetID); err != nil {
		return fmt.Errorf("failed to fetch contract set id: %w", err)
	}

	// insert slabs
	insertSlabStmt, err := tx.Prepare(ctx, `INSERT INTO slabs (created_at, db_contract_set_id, key, min_shards, total_shards)
						VALUES (?, ?, ?, ?, ?)
						ON CONFLICT(key) DO NOTHING RETURNING id`)
	if err != nil {
		return fmt.Errorf("failed to prepare statement to insert slab: %w", err)
	}
	defer insertSlabStmt.Close()

	querySlabIDStmt, err := tx.Prepare(ctx, "SELECT id FROM slabs WHERE key = ?")
	if err != nil {
		return fmt.Errorf("failed to prepare statement to query slab id: %w", err)
	}
	defer querySlabIDStmt.Close()

	slabIDs := make([]int64, len(slices))
	for i := range slices {
		slabKey, err := slices[i].Key.MarshalBinary()
		if err != nil {
			return fmt.Errorf("failed to marshal slab key: %w", err)
		}
		err = insertSlabStmt.QueryRow(ctx,
			time.Now(),
			contractSetID,
			ssql.SecretKey(slabKey),
			slices[i].MinShards,
			uint8(len(slices[i].Shards)),
		).Scan(&slabIDs[i])
		if errors.Is(err, dsql.ErrNoRows) {
			if err := querySlabIDStmt.QueryRow(ctx, ssql.SecretKey(slabKey)).Scan(&slabIDs[i]); err != nil {
				return fmt.Errorf("failed to fetch slab id: %w", err)
			}
		} else if err != nil {
			return fmt.Errorf("failed to insert slab: %w", err)
		}
	}

	// insert slices
	insertSliceStmt, err := tx.Prepare(ctx, `INSERT INTO slices (created_at, db_object_id, object_index, db_multipart_part_id, db_slab_id, offset, length)
								VALUES (?, ?, ?, ?, ?, ?, ?)`)
	if err != nil {
		return fmt.Errorf("failed to prepare statement to insert slice: %w", err)
	}
	defer insertSliceStmt.Close()

	for i := range slices {
		res, err := insertSliceStmt.Exec(ctx,
			time.Now(),
			objID,
			uint(i+1),
			partID,
			slabIDs[i],
			slices[i].Offset,
			slices[i].Length,
		)
		if err != nil {
			return fmt.Errorf("failed to insert slice: %w", err)
		} else if n, err := res.RowsAffected(); err != nil {
			return fmt.Errorf("failed to get rows affected: %w", err)
		} else if n == 0 {
			return fmt.Errorf("failed to insert slice: no rows affected")
		}
	}

	// insert sectors
	var upsertSectors []upsertSector
	for i, ss := range slices {
		for j := range ss.Shards {
			upsertSectors = append(upsertSectors, upsertSector{
				slabIDs[i],
				j + 1,
				ss.Shards[j].LatestHost,
				ss.Shards[j].Root,
			})
		}
	}
	sectorIDs, err := tx.upsertSectors(ctx, upsertSectors)
	if err != nil {
		return fmt.Errorf("failed to insert sectors: %w", err)
	}

	// insert contract <-> sector links
	sectorIdx := 0
	var upsertContractSectors []upsertContractSector
	for _, ss := range slices {
		for _, shard := range ss.Shards {
			for _, fcids := range shard.Contracts {
				for _, fcid := range fcids {
					if _, ok := usedContracts[fcid]; ok {
						upsertContractSectors = append(upsertContractSectors, upsertContractSector{
							sectorIDs[sectorIdx],
							usedContracts[fcid].ID,
						})
					} else {
						tx.log.Named("InsertObject").Warn("missing contract for shard",
							"contract", fcid,
							"root", shard.Root,
							"latest_host", shard.LatestHost,
						)
					}
				}
			}
			sectorIdx++
		}
	}
	if err := tx.upsertContractSectors(ctx, upsertContractSectors); err != nil {
		return err
	}
	return nil
}

type upsertContractSector struct {
	sectorID   int64
	contractID int64
}

func (tx *MainDatabaseTx) upsertContractSectors(ctx context.Context, contractSectors []upsertContractSector) error {
	if len(contractSectors) == 0 {
		return nil
	}

	// insert contract <-> sector links
	insertContractSectorStmt, err := tx.Prepare(ctx, `INSERT INTO contract_sectors (db_sector_id, db_contract_id)
											VALUES (?, ?) ON CONFLICT(db_sector_id, db_contract_id) DO NOTHING`)
	if err != nil {
		return fmt.Errorf("failed to prepare statement to insert contract sector link: %w", err)
	}
	defer insertContractSectorStmt.Close()

	for _, cs := range contractSectors {
		_, err := insertContractSectorStmt.Exec(ctx,
			cs.sectorID,
			cs.contractID,
		)
		if err != nil {
			return fmt.Errorf("failed to insert contract sector link: %w", err)
		}
	}
	return nil
}

type upsertSector struct {
	slabID     int64
	slabIndex  int
	latestHost types.PublicKey
	root       types.Hash256
}

func (tx *MainDatabaseTx) upsertSectors(ctx context.Context, sectors []upsertSector) ([]int64, error) {
	if len(sectors) == 0 {
		return nil, nil
	}

	// insert sectors - make sure to update last_insert_id in case of a
	// duplicate key to be able to retrieve the id
	insertSectorStmt, err := tx.Prepare(ctx, `INSERT INTO sectors (created_at, db_slab_id, slab_index, latest_host, root)
								VALUES (?, ?, ?, ?, ?) ON CONFLICT(root) DO UPDATE SET latest_host = EXCLUDED.latest_host RETURNING id, db_slab_id`)
	if err != nil {
		return nil, fmt.Errorf("failed to prepare statement to insert sector: %w", err)
	}
	defer insertSectorStmt.Close()

	var sectorIDs []int64
	for _, s := range sectors {
		var sectorID, slabID int64
		err := insertSectorStmt.QueryRow(ctx,
			time.Now(),
			s.slabID,
			s.slabIndex,
			ssql.PublicKey(s.latestHost),
			s.root[:],
		).Scan(&sectorID, &slabID)
		if err != nil {
			return nil, fmt.Errorf("failed to insert sector: %w", err)
		} else if slabID != s.slabID {
			return nil, fmt.Errorf("failed to insert sector for slab %v: already exists for slab %v", s.slabID, slabID)
		}
		sectorIDs = append(sectorIDs, sectorID)
	}
	return sectorIDs, nil
}<|MERGE_RESOLUTION|>--- conflicted
+++ resolved
@@ -562,13 +562,12 @@
 	return nil
 }
 
-<<<<<<< HEAD
 func (tx *MainDatabaseTx) ResetChainState(ctx context.Context) error {
 	return ssql.ResetChainState(ctx, tx.Tx)
-=======
+}
+
 func (tx *MainDatabaseTx) ResetLostSectors(ctx context.Context, hk types.PublicKey) error {
 	return ssql.ResetLostSectors(ctx, tx, hk)
->>>>>>> 1a061ab9
 }
 
 func (tx *MainDatabaseTx) SaveAccounts(ctx context.Context, accounts []api.Account) error {
