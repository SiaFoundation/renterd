--- conflicted
+++ resolved
@@ -816,15 +816,6 @@
 
 func (tx *MainDatabaseTx) Setting(ctx context.Context, key string) (string, error) {
 	return ssql.Setting(ctx, tx, key)
-}
-
-<<<<<<< HEAD
-func (tx *MainDatabaseTx) SetUncleanShutdown(ctx context.Context) error {
-	return ssql.SetUncleanShutdown(ctx, tx)
-=======
-func (tx *MainDatabaseTx) Settings(ctx context.Context) ([]string, error) {
-	return ssql.Settings(ctx, tx)
->>>>>>> fc6e7860
 }
 
 func (tx *MainDatabaseTx) Slab(ctx context.Context, key object.EncryptionKey) (object.Slab, error) {
