--- conflicted
+++ resolved
@@ -563,7 +563,10 @@
 	return ssql.SearchHosts(ctx, tx, autopilotID, filterMode, usabilityMode, addressContains, keyIn, offset, limit, hasAllowlist, hasBlocklist)
 }
 
-<<<<<<< HEAD
+func (tx *MainDatabaseTx) SetUncleanShutdown(ctx context.Context) error {
+	return ssql.SetUncleanShutdown(ctx, tx)
+}
+
 func (tx *MainDatabaseTx) UpdateAutopilot(ctx context.Context, ap api.Autopilot) error {
 	res, err := tx.Exec(ctx, `
 		INSERT INTO autopilots (created_at, identifier, config, current_period)
@@ -580,10 +583,6 @@
 		return fmt.Errorf("expected 1 row affected, got %v", n)
 	}
 	return nil
-=======
-func (tx *MainDatabaseTx) SetUncleanShutdown(ctx context.Context) error {
-	return ssql.SetUncleanShutdown(ctx, tx)
->>>>>>> 32894ce3
 }
 
 func (tx *MainDatabaseTx) UpdateBucketPolicy(ctx context.Context, bucket string, policy api.BucketPolicy) error {
