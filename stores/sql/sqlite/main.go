package sqlite

import (
	"context"
	dsql "database/sql"
	"encoding/hex"
	"encoding/json"
	"errors"
	"fmt"
	"strings"
	"time"
	"unicode/utf8"

	"go.sia.tech/core/types"
	"go.sia.tech/renterd/api"
	"go.sia.tech/renterd/internal/sql"
	"go.sia.tech/renterd/object"
	ssql "go.sia.tech/renterd/stores/sql"
	"go.sia.tech/renterd/webhooks"
	"lukechampine.com/frand"

	"go.uber.org/zap"
)

type (
	MainDatabase struct {
		db  *sql.DB
		log *zap.SugaredLogger
	}

	MainDatabaseTx struct {
		sql.Tx
		log *zap.SugaredLogger
	}
)

// NewMainDatabase creates a new SQLite backend.
func NewMainDatabase(db *dsql.DB, log *zap.SugaredLogger, lqd, ltd time.Duration) (*MainDatabase, error) {
	store, err := sql.NewDB(db, log.Desugar(), deadlockMsgs, lqd, ltd)
	return &MainDatabase{
		db:  store,
		log: log,
	}, err
}

func (b *MainDatabase) ApplyMigration(ctx context.Context, fn func(tx sql.Tx) (bool, error)) error {
	return applyMigration(ctx, b.db, fn)
}

func (b *MainDatabase) Close() error {
	return closeDB(b.db, b.log)
}

func (b *MainDatabase) CreateMigrationTable(ctx context.Context) error {
	return createMigrationTable(ctx, b.db)
}

func (b *MainDatabase) DB() *sql.DB {
	return b.db
}

func (b *MainDatabase) MakeDirsForPath(ctx context.Context, tx sql.Tx, path string) (int64, error) {
	mtx := b.wrapTxn(tx)
	return mtx.MakeDirsForPath(ctx, path)
}

func (b *MainDatabase) Migrate(ctx context.Context) error {
	return sql.PerformMigrations(ctx, b, migrationsFs, "main", sql.MainMigrations(ctx, b, migrationsFs, b.log))
}

func (b *MainDatabase) Transaction(ctx context.Context, fn func(tx ssql.DatabaseTx) error) error {
	return b.db.Transaction(ctx, func(tx sql.Tx) error {
		return fn(b.wrapTxn(tx))
	})
}

func (b *MainDatabase) Version(ctx context.Context) (string, string, error) {
	return version(ctx, b.db)
}

func (b *MainDatabase) wrapTxn(tx sql.Tx) *MainDatabaseTx {
	return &MainDatabaseTx{tx, b.log.Named(hex.EncodeToString(frand.Bytes(16)))}
}

func (tx *MainDatabaseTx) Accounts(ctx context.Context) ([]api.Account, error) {
	return ssql.Accounts(ctx, tx)
}

func (tx *MainDatabaseTx) AddMultipartPart(ctx context.Context, bucket, path, contractSet, eTag, uploadID string, partNumber int, slices object.SlabSlices) error {
	// fetch contract set
	var csID int64
	err := tx.QueryRow(ctx, "SELECT id FROM contract_sets WHERE name = ?", contractSet).
		Scan(&csID)
	if errors.Is(err, dsql.ErrNoRows) {
		return api.ErrContractSetNotFound
	} else if err != nil {
		return fmt.Errorf("failed to fetch contract set id: %w", err)
	}

	// find multipart upload
	var muID int64
	err = tx.QueryRow(ctx, "SELECT id FROM multipart_uploads WHERE upload_id = ?", uploadID).
		Scan(&muID)
	if err != nil {
		return fmt.Errorf("failed to fetch multipart upload: %w", err)
	}

	// delete a potentially existing part
	_, err = tx.Exec(ctx, "DELETE FROM multipart_parts WHERE db_multipart_upload_id = ? AND part_number = ?",
		muID, partNumber)
	if err != nil {
		return fmt.Errorf("failed to delete existing part: %w", err)
	}

	// insert new part
	var size uint64
	for _, slice := range slices {
		size += uint64(slice.Length)
	}
	var partID int64
	res, err := tx.Exec(ctx, "INSERT INTO multipart_parts (created_at, etag, part_number, size, db_multipart_upload_id) VALUES (?, ?, ?, ?, ?)",
		time.Now(), eTag, partNumber, size, muID)
	if err != nil {
		return fmt.Errorf("failed to insert part: %w", err)
	} else if partID, err = res.LastInsertId(); err != nil {
		return fmt.Errorf("failed to fetch part id: %w", err)
	}

	// create slices
	return tx.insertSlabs(ctx, nil, &partID, contractSet, slices)
}

func (tx *MainDatabaseTx) AbortMultipartUpload(ctx context.Context, bucket, path string, uploadID string) error {
	return ssql.AbortMultipartUpload(ctx, tx, bucket, path, uploadID)
}

func (tx *MainDatabaseTx) AddWebhook(ctx context.Context, wh webhooks.Webhook) error {
	headers := "{}"
	if len(wh.Headers) > 0 {
		h, err := json.Marshal(wh.Headers)
		if err != nil {
			return fmt.Errorf("failed to marshal headers: %w", err)
		}
		headers = string(h)
	}
	_, err := tx.Exec(ctx, "INSERT INTO webhooks (created_at, module, event, url, headers) VALUES (?, ?, ?, ?, ?) ON CONFLICT DO UPDATE SET headers = EXCLUDED.headers",
		time.Now(), wh.Module, wh.Event, wh.URL, headers)
	if err != nil {
		return fmt.Errorf("failed to insert webhook: %w", err)
	}
	return nil
}

func (tx *MainDatabaseTx) ArchiveContract(ctx context.Context, fcid types.FileContractID, reason string) error {
	return ssql.ArchiveContract(ctx, tx, fcid, reason)
}

func (tx *MainDatabaseTx) Autopilot(ctx context.Context, id string) (api.Autopilot, error) {
	return ssql.Autopilot(ctx, tx, id)
}

func (tx *MainDatabaseTx) Autopilots(ctx context.Context) ([]api.Autopilot, error) {
	return ssql.Autopilots(ctx, tx)
}

func (tx *MainDatabaseTx) Bucket(ctx context.Context, bucket string) (api.Bucket, error) {
	return ssql.Bucket(ctx, tx, bucket)
}

func (tx *MainDatabaseTx) CompleteMultipartUpload(ctx context.Context, bucket, key, uploadID string, parts []api.MultipartCompletedPart, opts api.CompleteMultipartOptions) (string, error) {
	mpu, neededParts, size, eTag, err := ssql.MultipartUploadForCompletion(ctx, tx, bucket, key, uploadID, parts)
	if err != nil {
		return "", fmt.Errorf("failed to fetch multipart upload: %w", err)
	}

	// create the directory.
	dirID, err := tx.MakeDirsForPath(ctx, key)
	if err != nil {
		return "", fmt.Errorf("failed to create directory for key %s: %w", key, err)
	}

	// create the object
	objID, err := ssql.InsertObject(ctx, tx, key, dirID, mpu.BucketID, size, mpu.EC, mpu.MimeType, eTag)
	if err != nil {
		return "", fmt.Errorf("failed to insert object: %w", err)
	}

	// update slices
	updateSlicesStmt, err := tx.Prepare(ctx, `
			WITH cte AS (
				SELECT s.rowid
				FROM slices s
				INNER JOIN multipart_parts mpp ON s.db_multipart_part_id = mpp.id
				WHERE mpp.id = ?
			)
			UPDATE slices
			SET db_object_id = ?,
				db_multipart_part_id = NULL,
				object_index = object_index + ?
			WHERE rowid IN (SELECT rowid FROM cte);
		`)
	if err != nil {
		return "", fmt.Errorf("failed to prepare statement: %w", err)
	}
	defer updateSlicesStmt.Close()

	var updatedSlices int64
	for _, part := range neededParts {
		res, err := updateSlicesStmt.Exec(ctx, part.ID, objID, updatedSlices)
		if err != nil {
			return "", fmt.Errorf("failed to update slices: %w", err)
		}
		n, err := res.RowsAffected()
		if err != nil {
			return "", fmt.Errorf("failed to get rows affected: %w", err)
		}
		updatedSlices += n
	}

	// create/update metadata
	if err := ssql.InsertMetadata(ctx, tx, &objID, nil, opts.Metadata); err != nil {
		return "", fmt.Errorf("failed to insert object metadata: %w", err)
	}
	_, err = tx.Exec(ctx, "UPDATE object_user_metadata SET db_multipart_upload_id = NULL, db_object_id = ? WHERE db_multipart_upload_id = ?",
		objID, mpu.ID)
	if err != nil {
		return "", fmt.Errorf("failed to update object metadata: %w", err)
	}

	// delete the multipart upload
	if _, err := tx.Exec(ctx, "DELETE FROM multipart_uploads WHERE id = ?", mpu.ID); err != nil {
		return "", fmt.Errorf("failed to delete multipart upload: %w", err)
	}

	return eTag, nil
}

func (tx *MainDatabaseTx) Contracts(ctx context.Context, opts api.ContractsOpts) ([]api.ContractMetadata, error) {
	return ssql.Contracts(ctx, tx, opts)
}

func (tx *MainDatabaseTx) ContractSize(ctx context.Context, id types.FileContractID) (api.ContractSize, error) {
	return ssql.ContractSize(ctx, tx, id)
}

func (tx *MainDatabaseTx) CopyObject(ctx context.Context, srcBucket, dstBucket, srcKey, dstKey, mimeType string, metadata api.ObjectUserMetadata) (api.ObjectMetadata, error) {
	return ssql.CopyObject(ctx, tx, srcBucket, dstBucket, srcKey, dstKey, mimeType, metadata)
}

func (tx *MainDatabaseTx) CreateBucket(ctx context.Context, bucket string, bp api.BucketPolicy) error {
	policy, err := json.Marshal(bp)
	if err != nil {
		return err
	}
	res, err := tx.Exec(ctx, "INSERT INTO buckets (created_at, name, policy) VALUES (?, ?, ?) ON CONFLICT(name) DO NOTHING",
		time.Now(), bucket, policy)
	if err != nil {
		return fmt.Errorf("failed to create bucket: %w", err)
	} else if n, err := res.RowsAffected(); err != nil {
		return fmt.Errorf("failed to get rows affected: %w", err)
	} else if n == 0 {
		return api.ErrBucketExists
	}
	return nil
}

func (tx *MainDatabaseTx) DeleteHostSector(ctx context.Context, hk types.PublicKey, root types.Hash256) (int, error) {
	return ssql.DeleteHostSector(ctx, tx, hk, root)
}

<<<<<<< HEAD
func (tx *MainDatabaseTx) DeleteWebhook(ctx context.Context, wh webhooks.Webhook) error {
	return ssql.DeleteWebhook(ctx, tx, wh)
=======
func (tx *MainDatabaseTx) InsertBufferedSlab(ctx context.Context, fileName string, contractSetID int64, ec object.EncryptionKey, minShards, totalShards uint8) (int64, error) {
	return ssql.InsertBufferedSlab(ctx, tx, fileName, contractSetID, ec, minShards, totalShards)
>>>>>>> dd35323d
}

func (tx *MainDatabaseTx) InsertMultipartUpload(ctx context.Context, bucket, key string, ec object.EncryptionKey, mimeType string, metadata api.ObjectUserMetadata) (string, error) {
	return ssql.InsertMultipartUpload(ctx, tx, bucket, key, ec, mimeType, metadata)
}

func (tx *MainDatabaseTx) DeleteBucket(ctx context.Context, bucket string) error {
	return ssql.DeleteBucket(ctx, tx, bucket)
}

func (tx *MainDatabaseTx) DeleteObject(ctx context.Context, bucket string, key string) (bool, error) {
	resp, err := tx.Exec(ctx, "DELETE FROM objects WHERE object_id = ? AND db_bucket_id = (SELECT id FROM buckets WHERE buckets.name = ?)", key, bucket)
	if err != nil {
		return false, err
	} else if n, err := resp.RowsAffected(); err != nil {
		return false, err
	} else {
		return n != 0, nil
	}
}

func (tx *MainDatabaseTx) DeleteObjects(ctx context.Context, bucket string, key string, limit int64) (bool, error) {
	resp, err := tx.Exec(ctx, `
	DELETE FROM objects
	WHERE id IN (
		SELECT id FROM objects
		WHERE object_id LIKE ? AND SUBSTR(object_id, 1, ?) = ? AND db_bucket_id = (SELECT id FROM buckets WHERE buckets.name = ?)
		LIMIT ?
	)`, key+"%", utf8.RuneCountInString(key), key, bucket, limit)
	if err != nil {
		return false, err
	} else if n, err := resp.RowsAffected(); err != nil {
		return false, err
	} else {
		return n != 0, nil
	}
}

func (tx *MainDatabaseTx) HostAllowlist(ctx context.Context) ([]types.PublicKey, error) {
	return ssql.HostAllowlist(ctx, tx)
}

func (tx *MainDatabaseTx) HostBlocklist(ctx context.Context) ([]string, error) {
	return ssql.HostBlocklist(ctx, tx)
}

func (tx *MainDatabaseTx) HostsForScanning(ctx context.Context, maxLastScan time.Time, offset, limit int) ([]api.HostAddress, error) {
	return ssql.HostsForScanning(ctx, tx, maxLastScan, offset, limit)
}

func (tx *MainDatabaseTx) InsertObject(ctx context.Context, bucket, key, contractSet string, dirID int64, o object.Object, mimeType, eTag string, md api.ObjectUserMetadata) error {
	// get bucket id
	var bucketID int64
	err := tx.QueryRow(ctx, "SELECT id FROM buckets WHERE buckets.name = ?", bucket).Scan(&bucketID)
	if errors.Is(err, dsql.ErrNoRows) {
		return api.ErrBucketNotFound
	} else if err != nil {
		return fmt.Errorf("failed to fetch bucket id: %w", err)
	}

	// insert object
	objKey, err := o.Key.MarshalBinary()
	if err != nil {
		return fmt.Errorf("failed to marshal object key: %w", err)
	}
	objID, err := ssql.InsertObject(ctx, tx, key, dirID, bucketID, o.TotalSize(), objKey, mimeType, eTag)
	if err != nil {
		return fmt.Errorf("failed to insert object: %w", err)
	}

	// insert slabs
	if err := tx.insertSlabs(ctx, &objID, nil, contractSet, o.Slabs); err != nil {
		return fmt.Errorf("failed to insert slabs: %w", err)
	}

	// insert metadata
	if err := ssql.InsertMetadata(ctx, tx, &objID, nil, md); err != nil {
		return fmt.Errorf("failed to insert object metadata: %w", err)
	}
	return nil
}

func (tx *MainDatabaseTx) InvalidateSlabHealthByFCID(ctx context.Context, fcids []types.FileContractID, limit int64) (int64, error) {
	if len(fcids) == 0 {
		return 0, nil
	}
	// prepare args
	var args []any
	for _, fcid := range fcids {
		args = append(args, ssql.FileContractID(fcid))
	}
	args = append(args, time.Now().Unix())
	args = append(args, limit)
	res, err := tx.Exec(ctx, fmt.Sprintf(`
		UPDATE slabs SET health_valid_until = 0 WHERE id in (
			SELECT slabs.id
			FROM slabs
			INNER JOIN sectors se ON se.db_slab_id = slabs.id
			INNER JOIN contract_sectors cs ON cs.db_sector_id = se.id
			INNER JOIN contracts c ON c.id = cs.db_contract_id
			WHERE c.fcid IN (%s) AND slabs.health_valid_until >= ?
			LIMIT ?
		)
	`, strings.Repeat("?, ", len(fcids)-1)+"?"), args...)
	if err != nil {
		fmt.Println(strings.Repeat("?, ", len(fcids)-1) + "?")
		return 0, err
	}
	return res.RowsAffected()
}

func (tx *MainDatabaseTx) ListBuckets(ctx context.Context) ([]api.Bucket, error) {
	return ssql.ListBuckets(ctx, tx)
}

func (tx *MainDatabaseTx) MakeDirsForPath(ctx context.Context, path string) (int64, error) {
	insertDirStmt, err := tx.Prepare(ctx, "INSERT INTO directories (name, db_parent_id) VALUES (?, ?) ON CONFLICT(name) DO NOTHING")
	if err != nil {
		return 0, fmt.Errorf("failed to prepare statement: %w", err)
	}
	defer insertDirStmt.Close()

	queryDirStmt, err := tx.Prepare(ctx, "SELECT id FROM directories WHERE name = ?")
	if err != nil {
		return 0, fmt.Errorf("failed to prepare statement: %w", err)
	}
	defer queryDirStmt.Close()

	// Create root dir.
	dirID := int64(sql.DirectoriesRootID)
	if _, err := tx.Exec(ctx, "INSERT INTO directories (id, name, db_parent_id) VALUES (?, '/', NULL) ON CONFLICT(id) DO NOTHING", dirID); err != nil {
		return 0, fmt.Errorf("failed to create root directory: %w", err)
	}

	// Create remaining directories.
	path = strings.TrimSuffix(path, "/")
	if path == "/" {
		return dirID, nil
	}
	for i := 0; i < utf8.RuneCountInString(path); i++ {
		if path[i] != '/' {
			continue
		}
		dir := path[:i+1]
		if dir == "/" {
			continue
		}
		if _, err := insertDirStmt.Exec(ctx, dir, dirID); err != nil {
			return 0, fmt.Errorf("failed to create directory %v: %w", dir, err)
		}
		var childID int64
		if err := queryDirStmt.QueryRow(ctx, dir).Scan(&childID); err != nil {
			return 0, fmt.Errorf("failed to fetch directory id %v: %w", dir, err)
		} else if childID == 0 {
			return 0, fmt.Errorf("dir we just created doesn't exist - shouldn't happen")
		}
		dirID = childID
	}
	return dirID, nil
}

func (tx *MainDatabaseTx) MultipartUpload(ctx context.Context, uploadID string) (api.MultipartUpload, error) {
	return ssql.MultipartUpload(ctx, tx, uploadID)
}

func (tx *MainDatabaseTx) MultipartUploadParts(ctx context.Context, bucket, key, uploadID string, marker int, limit int64) (api.MultipartListPartsResponse, error) {
	return ssql.MultipartUploadParts(ctx, tx, bucket, key, uploadID, marker, limit)
}

func (tx *MainDatabaseTx) MultipartUploads(ctx context.Context, bucket, prefix, keyMarker, uploadIDMarker string, limit int) (api.MultipartListUploadsResponse, error) {
	return ssql.MultipartUploads(ctx, tx, bucket, prefix, keyMarker, uploadIDMarker, limit)
}

func (tx *MainDatabaseTx) ObjectsStats(ctx context.Context, opts api.ObjectsStatsOpts) (api.ObjectsStatsResponse, error) {
	return ssql.ObjectsStats(ctx, tx, opts)
}

func (tx *MainDatabaseTx) PruneEmptydirs(ctx context.Context) error {
	stmt, err := tx.Prepare(ctx, `
	DELETE
	FROM directories
	WHERE directories.id != 1
	AND NOT EXISTS (SELECT 1 FROM objects WHERE objects.db_directory_id = directories.id)
	AND NOT EXISTS (SELECT 1 FROM (SELECT 1 FROM directories AS d WHERE d.db_parent_id = directories.id) i)
	`)
	if err != nil {
		return err
	}
	defer stmt.Close()
	for {
		res, err := stmt.Exec(ctx)
		if err != nil {
			return err
		} else if n, err := res.RowsAffected(); err != nil {
			return err
		} else if n == 0 {
			return nil
		}
	}
}

func (tx *MainDatabaseTx) PruneSlabs(ctx context.Context, limit int64) (int64, error) {
	res, err := tx.Exec(ctx, `
	DELETE FROM slabs
	WHERE id IN (
    SELECT id
    FROM (
        SELECT slabs.id
        FROM slabs
        WHERE NOT EXISTS (
            SELECT 1 FROM slices WHERE slices.db_slab_id = slabs.id
        )
        AND slabs.db_buffered_slab_id IS NULL
        LIMIT ?
    ) AS limited
	)`, limit)
	if err != nil {
		return 0, err
	}
	return res.RowsAffected()
}

func (tx *MainDatabaseTx) RecordHostScans(ctx context.Context, scans []api.HostScan) error {
	return ssql.RecordHostScans(ctx, tx, scans)
}

func (tx *MainDatabaseTx) RecordPriceTables(ctx context.Context, priceTableUpdates []api.HostPriceTableUpdate) error {
	return ssql.RecordPriceTables(ctx, tx, priceTableUpdates)
}

func (tx *MainDatabaseTx) RemoveOfflineHosts(ctx context.Context, minRecentFailures uint64, maxDownTime time.Duration) (int64, error) {
	return ssql.RemoveOfflineHosts(ctx, tx, minRecentFailures, maxDownTime)
}

func (tx *MainDatabaseTx) RenameObject(ctx context.Context, bucket, keyOld, keyNew string, dirID int64, force bool) error {
	if force {
		// delete potentially existing object at destination
		if _, err := tx.DeleteObject(ctx, bucket, keyNew); err != nil {
			return fmt.Errorf("RenameObject: failed to delete object: %w", err)
		}
	} else {
		var exists bool
		if err := tx.QueryRow(ctx, "SELECT EXISTS (SELECT 1 FROM objects WHERE object_id = ? AND db_bucket_id = (SELECT id FROM buckets WHERE buckets.name = ?))", keyNew, bucket).Scan(&exists); err != nil {
			return err
		} else if exists {
			return api.ErrObjectExists
		}
	}
	resp, err := tx.Exec(ctx, `UPDATE objects SET object_id = ?, db_directory_id = ? WHERE object_id = ? AND db_bucket_id = (SELECT id FROM buckets WHERE buckets.name = ?)`, keyNew, dirID, keyOld, bucket)
	if err != nil {
		return err
	} else if n, err := resp.RowsAffected(); err != nil {
		return err
	} else if n == 0 {
		return fmt.Errorf("%w: key %v", api.ErrObjectNotFound, keyOld)
	}
	return nil
}

func (tx *MainDatabaseTx) RenameObjects(ctx context.Context, bucket, prefixOld, prefixNew string, dirID int64, force bool) error {
	if force {
		_, err := tx.Exec(ctx, `
		DELETE
		FROM objects
		WHERE object_id IN (
			SELECT CONCAT(?, SUBSTR(object_id, ?))
			FROM objects
			WHERE object_id LIKE ?
			AND SUBSTR(object_id, 1, ?) = ?
			AND db_bucket_id = (SELECT id FROM buckets WHERE buckets.name = ?)
		)`,
			prefixNew,
			utf8.RuneCountInString(prefixOld)+1,
			prefixOld+"%",
			utf8.RuneCountInString(prefixOld), prefixOld,
			bucket)
		if err != nil {
			return err
		}
	}
	resp, err := tx.Exec(ctx, `
		UPDATE objects
		SET object_id = ? || SUBSTR(object_id, ?),
		db_directory_id = ?
		WHERE object_id LIKE ?
		AND SUBSTR(object_id, 1, ?) = ?
		AND db_bucket_id = (SELECT id FROM buckets WHERE buckets.name = ?)`,
		prefixNew, utf8.RuneCountInString(prefixOld)+1,
		dirID,
		prefixOld+"%",
		utf8.RuneCountInString(prefixOld), prefixOld,
		bucket)
	if err != nil && strings.Contains(err.Error(), "UNIQUE constraint failed") {
		return api.ErrObjectExists
	} else if err != nil {
		return err
	} else if n, err := resp.RowsAffected(); err != nil {
		return err
	} else if n == 0 {
		return fmt.Errorf("%w: prefix %v", api.ErrObjectNotFound, prefixOld)
	}
	return nil
}

func (tx *MainDatabaseTx) ResetLostSectors(ctx context.Context, hk types.PublicKey) error {
	return ssql.ResetLostSectors(ctx, tx, hk)
}

func (tx *MainDatabaseTx) SaveAccounts(ctx context.Context, accounts []api.Account) error {
	// clean_shutdown = 1 after save
	stmt, err := tx.Prepare(ctx, `
		INSERT INTO ephemeral_accounts (created_at, account_id, clean_shutdown, host, balance, drift, requires_sync)
		VAlUES (?, ?, 1, ?, ?, ?, ?)
		ON CONFLICT(account_id) DO UPDATE SET
		account_id = EXCLUDED.account_id,
		clean_shutdown = 1,
		host = EXCLUDED.host,
		balance = EXCLUDED.balance,
		drift = EXCLUDED.drift,
		requires_sync = EXCLUDED.requires_sync
	`)
	if err != nil {
		return err
	}
	defer stmt.Close()

	for _, acc := range accounts {
		res, err := stmt.Exec(ctx, time.Now(), (ssql.PublicKey)(acc.ID), (ssql.PublicKey)(acc.HostKey), (*ssql.BigInt)(acc.Balance), (*ssql.BigInt)(acc.Drift), acc.RequiresSync)
		if err != nil {
			return fmt.Errorf("failed to insert account %v: %w", acc.ID, err)
		} else if n, err := res.RowsAffected(); err != nil {
			return fmt.Errorf("failed to get rows affected: %w", err)
		} else if n != 1 {
			return fmt.Errorf("expected 1 row affected, got %v", n)
		}
	}
	return nil
}

func (tx *MainDatabaseTx) SearchHosts(ctx context.Context, autopilotID, filterMode, usabilityMode, addressContains string, keyIn []types.PublicKey, offset, limit int) ([]api.Host, error) {
	return ssql.SearchHosts(ctx, tx, autopilotID, filterMode, usabilityMode, addressContains, keyIn, offset, limit)
}

func (tx *MainDatabaseTx) SetUncleanShutdown(ctx context.Context) error {
	return ssql.SetUncleanShutdown(ctx, tx)
}

func (tx *MainDatabaseTx) SlabBuffers(ctx context.Context) (map[string]string, error) {
	return ssql.SlabBuffers(ctx, tx)
}

func (tx *MainDatabaseTx) UpdateAutopilot(ctx context.Context, ap api.Autopilot) error {
	res, err := tx.Exec(ctx, `
		INSERT INTO autopilots (created_at, identifier, config, current_period)
		VALUES (?, ?, ?, ?)
		ON CONFLICT(identifier) DO UPDATE SET
		config = EXCLUDED.config,
		current_period = EXCLUDED.current_period
	`, time.Now(), ap.ID, (*ssql.AutopilotConfig)(&ap.Config), ap.CurrentPeriod)
	if err != nil {
		return err
	} else if n, err := res.RowsAffected(); err != nil {
		return err
	} else if n != 1 {
		return fmt.Errorf("expected 1 row affected, got %v", n)
	}
	return nil
}

func (tx *MainDatabaseTx) UpdateBucketPolicy(ctx context.Context, bucket string, policy api.BucketPolicy) error {
	return ssql.UpdateBucketPolicy(ctx, tx, bucket, policy)
}

func (tx *MainDatabaseTx) UpdateHostAllowlistEntries(ctx context.Context, add, remove []types.PublicKey, clear bool) error {
	if clear {
		if _, err := tx.Exec(ctx, "DELETE FROM host_allowlist_entries"); err != nil {
			return fmt.Errorf("failed to clear host allowlist entries: %w", err)
		}
	}

	if len(add) > 0 {
		insertStmt, err := tx.Prepare(ctx, "INSERT INTO host_allowlist_entries (entry) VALUES (?) ON CONFLICT(entry) DO UPDATE SET id = id RETURNING id")
		if err != nil {
			return fmt.Errorf("failed to prepare insert statement: %w", err)
		}
		defer insertStmt.Close()
		joinStmt, err := tx.Prepare(ctx, `
			INSERT OR IGNORE INTO host_allowlist_entry_hosts (db_allowlist_entry_id, db_host_id)
			SELECT ?, id FROM (
			SELECT id
			FROM hosts
			WHERE public_key = ?
		)`)
		if err != nil {
			return fmt.Errorf("failed to prepare join statement: %w", err)
		}
		defer joinStmt.Close()

		for _, pk := range add {
			if res, err := insertStmt.Exec(ctx, ssql.PublicKey(pk)); err != nil {
				return fmt.Errorf("failed to insert host allowlist entry: %w", err)
			} else if entryID, err := res.LastInsertId(); err != nil {
				return fmt.Errorf("failed to fetch host allowlist entry id: %w", err)
			} else if _, err := joinStmt.Exec(ctx, entryID, ssql.PublicKey(pk)); err != nil {
				return fmt.Errorf("failed to join host allowlist entry: %w", err)
			}
		}
	}

	if !clear && len(remove) > 0 {
		deleteStmt, err := tx.Prepare(ctx, "DELETE FROM host_allowlist_entries WHERE entry = ?")
		if err != nil {
			return fmt.Errorf("failed to prepare delete statement: %w", err)
		}
		defer deleteStmt.Close()

		for _, pk := range remove {
			if _, err := deleteStmt.Exec(ctx, ssql.PublicKey(pk)); err != nil {
				return fmt.Errorf("failed to delete host allowlist entry: %w", err)
			}
		}
	}
	return nil
}

func (tx *MainDatabaseTx) UpdateHostBlocklistEntries(ctx context.Context, add, remove []string, clear bool) error {
	if clear {
		if _, err := tx.Exec(ctx, "DELETE FROM host_blocklist_entries"); err != nil {
			return fmt.Errorf("failed to clear host blocklist entries: %w", err)
		}
	}

	if len(add) > 0 {
		insertStmt, err := tx.Prepare(ctx, "INSERT INTO host_blocklist_entries (entry) VALUES (?) ON CONFLICT(entry) DO UPDATE SET id = id RETURNING id")
		if err != nil {
			return fmt.Errorf("failed to prepare insert statement: %w", err)
		}
		defer insertStmt.Close()
		joinStmt, err := tx.Prepare(ctx, `
		INSERT OR IGNORE INTO host_blocklist_entry_hosts (db_blocklist_entry_id, db_host_id)
		SELECT ?, id FROM (
			SELECT id
			FROM hosts
			WHERE net_address == ? OR
				rtrim(rtrim(net_address, replace(net_address, ':', '')),':') == ? OR
				rtrim(rtrim(net_address, replace(net_address, ':', '')),':') LIKE ?
		)`)
		if err != nil {
			return fmt.Errorf("failed to prepare join statement: %w", err)
		}
		defer joinStmt.Close()

		for _, entry := range add {
			if res, err := insertStmt.Exec(ctx, entry); err != nil {
				return fmt.Errorf("failed to insert host blocklist entry: %w", err)
			} else if entryID, err := res.LastInsertId(); err != nil {
				return fmt.Errorf("failed to fetch host blocklist entry id: %w", err)
			} else if _, err := joinStmt.Exec(ctx, entryID, entry, entry, fmt.Sprintf("%%.%s", entry)); err != nil {
				return fmt.Errorf("failed to join host blocklist entry: %w", err)
			}
		}
	}

	if !clear && len(remove) > 0 {
		deleteStmt, err := tx.Prepare(ctx, "DELETE FROM host_blocklist_entries WHERE entry = ?")
		if err != nil {
			return fmt.Errorf("failed to prepare delete statement: %w", err)
		}
		defer deleteStmt.Close()

		for _, entry := range remove {
			if _, err := deleteStmt.Exec(ctx, entry); err != nil {
				return fmt.Errorf("failed to delete host blocklist entry: %w", err)
			}
		}
	}
	return nil
}

func (tx *MainDatabaseTx) UpdateHostCheck(ctx context.Context, autopilot string, hk types.PublicKey, hc api.HostCheck) error {
	_, err := tx.Exec(ctx, `
	    INSERT INTO host_checks (created_at, db_autopilot_id, db_host_id, usability_blocked, usability_offline, usability_low_score,
	        usability_redundant_ip, usability_gouging, usability_not_accepting_contracts, usability_not_announced, usability_not_completing_scan,
	        score_age, score_collateral, score_interactions, score_storage_remaining, score_uptime, score_version, score_prices,
	        gouging_contract_err, gouging_download_err, gouging_gouging_err, gouging_prune_err, gouging_upload_err)
	    VALUES (?,
			(SELECT id FROM autopilots WHERE identifier = ?),
			(SELECT id FROM hosts WHERE public_key = ?),
			?, ?, ?, ?, ?, ?, ?, ?, ?, ?, ?, ?, ?, ?, ?, ?, ?, ?, ?, ?)
	    ON CONFLICT (db_autopilot_id, db_host_id) DO UPDATE SET
	        created_at = EXCLUDED.created_at, db_autopilot_id = EXCLUDED.db_autopilot_id, db_host_id = EXCLUDED.db_host_id,
	        usability_blocked = EXCLUDED.usability_blocked, usability_offline = EXCLUDED.usability_offline, usability_low_score = EXCLUDED.usability_low_score,
	        usability_redundant_ip = EXCLUDED.usability_redundant_ip, usability_gouging = EXCLUDED.usability_gouging, usability_not_accepting_contracts = EXCLUDED.usability_not_accepting_contracts,
	        usability_not_announced = EXCLUDED.usability_not_announced, usability_not_completing_scan = EXCLUDED.usability_not_completing_scan,
	        score_age = EXCLUDED.score_age, score_collateral = EXCLUDED.score_collateral, score_interactions = EXCLUDED.score_interactions,
	        score_storage_remaining = EXCLUDED.score_storage_remaining, score_uptime = EXCLUDED.score_uptime, score_version = EXCLUDED.score_version,
	        score_prices = EXCLUDED.score_prices, gouging_contract_err = EXCLUDED.gouging_contract_err, gouging_download_err = EXCLUDED.gouging_download_err,
	        gouging_gouging_err = EXCLUDED.gouging_gouging_err, gouging_prune_err = EXCLUDED.gouging_prune_err, gouging_upload_err = EXCLUDED.gouging_upload_err
	    `, time.Now(), autopilot, ssql.PublicKey(hk), hc.Usability.Blocked, hc.Usability.Offline, hc.Usability.LowScore,
		hc.Usability.RedundantIP, hc.Usability.Gouging, hc.Usability.NotAcceptingContracts, hc.Usability.NotAnnounced, hc.Usability.NotCompletingScan,
		hc.Score.Age, hc.Score.Collateral, hc.Score.Interactions, hc.Score.StorageRemaining, hc.Score.Uptime, hc.Score.Version, hc.Score.Prices,
		hc.Gouging.ContractErr, hc.Gouging.DownloadErr, hc.Gouging.GougingErr, hc.Gouging.PruneErr, hc.Gouging.UploadErr,
	)
	if err != nil {
		return fmt.Errorf("failed to insert host check: %w", err)
	}
	return nil
}

func (tx *MainDatabaseTx) UpdateSlab(ctx context.Context, s object.Slab, contractSet string, fcids []types.FileContractID) error {
	// find all used contracts
	usedContracts, err := ssql.FetchUsedContracts(ctx, tx, fcids)
	if err != nil {
		return fmt.Errorf("failed to fetch used contracts: %w", err)
	}

	// extract the slab key
	key, err := s.Key.MarshalBinary()
	if err != nil {
		return fmt.Errorf("failed to marshal slab key: %w", err)
	}

	// update slab
	var slabID, totalShards int64
	err = tx.QueryRow(ctx, `
		UPDATE slabs
		SET db_contract_set_id = (SELECT id FROM contract_sets WHERE name = ?),
		health_valid_until = ?,
		health = ?
		WHERE key = ?
		RETURNING id, total_shards
	`, contractSet, time.Now().Unix(), 1, ssql.SecretKey(key)).
		Scan(&slabID, &totalShards)
	if errors.Is(err, dsql.ErrNoRows) {
		return fmt.Errorf("%w: slab with key '%s' not found: %w", api.ErrSlabNotFound, string(key), err)
	} else if err != nil {
		return err
	}

	// find shards of slab
	var roots []types.Hash256
	rows, err := tx.Query(ctx, "SELECT root FROM sectors WHERE db_slab_id = ? ORDER BY sectors.slab_index ASC", slabID)
	if err != nil {
		return fmt.Errorf("failed to fetch sectors: %w", err)
	}
	defer rows.Close()

	for rows.Next() {
		var root ssql.Hash256
		if err := rows.Scan(&root); err != nil {
			return fmt.Errorf("failed to scan sector id: %w", err)
		}
		roots = append(roots, types.Hash256(root))
	}
	nSectors := len(roots)

	// make sure the number of shards doesn't change.
	// NOTE: check both the slice as well as the TotalShards field to be
	// safe.
	if len(s.Shards) != int(totalShards) {
		return fmt.Errorf("%w: expected %v shards (TotalShards) but got %v", sql.ErrInvalidNumberOfShards, totalShards, len(s.Shards))
	} else if len(s.Shards) != nSectors {
		return fmt.Errorf("%w: expected %v shards (Shards) but got %v", sql.ErrInvalidNumberOfShards, nSectors, len(s.Shards))
	}

	// make sure the roots stay the same.
	for i, root := range roots {
		if root != types.Hash256(s.Shards[i].Root) {
			return fmt.Errorf("%w: shard %v has changed root from %v to %v", sql.ErrShardRootChanged, i, s.Shards[i].Root, root[:])
		}
	}

	// update sectors
	var upsertSectors []upsertSector
	for i := range s.Shards {
		upsertSectors = append(upsertSectors, upsertSector{
			slabID,
			i + 1,
			s.Shards[i].LatestHost,
			s.Shards[i].Root,
		})
	}
	sectorIDs, err := tx.upsertSectors(ctx, upsertSectors)
	if err != nil {
		return fmt.Errorf("failed to insert sectors: %w", err)
	}

	// build contract <-> sector links
	var upsertContractSectors []upsertContractSector
	for i, shard := range s.Shards {
		sectorID := sectorIDs[i]

		// ensure the associations are updated
		for _, fcids := range shard.Contracts {
			for _, fcid := range fcids {
				if _, ok := usedContracts[fcid]; ok {
					upsertContractSectors = append(upsertContractSectors, upsertContractSector{
						sectorID,
						usedContracts[fcid].ID,
					})
				} else {
					tx.log.Named("UpdateSlab").Warn("missing contract for shard",
						"contract", fcid,
						"root", shard.Root,
						"latest_host", shard.LatestHost,
					)
				}
			}
		}
	}
	if err := tx.upsertContractSectors(ctx, upsertContractSectors); err != nil {
		return err
	}

	return nil
}

func (tx *MainDatabaseTx) UpdateSlabHealth(ctx context.Context, limit int64, minDuration, maxDuration time.Duration) (int64, error) {
	now := time.Now()
	if err := ssql.PrepareSlabHealth(ctx, tx, limit, now); err != nil {
		return 0, fmt.Errorf("failed to compute slab health: %w", err)
	}

	res, err := tx.Exec(ctx, "UPDATE slabs SET health = inner.health, health_valid_until = (ABS(RANDOM()) % (? - ?) + ?) FROM slabs_health AS inner WHERE slabs.id=inner.id",
		maxDuration.Seconds(), minDuration.Seconds(), now.Add(minDuration).Unix())
	if err != nil {
		return 0, fmt.Errorf("failed to update slab health: %w", err)
	}

	_, err = tx.Exec(ctx, `
		UPDATE objects SET health = (
			SELECT MIN(h.health)
			FROM slabs_health h
			INNER JOIN slices ON slices.db_slab_id = h.id
			WHERE slices.db_object_id = objects.id
		) WHERE EXISTS (
			SELECT 1
			FROM slabs_health h
			INNER JOIN slices ON slices.db_slab_id = h.id
			WHERE slices.db_object_id = objects.id
		)`)
	if err != nil {
		return 0, fmt.Errorf("failed to update object health: %w", err)
	}
	return res.RowsAffected()
}

func (tx *MainDatabaseTx) Webhooks(ctx context.Context) ([]webhooks.Webhook, error) {
	return ssql.Webhooks(ctx, tx)
}

func (tx *MainDatabaseTx) insertSlabs(ctx context.Context, objID, partID *int64, contractSet string, slices object.SlabSlices) error {
	if (objID == nil) == (partID == nil) {
		return errors.New("exactly one of objID and partID must be set")
	} else if len(slices) == 0 {
		return nil // nothing to do
	}

	usedContracts, err := ssql.FetchUsedContracts(ctx, tx.Tx, slices.Contracts())
	if err != nil {
		return fmt.Errorf("failed to fetch used contracts: %w", err)
	}

	// get contract set id
	var contractSetID int64
	if err := tx.QueryRow(ctx, "SELECT id FROM contract_sets WHERE contract_sets.name = ?", contractSet).
		Scan(&contractSetID); err != nil {
		return fmt.Errorf("failed to fetch contract set id: %w", err)
	}

	// insert slabs
	insertSlabStmt, err := tx.Prepare(ctx, `INSERT INTO slabs (created_at, db_contract_set_id, key, min_shards, total_shards)
						VALUES (?, ?, ?, ?, ?)
						ON CONFLICT(key) DO NOTHING RETURNING id`)
	if err != nil {
		return fmt.Errorf("failed to prepare statement to insert slab: %w", err)
	}
	defer insertSlabStmt.Close()

	querySlabIDStmt, err := tx.Prepare(ctx, "SELECT id FROM slabs WHERE key = ?")
	if err != nil {
		return fmt.Errorf("failed to prepare statement to query slab id: %w", err)
	}
	defer querySlabIDStmt.Close()

	slabIDs := make([]int64, len(slices))
	for i := range slices {
		slabKey, err := slices[i].Key.MarshalBinary()
		if err != nil {
			return fmt.Errorf("failed to marshal slab key: %w", err)
		}
		err = insertSlabStmt.QueryRow(ctx,
			time.Now(),
			contractSetID,
			ssql.SecretKey(slabKey),
			slices[i].MinShards,
			uint8(len(slices[i].Shards)),
		).Scan(&slabIDs[i])
		if errors.Is(err, dsql.ErrNoRows) {
			if err := querySlabIDStmt.QueryRow(ctx, ssql.SecretKey(slabKey)).Scan(&slabIDs[i]); err != nil {
				return fmt.Errorf("failed to fetch slab id: %w", err)
			}
		} else if err != nil {
			return fmt.Errorf("failed to insert slab: %w", err)
		}
	}

	// insert slices
	insertSliceStmt, err := tx.Prepare(ctx, `INSERT INTO slices (created_at, db_object_id, object_index, db_multipart_part_id, db_slab_id, offset, length)
								VALUES (?, ?, ?, ?, ?, ?, ?)`)
	if err != nil {
		return fmt.Errorf("failed to prepare statement to insert slice: %w", err)
	}
	defer insertSliceStmt.Close()

	for i := range slices {
		res, err := insertSliceStmt.Exec(ctx,
			time.Now(),
			objID,
			uint(i+1),
			partID,
			slabIDs[i],
			slices[i].Offset,
			slices[i].Length,
		)
		if err != nil {
			return fmt.Errorf("failed to insert slice: %w", err)
		} else if n, err := res.RowsAffected(); err != nil {
			return fmt.Errorf("failed to get rows affected: %w", err)
		} else if n == 0 {
			return fmt.Errorf("failed to insert slice: no rows affected")
		}
	}

	// insert sectors
	var upsertSectors []upsertSector
	for i, ss := range slices {
		for j := range ss.Shards {
			upsertSectors = append(upsertSectors, upsertSector{
				slabIDs[i],
				j + 1,
				ss.Shards[j].LatestHost,
				ss.Shards[j].Root,
			})
		}
	}
	sectorIDs, err := tx.upsertSectors(ctx, upsertSectors)
	if err != nil {
		return fmt.Errorf("failed to insert sectors: %w", err)
	}

	// insert contract <-> sector links
	sectorIdx := 0
	var upsertContractSectors []upsertContractSector
	for _, ss := range slices {
		for _, shard := range ss.Shards {
			for _, fcids := range shard.Contracts {
				for _, fcid := range fcids {
					if _, ok := usedContracts[fcid]; ok {
						upsertContractSectors = append(upsertContractSectors, upsertContractSector{
							sectorIDs[sectorIdx],
							usedContracts[fcid].ID,
						})
					} else {
						tx.log.Named("InsertObject").Warn("missing contract for shard",
							"contract", fcid,
							"root", shard.Root,
							"latest_host", shard.LatestHost,
						)
					}
				}
			}
			sectorIdx++
		}
	}
	if err := tx.upsertContractSectors(ctx, upsertContractSectors); err != nil {
		return err
	}
	return nil
}

type upsertContractSector struct {
	sectorID   int64
	contractID int64
}

func (tx *MainDatabaseTx) upsertContractSectors(ctx context.Context, contractSectors []upsertContractSector) error {
	if len(contractSectors) == 0 {
		return nil
	}

	// insert contract <-> sector links
	insertContractSectorStmt, err := tx.Prepare(ctx, `INSERT INTO contract_sectors (db_sector_id, db_contract_id)
											VALUES (?, ?) ON CONFLICT(db_sector_id, db_contract_id) DO NOTHING`)
	if err != nil {
		return fmt.Errorf("failed to prepare statement to insert contract sector link: %w", err)
	}
	defer insertContractSectorStmt.Close()

	for _, cs := range contractSectors {
		_, err := insertContractSectorStmt.Exec(ctx,
			cs.sectorID,
			cs.contractID,
		)
		if err != nil {
			return fmt.Errorf("failed to insert contract sector link: %w", err)
		}
	}
	return nil
}

type upsertSector struct {
	slabID     int64
	slabIndex  int
	latestHost types.PublicKey
	root       types.Hash256
}

func (tx *MainDatabaseTx) upsertSectors(ctx context.Context, sectors []upsertSector) ([]int64, error) {
	if len(sectors) == 0 {
		return nil, nil
	}

	// insert sectors - make sure to update last_insert_id in case of a
	// duplicate key to be able to retrieve the id
	insertSectorStmt, err := tx.Prepare(ctx, `INSERT INTO sectors (created_at, db_slab_id, slab_index, latest_host, root)
								VALUES (?, ?, ?, ?, ?) ON CONFLICT(root) DO UPDATE SET latest_host = EXCLUDED.latest_host RETURNING id, db_slab_id`)
	if err != nil {
		return nil, fmt.Errorf("failed to prepare statement to insert sector: %w", err)
	}
	defer insertSectorStmt.Close()

	var sectorIDs []int64
	for _, s := range sectors {
		var sectorID, slabID int64
		err := insertSectorStmt.QueryRow(ctx,
			time.Now(),
			s.slabID,
			s.slabIndex,
			ssql.PublicKey(s.latestHost),
			s.root[:],
		).Scan(&sectorID, &slabID)
		if err != nil {
			return nil, fmt.Errorf("failed to insert sector: %w", err)
		} else if slabID != s.slabID {
			return nil, fmt.Errorf("failed to insert sector for slab %v: already exists for slab %v", s.slabID, slabID)
		}
		sectorIDs = append(sectorIDs, sectorID)
	}
	return sectorIDs, nil
}<|MERGE_RESOLUTION|>--- conflicted
+++ resolved
@@ -268,13 +268,12 @@
 	return ssql.DeleteHostSector(ctx, tx, hk, root)
 }
 
-<<<<<<< HEAD
 func (tx *MainDatabaseTx) DeleteWebhook(ctx context.Context, wh webhooks.Webhook) error {
 	return ssql.DeleteWebhook(ctx, tx, wh)
-=======
+}
+
 func (tx *MainDatabaseTx) InsertBufferedSlab(ctx context.Context, fileName string, contractSetID int64, ec object.EncryptionKey, minShards, totalShards uint8) (int64, error) {
 	return ssql.InsertBufferedSlab(ctx, tx, fileName, contractSetID, ec, minShards, totalShards)
->>>>>>> dd35323d
 }
 
 func (tx *MainDatabaseTx) InsertMultipartUpload(ctx context.Context, bucket, key string, ec object.EncryptionKey, mimeType string, metadata api.ObjectUserMetadata) (string, error) {
