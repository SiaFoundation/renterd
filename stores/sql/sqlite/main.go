--- conflicted
+++ resolved
@@ -485,11 +485,7 @@
 	return ssql.InsertMultipartUpload(ctx, tx, bucket, key, ec, mimeType, metadata)
 }
 
-<<<<<<< HEAD
-func (tx *MainDatabaseTx) InsertObject(ctx context.Context, bucket, key string, dirID int64, o object.Object, mimeType, eTag string, md api.ObjectUserMetadata) error {
-=======
-func (tx *MainDatabaseTx) InsertObject(ctx context.Context, bucket, key, contractSet string, o object.Object, mimeType, eTag string, md api.ObjectUserMetadata) error {
->>>>>>> a7428a01
+func (tx *MainDatabaseTx) InsertObject(ctx context.Context, bucket, key string, o object.Object, mimeType, eTag string, md api.ObjectUserMetadata) error {
 	// get bucket id
 	var bucketID int64
 	err := tx.QueryRow(ctx, "SELECT id FROM buckets WHERE buckets.name = ?", bucket).Scan(&bucketID)
