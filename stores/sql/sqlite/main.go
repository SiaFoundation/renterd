package sqlite

import (
	"context"
	dsql "database/sql"
	"encoding/hex"
	"encoding/json"
	"errors"
	"fmt"
	"strings"
	"time"
	"unicode/utf8"

	"go.sia.tech/core/types"
	"go.sia.tech/renterd/api"
	"go.sia.tech/renterd/internal/sql"
	"go.sia.tech/renterd/object"
	ssql "go.sia.tech/renterd/stores/sql"
	"lukechampine.com/frand"

	"go.uber.org/zap"
)

type (
	MainDatabase struct {
		db  *sql.DB
		log *zap.SugaredLogger
	}

	MainDatabaseTx struct {
		sql.Tx
		log *zap.SugaredLogger
	}
)

// NewMainDatabase creates a new SQLite backend.
func NewMainDatabase(db *dsql.DB, log *zap.SugaredLogger, lqd, ltd time.Duration) (*MainDatabase, error) {
	store, err := sql.NewDB(db, log.Desugar(), deadlockMsgs, lqd, ltd)
	return &MainDatabase{
		db:  store,
		log: log,
	}, err
}

func (b *MainDatabase) ApplyMigration(ctx context.Context, fn func(tx sql.Tx) (bool, error)) error {
	return applyMigration(ctx, b.db, fn)
}

func (b *MainDatabase) Close() error {
	return closeDB(b.db, b.log)
}

func (b *MainDatabase) CreateMigrationTable(ctx context.Context) error {
	return createMigrationTable(ctx, b.db)
}

func (b *MainDatabase) DB() *sql.DB {
	return b.db
}

func (b *MainDatabase) MakeDirsForPath(ctx context.Context, tx sql.Tx, path string) (int64, error) {
	mtx := b.wrapTxn(tx)
	return mtx.MakeDirsForPath(ctx, path)
}

func (b *MainDatabase) Migrate(ctx context.Context) error {
	return sql.PerformMigrations(ctx, b, migrationsFs, "main", sql.MainMigrations(ctx, b, migrationsFs, b.log))
}

func (b *MainDatabase) Transaction(ctx context.Context, fn func(tx ssql.DatabaseTx) error) error {
	return b.db.Transaction(ctx, func(tx sql.Tx) error {
		return fn(b.wrapTxn(tx))
	})
}

func (b *MainDatabase) Version(ctx context.Context) (string, string, error) {
	return version(ctx, b.db)
}

func (b *MainDatabase) wrapTxn(tx sql.Tx) *MainDatabaseTx {
	return &MainDatabaseTx{tx, b.log.Named(hex.EncodeToString(frand.Bytes(16)))}
}

func (tx *MainDatabaseTx) Accounts(ctx context.Context) ([]api.Account, error) {
	return ssql.Accounts(ctx, tx)
}

func (tx *MainDatabaseTx) AddMultipartPart(ctx context.Context, bucket, path, contractSet, eTag, uploadID string, partNumber int, slices object.SlabSlices) error {
	// fetch contract set
	var csID int64
	err := tx.QueryRow(ctx, "SELECT id FROM contract_sets WHERE name = ?", contractSet).
		Scan(&csID)
	if errors.Is(err, dsql.ErrNoRows) {
		return api.ErrContractSetNotFound
	} else if err != nil {
		return fmt.Errorf("failed to fetch contract set id: %w", err)
	}

	// find multipart upload
	var muID int64
	err = tx.QueryRow(ctx, "SELECT id FROM multipart_uploads WHERE upload_id = ?", uploadID).
		Scan(&muID)
	if err != nil {
		return fmt.Errorf("failed to fetch multipart upload: %w", err)
	}

	// delete a potentially existing part
	_, err = tx.Exec(ctx, "DELETE FROM multipart_parts WHERE db_multipart_upload_id = ? AND part_number = ?",
		muID, partNumber)
	if err != nil {
		return fmt.Errorf("failed to delete existing part: %w", err)
	}

	// insert new part
	var size uint64
	for _, slice := range slices {
		size += uint64(slice.Length)
	}
	var partID int64
	res, err := tx.Exec(ctx, "INSERT INTO multipart_parts (created_at, etag, part_number, size, db_multipart_upload_id) VALUES (?, ?, ?, ?, ?)",
		time.Now(), eTag, partNumber, size, muID)
	if err != nil {
		return fmt.Errorf("failed to insert part: %w", err)
	} else if partID, err = res.LastInsertId(); err != nil {
		return fmt.Errorf("failed to fetch part id: %w", err)
	}

	// create slices
	return tx.insertSlabs(ctx, nil, &partID, contractSet, slices)
}

func (tx *MainDatabaseTx) AbortMultipartUpload(ctx context.Context, bucket, path string, uploadID string) error {
	return ssql.AbortMultipartUpload(ctx, tx, bucket, path, uploadID)
}

func (tx *MainDatabaseTx) ArchiveContract(ctx context.Context, fcid types.FileContractID, reason string) error {
	return ssql.ArchiveContract(ctx, tx, fcid, reason)
}

func (tx *MainDatabaseTx) Autopilot(ctx context.Context, id string) (api.Autopilot, error) {
	return ssql.Autopilot(ctx, tx, id)
}

func (tx *MainDatabaseTx) Autopilots(ctx context.Context) ([]api.Autopilot, error) {
	return ssql.Autopilots(ctx, tx)
}

func (tx *MainDatabaseTx) Bucket(ctx context.Context, bucket string) (api.Bucket, error) {
	return ssql.Bucket(ctx, tx, bucket)
}

func (tx *MainDatabaseTx) CompleteMultipartUpload(ctx context.Context, bucket, key, uploadID string, parts []api.MultipartCompletedPart, opts api.CompleteMultipartOptions) (string, error) {
	mpu, neededParts, size, eTag, err := ssql.MultipartUploadForCompletion(ctx, tx, bucket, key, uploadID, parts)
	if err != nil {
		return "", fmt.Errorf("failed to fetch multipart upload: %w", err)
	}

	// create the directory.
	dirID, err := tx.MakeDirsForPath(ctx, key)
	if err != nil {
		return "", fmt.Errorf("failed to create directory for key %s: %w", key, err)
	}

	// create the object
	objID, err := ssql.InsertObject(ctx, tx, key, dirID, mpu.BucketID, size, mpu.EC, mpu.MimeType, eTag)
	if err != nil {
		return "", fmt.Errorf("failed to insert object: %w", err)
	}

	// update slices
	updateSlicesStmt, err := tx.Prepare(ctx, `
			WITH cte AS (
				SELECT s.rowid
				FROM slices s
				INNER JOIN multipart_parts mpp ON s.db_multipart_part_id = mpp.id
				WHERE mpp.id = ?
			)
			UPDATE slices
			SET db_object_id = ?,
				db_multipart_part_id = NULL,
				object_index = object_index + ?
			WHERE rowid IN (SELECT rowid FROM cte);
		`)
	if err != nil {
		return "", fmt.Errorf("failed to prepare statement: %w", err)
	}
	defer updateSlicesStmt.Close()

	var updatedSlices int64
	for _, part := range neededParts {
		res, err := updateSlicesStmt.Exec(ctx, part.ID, objID, updatedSlices)
		if err != nil {
			return "", fmt.Errorf("failed to update slices: %w", err)
		}
		n, err := res.RowsAffected()
		if err != nil {
			return "", fmt.Errorf("failed to get rows affected: %w", err)
		}
		updatedSlices += n
	}

	// create/update metadata
	if err := ssql.InsertMetadata(ctx, tx, &objID, nil, opts.Metadata); err != nil {
		return "", fmt.Errorf("failed to insert object metadata: %w", err)
	}
	_, err = tx.Exec(ctx, "UPDATE object_user_metadata SET db_multipart_upload_id = NULL, db_object_id = ? WHERE db_multipart_upload_id = ?",
		objID, mpu.ID)
	if err != nil {
		return "", fmt.Errorf("failed to update object metadata: %w", err)
	}

	// delete the multipart upload
	if _, err := tx.Exec(ctx, "DELETE FROM multipart_uploads WHERE id = ?", mpu.ID); err != nil {
		return "", fmt.Errorf("failed to delete multipart upload: %w", err)
	}

	return eTag, nil
}

func (tx *MainDatabaseTx) Contracts(ctx context.Context, opts api.ContractsOpts) ([]api.ContractMetadata, error) {
	return ssql.Contracts(ctx, tx, opts)
}

func (tx *MainDatabaseTx) ContractSize(ctx context.Context, id types.FileContractID) (api.ContractSize, error) {
	return ssql.ContractSize(ctx, tx, id)
}

func (tx *MainDatabaseTx) CopyObject(ctx context.Context, srcBucket, dstBucket, srcKey, dstKey, mimeType string, metadata api.ObjectUserMetadata) (api.ObjectMetadata, error) {
	return ssql.CopyObject(ctx, tx, srcBucket, dstBucket, srcKey, dstKey, mimeType, metadata)
}

func (tx *MainDatabaseTx) CreateBucket(ctx context.Context, bucket string, bp api.BucketPolicy) error {
	policy, err := json.Marshal(bp)
	if err != nil {
		return err
	}
	res, err := tx.Exec(ctx, "INSERT INTO buckets (created_at, name, policy) VALUES (?, ?, ?) ON CONFLICT(name) DO NOTHING",
		time.Now(), bucket, policy)
	if err != nil {
		return fmt.Errorf("failed to create bucket: %w", err)
	} else if n, err := res.RowsAffected(); err != nil {
		return fmt.Errorf("failed to get rows affected: %w", err)
	} else if n == 0 {
		return api.ErrBucketExists
	}
	return nil
}

func (tx *MainDatabaseTx) InsertMultipartUpload(ctx context.Context, bucket, key string, ec object.EncryptionKey, mimeType string, metadata api.ObjectUserMetadata) (string, error) {
	return ssql.InsertMultipartUpload(ctx, tx, bucket, key, ec, mimeType, metadata)
}

func (tx *MainDatabaseTx) DeleteBucket(ctx context.Context, bucket string) error {
	return ssql.DeleteBucket(ctx, tx, bucket)
}

func (tx *MainDatabaseTx) DeleteObject(ctx context.Context, bucket string, key string) (bool, error) {
	resp, err := tx.Exec(ctx, "DELETE FROM objects WHERE object_id = ? AND db_bucket_id = (SELECT id FROM buckets WHERE buckets.name = ?)", key, bucket)
	if err != nil {
		return false, err
	} else if n, err := resp.RowsAffected(); err != nil {
		return false, err
	} else {
		return n != 0, nil
	}
}

func (tx *MainDatabaseTx) DeleteObjects(ctx context.Context, bucket string, key string, limit int64) (bool, error) {
	resp, err := tx.Exec(ctx, `
	DELETE FROM objects
	WHERE id IN (
		SELECT id FROM objects
		WHERE object_id LIKE ? AND SUBSTR(object_id, 1, ?) = ? AND db_bucket_id = (SELECT id FROM buckets WHERE buckets.name = ?)
		LIMIT ?
	)`, key+"%", utf8.RuneCountInString(key), key, bucket, limit)
	if err != nil {
		return false, err
	} else if n, err := resp.RowsAffected(); err != nil {
		return false, err
	} else {
		return n != 0, nil
	}
}

func (tx *MainDatabaseTx) HostAllowlist(ctx context.Context) ([]types.PublicKey, error) {
	return ssql.HostAllowlist(ctx, tx)
}

func (tx *MainDatabaseTx) HostBlocklist(ctx context.Context) ([]string, error) {
	return ssql.HostBlocklist(ctx, tx)
}

func (tx *MainDatabaseTx) HostsForScanning(ctx context.Context, maxLastScan time.Time, offset, limit int) ([]api.HostAddress, error) {
	return ssql.HostsForScanning(ctx, tx, maxLastScan, offset, limit)
}

func (tx *MainDatabaseTx) InsertObject(ctx context.Context, bucket, key, contractSet string, dirID int64, o object.Object, mimeType, eTag string, md api.ObjectUserMetadata) error {
	// get bucket id
	var bucketID int64
	err := tx.QueryRow(ctx, "SELECT id FROM buckets WHERE buckets.name = ?", bucket).Scan(&bucketID)
	if errors.Is(err, dsql.ErrNoRows) {
		return api.ErrBucketNotFound
	} else if err != nil {
		return fmt.Errorf("failed to fetch bucket id: %w", err)
	}

	// insert object
	objKey, err := o.Key.MarshalBinary()
	if err != nil {
		return fmt.Errorf("failed to marshal object key: %w", err)
	}
	objID, err := ssql.InsertObject(ctx, tx, key, dirID, bucketID, o.TotalSize(), objKey, mimeType, eTag)
	if err != nil {
		return fmt.Errorf("failed to insert object: %w", err)
	}

	// insert slabs
	if err := tx.insertSlabs(ctx, &objID, nil, contractSet, o.Slabs); err != nil {
		return fmt.Errorf("failed to insert slabs: %w", err)
	}

	// insert metadata
	if err := ssql.InsertMetadata(ctx, tx, &objID, nil, md); err != nil {
		return fmt.Errorf("failed to insert object metadata: %w", err)
	}
	return nil
}

func (tx *MainDatabaseTx) InvalidateSlabHealthByFCID(ctx context.Context, fcids []types.FileContractID, limit int64) (int64, error) {
	if len(fcids) == 0 {
		return 0, nil
	}
	// prepare args
	var args []any
	for _, fcid := range fcids {
		args = append(args, ssql.FileContractID(fcid))
	}
	args = append(args, time.Now().Unix())
	args = append(args, limit)
	res, err := tx.Exec(ctx, fmt.Sprintf(`
		UPDATE slabs SET health_valid_until = 0 WHERE id in (
			SELECT slabs.id
			FROM slabs
			INNER JOIN sectors se ON se.db_slab_id = slabs.id
			INNER JOIN contract_sectors cs ON cs.db_sector_id = se.id
			INNER JOIN contracts c ON c.id = cs.db_contract_id
			WHERE c.fcid IN (%s) AND slabs.health_valid_until >= ?
			LIMIT ?
		)
	`, strings.Repeat("?, ", len(fcids)-1)+"?"), args...)
	if err != nil {
		fmt.Println(strings.Repeat("?, ", len(fcids)-1) + "?")
		return 0, err
	}
	return res.RowsAffected()
}

func (tx *MainDatabaseTx) ListBuckets(ctx context.Context) ([]api.Bucket, error) {
	return ssql.ListBuckets(ctx, tx)
}

func (tx *MainDatabaseTx) MakeDirsForPath(ctx context.Context, path string) (int64, error) {
	insertDirStmt, err := tx.Prepare(ctx, "INSERT INTO directories (name, db_parent_id) VALUES (?, ?) ON CONFLICT(name) DO NOTHING")
	if err != nil {
		return 0, fmt.Errorf("failed to prepare statement: %w", err)
	}
	defer insertDirStmt.Close()

	queryDirStmt, err := tx.Prepare(ctx, "SELECT id FROM directories WHERE name = ?")
	if err != nil {
		return 0, fmt.Errorf("failed to prepare statement: %w", err)
	}
	defer queryDirStmt.Close()

	// Create root dir.
	dirID := int64(sql.DirectoriesRootID)
	if _, err := tx.Exec(ctx, "INSERT INTO directories (id, name, db_parent_id) VALUES (?, '/', NULL) ON CONFLICT(id) DO NOTHING", dirID); err != nil {
		return 0, fmt.Errorf("failed to create root directory: %w", err)
	}

	// Create remaining directories.
	path = strings.TrimSuffix(path, "/")
	if path == "/" {
		return dirID, nil
	}
	for i := 0; i < utf8.RuneCountInString(path); i++ {
		if path[i] != '/' {
			continue
		}
		dir := path[:i+1]
		if dir == "/" {
			continue
		}
		if _, err := insertDirStmt.Exec(ctx, dir, dirID); err != nil {
			return 0, fmt.Errorf("failed to create directory %v: %w", dir, err)
		}
		var childID int64
		if err := queryDirStmt.QueryRow(ctx, dir).Scan(&childID); err != nil {
			return 0, fmt.Errorf("failed to fetch directory id %v: %w", dir, err)
		} else if childID == 0 {
			return 0, fmt.Errorf("dir we just created doesn't exist - shouldn't happen")
		}
		dirID = childID
	}
	return dirID, nil
}

func (tx *MainDatabaseTx) MultipartUpload(ctx context.Context, uploadID string) (api.MultipartUpload, error) {
	return ssql.MultipartUpload(ctx, tx, uploadID)
}

func (tx *MainDatabaseTx) MultipartUploadParts(ctx context.Context, bucket, key, uploadID string, marker int, limit int64) (api.MultipartListPartsResponse, error) {
	return ssql.MultipartUploadParts(ctx, tx, bucket, key, uploadID, marker, limit)
}

func (tx *MainDatabaseTx) MultipartUploads(ctx context.Context, bucket, prefix, keyMarker, uploadIDMarker string, limit int) (api.MultipartListUploadsResponse, error) {
	return ssql.MultipartUploads(ctx, tx, bucket, prefix, keyMarker, uploadIDMarker, limit)
}

func (tx *MainDatabaseTx) ObjectsStats(ctx context.Context, opts api.ObjectsStatsOpts) (api.ObjectsStatsResponse, error) {
	return ssql.ObjectsStats(ctx, tx, opts)
}

func (tx *MainDatabaseTx) PruneEmptydirs(ctx context.Context) error {
	stmt, err := tx.Prepare(ctx, `
	DELETE
	FROM directories
	WHERE directories.id != 1
	AND NOT EXISTS (SELECT 1 FROM objects WHERE objects.db_directory_id = directories.id)
	AND NOT EXISTS (SELECT 1 FROM (SELECT 1 FROM directories AS d WHERE d.db_parent_id = directories.id) i)
	`)
	if err != nil {
		return err
	}
	defer stmt.Close()
	for {
		res, err := stmt.Exec(ctx)
		if err != nil {
			return err
		} else if n, err := res.RowsAffected(); err != nil {
			return err
		} else if n == 0 {
			return nil
		}
	}
}

func (tx *MainDatabaseTx) PruneSlabs(ctx context.Context, limit int64) (int64, error) {
	res, err := tx.Exec(ctx, `
	DELETE FROM slabs
	WHERE id IN (
    SELECT id
    FROM (
        SELECT slabs.id
        FROM slabs
        WHERE NOT EXISTS (
            SELECT 1 FROM slices WHERE slices.db_slab_id = slabs.id
        )
        AND slabs.db_buffered_slab_id IS NULL
        LIMIT ?
    ) AS limited
	)`, limit)
	if err != nil {
		return 0, err
	}
	return res.RowsAffected()
}

func (tx *MainDatabaseTx) RecordHostScans(ctx context.Context, scans []api.HostScan) error {
	return ssql.RecordHostScans(ctx, tx, scans)
}

func (tx *MainDatabaseTx) RemoveOfflineHosts(ctx context.Context, minRecentFailures uint64, maxDownTime time.Duration) (int64, error) {
	return ssql.RemoveOfflineHosts(ctx, tx, minRecentFailures, maxDownTime)
}

func (tx *MainDatabaseTx) RenameObject(ctx context.Context, bucket, keyOld, keyNew string, dirID int64, force bool) error {
	if force {
		// delete potentially existing object at destination
		if _, err := tx.DeleteObject(ctx, bucket, keyNew); err != nil {
			return fmt.Errorf("RenameObject: failed to delete object: %w", err)
		}
	} else {
		var exists bool
		if err := tx.QueryRow(ctx, "SELECT EXISTS (SELECT 1 FROM objects WHERE object_id = ? AND db_bucket_id = (SELECT id FROM buckets WHERE buckets.name = ?))", keyNew, bucket).Scan(&exists); err != nil {
			return err
		} else if exists {
			return api.ErrObjectExists
		}
	}
	resp, err := tx.Exec(ctx, `UPDATE objects SET object_id = ?, db_directory_id = ? WHERE object_id = ? AND db_bucket_id = (SELECT id FROM buckets WHERE buckets.name = ?)`, keyNew, dirID, keyOld, bucket)
	if err != nil {
		return err
	} else if n, err := resp.RowsAffected(); err != nil {
		return err
	} else if n == 0 {
		return fmt.Errorf("%w: key %v", api.ErrObjectNotFound, keyOld)
	}
	return nil
}

func (tx *MainDatabaseTx) RenameObjects(ctx context.Context, bucket, prefixOld, prefixNew string, dirID int64, force bool) error {
	if force {
		_, err := tx.Exec(ctx, `
		DELETE
		FROM objects
		WHERE object_id IN (
			SELECT CONCAT(?, SUBSTR(object_id, ?))
			FROM objects
			WHERE object_id LIKE ?
			AND SUBSTR(object_id, 1, ?) = ?
			AND db_bucket_id = (SELECT id FROM buckets WHERE buckets.name = ?)
		)`,
			prefixNew,
			utf8.RuneCountInString(prefixOld)+1,
			prefixOld+"%",
			utf8.RuneCountInString(prefixOld), prefixOld,
			bucket)
		if err != nil {
			return err
		}
	}
	resp, err := tx.Exec(ctx, `
		UPDATE objects
		SET object_id = ? || SUBSTR(object_id, ?),
		db_directory_id = ?
		WHERE object_id LIKE ? 
		AND SUBSTR(object_id, 1, ?) = ? 
		AND db_bucket_id = (SELECT id FROM buckets WHERE buckets.name = ?)`,
		prefixNew, utf8.RuneCountInString(prefixOld)+1,
		dirID,
		prefixOld+"%",
		utf8.RuneCountInString(prefixOld), prefixOld,
		bucket)
	if err != nil && strings.Contains(err.Error(), "UNIQUE constraint failed") {
		return api.ErrObjectExists
	} else if err != nil {
		return err
	} else if n, err := resp.RowsAffected(); err != nil {
		return err
	} else if n == 0 {
		return fmt.Errorf("%w: prefix %v", api.ErrObjectNotFound, prefixOld)
	}
	return nil
}

func (tx *MainDatabaseTx) ResetLostSectors(ctx context.Context, hk types.PublicKey) error {
	return ssql.ResetLostSectors(ctx, tx, hk)
}

func (tx *MainDatabaseTx) SaveAccounts(ctx context.Context, accounts []api.Account) error {
	// clean_shutdown = 1 after save
	stmt, err := tx.Prepare(ctx, `
		INSERT INTO ephemeral_accounts (created_at, account_id, clean_shutdown, host, balance, drift, requires_sync)
		VAlUES (?, ?, 1, ?, ?, ?, ?)
		ON CONFLICT(account_id) DO UPDATE SET
		account_id = EXCLUDED.account_id,
		clean_shutdown = 1,
		host = EXCLUDED.host,
		balance = EXCLUDED.balance,
		drift = EXCLUDED.drift,
		requires_sync = EXCLUDED.requires_sync
	`)
	if err != nil {
		return err
	}
	defer stmt.Close()

	for _, acc := range accounts {
		res, err := stmt.Exec(ctx, time.Now(), (ssql.PublicKey)(acc.ID), (ssql.PublicKey)(acc.HostKey), (*ssql.BigInt)(acc.Balance), (*ssql.BigInt)(acc.Drift), acc.RequiresSync)
		if err != nil {
			return fmt.Errorf("failed to insert account %v: %w", acc.ID, err)
		} else if n, err := res.RowsAffected(); err != nil {
			return fmt.Errorf("failed to get rows affected: %w", err)
		} else if n != 1 {
			return fmt.Errorf("expected 1 row affected, got %v", n)
		}
	}
	return nil
}

func (tx *MainDatabaseTx) SearchHosts(ctx context.Context, autopilotID, filterMode, usabilityMode, addressContains string, keyIn []types.PublicKey, offset, limit int) ([]api.Host, error) {
	return ssql.SearchHosts(ctx, tx, autopilotID, filterMode, usabilityMode, addressContains, keyIn, offset, limit)
}

func (tx *MainDatabaseTx) SetUncleanShutdown(ctx context.Context) error {
	return ssql.SetUncleanShutdown(ctx, tx)
}

func (tx *MainDatabaseTx) UpdateAutopilot(ctx context.Context, ap api.Autopilot) error {
	res, err := tx.Exec(ctx, `
		INSERT INTO autopilots (created_at, identifier, config, current_period)
		VALUES (?, ?, ?, ?)
		ON CONFLICT(identifier) DO UPDATE SET
		config = EXCLUDED.config,
		current_period = EXCLUDED.current_period
	`, time.Now(), ap.ID, (*ssql.AutopilotConfig)(&ap.Config), ap.CurrentPeriod)
	if err != nil {
		return err
	} else if n, err := res.RowsAffected(); err != nil {
		return err
	} else if n != 1 {
		return fmt.Errorf("expected 1 row affected, got %v", n)
	}
	return nil
}

func (tx *MainDatabaseTx) UpdateBucketPolicy(ctx context.Context, bucket string, policy api.BucketPolicy) error {
	return ssql.UpdateBucketPolicy(ctx, tx, bucket, policy)
}

<<<<<<< HEAD
func (tx *MainDatabaseTx) UpdateHostCheck(ctx context.Context, autopilot string, hk types.PublicKey, hc api.HostCheck) error {
	// fetch autopilot and host ids
	var autopilotID, hostID int64
	err := tx.QueryRow(ctx, "SELECT id FROM autopilots WHERE identifier = ?", autopilot).Scan(&autopilotID)
	if errors.Is(err, dsql.ErrNoRows) {
		return api.ErrAutopilotNotFound
	} else if err != nil {
		return fmt.Errorf("failed to fetch autopilot id: %w", err)
	}
	err = tx.QueryRow(ctx, "SELECT id FROM hosts WHERE public_key = ?", ssql.PublicKey(hk)).Scan(&hostID)
	if errors.Is(err, dsql.ErrNoRows) {
		return api.ErrHostNotFound
	} else if err != nil {
		return fmt.Errorf("failed to fetch host id: %w", err)
	}

	_, err = tx.Exec(ctx, `
	    INSERT INTO host_checks (created_at, db_autopilot_id, db_host_id, usability_blocked, usability_offline, usability_low_score,
	        usability_redundant_ip, usability_gouging, usability_not_accepting_contracts, usability_not_announced, usability_not_completing_scan,
	        score_age, score_collateral, score_interactions, score_storage_remaining, score_uptime, score_version, score_prices,
	        gouging_contract_err, gouging_download_err, gouging_gouging_err, gouging_prune_err, gouging_upload_err)
	    VALUES (?, ?, ?,?, ?, ?, ?, ?, ?, ?, ?, ?, ?, ?, ?, ?, ?, ?, ?, ?, ?, ?, ?)
	    ON CONFLICT (db_autopilot_id, db_host_id) DO UPDATE SET
	        created_at = EXCLUDED.created_at, db_autopilot_id = EXCLUDED.db_autopilot_id, db_host_id = EXCLUDED.db_host_id,
	        usability_blocked = EXCLUDED.usability_blocked, usability_offline = EXCLUDED.usability_offline, usability_low_score = EXCLUDED.usability_low_score,
	        usability_redundant_ip = EXCLUDED.usability_redundant_ip, usability_gouging = EXCLUDED.usability_gouging, usability_not_accepting_contracts = EXCLUDED.usability_not_accepting_contracts,
	        usability_not_announced = EXCLUDED.usability_not_announced, usability_not_completing_scan = EXCLUDED.usability_not_completing_scan,
	        score_age = EXCLUDED.score_age, score_collateral = EXCLUDED.score_collateral, score_interactions = EXCLUDED.score_interactions,
	        score_storage_remaining = EXCLUDED.score_storage_remaining, score_uptime = EXCLUDED.score_uptime, score_version = EXCLUDED.score_version,
	        score_prices = EXCLUDED.score_prices, gouging_contract_err = EXCLUDED.gouging_contract_err, gouging_download_err = EXCLUDED.gouging_download_err,
	        gouging_gouging_err = EXCLUDED.gouging_gouging_err, gouging_prune_err = EXCLUDED.gouging_prune_err, gouging_upload_err = EXCLUDED.gouging_upload_err
	    `, time.Now(), autopilotID, hostID, hc.Usability.Blocked, hc.Usability.Offline, hc.Usability.LowScore,
		hc.Usability.RedundantIP, hc.Usability.Gouging, hc.Usability.NotAcceptingContracts, hc.Usability.NotAnnounced, hc.Usability.NotCompletingScan,
		hc.Score.Age, hc.Score.Collateral, hc.Score.Interactions, hc.Score.StorageRemaining, hc.Score.Uptime, hc.Score.Version, hc.Score.Prices,
		hc.Gouging.ContractErr, hc.Gouging.DownloadErr, hc.Gouging.GougingErr, hc.Gouging.PruneErr, hc.Gouging.UploadErr,
	)
	if err != nil {
		return fmt.Errorf("failed to insert host check: %w", err)
=======
func (tx *MainDatabaseTx) UpdateHostAllowlistEntries(ctx context.Context, add, remove []types.PublicKey, clear bool) error {
	if clear {
		if _, err := tx.Exec(ctx, "DELETE FROM host_allowlist_entries"); err != nil {
			return fmt.Errorf("failed to clear host allowlist entries: %w", err)
		}
	}

	if len(add) > 0 {
		insertStmt, err := tx.Prepare(ctx, "INSERT INTO host_allowlist_entries (entry) VALUES (?) ON CONFLICT(entry) DO UPDATE SET id = id RETURNING id")
		if err != nil {
			return fmt.Errorf("failed to prepare insert statement: %w", err)
		}
		defer insertStmt.Close()
		joinStmt, err := tx.Prepare(ctx, `
			INSERT OR IGNORE INTO host_allowlist_entry_hosts (db_allowlist_entry_id, db_host_id)
			SELECT ?, id FROM (
			SELECT id
			FROM hosts
			WHERE public_key = ?
		)`)
		if err != nil {
			return fmt.Errorf("failed to prepare join statement: %w", err)
		}
		defer joinStmt.Close()

		for _, pk := range add {
			if res, err := insertStmt.Exec(ctx, ssql.PublicKey(pk)); err != nil {
				return fmt.Errorf("failed to insert host allowlist entry: %w", err)
			} else if entryID, err := res.LastInsertId(); err != nil {
				return fmt.Errorf("failed to fetch host allowlist entry id: %w", err)
			} else if _, err := joinStmt.Exec(ctx, entryID, ssql.PublicKey(pk)); err != nil {
				return fmt.Errorf("failed to join host allowlist entry: %w", err)
			}
		}
	}

	if !clear && len(remove) > 0 {
		deleteStmt, err := tx.Prepare(ctx, "DELETE FROM host_allowlist_entries WHERE entry = ?")
		if err != nil {
			return fmt.Errorf("failed to prepare delete statement: %w", err)
		}
		defer deleteStmt.Close()

		for _, pk := range remove {
			if _, err := deleteStmt.Exec(ctx, ssql.PublicKey(pk)); err != nil {
				return fmt.Errorf("failed to delete host allowlist entry: %w", err)
			}
		}
	}
	return nil
}

func (tx *MainDatabaseTx) UpdateHostBlocklistEntries(ctx context.Context, add, remove []string, clear bool) error {
	if clear {
		if _, err := tx.Exec(ctx, "DELETE FROM host_blocklist_entries"); err != nil {
			return fmt.Errorf("failed to clear host blocklist entries: %w", err)
		}
	}

	if len(add) > 0 {
		insertStmt, err := tx.Prepare(ctx, "INSERT INTO host_blocklist_entries (entry) VALUES (?) ON CONFLICT(entry) DO UPDATE SET id = id RETURNING id")
		if err != nil {
			return fmt.Errorf("failed to prepare insert statement: %w", err)
		}
		defer insertStmt.Close()
		joinStmt, err := tx.Prepare(ctx, `
		INSERT OR IGNORE INTO host_blocklist_entry_hosts (db_blocklist_entry_id, db_host_id)
		SELECT ?, id FROM (
			SELECT id
			FROM hosts
			WHERE net_address == ? OR
				rtrim(rtrim(net_address, replace(net_address, ':', '')),':') == ? OR
				rtrim(rtrim(net_address, replace(net_address, ':', '')),':') LIKE ?
		)`)
		if err != nil {
			return fmt.Errorf("failed to prepare join statement: %w", err)
		}
		defer joinStmt.Close()

		for _, entry := range add {
			if res, err := insertStmt.Exec(ctx, entry); err != nil {
				return fmt.Errorf("failed to insert host blocklist entry: %w", err)
			} else if entryID, err := res.LastInsertId(); err != nil {
				return fmt.Errorf("failed to fetch host blocklist entry id: %w", err)
			} else if _, err := joinStmt.Exec(ctx, entryID, entry, entry, fmt.Sprintf("%%.%s", entry)); err != nil {
				return fmt.Errorf("failed to join host blocklist entry: %w", err)
			}
		}
	}

	if !clear && len(remove) > 0 {
		deleteStmt, err := tx.Prepare(ctx, "DELETE FROM host_blocklist_entries WHERE entry = ?")
		if err != nil {
			return fmt.Errorf("failed to prepare delete statement: %w", err)
		}
		defer deleteStmt.Close()

		for _, entry := range remove {
			if _, err := deleteStmt.Exec(ctx, entry); err != nil {
				return fmt.Errorf("failed to delete host blocklist entry: %w", err)
			}
		}
>>>>>>> 9c31e346
	}
	return nil
}

func (tx *MainDatabaseTx) UpdateObjectHealth(ctx context.Context) error {
	return ssql.UpdateObjectHealth(ctx, tx)
}

func (tx *MainDatabaseTx) UpdateSlab(ctx context.Context, s object.Slab, contractSet string, fcids []types.FileContractID) error {
	// find all used contracts
	usedContracts, err := ssql.FetchUsedContracts(ctx, tx, fcids)
	if err != nil {
		return fmt.Errorf("failed to fetch used contracts: %w", err)
	}

	// extract the slab key
	key, err := s.Key.MarshalBinary()
	if err != nil {
		return fmt.Errorf("failed to marshal slab key: %w", err)
	}

	// update slab
	var slabID, totalShards int64
	err = tx.QueryRow(ctx, `
		UPDATE slabs
		SET db_contract_set_id = (SELECT id FROM contract_sets WHERE name = ?),
		health_valid_until = ?,
		health = ?
		WHERE key = ?
		RETURNING id, total_shards
	`, contractSet, time.Now().Unix(), 1, ssql.SecretKey(key)).
		Scan(&slabID, &totalShards)
	if errors.Is(err, dsql.ErrNoRows) {
		return fmt.Errorf("%w: slab with key '%s' not found: %w", api.ErrSlabNotFound, string(key), err)
	} else if err != nil {
		return err
	}

	// find shards of slab
	var roots []types.Hash256
	rows, err := tx.Query(ctx, "SELECT root FROM sectors WHERE db_slab_id = ? ORDER BY sectors.slab_index ASC", slabID)
	if err != nil {
		return fmt.Errorf("failed to fetch sectors: %w", err)
	}
	defer rows.Close()

	for rows.Next() {
		var root ssql.Hash256
		if err := rows.Scan(&root); err != nil {
			return fmt.Errorf("failed to scan sector id: %w", err)
		}
		roots = append(roots, types.Hash256(root))
	}
	nSectors := len(roots)

	// make sure the number of shards doesn't change.
	// NOTE: check both the slice as well as the TotalShards field to be
	// safe.
	if len(s.Shards) != int(totalShards) {
		return fmt.Errorf("%w: expected %v shards (TotalShards) but got %v", sql.ErrInvalidNumberOfShards, totalShards, len(s.Shards))
	} else if len(s.Shards) != nSectors {
		return fmt.Errorf("%w: expected %v shards (Shards) but got %v", sql.ErrInvalidNumberOfShards, nSectors, len(s.Shards))
	}

	// make sure the roots stay the same.
	for i, root := range roots {
		if root != types.Hash256(s.Shards[i].Root) {
			return fmt.Errorf("%w: shard %v has changed root from %v to %v", sql.ErrShardRootChanged, i, s.Shards[i].Root, root[:])
		}
	}

	// update sectors
	var upsertSectors []upsertSector
	for i := range s.Shards {
		upsertSectors = append(upsertSectors, upsertSector{
			slabID,
			i + 1,
			s.Shards[i].LatestHost,
			s.Shards[i].Root,
		})
	}
	sectorIDs, err := tx.upsertSectors(ctx, upsertSectors)
	if err != nil {
		return fmt.Errorf("failed to insert sectors: %w", err)
	}

	// build contract <-> sector links
	var upsertContractSectors []upsertContractSector
	for i, shard := range s.Shards {
		sectorID := sectorIDs[i]

		// ensure the associations are updated
		for _, fcids := range shard.Contracts {
			for _, fcid := range fcids {
				if _, ok := usedContracts[fcid]; ok {
					upsertContractSectors = append(upsertContractSectors, upsertContractSector{
						sectorID,
						usedContracts[fcid].ID,
					})
				} else {
					tx.log.Named("UpdateSlab").Warn("missing contract for shard",
						"contract", fcid,
						"root", shard.Root,
						"latest_host", shard.LatestHost,
					)
				}
			}
		}
	}
	if err := tx.upsertContractSectors(ctx, upsertContractSectors); err != nil {
		return err
	}

	return nil
}

func (tx *MainDatabaseTx) UpdateSlabHealth(ctx context.Context, limit int64, minDuration, maxDuration time.Duration) (int64, error) {
	now := time.Now()
	args := []any{maxDuration.Seconds(), minDuration.Seconds(), now.Add(minDuration).Unix()}
	healthQuery, healthArgs := ssql.HealthQuery(limit, now)
	args = append(args, healthArgs...)
	res, err := tx.Exec(ctx, fmt.Sprintf("UPDATE slabs SET health = inner.health, health_valid_until = (ABS(RANDOM()) %% (? - ?) + ?) FROM (%s) AS inner WHERE slabs.id=inner.id", healthQuery), args...)
	if err != nil {
		return 0, err
	}
	return res.RowsAffected()
}

func (tx *MainDatabaseTx) insertSlabs(ctx context.Context, objID, partID *int64, contractSet string, slices object.SlabSlices) error {
	if (objID == nil) == (partID == nil) {
		return errors.New("exactly one of objID and partID must be set")
	} else if len(slices) == 0 {
		return nil // nothing to do
	}

	usedContracts, err := ssql.FetchUsedContracts(ctx, tx.Tx, slices.Contracts())
	if err != nil {
		return fmt.Errorf("failed to fetch used contracts: %w", err)
	}

	// get contract set id
	var contractSetID int64
	if err := tx.QueryRow(ctx, "SELECT id FROM contract_sets WHERE contract_sets.name = ?", contractSet).
		Scan(&contractSetID); err != nil {
		return fmt.Errorf("failed to fetch contract set id: %w", err)
	}

	// insert slabs
	insertSlabStmt, err := tx.Prepare(ctx, `INSERT INTO slabs (created_at, db_contract_set_id, key, min_shards, total_shards)
						VALUES (?, ?, ?, ?, ?)
						ON CONFLICT(key) DO NOTHING RETURNING id`)
	if err != nil {
		return fmt.Errorf("failed to prepare statement to insert slab: %w", err)
	}
	defer insertSlabStmt.Close()

	querySlabIDStmt, err := tx.Prepare(ctx, "SELECT id FROM slabs WHERE key = ?")
	if err != nil {
		return fmt.Errorf("failed to prepare statement to query slab id: %w", err)
	}
	defer querySlabIDStmt.Close()

	slabIDs := make([]int64, len(slices))
	for i := range slices {
		slabKey, err := slices[i].Key.MarshalBinary()
		if err != nil {
			return fmt.Errorf("failed to marshal slab key: %w", err)
		}
		err = insertSlabStmt.QueryRow(ctx,
			time.Now(),
			contractSetID,
			ssql.SecretKey(slabKey),
			slices[i].MinShards,
			uint8(len(slices[i].Shards)),
		).Scan(&slabIDs[i])
		if errors.Is(err, dsql.ErrNoRows) {
			if err := querySlabIDStmt.QueryRow(ctx, ssql.SecretKey(slabKey)).Scan(&slabIDs[i]); err != nil {
				return fmt.Errorf("failed to fetch slab id: %w", err)
			}
		} else if err != nil {
			return fmt.Errorf("failed to insert slab: %w", err)
		}
	}

	// insert slices
	insertSliceStmt, err := tx.Prepare(ctx, `INSERT INTO slices (created_at, db_object_id, object_index, db_multipart_part_id, db_slab_id, offset, length)
								VALUES (?, ?, ?, ?, ?, ?, ?)`)
	if err != nil {
		return fmt.Errorf("failed to prepare statement to insert slice: %w", err)
	}
	defer insertSliceStmt.Close()

	for i := range slices {
		res, err := insertSliceStmt.Exec(ctx,
			time.Now(),
			objID,
			uint(i+1),
			partID,
			slabIDs[i],
			slices[i].Offset,
			slices[i].Length,
		)
		if err != nil {
			return fmt.Errorf("failed to insert slice: %w", err)
		} else if n, err := res.RowsAffected(); err != nil {
			return fmt.Errorf("failed to get rows affected: %w", err)
		} else if n == 0 {
			return fmt.Errorf("failed to insert slice: no rows affected")
		}
	}

	// insert sectors
	var upsertSectors []upsertSector
	for i, ss := range slices {
		for j := range ss.Shards {
			upsertSectors = append(upsertSectors, upsertSector{
				slabIDs[i],
				j + 1,
				ss.Shards[j].LatestHost,
				ss.Shards[j].Root,
			})
		}
	}
	sectorIDs, err := tx.upsertSectors(ctx, upsertSectors)
	if err != nil {
		return fmt.Errorf("failed to insert sectors: %w", err)
	}

	// insert contract <-> sector links
	sectorIdx := 0
	var upsertContractSectors []upsertContractSector
	for _, ss := range slices {
		for _, shard := range ss.Shards {
			for _, fcids := range shard.Contracts {
				for _, fcid := range fcids {
					if _, ok := usedContracts[fcid]; ok {
						upsertContractSectors = append(upsertContractSectors, upsertContractSector{
							sectorIDs[sectorIdx],
							usedContracts[fcid].ID,
						})
					} else {
						tx.log.Named("InsertObject").Warn("missing contract for shard",
							"contract", fcid,
							"root", shard.Root,
							"latest_host", shard.LatestHost,
						)
					}
				}
			}
			sectorIdx++
		}
	}
	if err := tx.upsertContractSectors(ctx, upsertContractSectors); err != nil {
		return err
	}
	return nil
}

type upsertContractSector struct {
	sectorID   int64
	contractID int64
}

func (tx *MainDatabaseTx) upsertContractSectors(ctx context.Context, contractSectors []upsertContractSector) error {
	if len(contractSectors) == 0 {
		return nil
	}

	// insert contract <-> sector links
	insertContractSectorStmt, err := tx.Prepare(ctx, `INSERT INTO contract_sectors (db_sector_id, db_contract_id)
											VALUES (?, ?) ON CONFLICT(db_sector_id, db_contract_id) DO NOTHING`)
	if err != nil {
		return fmt.Errorf("failed to prepare statement to insert contract sector link: %w", err)
	}
	defer insertContractSectorStmt.Close()

	for _, cs := range contractSectors {
		_, err := insertContractSectorStmt.Exec(ctx,
			cs.sectorID,
			cs.contractID,
		)
		if err != nil {
			return fmt.Errorf("failed to insert contract sector link: %w", err)
		}
	}
	return nil
}

type upsertSector struct {
	slabID     int64
	slabIndex  int
	latestHost types.PublicKey
	root       types.Hash256
}

func (tx *MainDatabaseTx) upsertSectors(ctx context.Context, sectors []upsertSector) ([]int64, error) {
	if len(sectors) == 0 {
		return nil, nil
	}

	// insert sectors - make sure to update last_insert_id in case of a
	// duplicate key to be able to retrieve the id
	insertSectorStmt, err := tx.Prepare(ctx, `INSERT INTO sectors (created_at, db_slab_id, slab_index, latest_host, root)
								VALUES (?, ?, ?, ?, ?) ON CONFLICT(root) DO UPDATE SET latest_host = EXCLUDED.latest_host RETURNING id, db_slab_id`)
	if err != nil {
		return nil, fmt.Errorf("failed to prepare statement to insert sector: %w", err)
	}
	defer insertSectorStmt.Close()

	var sectorIDs []int64
	for _, s := range sectors {
		var sectorID, slabID int64
		err := insertSectorStmt.QueryRow(ctx,
			time.Now(),
			s.slabID,
			s.slabIndex,
			ssql.PublicKey(s.latestHost),
			s.root[:],
		).Scan(&sectorID, &slabID)
		if err != nil {
			return nil, fmt.Errorf("failed to insert sector: %w", err)
		} else if slabID != s.slabID {
			return nil, fmt.Errorf("failed to insert sector for slab %v: already exists for slab %v", s.slabID, slabID)
		}
		sectorIDs = append(sectorIDs, sectorID)
	}
	return sectorIDs, nil
}<|MERGE_RESOLUTION|>--- conflicted
+++ resolved
@@ -609,7 +609,112 @@
 	return ssql.UpdateBucketPolicy(ctx, tx, bucket, policy)
 }
 
-<<<<<<< HEAD
+func (tx *MainDatabaseTx) UpdateHostAllowlistEntries(ctx context.Context, add, remove []types.PublicKey, clear bool) error {
+	if clear {
+		if _, err := tx.Exec(ctx, "DELETE FROM host_allowlist_entries"); err != nil {
+			return fmt.Errorf("failed to clear host allowlist entries: %w", err)
+		}
+	}
+
+	if len(add) > 0 {
+		insertStmt, err := tx.Prepare(ctx, "INSERT INTO host_allowlist_entries (entry) VALUES (?) ON CONFLICT(entry) DO UPDATE SET id = id RETURNING id")
+		if err != nil {
+			return fmt.Errorf("failed to prepare insert statement: %w", err)
+		}
+		defer insertStmt.Close()
+		joinStmt, err := tx.Prepare(ctx, `
+			INSERT OR IGNORE INTO host_allowlist_entry_hosts (db_allowlist_entry_id, db_host_id)
+			SELECT ?, id FROM (
+			SELECT id
+			FROM hosts
+			WHERE public_key = ?
+		)`)
+		if err != nil {
+			return fmt.Errorf("failed to prepare join statement: %w", err)
+		}
+		defer joinStmt.Close()
+
+		for _, pk := range add {
+			if res, err := insertStmt.Exec(ctx, ssql.PublicKey(pk)); err != nil {
+				return fmt.Errorf("failed to insert host allowlist entry: %w", err)
+			} else if entryID, err := res.LastInsertId(); err != nil {
+				return fmt.Errorf("failed to fetch host allowlist entry id: %w", err)
+			} else if _, err := joinStmt.Exec(ctx, entryID, ssql.PublicKey(pk)); err != nil {
+				return fmt.Errorf("failed to join host allowlist entry: %w", err)
+			}
+		}
+	}
+
+	if !clear && len(remove) > 0 {
+		deleteStmt, err := tx.Prepare(ctx, "DELETE FROM host_allowlist_entries WHERE entry = ?")
+		if err != nil {
+			return fmt.Errorf("failed to prepare delete statement: %w", err)
+		}
+		defer deleteStmt.Close()
+
+		for _, pk := range remove {
+			if _, err := deleteStmt.Exec(ctx, ssql.PublicKey(pk)); err != nil {
+				return fmt.Errorf("failed to delete host allowlist entry: %w", err)
+			}
+		}
+	}
+	return nil
+}
+
+func (tx *MainDatabaseTx) UpdateHostBlocklistEntries(ctx context.Context, add, remove []string, clear bool) error {
+	if clear {
+		if _, err := tx.Exec(ctx, "DELETE FROM host_blocklist_entries"); err != nil {
+			return fmt.Errorf("failed to clear host blocklist entries: %w", err)
+		}
+	}
+
+	if len(add) > 0 {
+		insertStmt, err := tx.Prepare(ctx, "INSERT INTO host_blocklist_entries (entry) VALUES (?) ON CONFLICT(entry) DO UPDATE SET id = id RETURNING id")
+		if err != nil {
+			return fmt.Errorf("failed to prepare insert statement: %w", err)
+		}
+		defer insertStmt.Close()
+		joinStmt, err := tx.Prepare(ctx, `
+		INSERT OR IGNORE INTO host_blocklist_entry_hosts (db_blocklist_entry_id, db_host_id)
+		SELECT ?, id FROM (
+			SELECT id
+			FROM hosts
+			WHERE net_address == ? OR
+				rtrim(rtrim(net_address, replace(net_address, ':', '')),':') == ? OR
+				rtrim(rtrim(net_address, replace(net_address, ':', '')),':') LIKE ?
+		)`)
+		if err != nil {
+			return fmt.Errorf("failed to prepare join statement: %w", err)
+		}
+		defer joinStmt.Close()
+
+		for _, entry := range add {
+			if res, err := insertStmt.Exec(ctx, entry); err != nil {
+				return fmt.Errorf("failed to insert host blocklist entry: %w", err)
+			} else if entryID, err := res.LastInsertId(); err != nil {
+				return fmt.Errorf("failed to fetch host blocklist entry id: %w", err)
+			} else if _, err := joinStmt.Exec(ctx, entryID, entry, entry, fmt.Sprintf("%%.%s", entry)); err != nil {
+				return fmt.Errorf("failed to join host blocklist entry: %w", err)
+			}
+		}
+	}
+
+	if !clear && len(remove) > 0 {
+		deleteStmt, err := tx.Prepare(ctx, "DELETE FROM host_blocklist_entries WHERE entry = ?")
+		if err != nil {
+			return fmt.Errorf("failed to prepare delete statement: %w", err)
+		}
+		defer deleteStmt.Close()
+
+		for _, entry := range remove {
+			if _, err := deleteStmt.Exec(ctx, entry); err != nil {
+				return fmt.Errorf("failed to delete host blocklist entry: %w", err)
+			}
+		}
+	}
+	return nil
+}
+
 func (tx *MainDatabaseTx) UpdateHostCheck(ctx context.Context, autopilot string, hk types.PublicKey, hc api.HostCheck) error {
 	// fetch autopilot and host ids
 	var autopilotID, hostID int64
@@ -648,110 +753,6 @@
 	)
 	if err != nil {
 		return fmt.Errorf("failed to insert host check: %w", err)
-=======
-func (tx *MainDatabaseTx) UpdateHostAllowlistEntries(ctx context.Context, add, remove []types.PublicKey, clear bool) error {
-	if clear {
-		if _, err := tx.Exec(ctx, "DELETE FROM host_allowlist_entries"); err != nil {
-			return fmt.Errorf("failed to clear host allowlist entries: %w", err)
-		}
-	}
-
-	if len(add) > 0 {
-		insertStmt, err := tx.Prepare(ctx, "INSERT INTO host_allowlist_entries (entry) VALUES (?) ON CONFLICT(entry) DO UPDATE SET id = id RETURNING id")
-		if err != nil {
-			return fmt.Errorf("failed to prepare insert statement: %w", err)
-		}
-		defer insertStmt.Close()
-		joinStmt, err := tx.Prepare(ctx, `
-			INSERT OR IGNORE INTO host_allowlist_entry_hosts (db_allowlist_entry_id, db_host_id)
-			SELECT ?, id FROM (
-			SELECT id
-			FROM hosts
-			WHERE public_key = ?
-		)`)
-		if err != nil {
-			return fmt.Errorf("failed to prepare join statement: %w", err)
-		}
-		defer joinStmt.Close()
-
-		for _, pk := range add {
-			if res, err := insertStmt.Exec(ctx, ssql.PublicKey(pk)); err != nil {
-				return fmt.Errorf("failed to insert host allowlist entry: %w", err)
-			} else if entryID, err := res.LastInsertId(); err != nil {
-				return fmt.Errorf("failed to fetch host allowlist entry id: %w", err)
-			} else if _, err := joinStmt.Exec(ctx, entryID, ssql.PublicKey(pk)); err != nil {
-				return fmt.Errorf("failed to join host allowlist entry: %w", err)
-			}
-		}
-	}
-
-	if !clear && len(remove) > 0 {
-		deleteStmt, err := tx.Prepare(ctx, "DELETE FROM host_allowlist_entries WHERE entry = ?")
-		if err != nil {
-			return fmt.Errorf("failed to prepare delete statement: %w", err)
-		}
-		defer deleteStmt.Close()
-
-		for _, pk := range remove {
-			if _, err := deleteStmt.Exec(ctx, ssql.PublicKey(pk)); err != nil {
-				return fmt.Errorf("failed to delete host allowlist entry: %w", err)
-			}
-		}
-	}
-	return nil
-}
-
-func (tx *MainDatabaseTx) UpdateHostBlocklistEntries(ctx context.Context, add, remove []string, clear bool) error {
-	if clear {
-		if _, err := tx.Exec(ctx, "DELETE FROM host_blocklist_entries"); err != nil {
-			return fmt.Errorf("failed to clear host blocklist entries: %w", err)
-		}
-	}
-
-	if len(add) > 0 {
-		insertStmt, err := tx.Prepare(ctx, "INSERT INTO host_blocklist_entries (entry) VALUES (?) ON CONFLICT(entry) DO UPDATE SET id = id RETURNING id")
-		if err != nil {
-			return fmt.Errorf("failed to prepare insert statement: %w", err)
-		}
-		defer insertStmt.Close()
-		joinStmt, err := tx.Prepare(ctx, `
-		INSERT OR IGNORE INTO host_blocklist_entry_hosts (db_blocklist_entry_id, db_host_id)
-		SELECT ?, id FROM (
-			SELECT id
-			FROM hosts
-			WHERE net_address == ? OR
-				rtrim(rtrim(net_address, replace(net_address, ':', '')),':') == ? OR
-				rtrim(rtrim(net_address, replace(net_address, ':', '')),':') LIKE ?
-		)`)
-		if err != nil {
-			return fmt.Errorf("failed to prepare join statement: %w", err)
-		}
-		defer joinStmt.Close()
-
-		for _, entry := range add {
-			if res, err := insertStmt.Exec(ctx, entry); err != nil {
-				return fmt.Errorf("failed to insert host blocklist entry: %w", err)
-			} else if entryID, err := res.LastInsertId(); err != nil {
-				return fmt.Errorf("failed to fetch host blocklist entry id: %w", err)
-			} else if _, err := joinStmt.Exec(ctx, entryID, entry, entry, fmt.Sprintf("%%.%s", entry)); err != nil {
-				return fmt.Errorf("failed to join host blocklist entry: %w", err)
-			}
-		}
-	}
-
-	if !clear && len(remove) > 0 {
-		deleteStmt, err := tx.Prepare(ctx, "DELETE FROM host_blocklist_entries WHERE entry = ?")
-		if err != nil {
-			return fmt.Errorf("failed to prepare delete statement: %w", err)
-		}
-		defer deleteStmt.Close()
-
-		for _, entry := range remove {
-			if _, err := deleteStmt.Exec(ctx, entry); err != nil {
-				return fmt.Errorf("failed to delete host blocklist entry: %w", err)
-			}
-		}
->>>>>>> 9c31e346
 	}
 	return nil
 }
