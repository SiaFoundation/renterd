package sqlite

import (
	"context"
	"encoding/json"
	"errors"
	"fmt"
	"net"
	"strings"
	"time"

	dsql "database/sql"

	"go.sia.tech/core/types"
	"go.sia.tech/coreutils/chain"
	"go.sia.tech/coreutils/wallet"
	"go.sia.tech/renterd/api"
	isql "go.sia.tech/renterd/internal/sql"
	ssql "go.sia.tech/renterd/stores/sql"
	"go.uber.org/zap"
)

var (
	_ ssql.ChainUpdateTx = (*chainUpdateTx)(nil)
)

type chainUpdateTx struct {
	ctx context.Context
	tx  isql.Tx
	l   *zap.SugaredLogger
}

<<<<<<< HEAD
func (c chainUpdateTx) ApplyIndex(index types.ChainIndex, created, spent []types.SiacoinElement, events []wallet.Event) error {
=======
func (c ChainUpdateTx) WalletApplyIndex(index types.ChainIndex, created, spent []types.SiacoinElement, events []wallet.Event, timestamp time.Time) error {
>>>>>>> 88c5b41d
	c.l.Debugw("applying index", "height", index.Height, "block_id", index.ID)

	if len(spent) > 0 {
		// prepare statement to delete spent outputs
		deleteSpentStmt, err := c.tx.Prepare(c.ctx, "DELETE FROM wallet_outputs WHERE output_id = ?")
		if err != nil {
			return fmt.Errorf("failed to prepare statement to delete spent outputs: %w", err)
		}
		defer deleteSpentStmt.Close()

		// delete spent outputs
		for _, e := range spent {
			c.l.Debugw(fmt.Sprintf("remove output %v", e.ID), "height", index.Height, "block_id", index.ID)
			if res, err := deleteSpentStmt.Exec(c.ctx, ssql.Hash256(e.ID)); err != nil {
				return fmt.Errorf("failed to delete spent output: %w", err)
			} else if n, err := res.RowsAffected(); err != nil {
				return fmt.Errorf("failed to get rows affected: %w", err)
			} else if n != 1 {
				return fmt.Errorf("failed to delete spent output: no rows affected")
			}
		}
	}

	if len(created) > 0 {
		// prepare statement to insert new outputs
		insertOutputStmt, err := c.tx.Prepare(c.ctx, "INSERT OR IGNORE INTO wallet_outputs (created_at, output_id, leaf_index, merkle_proof, value, address, maturity_height) VALUES (?, ?, ?, ?, ?, ?, ?)")
		if err != nil {
			return fmt.Errorf("failed to prepare statement to insert new outputs: %w", err)
		}
		defer insertOutputStmt.Close()

		// insert new outputs
		for _, e := range created {
			c.l.Debugw(fmt.Sprintf("create output %v", e.ID), "height", index.Height, "block_id", index.ID)
			if _, err := insertOutputStmt.Exec(c.ctx,
				time.Now().UTC(),
				ssql.Hash256(e.ID),
				e.StateElement.LeafIndex,
				ssql.MerkleProof{Hashes: e.StateElement.MerkleProof},
				ssql.Currency(e.SiacoinOutput.Value),
				ssql.Hash256(e.SiacoinOutput.Address),
				e.MaturityHeight,
			); err != nil {
				return fmt.Errorf("failed to insert new output: %w", err)
			}
		}
	}

	if len(events) > 0 {
		// prepare statement to insert new events
		insertEventStmt, err := c.tx.Prepare(c.ctx, `INSERT OR IGNORE INTO wallet_events (created_at, height, block_id, event_id, inflow, outflow, type, data, maturity_height, timestamp) VALUES (?, ?, ?, ?, ?, ?, ?, ?, ?, ?)`)
		if err != nil {
			return fmt.Errorf("failed to prepare statement to insert new events: %w", err)
		}
		defer insertEventStmt.Close()

		// insert new events
		for _, e := range events {
			c.l.Debugw(fmt.Sprintf("create event %v", e.ID), "height", index.Height, "block_id", index.ID)
			data, err := json.Marshal(e.Data)
			if err != nil {
				c.l.Error(err)
				return err
			}
			if _, err := insertEventStmt.Exec(c.ctx,
				time.Now().UTC(),
				e.Index.Height,
				ssql.Hash256(e.Index.ID),
				ssql.Hash256(e.ID),
				ssql.Currency(e.Inflow),
				ssql.Currency(e.Outflow),
				e.Type,
				data,
				e.MaturityHeight,
				ssql.UnixTimeNS(e.Timestamp),
			); err != nil {
				return fmt.Errorf("failed to insert new event: %w", err)
			}
		}
	}
	return nil
}

func (c chainUpdateTx) ContractState(fcid types.FileContractID) (api.ContractState, error) {
	return ssql.GetContractState(c.ctx, c.tx, fcid)
}

<<<<<<< HEAD
func (c chainUpdateTx) RevertIndex(index types.ChainIndex, removed, unspent []types.SiacoinElement) error {
=======
func (c ChainUpdateTx) WalletRevertIndex(index types.ChainIndex, removed, unspent []types.SiacoinElement, timestamp time.Time) error {
>>>>>>> 88c5b41d
	c.l.Debugw("reverting index", "height", index.Height, "block_id", index.ID)

	if len(removed) > 0 {
		// prepare statement to delete removed outputs
		deleteRemovedStmt, err := c.tx.Prepare(c.ctx, "DELETE FROM wallet_outputs WHERE output_id = ?")
		if err != nil {
			return fmt.Errorf("failed to prepare statement to delete removed outputs: %w", err)
		}
		defer deleteRemovedStmt.Close()

		// delete removed outputs
		for _, e := range removed {
			c.l.Debugw(fmt.Sprintf("remove output %v", e.ID), "height", index.Height, "block_id", index.ID)
			if res, err := deleteRemovedStmt.Exec(c.ctx, e.ID); err != nil {
				return fmt.Errorf("failed to delete removed output: %w", err)
			} else if n, err := res.RowsAffected(); err != nil {
				return fmt.Errorf("failed to get rows affected: %w", err)
			} else if n != 1 {
				return fmt.Errorf("failed to delete removed output: no rows affected")
			}
		}
	}

	if len(unspent) > 0 {
		// prepare statement to insert unspent outputs
		insertOutputStmt, err := c.tx.Prepare(c.ctx, "INSERT OR IGNORE INTO wallet_outputs (created_at, output_id, leaf_index, merkle_proof, value, address, maturity_height) VALUES (?, ?, ?, ?, ?, ?, ?)")
		if err != nil {
			return fmt.Errorf("failed to prepare statement to insert unspent outputs: %w", err)
		}
		defer insertOutputStmt.Close()

		// insert unspent outputs
		for _, e := range unspent {
			c.l.Debugw(fmt.Sprintf("recreate unspent output %v", e.ID), "height", index.Height, "block_id", index.ID)
			if _, err := insertOutputStmt.Exec(c.ctx,
				time.Now().UTC(),
				e.ID,
				e.StateElement.LeafIndex,
				ssql.MerkleProof{Hashes: e.StateElement.MerkleProof},
				ssql.Currency(e.SiacoinOutput.Value),
				ssql.Hash256(e.SiacoinOutput.Address),
				e.MaturityHeight,
			); err != nil {
				return fmt.Errorf("failed to insert unspent output: %w", err)
			}
		}
	}

	// remove events created at the reverted index
	res, err := c.tx.Exec(c.ctx, "DELETE FROM wallet_events WHERE height = ? AND block_id = ?", index.Height, ssql.Hash256(index.ID))
	if err != nil {
		return fmt.Errorf("failed to delete events: %w", err)
	} else if n, err := res.RowsAffected(); err != nil {
		return fmt.Errorf("failed to get rows affected: %w", err)
	} else if n > 0 {
		c.l.Debugw(fmt.Sprintf("removed %d events", n), "height", index.Height, "block_id", index.ID)
	}
	return nil
}

func (c chainUpdateTx) UpdateChainIndex(index types.ChainIndex) error {
	return ssql.UpdateChainIndex(c.ctx, c.tx, index, c.l)
}

func (c chainUpdateTx) UpdateContract(fcid types.FileContractID, revisionHeight, revisionNumber, size uint64) error {
	return ssql.UpdateContract(c.ctx, c.tx, fcid, revisionHeight, revisionNumber, size, c.l)
}

func (c chainUpdateTx) UpdateContractProofHeight(fcid types.FileContractID, proofHeight uint64) error {
	return ssql.UpdateContractProofHeight(c.ctx, c.tx, fcid, proofHeight, c.l)
}

func (c chainUpdateTx) UpdateContractState(fcid types.FileContractID, state api.ContractState) error {
	return ssql.UpdateContractState(c.ctx, c.tx, fcid, state, c.l)
}

func (c chainUpdateTx) UpdateFailedContracts(blockHeight uint64) error {
	return ssql.UpdateFailedContracts(c.ctx, c.tx, blockHeight, c.l)
}

func (c chainUpdateTx) UpdateHost(hk types.PublicKey, ha chain.HostAnnouncement, bh uint64, blockID types.BlockID, ts time.Time) error { //
	c.l.Debugw("update host", "hk", hk, "netaddress", ha.NetAddress)

	// create the announcement
	if _, err := c.tx.Exec(c.ctx,
		"INSERT OR IGNORE INTO host_announcements (created_at,host_key, block_height, block_id, net_address) VALUES (?, ?, ?, ?, ?)",
		time.Now().UTC(),
		ssql.PublicKey(hk),
		bh,
		blockID.String(),
		ha.NetAddress,
	); err != nil {
		return fmt.Errorf("failed to insert host announcement: %w", err)
	}

	// create the host
	var hostID int64
	if err := c.tx.QueryRow(c.ctx, `
	INSERT INTO hosts (created_at, public_key, settings, price_table, total_scans, last_scan, last_scan_success, second_to_last_scan_success, scanned, uptime, downtime, recent_downtime, recent_scan_failures, successful_interactions, failed_interactions, lost_sectors, last_announcement, net_address)
	VALUES (?, ?, ?, ?, ?, ?, ?, ?, ?, ?, ?, ?, ?, ?, ?, ?, ?, ?)
	ON CONFLICT(public_key) DO UPDATE SET
		last_announcement = EXCLUDED.last_announcement,
		net_address = EXCLUDED.net_address
	RETURNING id`,
		time.Now().UTC(),
		ssql.PublicKey(hk),
		ssql.HostSettings{},
		ssql.PriceTable{},
		0,
		0,
		false,
		false,
		0,
		0,
		0,
		0,
		0,
		0,
		0,
		0,
		ts.UTC(),
		ha.NetAddress,
	).Scan(&hostID); err != nil {
		if errors.Is(err, dsql.ErrNoRows) {
			err = c.tx.QueryRow(c.ctx,
				"UPDATE hosts SET last_announcement = ?, net_address = ? WHERE public_key = ? RETURNING id",
				ts.UTC(),
				ha.NetAddress,
				ssql.PublicKey(hk),
			).Scan(&hostID)
			if err != nil {
				return fmt.Errorf("failed to fetch host id after conflict: %w", err)
			}
		} else {
			return fmt.Errorf("failed to insert host: %w", err)
		}
	}

	// update allow list
	rows, err := c.tx.Query(c.ctx, "SELECT id, entry FROM host_allowlist_entries")
	if err != nil {
		return fmt.Errorf("failed to fetch allow list: %w", err)
	}
	defer rows.Close()
	for rows.Next() {
		var id int64
		var pk ssql.PublicKey
		if err := rows.Scan(&id, &pk); err != nil {
			return fmt.Errorf("failed to scan row: %w", err)
		}
		if hk == types.PublicKey(pk) {
			if _, err := c.tx.Exec(c.ctx,
				"INSERT OR IGNORE INTO host_allowlist_entry_hosts (db_allowlist_entry_id, db_host_id) VALUES (?,?)",
				id,
				hostID,
			); err != nil {
				return fmt.Errorf("failed to insert host into allowlist: %w", err)
			}
		}
	}

	// update blocklist
	values := []string{ha.NetAddress}
	host, _, err := net.SplitHostPort(ha.NetAddress)
	if err == nil {
		values = append(values, host)
	}

	rows, err = c.tx.Query(c.ctx, "SELECT id, entry FROM host_blocklist_entries")
	if err != nil {
		return fmt.Errorf("failed to fetch block list: %w", err)
	}
	defer rows.Close()
	for rows.Next() {
		var id int64
		var entry string
		if err := rows.Scan(&id, &entry); err != nil {
			return fmt.Errorf("failed to scan row: %w", err)
		}

		var blocked bool
		for _, value := range values {
			if value == entry || strings.HasSuffix(value, "."+entry) {
				blocked = true
				break
			}
		}
		if blocked {
			if _, err := c.tx.Exec(c.ctx,
				"INSERT OR IGNORE INTO host_blocklist_entry_hosts (db_blocklist_entry_id, db_host_id) VALUES (?,?)",
				id,
				hostID,
			); err != nil {
				return fmt.Errorf("failed to insert host into blocklist: %w", err)
			}
		}
	}

	return nil
}

<<<<<<< HEAD
func (c chainUpdateTx) UpdateStateElements(elements []types.StateElement) error {
	return ssql.UpdateStateElements(c.ctx, c.tx, elements)
=======
func (c ChainUpdateTx) UpdateWalletStateElements(elements []types.StateElement) error {
	return ssql.UpdateWalletStateElements(c.ctx, c.tx, elements)
>>>>>>> 88c5b41d
}

func (c chainUpdateTx) WalletStateElements() ([]types.StateElement, error) {
	return ssql.WalletStateElements(c.ctx, c.tx)
}<|MERGE_RESOLUTION|>--- conflicted
+++ resolved
@@ -30,11 +30,7 @@
 	l   *zap.SugaredLogger
 }
 
-<<<<<<< HEAD
-func (c chainUpdateTx) ApplyIndex(index types.ChainIndex, created, spent []types.SiacoinElement, events []wallet.Event) error {
-=======
-func (c ChainUpdateTx) WalletApplyIndex(index types.ChainIndex, created, spent []types.SiacoinElement, events []wallet.Event, timestamp time.Time) error {
->>>>>>> 88c5b41d
+func (c chainUpdateTx) WalletApplyIndex(index types.ChainIndex, created, spent []types.SiacoinElement, events []wallet.Event, timestamp time.Time) error {
 	c.l.Debugw("applying index", "height", index.Height, "block_id", index.ID)
 
 	if len(spent) > 0 {
@@ -122,11 +118,7 @@
 	return ssql.GetContractState(c.ctx, c.tx, fcid)
 }
 
-<<<<<<< HEAD
-func (c chainUpdateTx) RevertIndex(index types.ChainIndex, removed, unspent []types.SiacoinElement) error {
-=======
-func (c ChainUpdateTx) WalletRevertIndex(index types.ChainIndex, removed, unspent []types.SiacoinElement, timestamp time.Time) error {
->>>>>>> 88c5b41d
+func (c chainUpdateTx) WalletRevertIndex(index types.ChainIndex, removed, unspent []types.SiacoinElement, timestamp time.Time) error {
 	c.l.Debugw("reverting index", "height", index.Height, "block_id", index.ID)
 
 	if len(removed) > 0 {
@@ -328,13 +320,8 @@
 	return nil
 }
 
-<<<<<<< HEAD
-func (c chainUpdateTx) UpdateStateElements(elements []types.StateElement) error {
-	return ssql.UpdateStateElements(c.ctx, c.tx, elements)
-=======
-func (c ChainUpdateTx) UpdateWalletStateElements(elements []types.StateElement) error {
+func (c chainUpdateTx) UpdateWalletStateElements(elements []types.StateElement) error {
 	return ssql.UpdateWalletStateElements(c.ctx, c.tx, elements)
->>>>>>> 88c5b41d
 }
 
 func (c chainUpdateTx) WalletStateElements() ([]types.StateElement, error) {
