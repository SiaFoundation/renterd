--- conflicted
+++ resolved
@@ -167,7 +167,6 @@
 	})
 }
 
-<<<<<<< HEAD
 func PruneMetrics(ctx context.Context, tx sql.Tx, metric string, cutoff time.Time) error {
 	if metric == "" {
 		return errors.New("metric must be set")
@@ -194,28 +193,6 @@
 	}
 	_, err := tx.Exec(ctx, fmt.Sprintf("DELETE FROM %s WHERE timestamp < ?", table), UnixTimeMS(cutoff))
 	return err
-=======
-func WalletMetrics(ctx context.Context, tx sql.Tx, start time.Time, n uint64, interval time.Duration, opts api.WalletMetricsQueryOpts) ([]api.WalletMetric, error) {
-	return queryPeriods(ctx, tx, start, n, interval, opts, func(rows *sql.LoggedRows) (m api.WalletMetric, err error) {
-		var placeHolder int64
-		var placeHolderTime time.Time
-		var timestamp UnixTimeMS
-		err = rows.Scan(
-			&placeHolder,
-			&placeHolderTime,
-			&timestamp,
-			(*Unsigned64)(&m.Confirmed.Lo), (*Unsigned64)(&m.Confirmed.Hi),
-			(*Unsigned64)(&m.Spendable.Lo), (*Unsigned64)(&m.Spendable.Hi),
-			(*Unsigned64)(&m.Unconfirmed.Lo), (*Unsigned64)(&m.Unconfirmed.Hi),
-		)
-		if err != nil {
-			err = fmt.Errorf("failed to scan contract set metric: %w", err)
-			return
-		}
-		m.Timestamp = api.TimeRFC3339(normaliseTimestamp(start, interval, timestamp))
-		return
-	})
->>>>>>> ef704b71
 }
 
 func RecordContractMetric(ctx context.Context, tx sql.Tx, metrics ...api.ContractMetric) error {
@@ -417,34 +394,29 @@
 	return nil
 }
 
-<<<<<<< HEAD
-func WalletMetrics(ctx context.Context, tx sql.Tx, start time.Time, n uint64, interval time.Duration, opts api.WalletMetricsQueryOpts) (metrics []api.WalletMetric, err error) {
-	var placeHolder int64
-	var placeHolderTime time.Time
-	err = queryPeriods(ctx, tx, start, n, interval, opts, func(rows *sql.LoggedRows) error {
-		var wm api.WalletMetric
+func WalletMetrics(ctx context.Context, tx sql.Tx, start time.Time, n uint64, interval time.Duration, opts api.WalletMetricsQueryOpts) ([]api.WalletMetric, error) {
+	return queryPeriods(ctx, tx, start, n, interval, opts, func(rows *sql.LoggedRows) (m api.WalletMetric, err error) {
+		var placeHolder int64
+		var placeHolderTime time.Time
 		var timestamp UnixTimeMS
-		if err := rows.Scan(
+		err = rows.Scan(
 			&placeHolder,
 			&placeHolderTime,
 			&timestamp,
-			(*Unsigned64)(&wm.Confirmed.Lo), (*Unsigned64)(&wm.Confirmed.Hi),
-			(*Unsigned64)(&wm.Spendable.Lo), (*Unsigned64)(&wm.Spendable.Hi),
-			(*Unsigned64)(&wm.Unconfirmed.Lo), (*Unsigned64)(&wm.Unconfirmed.Hi),
-		); err != nil {
-			return fmt.Errorf("failed to scan contract set metric: %w", err)
-		}
-		wm.Timestamp = api.TimeRFC3339(normaliseTimestamp(start, interval, timestamp))
-		metrics = append(metrics, wm)
-		return nil
+			(*Unsigned64)(&m.Confirmed.Lo), (*Unsigned64)(&m.Confirmed.Hi),
+			(*Unsigned64)(&m.Spendable.Lo), (*Unsigned64)(&m.Spendable.Hi),
+			(*Unsigned64)(&m.Unconfirmed.Lo), (*Unsigned64)(&m.Unconfirmed.Hi),
+		)
+		if err != nil {
+			err = fmt.Errorf("failed to scan contract set metric: %w", err)
+			return
+		}
+		m.Timestamp = api.TimeRFC3339(normaliseTimestamp(start, interval, timestamp))
+		return
 	})
-	return
-}
-
-func queryPeriods(ctx context.Context, tx sql.Tx, start time.Time, n uint64, interval time.Duration, opts interface{}, scanRowFn func(*sql.LoggedRows) error) error {
-=======
+}
+
 func queryPeriods[T any](ctx context.Context, tx sql.Tx, start time.Time, n uint64, interval time.Duration, opts interface{}, scanRowFn func(*sql.LoggedRows) (T, error)) ([]T, error) {
->>>>>>> ef704b71
 	if n > api.MetricMaxIntervals {
 		return nil, api.ErrMaxIntervalsExceeded
 	}
@@ -456,7 +428,6 @@
 		interval.Milliseconds(),
 	}
 
-<<<<<<< HEAD
 	query := "1=1"
 	var table string
 	switch opts := opts.(type) {
@@ -521,14 +492,7 @@
 	case api.WalletMetricsQueryOpts:
 		table = "wallets"
 	default:
-		return fmt.Errorf("unknown query opts type: %T", opts)
-=======
-	where, err := whereClauseFromQueryOpts(opts)
-	if err != nil {
-		return nil, fmt.Errorf("failed to build where clause: %w", err)
-	} else if len(where.params) > 0 {
-		params = append(params, where.params...)
->>>>>>> ef704b71
+		return nil, fmt.Errorf("unknown query opts type: %T", opts)
 	}
 
 	rows, err := tx.Query(ctx, fmt.Sprintf(`
