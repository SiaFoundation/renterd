--- conflicted
+++ resolved
@@ -97,10 +97,9 @@
 		m.Timestamp = api.TimeRFC3339(normaliseTimestamp(start, interval, timestamp))
 		return
 	})
-<<<<<<< HEAD
-}
-
-func ContractSetChurnMetrics(ctx context.Context, tx sql.Tx, start time.Time, n uint64, interval time.Duration, opts api.ContractSetChurnMetricsQueryOpts) (metrics []api.ContractSetChurnMetric, err error) {
+}
+
+func ContractSetChurnMetrics(ctx context.Context, tx sql.Tx, start time.Time, n uint64, interval time.Duration, opts api.ContractSetChurnMetricsQueryOpts) ([]api.ContractSetChurnMetric, error) {
 	return queryPeriods(ctx, tx, start, n, interval, opts, func(rows *sql.LoggedRows) (m api.ContractSetChurnMetric, err error) {
 		var placeHolder int64
 		var placeHolderTime time.Time
@@ -123,14 +122,8 @@
 	})
 }
 
-func ContractSetMetrics(ctx context.Context, tx sql.Tx, start time.Time, n uint64, interval time.Duration, opts api.ContractSetMetricsQueryOpts) (metrics []api.ContractSetMetric, err error) {
+func ContractSetMetrics(ctx context.Context, tx sql.Tx, start time.Time, n uint64, interval time.Duration, opts api.ContractSetMetricsQueryOpts) ([]api.ContractSetMetric, error) {
 	return queryPeriods(ctx, tx, start, n, interval, opts, func(rows *sql.LoggedRows) (m api.ContractSetMetric, err error) {
-=======
-}
-
-func ContractSetChurnMetrics(ctx context.Context, tx sql.Tx, start time.Time, n uint64, interval time.Duration, opts api.ContractSetChurnMetricsQueryOpts) ([]api.ContractSetChurnMetric, error) {
-	return queryPeriods(ctx, tx, start, n, interval, opts, func(rows *sql.LoggedRows) (m api.ContractSetChurnMetric, err error) {
->>>>>>> dd35323d
 		var placeHolder int64
 		var placeHolderTime time.Time
 		var timestamp UnixTimeMS
@@ -139,19 +132,10 @@
 			&placeHolderTime,
 			&timestamp,
 			&m.Name,
-<<<<<<< HEAD
 			&m.Contracts,
 		)
 		if err != nil {
 			err = fmt.Errorf("failed to scan contract set metric: %w", err)
-=======
-			(*FileContractID)(&m.ContractID),
-			&m.Direction,
-			&m.Reason,
-		)
-		if err != nil {
-			err = fmt.Errorf("failed to scan contract set churn metric: %w", err)
->>>>>>> dd35323d
 			return
 		}
 		m.Timestamp = api.TimeRFC3339(normaliseTimestamp(start, interval, timestamp))
@@ -159,13 +143,8 @@
 	})
 }
 
-<<<<<<< HEAD
-func PerformanceMetrics(ctx context.Context, tx sql.Tx, start time.Time, n uint64, interval time.Duration, opts api.PerformanceMetricsQueryOpts) (metrics []api.PerformanceMetric, err error) {
+func PerformanceMetrics(ctx context.Context, tx sql.Tx, start time.Time, n uint64, interval time.Duration, opts api.PerformanceMetricsQueryOpts) ([]api.PerformanceMetric, error) {
 	return queryPeriods(ctx, tx, start, n, interval, opts, func(rows *sql.LoggedRows) (m api.PerformanceMetric, err error) {
-=======
-func ContractSetMetrics(ctx context.Context, tx sql.Tx, start time.Time, n uint64, interval time.Duration, opts api.ContractSetMetricsQueryOpts) ([]api.ContractSetMetric, error) {
-	return queryPeriods(ctx, tx, start, n, interval, opts, func(rows *sql.LoggedRows) (m api.ContractSetMetric, err error) {
->>>>>>> dd35323d
 		var placeHolder int64
 		var placeHolderTime time.Time
 		var timestamp UnixTimeMS
@@ -173,15 +152,10 @@
 			&placeHolder,
 			&placeHolderTime,
 			&timestamp,
-<<<<<<< HEAD
 			&m.Action,
 			(*PublicKey)(&m.HostKey),
 			&m.Origin,
 			&m.Duration,
-=======
-			&m.Name,
-			&m.Contracts,
->>>>>>> dd35323d
 		)
 		if err != nil {
 			err = fmt.Errorf("failed to scan contract set metric: %w", err)
@@ -191,7 +165,6 @@
 		return
 	})
 }
-<<<<<<< HEAD
 
 func RecordContractMetric(ctx context.Context, tx sql.Tx, metrics ...api.ContractMetric) error {
 	insertStmt, err := tx.Prepare(ctx, "INSERT INTO contracts (created_at, timestamp, fcid, host, remaining_collateral_lo, remaining_collateral_hi, remaining_funds_lo, remaining_funds_hi, revision_number, upload_spending_lo, upload_spending_hi, download_spending_lo, download_spending_hi, fund_account_spending_lo, fund_account_spending_hi, delete_spending_lo, delete_spending_hi, list_spending_lo, list_spending_hi) VALUES (?, ?, ?, ?, ?, ?, ?, ?, ?, ?, ?, ?, ?, ?, ?, ?, ?, ?, ?)")
@@ -217,33 +190,6 @@
 			UnixTimeMS(intervalEnd),
 		)
 
-=======
-
-func RecordContractMetric(ctx context.Context, tx sql.Tx, metrics ...api.ContractMetric) error {
-	insertStmt, err := tx.Prepare(ctx, "INSERT INTO contracts (created_at, timestamp, fcid, host, remaining_collateral_lo, remaining_collateral_hi, remaining_funds_lo, remaining_funds_hi, revision_number, upload_spending_lo, upload_spending_hi, download_spending_lo, download_spending_hi, fund_account_spending_lo, fund_account_spending_hi, delete_spending_lo, delete_spending_hi, list_spending_lo, list_spending_hi) VALUES (?, ?, ?, ?, ?, ?, ?, ?, ?, ?, ?, ?, ?, ?, ?, ?, ?, ?, ?)")
-	if err != nil {
-		return fmt.Errorf("failed to prepare statement to insert contract metric: %w", err)
-	}
-	defer insertStmt.Close()
-
-	deleteStmt, err := tx.Prepare(ctx, "DELETE FROM contracts WHERE fcid = ? AND timestamp >= ? AND timestamp < ?")
-	if err != nil {
-		return fmt.Errorf("failed to prepare statement to delete contract metric: %w", err)
-	}
-
-	for _, metric := range metrics {
-		// delete any existing metric for the same contract that has happened
-		// within the same 5' window by diving the timestamp by 5' and use
-		// integer division.
-		intervalStart := metric.Timestamp.Std().Truncate(contractMetricGranularity)
-		intervalEnd := intervalStart.Add(contractMetricGranularity)
-		_, err := deleteStmt.Exec(ctx,
-			FileContractID(metric.ContractID),
-			UnixTimeMS(intervalStart),
-			UnixTimeMS(intervalEnd),
-		)
-
->>>>>>> dd35323d
 		res, err := insertStmt.Exec(ctx,
 			time.Now().UTC(),
 			UnixTimeMS(metric.Timestamp),
@@ -361,7 +307,6 @@
 	return nil
 }
 
-<<<<<<< HEAD
 func RecordPerformanceMetric(ctx context.Context, tx sql.Tx, metrics ...api.PerformanceMetric) error {
 	insertStmt, err := tx.Prepare(ctx, "INSERT INTO performance (created_at, timestamp, action, host, origin, duration) VALUES (?, ?, ?, ?, ?, ?)")
 	if err != nil {
@@ -390,8 +335,6 @@
 	return nil
 }
 
-=======
->>>>>>> dd35323d
 func queryPeriods[T any](ctx context.Context, tx sql.Tx, start time.Time, n uint64, interval time.Duration, opts interface{}, scanRowFn func(*sql.LoggedRows) (T, error)) ([]T, error) {
 	if n > api.MetricMaxIntervals {
 		return nil, api.ErrMaxIntervalsExceeded
