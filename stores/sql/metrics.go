--- conflicted
+++ resolved
@@ -120,7 +120,6 @@
 		m.Timestamp = api.TimeRFC3339(normaliseTimestamp(start, interval, timestamp))
 		return
 	})
-<<<<<<< HEAD
 }
 
 func ContractSetMetrics(ctx context.Context, tx sql.Tx, start time.Time, n uint64, interval time.Duration, opts api.ContractSetMetricsQueryOpts) ([]api.ContractSetMetric, error) {
@@ -146,12 +145,6 @@
 
 func PerformanceMetrics(ctx context.Context, tx sql.Tx, start time.Time, n uint64, interval time.Duration, opts api.PerformanceMetricsQueryOpts) ([]api.PerformanceMetric, error) {
 	return queryPeriods(ctx, tx, start, n, interval, opts, func(rows *sql.LoggedRows) (m api.PerformanceMetric, err error) {
-=======
-}
-
-func ContractSetMetrics(ctx context.Context, tx sql.Tx, start time.Time, n uint64, interval time.Duration, opts api.ContractSetMetricsQueryOpts) ([]api.ContractSetMetric, error) {
-	return queryPeriods(ctx, tx, start, n, interval, opts, func(rows *sql.LoggedRows) (m api.ContractSetMetric, err error) {
->>>>>>> b2404ee0
 		var placeHolder int64
 		var placeHolderTime time.Time
 		var timestamp UnixTimeMS
@@ -159,49 +152,10 @@
 			&placeHolder,
 			&placeHolderTime,
 			&timestamp,
-<<<<<<< HEAD
 			&m.Action,
 			(*PublicKey)(&m.HostKey),
 			&m.Origin,
 			&m.Duration,
-=======
-			&m.Name,
-			&m.Contracts,
->>>>>>> b2404ee0
-		)
-		if err != nil {
-			err = fmt.Errorf("failed to scan contract set metric: %w", err)
-			return
-		}
-		m.Timestamp = api.TimeRFC3339(normaliseTimestamp(start, interval, timestamp))
-		return
-	})
-}
-
-<<<<<<< HEAD
-func WalletMetrics(ctx context.Context, tx sql.Tx, start time.Time, n uint64, interval time.Duration, opts api.WalletMetricsQueryOpts) ([]api.WalletMetric, error) {
-	return queryPeriods(ctx, tx, start, n, interval, opts, func(rows *sql.LoggedRows) (m api.WalletMetric, err error) {
-=======
-func PerformanceMetrics(ctx context.Context, tx sql.Tx, start time.Time, n uint64, interval time.Duration, opts api.PerformanceMetricsQueryOpts) ([]api.PerformanceMetric, error) {
-	return queryPeriods(ctx, tx, start, n, interval, opts, func(rows *sql.LoggedRows) (m api.PerformanceMetric, err error) {
->>>>>>> b2404ee0
-		var placeHolder int64
-		var placeHolderTime time.Time
-		var timestamp UnixTimeMS
-		err = rows.Scan(
-			&placeHolder,
-			&placeHolderTime,
-			&timestamp,
-<<<<<<< HEAD
-			(*Unsigned64)(&m.Confirmed.Lo), (*Unsigned64)(&m.Confirmed.Hi),
-			(*Unsigned64)(&m.Spendable.Lo), (*Unsigned64)(&m.Spendable.Hi),
-			(*Unsigned64)(&m.Unconfirmed.Lo), (*Unsigned64)(&m.Unconfirmed.Hi),
-=======
-			&m.Action,
-			(*PublicKey)(&m.HostKey),
-			&m.Origin,
-			&m.Duration,
->>>>>>> b2404ee0
 		)
 		if err != nil {
 			err = fmt.Errorf("failed to scan contract set metric: %w", err)
@@ -381,7 +335,6 @@
 	return nil
 }
 
-<<<<<<< HEAD
 func RecordWalletMetric(ctx context.Context, tx sql.Tx, metrics ...api.WalletMetric) error {
 	insertStmt, err := tx.Prepare(ctx, "INSERT INTO wallets (created_at, timestamp, confirmed_lo, confirmed_hi, spendable_lo, spendable_hi, unconfirmed_lo, unconfirmed_hi) VALUES (?, ?, ?, ?, ?, ?, ?, ?)")
 	if err != nil {
@@ -412,8 +365,28 @@
 	return nil
 }
 
-=======
->>>>>>> b2404ee0
+func WalletMetrics(ctx context.Context, tx sql.Tx, start time.Time, n uint64, interval time.Duration, opts api.WalletMetricsQueryOpts) ([]api.WalletMetric, error) {
+	return queryPeriods(ctx, tx, start, n, interval, opts, func(rows *sql.LoggedRows) (m api.WalletMetric, err error) {
+		var placeHolder int64
+		var placeHolderTime time.Time
+		var timestamp UnixTimeMS
+		err = rows.Scan(
+			&placeHolder,
+			&placeHolderTime,
+			&timestamp,
+			(*Unsigned64)(&m.Confirmed.Lo), (*Unsigned64)(&m.Confirmed.Hi),
+			(*Unsigned64)(&m.Spendable.Lo), (*Unsigned64)(&m.Spendable.Hi),
+			(*Unsigned64)(&m.Unconfirmed.Lo), (*Unsigned64)(&m.Unconfirmed.Hi),
+		)
+		if err != nil {
+			err = fmt.Errorf("failed to scan contract set metric: %w", err)
+			return
+		}
+		m.Timestamp = api.TimeRFC3339(normaliseTimestamp(start, interval, timestamp))
+		return
+	})
+}
+
 func queryPeriods[T any](ctx context.Context, tx sql.Tx, start time.Time, n uint64, interval time.Duration, opts interface{}, scanRowFn func(*sql.LoggedRows) (T, error)) ([]T, error) {
 	if n > api.MetricMaxIntervals {
 		return nil, api.ErrMaxIntervalsExceeded
@@ -603,11 +576,8 @@
 			where.query += " AND origin = ?"
 			where.params = append(where.params, opts.Origin)
 		}
-<<<<<<< HEAD
 	case api.WalletMetricsQueryOpts:
 		where.table = "wallets"
-=======
->>>>>>> b2404ee0
 	default:
 		return whereClause{}, fmt.Errorf("unknown query opts type: %T", opts)
 	}
