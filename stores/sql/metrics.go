--- conflicted
+++ resolved
@@ -144,27 +144,26 @@
 }
 
 func PerformanceMetrics(ctx context.Context, tx sql.Tx, start time.Time, n uint64, interval time.Duration, opts api.PerformanceMetricsQueryOpts) (metrics []api.PerformanceMetric, err error) {
-	var placeHolder int64
-	var placeHolderTime time.Time
-	err = queryPeriods(ctx, tx, start, n, interval, opts, func(rows *sql.LoggedRows) error {
-		var pm api.PerformanceMetric
+	return queryPeriods(ctx, tx, start, n, interval, opts, func(rows *sql.LoggedRows) (m api.PerformanceMetric, err error) {
+		var placeHolder int64
+		var placeHolderTime time.Time
 		var timestamp UnixTimeMS
-		if err := rows.Scan(
+		err = rows.Scan(
 			&placeHolder,
 			&placeHolderTime,
 			&timestamp,
-			&pm.Action,
-			(*PublicKey)(&pm.HostKey),
-			&pm.Origin,
-			&pm.Duration,
-		); err != nil {
-			return fmt.Errorf("failed to scan contract set metric: %w", err)
-		}
-		pm.Timestamp = api.TimeRFC3339(normaliseTimestamp(start, interval, timestamp))
-		metrics = append(metrics, pm)
-		return nil
+			&m.Action,
+			(*PublicKey)(&m.HostKey),
+			&m.Origin,
+			&m.Duration,
+		)
+		if err != nil {
+			err = fmt.Errorf("failed to scan contract set metric: %w", err)
+			return
+		}
+		m.Timestamp = api.TimeRFC3339(normaliseTimestamp(start, interval, timestamp))
+		return
 	})
-	return
 }
 
 func RecordContractMetric(ctx context.Context, tx sql.Tx, metrics ...api.ContractMetric) error {
@@ -308,7 +307,6 @@
 	return nil
 }
 
-<<<<<<< HEAD
 func RecordPerformanceMetric(ctx context.Context, tx sql.Tx, metrics ...api.PerformanceMetric) error {
 	insertStmt, err := tx.Prepare(ctx, "INSERT INTO performance (created_at, timestamp, action, host, origin, duration) VALUES (?, ?, ?, ?, ?, ?)")
 	if err != nil {
@@ -337,10 +335,7 @@
 	return nil
 }
 
-func queryPeriods(ctx context.Context, tx sql.Tx, start time.Time, n uint64, interval time.Duration, opts interface{}, scanRowFn func(*sql.LoggedRows) error) error {
-=======
 func queryPeriods[T any](ctx context.Context, tx sql.Tx, start time.Time, n uint64, interval time.Duration, opts interface{}, scanRowFn func(*sql.LoggedRows) (T, error)) ([]T, error) {
->>>>>>> 2a105a96
 	if n > api.MetricMaxIntervals {
 		return nil, api.ErrMaxIntervalsExceeded
 	}
