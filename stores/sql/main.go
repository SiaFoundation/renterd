--- conflicted
+++ resolved
@@ -977,7 +977,6 @@
 	return res.RowsAffected()
 }
 
-<<<<<<< HEAD
 func ResetLostSectors(ctx context.Context, tx sql.Tx, hk types.PublicKey) error {
 	_, err := tx.Exec(ctx, "UPDATE hosts SET lost_sectors = 0 WHERE public_key = ?", PublicKey(hk))
 	if err != nil {
@@ -986,10 +985,7 @@
 	return nil
 }
 
-func SearchHosts(ctx context.Context, tx sql.Tx, autopilot, filterMode, usabilityMode, addressContains string, keyIn []types.PublicKey, offset, limit int, hasAllowlist, hasBlocklist bool) ([]api.Host, error) {
-=======
 func SearchHosts(ctx context.Context, tx sql.Tx, autopilot, filterMode, usabilityMode, addressContains string, keyIn []types.PublicKey, offset, limit int) ([]api.Host, error) {
->>>>>>> 9c31e346
 	if offset < 0 {
 		return nil, ErrNegativeOffset
 	}
