package sql

import (
	"context"
	"encoding/hex"
	"encoding/json"
	"errors"
	"fmt"
	"math"
	"math/big"
	"strings"
	"time"
	"unicode/utf8"

	dsql "database/sql"

	rhpv2 "go.sia.tech/core/rhp/v2"
	"go.sia.tech/core/types"
	"go.sia.tech/renterd/api"
	"go.sia.tech/renterd/internal/sql"
	"go.sia.tech/renterd/object"
	"lukechampine.com/frand"
)

var ErrNegativeOffset = errors.New("offset can not be negative")

func AbortMultipartUpload(ctx context.Context, tx sql.Tx, bucket, key string, uploadID string) error {
	res, err := tx.Exec(ctx, `
		DELETE
		FROM multipart_uploads
		WHERE object_id = ? AND upload_id = ? AND db_bucket_id = (
			SELECT id
			FROM buckets
			WHERE name = ?
	)`, key, uploadID, bucket)
	if err != nil {
		return fmt.Errorf("failed to delete multipart upload: %w", err)
	} else if n, err := res.RowsAffected(); err != nil {
		return fmt.Errorf("failed to fetch rows affected: %w", err)
	} else if n > 0 {
		return nil
	}

	// find out why the upload wasn't deleted
	var muKey, bucketName string
	err = tx.QueryRow(ctx, "SELECT object_id, b.name FROM multipart_uploads mu INNER JOIN buckets b ON mu.db_bucket_id = b.id WHERE upload_id = ?", uploadID).
		Scan(&muKey, &bucketName)
	if errors.Is(err, dsql.ErrNoRows) {
		return api.ErrMultipartUploadNotFound
	} else if err != nil {
		return fmt.Errorf("failed to fetch multipart upload: %w", err)
	} else if muKey != key {
		return fmt.Errorf("object id mismatch: %v != %v: %w", muKey, key, api.ErrObjectNotFound)
	} else if bucketName != bucket {
		return fmt.Errorf("bucket name mismatch: %v != %v: %w", bucketName, bucket, api.ErrBucketNotFound)
	}
	return errors.New("failed to delete multipart upload for unknown reason")
}

func Accounts(ctx context.Context, tx sql.Tx) ([]api.Account, error) {
	rows, err := tx.Query(ctx, "SELECT account_id, clean_shutdown, host, balance, drift, requires_sync FROM ephemeral_accounts")
	if err != nil {
		return nil, fmt.Errorf("failed to fetch accounts: %w", err)
	}
	defer rows.Close()

	var accounts []api.Account
	for rows.Next() {
		a := api.Account{Balance: new(big.Int), Drift: new(big.Int)} // init big.Int
		if err := rows.Scan((*PublicKey)(&a.ID), &a.CleanShutdown, (*PublicKey)(&a.HostKey), (*BigInt)(a.Balance), (*BigInt)(a.Drift), &a.RequiresSync); err != nil {
			return nil, fmt.Errorf("failed to scan account: %w", err)
		}
		accounts = append(accounts, a)
	}
	return accounts, nil
}

func ArchiveContract(ctx context.Context, tx sql.Tx, fcid types.FileContractID, reason string) error {
	_, err := tx.Exec(ctx, `
		INSERT INTO archived_contracts (created_at, fcid, renewed_from, contract_price, state, total_cost,
			proof_height, revision_height, revision_number, size, start_height, window_start, window_end,
			upload_spending, download_spending, fund_account_spending, delete_spending, list_spending, renewed_to,
			host, reason)
		SELECT ?, fcid, renewed_from, contract_price, state, total_cost, proof_height, revision_height, revision_number,
			size, start_height, window_start, window_end, upload_spending, download_spending, fund_account_spending,
			delete_spending, list_spending, NULL, h.public_key, ?
		FROM contracts c
		INNER JOIN hosts h ON h.id = c.host_id
		WHERE fcid = ?
	`, time.Now(), reason, FileContractID(fcid))
	if err != nil {
		return fmt.Errorf("failed to copy contract to archived_contracts: %w", err)
	}
	res, err := tx.Exec(ctx, "DELETE FROM contracts WHERE fcid = ?", FileContractID(fcid))
	if err != nil {
		return fmt.Errorf("failed to delete contract from contracts: %w", err)
	} else if n, err := res.RowsAffected(); err != nil {
		return fmt.Errorf("failed to fetch rows affected: %w", err)
	} else if n == 0 {
		return fmt.Errorf("expected to delete 1 row, deleted %d", n)
	}
	return nil
}

func Autopilot(ctx context.Context, tx sql.Tx, id string) (api.Autopilot, error) {
	row := tx.QueryRow(ctx, "SELECT identifier, config, current_period FROM autopilots WHERE identifier = ?", id)
	ap, err := scanAutopilot(row)
	if errors.Is(err, dsql.ErrNoRows) {
		return api.Autopilot{}, api.ErrAutopilotNotFound
	} else if err != nil {
		return api.Autopilot{}, fmt.Errorf("failed to fetch autopilot: %w", err)
	}
	return ap, nil
}

func Autopilots(ctx context.Context, tx sql.Tx) ([]api.Autopilot, error) {
	rows, err := tx.Query(ctx, "SELECT identifier, config, current_period FROM autopilots")
	if err != nil {
		return nil, fmt.Errorf("failed to fetch autopilots: %w", err)
	}
	defer rows.Close()

	var autopilots []api.Autopilot
	for rows.Next() {
		ap, err := scanAutopilot(rows)
		if err != nil {
			return nil, fmt.Errorf("failed to scan autopilot: %w", err)
		}
		autopilots = append(autopilots, ap)
	}
	return autopilots, nil
}

func Bucket(ctx context.Context, tx sql.Tx, bucket string) (api.Bucket, error) {
	b, err := scanBucket(tx.QueryRow(ctx, "SELECT created_at, name, COALESCE(policy, '{}') FROM buckets WHERE name = ?", bucket))
	if err != nil {
		return api.Bucket{}, fmt.Errorf("failed to fetch bucket: %w", err)
	}
	return b, nil
}

func Contracts(ctx context.Context, tx sql.Tx, opts api.ContractsOpts) ([]api.ContractMetadata, error) {
	var rows *sql.LoggedRows
	var err error
	if opts.ContractSet != "" {
		// if we filter by contract set, we fetch the set first to check if it
		// exists and then fetch the contracts. Knowing that the contracts are
		// part of at least one set allows us to use INNER JOINs.
		var contractSetID int64
		err = tx.QueryRow(ctx, "SELECT id FROM contract_sets WHERE contract_sets.name = ?", opts.ContractSet).
			Scan(&contractSetID)
		if errors.Is(err, dsql.ErrNoRows) {
			return nil, api.ErrContractSetNotFound
		}
		rows, err = tx.Query(ctx, `
			SELECT c.fcid, c.renewed_from, c.contract_price, c.state, c.total_cost, c.proof_height,
			c.revision_height, c.revision_number, c.size, c.start_height, c.window_start, c.window_end,
			c.upload_spending, c.download_spending, c.fund_account_spending, c.delete_spending, c.list_spending,
			cs.name, h.net_address, h.public_key, h.settings->>'$.siamuxport' AS siamux_port
			FROM (
				SELECT contracts.*
				FROM contracts
				INNER JOIN contract_set_contracts csc ON csc.db_contract_id = contracts.id
				INNER JOIN contract_sets cs ON cs.id = csc.db_contract_set_id
				WHERE cs.id = ?
			) AS c
			INNER JOIN hosts h ON h.id = c.host_id
			INNER JOIN contract_set_contracts csc ON csc.db_contract_id = c.id
			INNER JOIN contract_sets cs ON cs.id = csc.db_contract_set_id
			ORDER BY c.id ASC`, contractSetID)
	} else {
		// if we don't filter, we need to left join here to ensure we don't miss
		// contracts that are not part of any set
		rows, err = tx.Query(ctx, `
			SELECT c.fcid, c.renewed_from, c.contract_price, c.state, c.total_cost, c.proof_height,
			c.revision_height, c.revision_number, c.size, c.start_height, c.window_start, c.window_end,
			c.upload_spending, c.download_spending, c.fund_account_spending, c.delete_spending, c.list_spending,
			COALESCE(cs.name, ""), h.net_address, h.public_key, h.settings->>'$.siamuxport' AS siamux_port
			FROM contracts AS c
			INNER JOIN hosts h ON h.id = c.host_id
			LEFT JOIN contract_set_contracts csc ON csc.db_contract_id = c.id
			LEFT JOIN contract_sets cs ON cs.id = csc.db_contract_set_id
			ORDER BY c.id ASC`)
	}
	if err != nil {
		return nil, err
	}
	defer rows.Close()

	var scannedRows []ContractRow
	for rows.Next() {
		var r ContractRow
		if err := r.Scan(rows); err != nil {
			return nil, fmt.Errorf("failed to scan row: %w", err)
		}
		scannedRows = append(scannedRows, r)
	}

	if len(scannedRows) == 0 {
		return nil, nil
	}

	// merge 'Host', 'Name' and 'Contract' into dbContracts
	var contracts []api.ContractMetadata
	current, scannedRows := scannedRows[0].ContractMetadata(), scannedRows[1:]
	for {
		if len(scannedRows) == 0 {
			contracts = append(contracts, current)
			break
		} else if current.ID != types.FileContractID(scannedRows[0].FCID) {
			contracts = append(contracts, current)
		} else if scannedRows[0].ContractSet != "" {
			current.ContractSets = append(current.ContractSets, scannedRows[0].ContractSet)
		}
		current, scannedRows = scannedRows[0].ContractMetadata(), scannedRows[1:]
	}
	return contracts, nil
}

func CopyObject(ctx context.Context, tx sql.Tx, srcBucket, dstBucket, srcKey, dstKey, mimeType string, metadata api.ObjectUserMetadata) (api.ObjectMetadata, error) {
	// stmt to fetch bucket id
	bucketIDStmt, err := tx.Prepare(ctx, "SELECT id FROM buckets WHERE name = ?")
	if err != nil {
		return api.ObjectMetadata{}, fmt.Errorf("failed to prepare statement to fetch bucket id: %w", err)
	}
	defer bucketIDStmt.Close()

	// fetch source bucket
	var srcBID int64
	err = bucketIDStmt.QueryRow(ctx, srcBucket).Scan(&srcBID)
	if errors.Is(err, dsql.ErrNoRows) {
		return api.ObjectMetadata{}, fmt.Errorf("%w: source bucket", api.ErrBucketNotFound)
	} else if err != nil {
		return api.ObjectMetadata{}, fmt.Errorf("failed to fetch src bucket id: %w", err)
	}

	// fetch src object id
	var srcObjID int64
	err = tx.QueryRow(ctx, "SELECT id FROM objects WHERE db_bucket_id = ? AND object_id = ?", srcBID, srcKey).
		Scan(&srcObjID)
	if errors.Is(err, dsql.ErrNoRows) {
		return api.ObjectMetadata{}, api.ErrObjectNotFound
	} else if err != nil {
		return api.ObjectMetadata{}, fmt.Errorf("failed to fetch object id: %w", err)
	}

	// helper to fetch metadata
	fetchMetadata := func(objID int64) (om api.ObjectMetadata, err error) {
		err = tx.QueryRow(ctx, "SELECT etag, health, created_at, object_id, size, mime_type FROM objects WHERE id = ?", objID).
			Scan(&om.ETag, &om.Health, (*time.Time)(&om.ModTime), &om.Name, &om.Size, &om.MimeType)
		if err != nil {
			return api.ObjectMetadata{}, fmt.Errorf("failed to fetch new object: %w", err)
		}
		return om, nil
	}

	if srcBucket == dstBucket && srcKey == dstKey {
		// No copying is happening. We just update the metadata on the src
		// object.
		if _, err := tx.Exec(ctx, "UPDATE objects SET mime_type = ? WHERE id = ?", mimeType, srcObjID); err != nil {
			return api.ObjectMetadata{}, fmt.Errorf("failed to update mime type: %w", err)
		} else if err := UpdateMetadata(ctx, tx, srcObjID, metadata); err != nil {
			return api.ObjectMetadata{}, fmt.Errorf("failed to update metadata: %w", err)
		}
		return fetchMetadata(srcObjID)
	}

	// fetch destination bucket
	var dstBID int64
	err = bucketIDStmt.QueryRow(ctx, dstBucket).Scan(&dstBID)
	if errors.Is(err, dsql.ErrNoRows) {
		return api.ObjectMetadata{}, fmt.Errorf("%w: destination bucket", api.ErrBucketNotFound)
	} else if err != nil {
		return api.ObjectMetadata{}, fmt.Errorf("failed to fetch dest bucket id: %w", err)
	}

	// copy object
	res, err := tx.Exec(ctx, `INSERT INTO objects (created_at, object_id, db_directory_id, db_bucket_id,`+"`key`"+`, size, mime_type, etag)
						SELECT ?, ?, db_directory_id, ?, `+"`key`"+`, size, ?, etag
						FROM objects
						WHERE id = ?`, time.Now(), dstKey, dstBID, mimeType, srcObjID)
	if err != nil {
		return api.ObjectMetadata{}, fmt.Errorf("failed to insert object: %w", err)
	}
	dstObjID, err := res.LastInsertId()
	if err != nil {
		return api.ObjectMetadata{}, fmt.Errorf("failed to fetch object id: %w", err)
	}

	// copy slices
	_, err = tx.Exec(ctx, `INSERT INTO slices (created_at, db_object_id, object_index, db_slab_id, offset, length)
				SELECT ?, ?, object_index, db_slab_id, offset, length
				FROM slices
				WHERE db_object_id = ?`, time.Now(), dstObjID, srcObjID)
	if err != nil {
		return api.ObjectMetadata{}, fmt.Errorf("failed to copy slices: %w", err)
	}

	// create metadata
	if err := InsertMetadata(ctx, tx, &dstObjID, nil, metadata); err != nil {
		return api.ObjectMetadata{}, fmt.Errorf("failed to insert metadata: %w", err)
	}

	// fetch copied object
	return fetchMetadata(dstObjID)
}

<<<<<<< HEAD
func HostAllowlist(ctx context.Context, tx sql.Tx) ([]types.PublicKey, error) {
	rows, err := tx.Query(ctx, "SELECT entry FROM host_allowlist_entries")
	if err != nil {
		return nil, fmt.Errorf("failed to fetch host allowlist: %w", err)
	}
	defer rows.Close()

	var allowlist []types.PublicKey
	for rows.Next() {
		var pk PublicKey
		if err := rows.Scan(&pk); err != nil {
			return nil, fmt.Errorf("failed to scan public key: %w", err)
		}
		allowlist = append(allowlist, types.PublicKey(pk))
	}
	return allowlist, nil
}

func HostBlocklist(ctx context.Context, tx sql.Tx) ([]string, error) {
	rows, err := tx.Query(ctx, "SELECT entry FROM host_blocklist_entries")
	if err != nil {
		return nil, fmt.Errorf("failed to fetch host blocklist: %w", err)
	}
	defer rows.Close()

	var blocklist []string
	for rows.Next() {
		var entry string
		if err := rows.Scan(&entry); err != nil {
			return nil, fmt.Errorf("failed to scan blocklist entry: %w", err)
		}
		blocklist = append(blocklist, entry)
	}
	return blocklist, nil
=======
func HostsForScanning(ctx context.Context, tx sql.Tx, maxLastScan time.Time, offset, limit int) ([]api.HostAddress, error) {
	if offset < 0 {
		return nil, ErrNegativeOffset
	} else if limit == -1 {
		limit = math.MaxInt64
	}

	rows, err := tx.Query(ctx, "SELECT public_key, net_address FROM hosts WHERE last_scan < ? LIMIT ? OFFSET ?",
		maxLastScan.UnixNano(), limit, offset)
	if err != nil {
		return nil, fmt.Errorf("failed to fetch hosts for scanning: %w", err)
	}
	defer rows.Close()

	var hosts []api.HostAddress
	for rows.Next() {
		var ha api.HostAddress
		if err := rows.Scan((*PublicKey)(&ha.PublicKey), &ha.NetAddress); err != nil {
			return nil, fmt.Errorf("failed to scan host row: %w", err)
		}
		hosts = append(hosts, ha)
	}
	return hosts, nil
>>>>>>> d870f60f
}

func InsertMultipartUpload(ctx context.Context, tx sql.Tx, bucket, key string, ec object.EncryptionKey, mimeType string, metadata api.ObjectUserMetadata) (string, error) {
	// fetch bucket id
	var bucketID int64
	err := tx.QueryRow(ctx, "SELECT id FROM buckets WHERE buckets.name = ?", bucket).
		Scan(&bucketID)
	if errors.Is(err, dsql.ErrNoRows) {
		return "", fmt.Errorf("bucket %v not found: %w", bucket, api.ErrBucketNotFound)
	} else if err != nil {
		return "", fmt.Errorf("failed to fetch bucket id: %w", err)
	}

	// marshal key
	ecBytes, err := ec.MarshalBinary()
	if err != nil {
		return "", err
	}

	// insert multipart upload
	uploadIDEntropy := frand.Entropy256()
	uploadID := hex.EncodeToString(uploadIDEntropy[:])
	var muID int64
	res, err := tx.Exec(ctx, `
		INSERT INTO multipart_uploads (created_at, `+"`key`"+`, upload_id, object_id, db_bucket_id, mime_type)
		VALUES (?, ?, ?, ?, ?, ?)
	`, time.Now(), SecretKey(ecBytes), uploadID, key, bucketID, mimeType)
	if err != nil {
		return "", fmt.Errorf("failed to create multipart upload: %w", err)
	} else if muID, err = res.LastInsertId(); err != nil {
		return "", fmt.Errorf("failed to fetch multipart upload id: %w", err)
	}

	// insert metadata
	if err := InsertMetadata(ctx, tx, nil, &muID, metadata); err != nil {
		return "", fmt.Errorf("failed to insert multipart metadata: %w", err)
	}
	return uploadID, nil
}

func InsertObject(ctx context.Context, tx sql.Tx, key string, dirID, bucketID, size int64, ec []byte, mimeType, eTag string) (int64, error) {
	res, err := tx.Exec(ctx, `INSERT INTO objects (created_at, object_id, db_directory_id, db_bucket_id, `+"`key`"+`, size, mime_type, etag)
						VALUES (?, ?, ?, ?, ?, ?, ?, ?)`,
		time.Now(),
		key,
		dirID,
		bucketID,
		SecretKey(ec),
		size,
		mimeType,
		eTag)
	if err != nil {
		return 0, err
	}
	return res.LastInsertId()
}

func UpdateMetadata(ctx context.Context, tx sql.Tx, objID int64, md api.ObjectUserMetadata) error {
	if err := DeleteMetadata(ctx, tx, objID); err != nil {
		return err
	} else if err := InsertMetadata(ctx, tx, &objID, nil, md); err != nil {
		return err
	}
	return nil
}

func DeleteMetadata(ctx context.Context, tx sql.Tx, objID int64) error {
	_, err := tx.Exec(ctx, "DELETE FROM object_user_metadata WHERE db_object_id = ?", objID)
	return err
}

func InsertMetadata(ctx context.Context, tx sql.Tx, objID, muID *int64, md api.ObjectUserMetadata) error {
	if len(md) == 0 {
		return nil
	} else if (objID == nil) == (muID == nil) {
		return errors.New("either objID or muID must be set")
	}
	insertMetadataStmt, err := tx.Prepare(ctx, "INSERT INTO object_user_metadata (created_at, db_object_id, db_multipart_upload_id, `key`, value) VALUES (?, ?, ?, ?, ?)")
	if err != nil {
		return fmt.Errorf("failed to prepare statement to insert object metadata: %w", err)
	}
	defer insertMetadataStmt.Close()

	for k, v := range md {
		if _, err := insertMetadataStmt.Exec(ctx, time.Now(), objID, muID, k, v); err != nil {
			return fmt.Errorf("failed to insert object metadata: %w", err)
		}
	}
	return nil
}

func ContractSize(ctx context.Context, tx sql.Tx, id types.FileContractID) (api.ContractSize, error) {
	var contractID, size uint64
	if err := tx.QueryRow(ctx, "SELECT id, size FROM contracts WHERE fcid = ?", FileContractID(id)).
		Scan(&contractID, &size); errors.Is(err, dsql.ErrNoRows) {
		return api.ContractSize{}, api.ErrContractNotFound
	} else if err != nil {
		return api.ContractSize{}, err
	}

	var nSectors uint64
	if err := tx.QueryRow(ctx, "SELECT COUNT(*) FROM contract_sectors WHERE db_contract_id = ?", contractID).
		Scan(&nSectors); err != nil {
		return api.ContractSize{}, err
	}
	sectorsSize := nSectors * rhpv2.SectorSize

	var prunable uint64
	if size > sectorsSize {
		prunable = size - sectorsSize
	}
	return api.ContractSize{
		Size:     size,
		Prunable: prunable,
	}, nil
}

func DeleteBucket(ctx context.Context, tx sql.Tx, bucket string) error {
	var id int64
	err := tx.QueryRow(ctx, "SELECT id FROM buckets WHERE name = ?", bucket).Scan(&id)
	if errors.Is(err, dsql.ErrNoRows) {
		return api.ErrBucketNotFound
	} else if err != nil {
		return fmt.Errorf("failed to fetch bucket id: %w", err)
	}
	var empty bool
	err = tx.QueryRow(ctx, "SELECT NOT EXISTS(SELECT 1 FROM objects WHERE db_bucket_id = ?)", id).Scan(&empty)
	if err != nil {
		return fmt.Errorf("failed to check if bucket is empty: %w", err)
	} else if !empty {
		return api.ErrBucketNotEmpty
	}
	_, err = tx.Exec(ctx, "DELETE FROM buckets WHERE id = ?", id)
	if err != nil {
		return fmt.Errorf("failed to delete bucket: %w", err)
	}
	return nil
}

func FetchUsedContracts(ctx context.Context, tx sql.Tx, fcids []types.FileContractID) (map[types.FileContractID]UsedContract, error) {
	if len(fcids) == 0 {
		return make(map[types.FileContractID]UsedContract), nil
	}

	// flatten map to get all used contract ids
	usedFCIDs := make([]FileContractID, 0, len(fcids))
	for _, fcid := range fcids {
		usedFCIDs = append(usedFCIDs, FileContractID(fcid))
	}

	placeholders := make([]string, len(usedFCIDs))
	for i := range usedFCIDs {
		placeholders[i] = "?"
	}
	placeholdersStr := strings.Join(placeholders, ", ")

	args := make([]interface{}, len(usedFCIDs)*2)
	for i := range args {
		args[i] = usedFCIDs[i%len(usedFCIDs)]
	}

	// fetch all contracts, take into account renewals
	rows, err := tx.Query(ctx, fmt.Sprintf(`SELECT id, fcid, renewed_from
				   FROM contracts
				   WHERE contracts.fcid IN (%s) OR renewed_from IN (%s)
				   `, placeholdersStr, placeholdersStr), args...)
	if err != nil {
		return nil, fmt.Errorf("failed to fetch used contracts: %w", err)
	}
	defer rows.Close()

	var contracts []UsedContract
	for rows.Next() {
		var c UsedContract
		if err := rows.Scan(&c.ID, &c.FCID, &c.RenewedFrom); err != nil {
			return nil, fmt.Errorf("failed to scan used contract: %w", err)
		}
		contracts = append(contracts, c)
	}

	fcidMap := make(map[types.FileContractID]struct{}, len(fcids))
	for _, fcid := range fcids {
		fcidMap[fcid] = struct{}{}
	}

	// build map of used contracts
	usedContracts := make(map[types.FileContractID]UsedContract, len(contracts))
	for _, c := range contracts {
		if _, used := fcidMap[types.FileContractID(c.FCID)]; used {
			usedContracts[types.FileContractID(c.FCID)] = c
		}
		if _, used := fcidMap[types.FileContractID(c.RenewedFrom)]; used {
			usedContracts[types.FileContractID(c.RenewedFrom)] = c
		}
	}
	return usedContracts, nil
}

func HealthQuery(limit int64, now time.Time) (string, []any) {
	return `SELECT slabs.id, slabs.db_contract_set_id, CASE WHEN (slabs.min_shards = slabs.total_shards)
	THEN
		CASE WHEN (COUNT(DISTINCT(CASE WHEN cs.name IS NULL THEN NULL ELSE c.host_id END)) < slabs.min_shards)
		THEN -1
		ELSE 1
		END
	ELSE (CAST(COUNT(DISTINCT(CASE WHEN cs.name IS NULL THEN NULL ELSE c.host_id END)) AS FLOAT) - CAST(slabs.min_shards AS FLOAT)) / Cast(slabs.total_shards - slabs.min_shards AS FLOAT)
	END AS health
	FROM slabs
	INNER JOIN sectors s ON s.db_slab_id = slabs.id
	LEFT JOIN contract_sectors se ON s.id = se.db_sector_id
	LEFT JOIN contracts c ON se.db_contract_id = c.id
	LEFT JOIN contract_set_contracts csc ON csc.db_contract_id = c.id AND csc.db_contract_set_id = slabs.db_contract_set_id
	LEFT JOIN contract_sets cs ON cs.id = csc.db_contract_set_id
	WHERE slabs.health_valid_until <= ?
	GROUP BY slabs.id
	LIMIT ?`, []any{now.Unix(), limit}
}

func ListBuckets(ctx context.Context, tx sql.Tx) ([]api.Bucket, error) {
	rows, err := tx.Query(ctx, "SELECT created_at, name, COALESCE(policy, '{}') FROM buckets")
	if err != nil {
		return nil, fmt.Errorf("failed to fetch buckets: %w", err)
	}
	defer rows.Close()

	var buckets []api.Bucket
	for rows.Next() {
		bucket, err := scanBucket(rows)
		if err != nil {
			return nil, fmt.Errorf("failed to scan bucket: %w", err)
		}
		buckets = append(buckets, bucket)
	}
	return buckets, nil
}

func MultipartUpload(ctx context.Context, tx sql.Tx, uploadID string) (api.MultipartUpload, error) {
	resp, err := scanMultipartUpload(tx.QueryRow(ctx, "SELECT b.name, mu.key, mu.object_id, mu.upload_id, mu.created_at FROM multipart_uploads mu INNER JOIN buckets b ON b.id = mu.db_bucket_id WHERE mu.upload_id = ?", uploadID))
	if err != nil {
		return api.MultipartUpload{}, fmt.Errorf("failed to fetch multipart upload: %w", err)
	}
	return resp, nil
}

func MultipartUploadParts(ctx context.Context, tx sql.Tx, bucket, key, uploadID string, marker int, limit int64) (api.MultipartListPartsResponse, error) {
	limitExpr := ""
	limitUsed := limit > 0
	if limitUsed {
		limitExpr = fmt.Sprintf("LIMIT %d", limit+1)
	}

	rows, err := tx.Query(ctx, fmt.Sprintf(`
		SELECT mp.part_number, mp.created_at, mp.etag, mp.size
		FROM multipart_parts mp
		INNER JOIN multipart_uploads mus ON mus.id = mp.db_multipart_upload_id 
		INNER JOIN buckets b ON b.id = mus.db_bucket_id
		WHERE mus.object_id = ? AND b.name = ? AND mus.upload_id = ? AND part_number > ?
		ORDER BY part_number ASC
		%s
	`, limitExpr), key, bucket, uploadID, marker)
	if err != nil {
		return api.MultipartListPartsResponse{}, fmt.Errorf("failed to fetch multipart parts: %w", err)
	}
	defer rows.Close()

	var parts []api.MultipartListPartItem
	for rows.Next() {
		var part api.MultipartListPartItem
		if err := rows.Scan(&part.PartNumber, (*time.Time)(&part.LastModified), &part.ETag, &part.Size); err != nil {
			return api.MultipartListPartsResponse{}, fmt.Errorf("failed to scan part: %w", err)
		}
		parts = append(parts, part)
	}

	// check if there are more parts beyond 'limit'.
	var hasMore bool
	var nextMarker int
	if limitUsed && len(parts) > int(limit) {
		hasMore = true
		parts = parts[:len(parts)-1]
		nextMarker = parts[len(parts)-1].PartNumber
	}

	return api.MultipartListPartsResponse{
		HasMore:    hasMore,
		NextMarker: nextMarker,
		Parts:      parts,
	}, nil
}

func MultipartUploads(ctx context.Context, tx sql.Tx, bucket, prefix, keyMarker, uploadIDMarker string, limit int) (api.MultipartListUploadsResponse, error) {
	// both markers must be used together
	if (keyMarker == "" && uploadIDMarker != "") || (keyMarker != "" && uploadIDMarker == "") {
		return api.MultipartListUploadsResponse{}, errors.New("both keyMarker and uploadIDMarker must be set or neither")
	}

	// prepare 'limit' expression
	limitExpr := ""
	limitUsed := limit > 0
	if limitUsed {
		limitExpr = fmt.Sprintf("LIMIT %d", limit+1)
	}

	// prepare 'where' expression
	var whereExprs []string
	var args []any
	if keyMarker != "" {
		whereExprs = append(whereExprs, "object_id > ? OR (object_id = ? AND upload_id > ?)")
		args = append(args, keyMarker, keyMarker, uploadIDMarker)
	}
	if prefix != "" {
		whereExprs = append(whereExprs, "SUBSTR(object_id, 1, ?) = ?")
		args = append(args, utf8.RuneCountInString(prefix), prefix)
	}
	if bucket != "" {
		whereExprs = append(whereExprs, "b.name = ?")
		args = append(args, bucket)
	}
	whereExpr := ""
	if len(whereExprs) > 0 {
		whereExpr = "WHERE " + strings.Join(whereExprs, " AND ")
	}

	// fetch multipart uploads
	var uploads []api.MultipartUpload
	rows, err := tx.Query(ctx, fmt.Sprintf("SELECT b.name, mu.key, mu.object_id, mu.upload_id, mu.created_at FROM multipart_uploads mu INNER JOIN buckets b ON b.id = mu.db_bucket_id %s ORDER BY object_id ASC, upload_id ASC %s",
		whereExpr, limitExpr), args...)
	if err != nil {
		return api.MultipartListUploadsResponse{}, fmt.Errorf("failed to fetch multipart uploads: %w", err)
	}
	defer rows.Close()
	for rows.Next() {
		upload, err := scanMultipartUpload(rows)
		if err != nil {
			return api.MultipartListUploadsResponse{}, fmt.Errorf("failed to scan multipart upload: %w", err)
		}
		uploads = append(uploads, upload)
	}

	// check if there are more uploads beyond 'limit'.
	var hasMore bool
	var nextPathMarker, nextUploadIDMarker string
	if limitUsed && len(uploads) > int(limit) {
		hasMore = true
		uploads = uploads[:len(uploads)-1]
		nextPathMarker = uploads[len(uploads)-1].Path
		nextUploadIDMarker = uploads[len(uploads)-1].UploadID
	}

	return api.MultipartListUploadsResponse{
		HasMore:            hasMore,
		NextPathMarker:     nextPathMarker,
		NextUploadIDMarker: nextUploadIDMarker,
		Uploads:            uploads,
	}, nil
}

type multipartUpload struct {
	ID       int64
	Key      string
	Bucket   string
	BucketID int64
	EC       []byte
	MimeType string
}

type multipartUploadPart struct {
	ID         int64
	PartNumber int64
	Etag       string
	Size       int64
}

func MultipartUploadForCompletion(ctx context.Context, tx sql.Tx, bucket, key, uploadID string, parts []api.MultipartCompletedPart) (multipartUpload, []multipartUploadPart, int64, string, error) {
	// fetch upload
	var mpu multipartUpload
	err := tx.QueryRow(ctx, `
		SELECT mu.id, mu.object_id, mu.mime_type, mu.key, b.name, b.id
		FROM multipart_uploads mu INNER JOIN buckets b ON b.id = mu.db_bucket_id
		WHERE mu.upload_id = ?`, uploadID).
		Scan(&mpu.ID, &mpu.Key, &mpu.MimeType, &mpu.EC, &mpu.Bucket, &mpu.BucketID)
	if err != nil {
		return multipartUpload{}, nil, 0, "", fmt.Errorf("failed to fetch upload: %w", err)
	} else if mpu.Key != key {
		return multipartUpload{}, nil, 0, "", fmt.Errorf("object id mismatch: %v != %v: %w", mpu.Key, key, api.ErrObjectNotFound)
	} else if mpu.Bucket != bucket {
		return multipartUpload{}, nil, 0, "", fmt.Errorf("bucket name mismatch: %v != %v: %w", mpu.Bucket, bucket, api.ErrBucketNotFound)
	}

	// find relevant parts
	rows, err := tx.Query(ctx, "SELECT id, part_number, etag, size FROM multipart_parts WHERE db_multipart_upload_id = ? ORDER BY part_number ASC", mpu.ID)
	if err != nil {
		return multipartUpload{}, nil, 0, "", fmt.Errorf("failed to fetch parts: %w", err)
	}
	defer rows.Close()

	var storedParts []multipartUploadPart
	for rows.Next() {
		var p multipartUploadPart
		if err := rows.Scan(&p.ID, &p.PartNumber, &p.Etag, &p.Size); err != nil {
			return multipartUpload{}, nil, 0, "", fmt.Errorf("failed to scan part: %w", err)
		}
		storedParts = append(storedParts, p)
	}

	var neededParts []multipartUploadPart
	var size int64
	h := types.NewHasher()
	j := 0
	for _, part := range storedParts {
		for {
			if j >= len(storedParts) {
				// ran out of parts in the database
				return multipartUpload{}, nil, 0, "", api.ErrPartNotFound
			} else if storedParts[j].PartNumber > part.PartNumber {
				// missing part
				return multipartUpload{}, nil, 0, "", api.ErrPartNotFound
			} else if storedParts[j].PartNumber == part.PartNumber && storedParts[j].Etag == strings.Trim(part.Etag, "\"") {
				// found a match
				neededParts = append(neededParts, storedParts[j])
				size += storedParts[j].Size
				j++

				// update hasher
				if _, err = h.E.Write([]byte(part.Etag)); err != nil {
					return multipartUpload{}, nil, 0, "", fmt.Errorf("failed to hash etag: %w", err)
				}
				break
			} else {
				// try next
				j++
			}
		}
	}

	// compute ETag.
	sum := h.Sum()
	eTag := hex.EncodeToString(sum[:])
	return mpu, neededParts, size, eTag, nil
}

func ObjectsStats(ctx context.Context, tx sql.Tx, opts api.ObjectsStatsOpts) (api.ObjectsStatsResponse, error) {
	var args []any
	var bucketExpr string
	var bucketID int64
	if opts.Bucket != "" {
		err := tx.QueryRow(ctx, "SELECT id FROM buckets WHERE name = ?", opts.Bucket).
			Scan(&bucketID)
		if errors.Is(err, dsql.ErrNoRows) {
			return api.ObjectsStatsResponse{}, api.ErrBucketNotFound
		} else if err != nil {
			return api.ObjectsStatsResponse{}, fmt.Errorf("failed to fetch bucket id: %w", err)
		}
		bucketExpr = "WHERE db_bucket_id = ?"
		args = append(args, bucketID)
	}

	// objects stats
	var numObjects, totalObjectsSize uint64
	var minHealth float64
	err := tx.QueryRow(ctx, "SELECT COUNT(*), COALESCE(MIN(health), 1), COALESCE(SUM(size), 0) FROM objects "+bucketExpr, args...).
		Scan(&numObjects, &minHealth, &totalObjectsSize)
	if err != nil {
		return api.ObjectsStatsResponse{}, fmt.Errorf("failed to fetch objects stats: %w", err)
	}

	// multipart upload stats
	var unfinishedObjects uint64
	err = tx.QueryRow(ctx, "SELECT COUNT(*) FROM multipart_uploads "+bucketExpr, args...).
		Scan(&unfinishedObjects)
	if err != nil {
		return api.ObjectsStatsResponse{}, fmt.Errorf("failed to fetch multipart upload stats: %w", err)
	}

	// multipart upload part stats
	var totalUnfinishedObjectsSize uint64
	err = tx.QueryRow(ctx, "SELECT COALESCE(SUM(size), 0) FROM multipart_parts mp INNER JOIN multipart_uploads mu ON mp.db_multipart_upload_id = mu.id "+bucketExpr, args...).
		Scan(&totalUnfinishedObjectsSize)
	if err != nil {
		return api.ObjectsStatsResponse{}, fmt.Errorf("failed to fetch multipart upload part stats: %w", err)
	}

	// total sectors
	var whereExpr string
	var whereArgs []any
	if opts.Bucket != "" {
		whereExpr = `
			AND EXISTS (
				SELECT 1 FROM slices sli
				INNER JOIN objects o ON o.id = sli.db_object_id AND o.db_bucket_id = ?
				WHERE sli.db_slab_id = sla.id 
			)
		`
		whereArgs = append(whereArgs, bucketID)
	}
	var totalSectors uint64
	err = tx.QueryRow(ctx, "SELECT COALESCE(SUM(total_shards), 0) FROM slabs sla WHERE db_buffered_slab_id IS NULL "+whereExpr, whereArgs...).
		Scan(&totalSectors)
	if err != nil {
		return api.ObjectsStatsResponse{}, fmt.Errorf("failed to fetch total sector stats: %w", err)
	}

	var totalUploaded uint64
	err = tx.QueryRow(ctx, "SELECT COALESCE(SUM(size), 0) FROM contracts").
		Scan(&totalUploaded)
	if err != nil {
		return api.ObjectsStatsResponse{}, fmt.Errorf("failed to fetch contract stats: %w", err)
	}

	return api.ObjectsStatsResponse{
		MinHealth:                  minHealth,
		NumObjects:                 numObjects,
		NumUnfinishedObjects:       unfinishedObjects,
		TotalUnfinishedObjectsSize: totalUnfinishedObjectsSize,
		TotalObjectsSize:           totalObjectsSize,
		TotalSectorsSize:           totalSectors * rhpv2.SectorSize,
		TotalUploadedSize:          totalUploaded,
	}, nil
}

func RecordHostScans(ctx context.Context, tx sql.Tx, scans []api.HostScan) error {
	if len(scans) == 0 {
		return nil
	}
	// NOTE: The order of the assignments in the UPDATE statement is important
	// for MySQL compatibility. e.g. second_to_last_scan_success must be set
	// before last_scan_success.
	stmt, err := tx.Prepare(ctx, `
		UPDATE hosts SET
		scanned = scanned OR ?,
		total_scans = total_scans + 1,
		second_to_last_scan_success = last_scan_success,
		last_scan_success = ?,
		recent_downtime = CASE WHEN ? AND last_scan > 0 AND last_scan < ? THEN recent_downtime + ? - last_scan ELSE CASE WHEN ? THEN 0 ELSE recent_downtime END END, 
		recent_scan_failures = CASE WHEN ? THEN 0 ELSE recent_scan_failures + 1 END,
		downtime = CASE WHEN ? AND last_scan > 0 AND last_scan < ? THEN downtime + ? - last_scan ELSE downtime END,
		uptime = CASE WHEN ? AND last_scan > 0 AND last_scan < ? THEN uptime + ? - last_scan ELSE uptime END,
		last_scan = ?,
		settings = CASE WHEN ? THEN ? ELSE settings END,
		price_table = CASE WHEN ? THEN ? ELSE price_table END,
		price_table_expiry = CASE WHEN ? AND price_table_expiry IS NOT NULL AND ? > price_table_expiry THEN ? ELSE price_table_expiry END,
		successful_interactions = CASE WHEN ? THEN successful_interactions + 1 ELSE successful_interactions END,
		failed_interactions = CASE WHEN ? THEN failed_interactions + 1 ELSE failed_interactions END
		WHERE public_key = ?
	`)
	if err != nil {
		return fmt.Errorf("failed to prepare statement to update host with scan: %w", err)
	}
	defer stmt.Close()

	now := time.Now()
	for _, scan := range scans {
		scanTime := scan.Timestamp.UnixNano()
		_, err = stmt.Exec(ctx,
			scan.Success,                                    // scanned
			scan.Success,                                    // last_scan_success
			!scan.Success, scanTime, scanTime, scan.Success, // recent_downtime
			scan.Success,                      // recent_scan_failures
			!scan.Success, scanTime, scanTime, // downtime
			scan.Success, scanTime, scanTime, // uptime
			scanTime,                              // last_scan
			scan.Success, Settings(scan.Settings), // settings
			scan.Success, PriceTable(scan.PriceTable), // price_table
			scan.Success, now, now, // price_table_expiry
			scan.Success,  // successful_interactions
			!scan.Success, // failed_interactions
			PublicKey(scan.HostKey),
		)
		if err != nil {
			return fmt.Errorf("failed to update host with scan: %w", err)
		}
	}
	return nil
}

func RemoveOfflineHosts(ctx context.Context, tx sql.Tx, minRecentFailures uint64, maxDownTime time.Duration) (int64, error) {
	// fetch contracts
	rows, err := tx.Query(ctx, `
		SELECT fcid
		FROM contracts
		INNER JOIN hosts h ON h.id = contracts.host_id
		WHERE recent_downtime >= ? AND recent_scan_failures >= ?
	`, maxDownTime, minRecentFailures)
	if err != nil {
		return 0, fmt.Errorf("failed to fetch contracts: %w", err)
	}
	defer rows.Close()

	var fcids []types.FileContractID
	for rows.Next() {
		var fcid FileContractID
		if err := rows.Scan(&fcid); err != nil {
			return 0, fmt.Errorf("failed to scan contract: %w", err)
		}
		fcids = append(fcids, types.FileContractID(fcid))
	}

	// archive contracts
	for _, fcid := range fcids {
		if err := ArchiveContract(ctx, tx, fcid, api.ContractArchivalReasonHostPruned); err != nil {
			return 0, fmt.Errorf("failed to archive contract %v: %w", fcid, err)
		}
	}

	// delete hosts
	res, err := tx.Exec(ctx, "DELETE FROM hosts WHERE recent_downtime >= ? AND recent_scan_failures >= ?",
		maxDownTime, minRecentFailures)
	if err != nil {
		return 0, fmt.Errorf("failed to delete hosts: %w", err)
	}
	return res.RowsAffected()
}

func SearchHosts(ctx context.Context, tx sql.Tx, autopilot, filterMode, usabilityMode, addressContains string, keyIn []types.PublicKey, offset, limit int) ([]api.Host, error) {
	if offset < 0 {
		return nil, ErrNegativeOffset
	}

	var hasAllowlist, hasBlocklist bool
	if err := tx.QueryRow(ctx, "SELECT EXISTS (SELECT 1 FROM host_allowlist_entries)").Scan(&hasAllowlist); err != nil {
		return nil, fmt.Errorf("failed to check for allowlist: %w", err)
	} else if err := tx.QueryRow(ctx, "SELECT EXISTS (SELECT 1 FROM host_blocklist_entries)").Scan(&hasBlocklist); err != nil {
		return nil, fmt.Errorf("failed to check for blocklist: %w", err)
	}

	// validate filterMode
	switch filterMode {
	case api.HostFilterModeAllowed:
	case api.HostFilterModeBlocked:
	case api.HostFilterModeAll:
	default:
		return nil, fmt.Errorf("invalid filter mode: %v", filterMode)
	}

	var whereExprs []string
	var args []any

	// fetch autopilot id
	var autopilotID int64
	if autopilot != "" {
		if err := tx.QueryRow(ctx, "SELECT id FROM autopilots WHERE identifier = ?", autopilot).
			Scan(&autopilotID); errors.Is(err, dsql.ErrNoRows) {
			return nil, api.ErrAutopilotNotFound
		} else if err != nil {
			return nil, fmt.Errorf("failed to fetch autopilot id: %w", err)
		}
	}

	// filter allowlist/blocklist
	switch filterMode {
	case api.HostFilterModeAllowed:
		if hasAllowlist {
			whereExprs = append(whereExprs, "EXISTS (SELECT 1 FROM host_allowlist_entry_hosts hbeh WHERE hbeh.db_host_id = h.id)")
		}
		if hasBlocklist {
			whereExprs = append(whereExprs, "NOT EXISTS (SELECT 1 FROM host_blocklist_entry_hosts hbeh WHERE hbeh.db_host_id = h.id)")
		}
	case api.HostFilterModeBlocked:
		if hasAllowlist {
			whereExprs = append(whereExprs, "NOT EXISTS (SELECT 1 FROM host_allowlist_entry_hosts hbeh WHERE hbeh.db_host_id = h.id)")
		}
		if hasBlocklist {
			whereExprs = append(whereExprs, "EXISTS (SELECT 1 FROM host_blocklist_entry_hosts hbeh WHERE hbeh.db_host_id = h.id)")
		}
		if !hasAllowlist && !hasBlocklist {
			// if neither an allowlist nor a blocklist exist, all hosts are
			// allowed which means we return none
			return []api.Host{}, nil
		}
	}

	// filter address
	if addressContains != "" {
		whereExprs = append(whereExprs, "h.net_address LIKE ?")
		args = append(args, "%"+addressContains+"%")
	}

	// filter public key
	if len(keyIn) > 0 {
		pubKeys := make([]any, len(keyIn))
		for i, pk := range keyIn {
			pubKeys[i] = PublicKey(pk)
		}
		placeholders := strings.Repeat("?, ", len(keyIn)-1) + "?"
		whereExprs = append(whereExprs, fmt.Sprintf("h.public_key IN (%s)", placeholders))
		args = append(args, pubKeys...)
	}

	// filter usability
	whereApExpr := ""
	if autopilot != "" {
		whereApExpr = "AND hc.db_autopilot_id = ?"
	}
	switch usabilityMode {
	case api.UsabilityFilterModeUsable:
		whereExprs = append(whereExprs, fmt.Sprintf("EXISTS (SELECT 1 FROM hosts h2 INNER JOIN host_checks hc ON hc.db_host_id = h2.id AND h2.id = h.id WHERE (hc.usability_blocked = 0 AND hc.usability_offline = 0 AND hc.usability_low_score = 0 AND hc.usability_redundant_ip = 0 AND hc.usability_gouging = 0 AND hc.usability_not_accepting_contracts = 0 AND hc.usability_not_announced = 0 AND hc.usability_not_completing_scan = 0) %s)", whereApExpr))
		args = append(args, autopilotID)
	case api.UsabilityFilterModeUnusable:
		whereExprs = append(whereExprs, fmt.Sprintf("EXISTS (SELECT 1 FROM hosts h2 INNER JOIN host_checks hc ON hc.db_host_id = h2.id AND h2.id = h.id WHERE (hc.usability_blocked = 1 OR hc.usability_offline = 1 OR hc.usability_low_score = 1 OR hc.usability_redundant_ip = 1 OR hc.usability_gouging = 1 OR hc.usability_not_accepting_contracts = 1 OR hc.usability_not_announced = 1 OR hc.usability_not_completing_scan = 1) %s)", whereApExpr))
		args = append(args, autopilotID)
	}

	// offset + limit
	if limit == -1 {
		limit = math.MaxInt64
	}
	offsetLimitStr := fmt.Sprintf("LIMIT %d OFFSET %d", limit, offset)

	// fetch stored data for each host
	rows, err := tx.Query(ctx, "SELECT host_id, SUM(size) FROM contracts GROUP BY host_id")
	if err != nil {
		return nil, fmt.Errorf("failed to fetch stored data: %w", err)
	}
	defer rows.Close()

	storedDataMap := make(map[int64]uint64)
	for rows.Next() {
		var hostID int64
		var storedData uint64
		if err := rows.Scan(&hostID, &storedData); err != nil {
			return nil, fmt.Errorf("failed to scan stored data: %w", err)
		}
		storedDataMap[hostID] = storedData
	}

	// query hosts
	var blockedExprs []string
	if hasAllowlist {
		blockedExprs = append(blockedExprs, "NOT EXISTS (SELECT 1 FROM host_allowlist_entry_hosts hbeh WHERE hbeh.db_host_id = h.id)")
	}
	if hasBlocklist {
		blockedExprs = append(blockedExprs, "EXISTS (SELECT 1 FROM host_blocklist_entry_hosts hbeh WHERE hbeh.db_host_id = h.id)")
	}
	var blockedExpr string
	if len(blockedExprs) > 0 {
		blockedExpr = strings.Join(blockedExprs, " OR ")
	} else {
		blockedExpr = "FALSE"
	}
	var whereExpr string
	if len(whereExprs) > 0 {
		whereExpr = "WHERE " + strings.Join(whereExprs, " AND ")
	}
	rows, err = tx.Query(ctx, fmt.Sprintf(`
		SELECT h.id, h.created_at, h.last_announcement, h.public_key, h.net_address, h.price_table, h.price_table_expiry,
			h.settings, h.total_scans, h.last_scan, h.last_scan_success, h.second_to_last_scan_success,
			h.uptime, h.downtime, h.successful_interactions, h.failed_interactions, COALESCE(h.lost_sectors, 0),
			h.scanned, %s
		FROM hosts h
		%s
		%s
	`, blockedExpr, whereExpr, offsetLimitStr), args...)
	if err != nil {
		return nil, fmt.Errorf("failed to fetch hosts: %w", err)
	}
	defer rows.Close()

	var hosts []api.Host
	for rows.Next() {
		var h api.Host
		var hostID int64
		var pte dsql.NullTime
		err := rows.Scan(&hostID, &h.KnownSince, &h.LastAnnouncement, (*PublicKey)(&h.PublicKey),
			&h.NetAddress, (*PriceTable)(&h.PriceTable.HostPriceTable), &pte,
			(*Settings)(&h.Settings), &h.Interactions.TotalScans, (*UnixTimeNS)(&h.Interactions.LastScan), &h.Interactions.LastScanSuccess,
			&h.Interactions.SecondToLastScanSuccess, &h.Interactions.Uptime, &h.Interactions.Downtime,
			&h.Interactions.SuccessfulInteractions, &h.Interactions.FailedInteractions, &h.Interactions.LostSectors,
			&h.Scanned, &h.Blocked,
		)
		if err != nil {
			return nil, fmt.Errorf("failed to scan host: %w", err)
		}

		h.PriceTable.Expiry = pte.Time
		h.StoredData = storedDataMap[hostID]
		hosts = append(hosts, h)
	}

	// query host checks
	var apExpr string
	if autopilot != "" {
		apExpr = "WHERE ap.identifier = ?"
		args = append(args, autopilot)
	}
	rows, err = tx.Query(ctx, fmt.Sprintf(`
		SELECT h.public_key, ap.identifier, hc.usability_blocked, hc.usability_offline, hc.usability_low_score, hc.usability_redundant_ip,
			hc.usability_gouging, usability_not_accepting_contracts, hc.usability_not_announced, hc.usability_not_completing_scan,
			hc.score_age, hc.score_collateral, hc.score_interactions, hc.score_storage_remaining, hc.score_uptime,
			hc.score_version, hc.score_prices, hc.gouging_contract_err, hc.gouging_download_err, hc.gouging_gouging_err,
			hc.gouging_prune_err, hc.gouging_upload_err
		FROM (
			SELECT h.id, h.public_key
			FROM hosts h
			%s
			%s
		) AS h
		INNER JOIN host_checks hc ON hc.db_host_id = h.id
		INNER JOIN autopilots ap ON hc.db_autopilot_id = ap.id
		%s
	`, whereExpr, offsetLimitStr, apExpr), args...)
	if err != nil {
		return nil, fmt.Errorf("failed to fetch host checks: %w", err)
	}
	defer rows.Close()

	hostChecks := make(map[types.PublicKey]map[string]api.HostCheck)
	for rows.Next() {
		var ap string
		var pk PublicKey
		var hc api.HostCheck
		err := rows.Scan(&pk, &ap, &hc.Usability.Blocked, &hc.Usability.Offline, &hc.Usability.LowScore, &hc.Usability.RedundantIP,
			&hc.Usability.Gouging, &hc.Usability.NotAcceptingContracts, &hc.Usability.NotAnnounced, &hc.Usability.NotCompletingScan,
			&hc.Score.Age, &hc.Score.Collateral, &hc.Score.Interactions, &hc.Score.StorageRemaining, &hc.Score.Uptime,
			&hc.Score.Version, &hc.Score.Prices, &hc.Gouging.ContractErr, &hc.Gouging.DownloadErr, &hc.Gouging.GougingErr,
			&hc.Gouging.PruneErr, &hc.Gouging.UploadErr)
		if err != nil {
			return nil, fmt.Errorf("failed to scan host: %w", err)
		}
		if _, ok := hostChecks[types.PublicKey(pk)]; !ok {
			hostChecks[types.PublicKey(pk)] = make(map[string]api.HostCheck)
		}
		hostChecks[types.PublicKey(pk)][ap] = hc
	}

	// fill in hosts
	for i := range hosts {
		hosts[i].Checks = hostChecks[hosts[i].PublicKey]
	}
	return hosts, nil
}

func SetUncleanShutdown(ctx context.Context, tx sql.Tx) error {
	_, err := tx.Exec(ctx, "UPDATE ephemeral_accounts SET clean_shutdown = 0, requires_sync = 1")
	if err != nil {
		return fmt.Errorf("failed to set unclean shutdown: %w", err)
	}
	return err
}

func UpdateBucketPolicy(ctx context.Context, tx sql.Tx, bucket string, bp api.BucketPolicy) error {
	policy, err := json.Marshal(bp)
	if err != nil {
		return err
	}
	res, err := tx.Exec(ctx, "UPDATE buckets SET policy = ? WHERE name = ?", policy, bucket)
	if err != nil {
		return fmt.Errorf("failed to update bucket policy: %w", err)
	} else if n, err := res.RowsAffected(); err != nil {
		return fmt.Errorf("failed to check rows affected: %w", err)
	} else if n == 0 {
		return api.ErrBucketNotFound
	}
	return nil
}

func UpdateObjectHealth(ctx context.Context, tx sql.Tx) error {
	_, err := tx.Exec(ctx, `
		UPDATE objects SET health = (
			SELECT MIN(slabs.health)
			FROM slabs
			INNER JOIN slices ON slices.db_slab_id = slabs.id AND slices.db_object_id = objects.id
		) WHERE health != (
			SELECT MIN(slabs.health)
			FROM slabs
			INNER JOIN slices ON slices.db_slab_id = slabs.id AND slices.db_object_id = objects.id
		)`)
	return err
}

<<<<<<< HEAD
=======
func scanAutopilot(s scanner) (api.Autopilot, error) {
	var a api.Autopilot
	if err := s.Scan(&a.ID, (*AutopilotConfig)(&a.Config), &a.CurrentPeriod); err != nil {
		return api.Autopilot{}, err
	}
	return a, nil
}

>>>>>>> d870f60f
func scanBucket(s scanner) (api.Bucket, error) {
	var createdAt time.Time
	var name, policy string
	err := s.Scan(&createdAt, &name, &policy)
	if errors.Is(err, dsql.ErrNoRows) {
		return api.Bucket{}, api.ErrBucketNotFound
	} else if err != nil {
		return api.Bucket{}, err
	}
	var bp api.BucketPolicy
	if err := json.Unmarshal([]byte(policy), &bp); err != nil {
		return api.Bucket{}, err
	}
	return api.Bucket{
		CreatedAt: api.TimeRFC3339(createdAt),
		Name:      name,
		Policy:    bp,
	}, nil
}

func scanMultipartUpload(s scanner) (resp api.MultipartUpload, _ error) {
	var key SecretKey
	err := s.Scan(&resp.Bucket, &key, &resp.Path, &resp.UploadID, &resp.CreatedAt)
	if errors.Is(err, dsql.ErrNoRows) {
		return api.MultipartUpload{}, api.ErrMultipartUploadNotFound
	} else if err != nil {
		return api.MultipartUpload{}, fmt.Errorf("failed to fetch multipart upload: %w", err)
	} else if err := resp.Key.UnmarshalBinary(key); err != nil {
		return api.MultipartUpload{}, fmt.Errorf("failed to unmarshal encryption key: %w", err)
	}
	return
}<|MERGE_RESOLUTION|>--- conflicted
+++ resolved
@@ -305,7 +305,6 @@
 	return fetchMetadata(dstObjID)
 }
 
-<<<<<<< HEAD
 func HostAllowlist(ctx context.Context, tx sql.Tx) ([]types.PublicKey, error) {
 	rows, err := tx.Query(ctx, "SELECT entry FROM host_allowlist_entries")
 	if err != nil {
@@ -340,7 +339,8 @@
 		blocklist = append(blocklist, entry)
 	}
 	return blocklist, nil
-=======
+}
+
 func HostsForScanning(ctx context.Context, tx sql.Tx, maxLastScan time.Time, offset, limit int) ([]api.HostAddress, error) {
 	if offset < 0 {
 		return nil, ErrNegativeOffset
@@ -364,7 +364,6 @@
 		hosts = append(hosts, ha)
 	}
 	return hosts, nil
->>>>>>> d870f60f
 }
 
 func InsertMultipartUpload(ctx context.Context, tx sql.Tx, bucket, key string, ec object.EncryptionKey, mimeType string, metadata api.ObjectUserMetadata) (string, error) {
@@ -1234,8 +1233,6 @@
 	return err
 }
 
-<<<<<<< HEAD
-=======
 func scanAutopilot(s scanner) (api.Autopilot, error) {
 	var a api.Autopilot
 	if err := s.Scan(&a.ID, (*AutopilotConfig)(&a.Config), &a.CurrentPeriod); err != nil {
@@ -1244,7 +1241,6 @@
 	return a, nil
 }
 
->>>>>>> d870f60f
 func scanBucket(s scanner) (api.Bucket, error) {
 	var createdAt time.Time
 	var name, policy string
