--- conflicted
+++ resolved
@@ -24,11 +24,8 @@
 	"go.sia.tech/renterd/internal/sql"
 	"go.sia.tech/renterd/object"
 	"go.sia.tech/renterd/webhooks"
-	"go.sia.tech/siad/modules"
 	"lukechampine.com/frand"
 )
-
-const consensuInfoID = 1
 
 var ErrNegativeOffset = errors.New("offset can not be negative")
 
@@ -1405,7 +1402,6 @@
 	return res.RowsAffected()
 }
 
-<<<<<<< HEAD
 func ResetChainState(ctx context.Context, tx sql.Tx) error {
 	if _, err := tx.Exec(ctx, "DELETE FROM consensus_infos"); err != nil {
 		return err
@@ -1415,39 +1411,6 @@
 		return err
 	}
 	return nil
-=======
-func InitConsensusInfo(ctx context.Context, tx sql.Tx) (types.ChainIndex, modules.ConsensusChangeID, error) {
-	// try fetch existing
-	var ccid modules.ConsensusChangeID
-	var ci types.ChainIndex
-	err := tx.QueryRow(ctx, "SELECT cc_id, height, block_id FROM consensus_infos WHERE id = ?", consensuInfoID).
-		Scan((*CCID)(&ccid), &ci.Height, (*Hash256)(&ci.ID))
-	if err != nil && !errors.Is(err, dsql.ErrNoRows) {
-		return types.ChainIndex{}, modules.ConsensusChangeID{}, fmt.Errorf("failed to fetch consensus info: %w", err)
-	} else if err == nil {
-		return ci, ccid, nil
-	}
-	// otherwise init
-	ci = types.ChainIndex{}
-	if _, err := tx.Exec(ctx, "INSERT INTO consensus_infos (id, created_at, cc_id, height, block_id) VALUES (?, ?, ?, ?, ?)",
-		consensuInfoID, time.Now(), (CCID)(modules.ConsensusChangeBeginning), ci.Height, (Hash256)(ci.ID)); err != nil {
-		return types.ChainIndex{}, modules.ConsensusChangeID{}, fmt.Errorf("failed to init consensus infos: %w", err)
-	}
-	return types.ChainIndex{}, modules.ConsensusChangeBeginning, nil
-}
-
-func ResetConsensusSubscription(ctx context.Context, tx sql.Tx) (ci types.ChainIndex, err error) {
-	if _, err := tx.Exec(ctx, "DELETE FROM consensus_infos"); err != nil {
-		return types.ChainIndex{}, fmt.Errorf("failed to delete consensus infos: %w", err)
-	} else if _, err := tx.Exec(ctx, "DELETE FROM siacoin_elements"); err != nil {
-		return types.ChainIndex{}, fmt.Errorf("failed to delete siacoin elements: %w", err)
-	} else if _, err := tx.Exec(ctx, "DELETE FROM transactions"); err != nil {
-		return types.ChainIndex{}, fmt.Errorf("failed to delete transactions: %w", err)
-	} else if ci, _, err = InitConsensusInfo(ctx, tx); err != nil {
-		return types.ChainIndex{}, fmt.Errorf("failed to initialize consensus info: %w", err)
-	}
-	return ci, nil
->>>>>>> 346832a3
 }
 
 func ResetLostSectors(ctx context.Context, tx sql.Tx, hk types.PublicKey) error {
@@ -1897,7 +1860,6 @@
 	return
 }
 
-<<<<<<< HEAD
 func scanWalletEvent(s scanner) (wallet.Event, error) {
 	var blockID, eventID Hash256
 	var height, maturityHeight uint64
@@ -1973,7 +1935,9 @@
 		ID:          types.Hash256(id),
 		LeafIndex:   leafIndex,
 		MerkleProof: merkleProof.Hashes,
-=======
+	}, nil
+}
+
 func scanObjectMetadata(s scanner) (api.ObjectMetadata, error) {
 	var md api.ObjectMetadata
 	if err := s.Scan(&md.Name, &md.Size, &md.Health, &md.MimeType, &md.ModTime, &md.ETag); err != nil {
@@ -2126,6 +2090,5 @@
 		HasMore:    hasMore,
 		NextMarker: nextMarker,
 		Objects:    objects,
->>>>>>> 346832a3
 	}, nil
 }