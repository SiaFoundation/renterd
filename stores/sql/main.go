package sql

import (
	"context"
	"encoding/hex"
	"encoding/json"
	"errors"
	"fmt"
	"math"
	"math/big"
	"net"
	"strconv"
	"strings"
	"time"
	"unicode/utf8"

	dsql "database/sql"

	rhpv2 "go.sia.tech/core/rhp/v2"
	rhpv3 "go.sia.tech/core/rhp/v3"
	"go.sia.tech/core/types"
	"go.sia.tech/coreutils/syncer"
	"go.sia.tech/coreutils/wallet"
	"go.sia.tech/renterd/api"
	"go.sia.tech/renterd/internal/sql"
	"go.sia.tech/renterd/internal/utils"
	"go.sia.tech/renterd/object"
	"go.sia.tech/renterd/webhooks"
	"lukechampine.com/frand"
)

var (
	ErrNegativeOffset     = errors.New("offset can not be negative")
	ErrMissingAutopilotID = errors.New("missing autopilot id")
	ErrSettingNotFound    = errors.New("setting not found")
)

// helper types
type (
	HostInfo struct {
		api.HostInfo
		HS rhpv2.HostSettings
		PT rhpv3.HostPriceTable
	}

	multipartUpload struct {
		ID       int64
		Key      string
		Bucket   string
		BucketID int64
		EC       object.EncryptionKey
		MimeType string
	}

	multipartUploadPart struct {
		ID         int64
		PartNumber int64
		Etag       string
		Size       int64
	}

	// Tx is an interface that allows for injecting custom methods into helpers
	// to avoid duplicating code.
	Tx interface {
		sql.Tx

		CharLengthExpr() string

		// ScanObjectMetadata scans the object metadata from the given scanner.
		// The columns required to scan the metadata are returned by the
		// SelectObjectMetadataExpr helper method. Additional fields can be
		// selected and scanned by passing them to the method as 'others'.
		ScanObjectMetadata(s Scanner, others ...any) (md api.ObjectMetadata, err error)
		SelectObjectMetadataExpr() string

		UpsertContractSectors(ctx context.Context, contractSectors []ContractSector) error
	}
)

func AbortMultipartUpload(ctx context.Context, tx sql.Tx, bucket, key string, uploadID string) error {
	res, err := tx.Exec(ctx, `
		DELETE
		FROM multipart_uploads
		WHERE object_id = ? AND upload_id = ? AND db_bucket_id = (
			SELECT id
			FROM buckets
			WHERE name = ?
	)`, key, uploadID, bucket)
	if err != nil {
		return fmt.Errorf("failed to delete multipart upload: %w", err)
	} else if n, err := res.RowsAffected(); err != nil {
		return fmt.Errorf("failed to fetch rows affected: %w", err)
	} else if n > 0 {
		return nil
	}

	// find out why the upload wasn't deleted
	var muKey, bucketName string
	err = tx.QueryRow(ctx, "SELECT object_id, b.name FROM multipart_uploads mu INNER JOIN buckets b ON mu.db_bucket_id = b.id WHERE upload_id = ?", uploadID).
		Scan(&muKey, &bucketName)
	if errors.Is(err, dsql.ErrNoRows) {
		return api.ErrMultipartUploadNotFound
	} else if err != nil {
		return fmt.Errorf("failed to fetch multipart upload: %w", err)
	} else if muKey != key {
		return fmt.Errorf("object id mismatch: %v != %v: %w", muKey, key, api.ErrObjectNotFound)
	} else if bucketName != bucket {
		return fmt.Errorf("bucket name mismatch: %v != %v: %w", bucketName, bucket, api.ErrBucketNotFound)
	}
	return errors.New("failed to delete multipart upload for unknown reason")
}

func Accounts(ctx context.Context, tx sql.Tx, owner string) ([]api.Account, error) {
	var whereExpr string
	var args []any
	if owner != "" {
		whereExpr = "WHERE owner = ?"
		args = append(args, owner)
	}
	rows, err := tx.Query(ctx, fmt.Sprintf("SELECT account_id, clean_shutdown, host, balance, drift, requires_sync, owner FROM ephemeral_accounts %s", whereExpr),
		args...)
	if err != nil {
		return nil, fmt.Errorf("failed to fetch accounts: %w", err)
	}
	defer rows.Close()

	var accounts []api.Account
	for rows.Next() {
		a := api.Account{Balance: new(big.Int), Drift: new(big.Int)} // init big.Int
		if err := rows.Scan((*PublicKey)(&a.ID), &a.CleanShutdown, (*PublicKey)(&a.HostKey), (*BigInt)(a.Balance), (*BigInt)(a.Drift), &a.RequiresSync, &a.Owner); err != nil {
			return nil, fmt.Errorf("failed to scan account: %w", err)
		}
		accounts = append(accounts, a)
	}
	return accounts, nil
}

func AncestorContracts(ctx context.Context, tx sql.Tx, fcid types.FileContractID, startHeight uint64) (ancestors []api.ContractMetadata, _ error) {
	rows, err := tx.Query(ctx, `
		WITH RECURSIVE c AS
		(
			SELECT *
			FROM contracts
			WHERE renewed_to = ?
			UNION ALL
			SELECT contracts.*
			FROM c, contracts
			WHERE contracts.renewed_to = c.fcid
		)
		SELECT
			c.fcid, c.host_id, c.host_key, c.v2,
			c.archival_reason, c.proof_height, c.renewed_from, c.renewed_to, c.revision_height, c.revision_number, c.size, c.start_height, c.state, c.window_start, c.window_end,
			c.contract_price, c.initial_renter_funds,
			c.delete_spending, c.fund_account_spending, c.sector_roots_spending, c.upload_spending,
			"", COALESCE(h.net_address, ""), COALESCE(h.settings->>'$.siamuxport', "")
		FROM contracts AS c
		LEFT JOIN hosts h ON h.public_key = c.host_key
		WHERE start_height >= ? AND archival_reason IS NOT NULL
		ORDER BY start_height DESC
	`, FileContractID(fcid), startHeight)
	if err != nil {
		return nil, fmt.Errorf("failed to fetch ancestor contracts: %w", err)
	}
	defer rows.Close()

	for rows.Next() {
		var r ContractRow
		if err := r.Scan(rows); err != nil {
			return nil, fmt.Errorf("failed to scan ancestor: %w", err)
		}
		ancestors = append(ancestors, r.ContractMetadata())
	}

	return
}

func ArchiveContract(ctx context.Context, tx sql.Tx, fcid types.FileContractID, reason string) error {
	// validate reason
	if reason == "" {
		return fmt.Errorf("archival reason cannot be empty")
	}

	// archive contract
	_, err := tx.Exec(ctx, "UPDATE contracts SET host_id = NULL, archival_reason = ? WHERE fcid = ?", reason, FileContractID(fcid))
	if err != nil {
		return fmt.Errorf("failed to archive contract: %w", err)
	}

	// delete its sectors
	_, err = tx.Exec(ctx, "DELETE FROM contract_sectors WHERE db_contract_id IN (SELECT id FROM contracts WHERE fcid = ?)", FileContractID(fcid))
	if err != nil {
		return fmt.Errorf("failed to delete contract_sectors: %w", err)
	}
	return nil
}

func Autopilot(ctx context.Context, tx sql.Tx, id string) (api.Autopilot, error) {
	row := tx.QueryRow(ctx, "SELECT identifier, config, current_period FROM autopilots WHERE identifier = ?", id)
	ap, err := scanAutopilot(row)
	if errors.Is(err, dsql.ErrNoRows) {
		return api.Autopilot{}, api.ErrAutopilotNotFound
	} else if err != nil {
		return api.Autopilot{}, fmt.Errorf("failed to fetch autopilot: %w", err)
	}
	return ap, nil
}

func Autopilots(ctx context.Context, tx sql.Tx) ([]api.Autopilot, error) {
	rows, err := tx.Query(ctx, "SELECT identifier, config, current_period FROM autopilots")
	if err != nil {
		return nil, fmt.Errorf("failed to fetch autopilots: %w", err)
	}
	defer rows.Close()

	var autopilots []api.Autopilot
	for rows.Next() {
		ap, err := scanAutopilot(rows)
		if err != nil {
			return nil, fmt.Errorf("failed to scan autopilot: %w", err)
		}
		autopilots = append(autopilots, ap)
	}
	return autopilots, nil
}

func Bucket(ctx context.Context, tx sql.Tx, bucket string) (api.Bucket, error) {
	b, err := scanBucket(tx.QueryRow(ctx, "SELECT created_at, name, COALESCE(policy, '{}') FROM buckets WHERE name = ?", bucket))
	if err != nil {
		return api.Bucket{}, fmt.Errorf("failed to fetch bucket: %w", err)
	}
	return b, nil
}

func Buckets(ctx context.Context, tx sql.Tx) ([]api.Bucket, error) {
	rows, err := tx.Query(ctx, "SELECT created_at, name, COALESCE(policy, '{}') FROM buckets")
	if err != nil {
		return nil, fmt.Errorf("failed to fetch buckets: %w", err)
	}
	defer rows.Close()

	var buckets []api.Bucket
	for rows.Next() {
		bucket, err := scanBucket(rows)
		if err != nil {
			return nil, fmt.Errorf("failed to scan bucket: %w", err)
		}
		buckets = append(buckets, bucket)
	}
	return buckets, nil
}

func Contract(ctx context.Context, tx sql.Tx, fcid types.FileContractID) (api.ContractMetadata, error) {
	contracts, err := QueryContracts(ctx, tx, []string{"c.fcid = ?", "c.archival_reason IS NULL"}, []any{FileContractID(fcid)})
	if err != nil {
		return api.ContractMetadata{}, fmt.Errorf("failed to fetch contract: %w", err)
	} else if len(contracts) == 0 {
		return api.ContractMetadata{}, api.ErrContractNotFound
	}
	return contracts[0], nil
}

func ContractRoots(ctx context.Context, tx sql.Tx, fcid types.FileContractID) ([]types.Hash256, error) {
	rows, err := tx.Query(ctx, `
		SELECT s.root
		FROM contract_sectors cs
		INNER JOIN sectors s ON s.id = cs.db_sector_id
		INNER JOIN contracts c ON c.id = cs.db_contract_id
		WHERE c.fcid = ?
	`, FileContractID(fcid))
	if err != nil {
		return nil, fmt.Errorf("failed to fetch contract roots: %w", err)
	}
	defer rows.Close()

	var roots []types.Hash256
	for rows.Next() {
		var root types.Hash256
		if err := rows.Scan((*Hash256)(&root)); err != nil {
			return nil, fmt.Errorf("failed to scan root: %w", err)
		}
		roots = append(roots, root)
	}
	return roots, nil
}

func Contracts(ctx context.Context, tx sql.Tx, opts api.ContractsOpts) ([]api.ContractMetadata, error) {
	var whereExprs []string
	var whereArgs []any
	if opts.ContractSet != "" {
		var contractSetID int64
		err := tx.QueryRow(ctx, "SELECT id FROM contract_sets WHERE contract_sets.name = ?", opts.ContractSet).
			Scan(&contractSetID)
		if errors.Is(err, dsql.ErrNoRows) {
			return nil, api.ErrContractSetNotFound
		}
		whereExprs = append(whereExprs, "cs.id = ?")
		whereArgs = append(whereArgs, contractSetID)
	}

	if opts.FilterMode != "" {
		// validate filter mode
		switch opts.FilterMode {
		case api.ContractFilterModeActive:
			whereExprs = append(whereExprs, "c.archival_reason IS NULL")
		case api.ContractFilterModeArchived:
			whereExprs = append(whereExprs, "c.archival_reason IS NOT NULL")
		case api.ContractFilterModeAll:
		default:
			return nil, fmt.Errorf("invalid filter mode: %v", opts.FilterMode)
		}
	} else {
		// default to active contracts
		whereExprs = append(whereExprs, "c.archival_reason IS NULL")
	}

	return QueryContracts(ctx, tx, whereExprs, whereArgs)
}

func ContractSetID(ctx context.Context, tx sql.Tx, contractSet string) (int64, error) {
	var id int64
	err := tx.QueryRow(ctx, "SELECT id FROM contract_sets WHERE name = ?", contractSet).Scan(&id)
	if errors.Is(err, dsql.ErrNoRows) {
		return 0, api.ErrContractSetNotFound
	} else if err != nil {
		return 0, fmt.Errorf("failed to fetch contract set id: %w", err)
	}
	return id, nil
}

func ContractSets(ctx context.Context, tx sql.Tx) ([]string, error) {
	rows, err := tx.Query(ctx, "SELECT name FROM contract_sets")
	if err != nil {
		return nil, fmt.Errorf("failed to fetch contract sets: %w", err)
	}
	defer rows.Close()

	var sets []string
	for rows.Next() {
		var cs string
		if err := rows.Scan(&cs); err != nil {
			return nil, fmt.Errorf("failed to scan contract set: %w", err)
		}
		sets = append(sets, cs)
	}
	return sets, nil
}

func ContractSize(ctx context.Context, tx sql.Tx, id types.FileContractID) (api.ContractSize, error) {
	var contractID, size uint64
	if err := tx.QueryRow(ctx, "SELECT id, size FROM contracts WHERE fcid = ? AND archival_reason IS NULL", FileContractID(id)).
		Scan(&contractID, &size); errors.Is(err, dsql.ErrNoRows) {
		return api.ContractSize{}, api.ErrContractNotFound
	} else if err != nil {
		return api.ContractSize{}, err
	}

	var nSectors uint64
	if err := tx.QueryRow(ctx, "SELECT COUNT(*) FROM contract_sectors WHERE db_contract_id = ?", contractID).
		Scan(&nSectors); err != nil {
		return api.ContractSize{}, err
	}
	sectorsSize := nSectors * rhpv2.SectorSize

	var prunable uint64
	if size > sectorsSize {
		prunable = size - sectorsSize
	}
	return api.ContractSize{
		Size:     size,
		Prunable: prunable,
	}, nil
}

func ContractSizes(ctx context.Context, tx sql.Tx) (map[types.FileContractID]api.ContractSize, error) {
	// the following query consists of two parts:
	// 1. fetch all contracts that have no sectors and consider their size as
	//    prunable
	// 2. fetch all contracts that have sectors and calculate the prunable size
	//    based on the number of sectors
	rows, err := tx.Query(ctx, `
		SELECT c.fcid, c.size, c.size
		FROM contracts c
		WHERE archival_reason IS NULL AND NOT EXISTS (
			SELECT 1
			FROM contract_sectors cs
			WHERE cs.db_contract_id = c.id
		)
		UNION ALL
		SELECT fcid, size, CASE WHEN contract_size > sector_size THEN contract_size - sector_size ELSE 0 END
		FROM (
			SELECT c.fcid, c.size, MAX(c.size) as contract_size, COUNT(*) * ? as sector_size
			FROM contracts c
			INNER JOIN contract_sectors cs ON cs.db_contract_id = c.id
			WHERE archival_reason IS NULL
			GROUP BY c.fcid
		) i
	`, rhpv2.SectorSize)
	if err != nil {
		return nil, fmt.Errorf("failed to fetch contract sizes: %w", err)
	}
	defer rows.Close()

	sizes := make(map[types.FileContractID]api.ContractSize)
	for rows.Next() {
		var fcid types.FileContractID
		var cs api.ContractSize
		if err := rows.Scan((*FileContractID)(&fcid), &cs.Size, &cs.Prunable); err != nil {
			return nil, fmt.Errorf("failed to scan contract size: %w", err)
		}
		sizes[fcid] = cs
	}
	return sizes, nil
}

func CopyObject(ctx context.Context, tx sql.Tx, srcBucket, dstBucket, srcKey, dstKey, mimeType string, metadata api.ObjectUserMetadata, dstDirID int64) (api.ObjectMetadata, error) {
	// stmt to fetch bucket id
	bucketIDStmt, err := tx.Prepare(ctx, "SELECT id FROM buckets WHERE name = ?")
	if err != nil {
		return api.ObjectMetadata{}, fmt.Errorf("failed to prepare statement to fetch bucket id: %w", err)
	}
	defer bucketIDStmt.Close()

	// fetch source bucket
	var srcBID int64
	err = bucketIDStmt.QueryRow(ctx, srcBucket).Scan(&srcBID)
	if errors.Is(err, dsql.ErrNoRows) {
		return api.ObjectMetadata{}, fmt.Errorf("%w: source bucket", api.ErrBucketNotFound)
	} else if err != nil {
		return api.ObjectMetadata{}, fmt.Errorf("failed to fetch src bucket id: %w", err)
	}

	// fetch src object id
	var srcObjID int64
	err = tx.QueryRow(ctx, "SELECT id FROM objects WHERE db_bucket_id = ? AND object_id = ?", srcBID, srcKey).
		Scan(&srcObjID)
	if errors.Is(err, dsql.ErrNoRows) {
		return api.ObjectMetadata{}, api.ErrObjectNotFound
	} else if err != nil {
		return api.ObjectMetadata{}, fmt.Errorf("failed to fetch object id: %w", err)
	}

	// helper to fetch metadata
	fetchMetadata := func(objID int64) (om api.ObjectMetadata, err error) {
		err = tx.QueryRow(ctx, "SELECT etag, health, created_at, object_id, size, mime_type FROM objects WHERE id = ?", objID).
			Scan(&om.ETag, &om.Health, (*time.Time)(&om.ModTime), &om.Key, &om.Size, &om.MimeType)
		if err != nil {
			return api.ObjectMetadata{}, fmt.Errorf("failed to fetch new object: %w", err)
		}
		return om, nil
	}

	if srcBucket == dstBucket && srcKey == dstKey {
		// No copying is happening. We just update the metadata on the src
		// object.
		if _, err := tx.Exec(ctx, "UPDATE objects SET mime_type = ? WHERE id = ?", mimeType, srcObjID); err != nil {
			return api.ObjectMetadata{}, fmt.Errorf("failed to update mime type: %w", err)
		} else if err := UpdateMetadata(ctx, tx, srcObjID, metadata); err != nil {
			return api.ObjectMetadata{}, fmt.Errorf("failed to update metadata: %w", err)
		}
		return fetchMetadata(srcObjID)
	}

	// fetch destination bucket
	var dstBID int64
	err = bucketIDStmt.QueryRow(ctx, dstBucket).Scan(&dstBID)
	if errors.Is(err, dsql.ErrNoRows) {
		return api.ObjectMetadata{}, fmt.Errorf("%w: destination bucket", api.ErrBucketNotFound)
	} else if err != nil {
		return api.ObjectMetadata{}, fmt.Errorf("failed to fetch dest bucket id: %w", err)
	}

	// copy object
	res, err := tx.Exec(ctx, `INSERT INTO objects (created_at, object_id, db_directory_id, db_bucket_id,`+"`key`"+`, size, mime_type, etag)
						SELECT ?, ?, ?, ?, `+"`key`"+`, size, ?, etag
						FROM objects
						WHERE id = ?`, time.Now(), dstKey, dstDirID, dstBID, mimeType, srcObjID)
	if err != nil {
		return api.ObjectMetadata{}, fmt.Errorf("failed to insert object: %w", err)
	}
	dstObjID, err := res.LastInsertId()
	if err != nil {
		return api.ObjectMetadata{}, fmt.Errorf("failed to fetch object id: %w", err)
	}

	// copy slices
	_, err = tx.Exec(ctx, `INSERT INTO slices (created_at, db_object_id, object_index, db_slab_id, offset, length)
				SELECT ?, ?, object_index, db_slab_id, offset, length
				FROM slices
				WHERE db_object_id = ?`, time.Now(), dstObjID, srcObjID)
	if err != nil {
		return api.ObjectMetadata{}, fmt.Errorf("failed to copy slices: %w", err)
	}

	// create metadata
	if err := InsertMetadata(ctx, tx, &dstObjID, nil, metadata); err != nil {
		return api.ObjectMetadata{}, fmt.Errorf("failed to insert metadata: %w", err)
	}

	// fetch copied object
	return fetchMetadata(dstObjID)
}

func DeleteBucket(ctx context.Context, tx sql.Tx, bucket string) error {
	var id int64
	err := tx.QueryRow(ctx, "SELECT id FROM buckets WHERE name = ?", bucket).Scan(&id)
	if errors.Is(err, dsql.ErrNoRows) {
		return api.ErrBucketNotFound
	} else if err != nil {
		return fmt.Errorf("failed to fetch bucket id: %w", err)
	}
	var empty bool
	err = tx.QueryRow(ctx, "SELECT NOT EXISTS(SELECT 1 FROM objects WHERE db_bucket_id = ?)", id).Scan(&empty)
	if err != nil {
		return fmt.Errorf("failed to check if bucket is empty: %w", err)
	} else if !empty {
		return api.ErrBucketNotEmpty
	}
	_, err = tx.Exec(ctx, "DELETE FROM directories WHERE db_bucket_id = ?", id)
	if err != nil {
		return fmt.Errorf("failed to delete bucket: %w", err)
	}
	_, err = tx.Exec(ctx, "DELETE FROM buckets WHERE id = ?", id)
	if err != nil {
		return fmt.Errorf("failed to delete bucket: %w", err)
	}
	return nil
}

func DeleteHostSector(ctx context.Context, tx sql.Tx, hk types.PublicKey, root types.Hash256) (int, error) {
	// remove potential links between the host's contracts and the sector
	res, err := tx.Exec(ctx, `
		DELETE FROM contract_sectors
		WHERE db_sector_id = (
			SELECT s.id
			FROM sectors s
			WHERE root = ?
		) AND db_contract_id IN (
			SELECT c.id
			FROM contracts c
			WHERE c.host_key = ?
		)
	`, Hash256(root), PublicKey(hk))
	if err != nil {
		return 0, fmt.Errorf("failed to delete contract sectors: %w", err)
	}
	deletedSectors, err := res.RowsAffected()
	if err != nil {
		return 0, fmt.Errorf("failed to check number of deleted contract sectors: %w", err)
	} else if deletedSectors == 0 {
		return 0, nil // nothing to do
	}

	// invalidate the health of related slabs
	_, err = tx.Exec(ctx, `
		UPDATE slabs
		SET health_valid_until = 0
		WHERE id IN (
			SELECT db_slab_id
			FROM sectors
			WHERE root = ?
		)
	`, Hash256(root))
	if err != nil {
		return 0, fmt.Errorf("failed to invalidate slab health: %w", err)
	}

	// increment host's lost sector count
	_, err = tx.Exec(ctx, `
		UPDATE hosts
		SET lost_sectors = lost_sectors + ?
		WHERE public_key = ?
	`, deletedSectors, PublicKey(hk))
	if err != nil {
		return 0, fmt.Errorf("failed to update lost sectors: %w", err)
	}
	return int(deletedSectors), nil
}

func DeleteMetadata(ctx context.Context, tx sql.Tx, objID int64) error {
	_, err := tx.Exec(ctx, "DELETE FROM object_user_metadata WHERE db_object_id = ?", objID)
	return err
}

func DeleteSetting(ctx context.Context, tx sql.Tx, key string) error {
	if _, err := tx.Exec(ctx, "DELETE FROM settings WHERE `key` = ?", key); err != nil {
		return fmt.Errorf("failed to delete setting '%s': %w", key, err)
	}
	return nil
}

func DeleteWebhook(ctx context.Context, tx sql.Tx, wh webhooks.Webhook) error {
	res, err := tx.Exec(ctx, "DELETE FROM webhooks WHERE module = ? AND event = ? AND url = ?", wh.Module, wh.Event, wh.URL)
	if err != nil {
		return fmt.Errorf("failed to delete webhook: %w", err)
	} else if n, err := res.RowsAffected(); err != nil {
		return fmt.Errorf("failed to check rows affected: %w", err)
	} else if n == 0 {
		return webhooks.ErrWebhookNotFound
	}
	return nil
}

func FetchUsedContracts(ctx context.Context, tx sql.Tx, fcids []types.FileContractID) (map[types.FileContractID]UsedContract, error) {
	if len(fcids) == 0 {
		return make(map[types.FileContractID]UsedContract), nil
	}

	// flatten map to get all used contract ids
	usedFCIDs := make([]FileContractID, 0, len(fcids))
	for _, fcid := range fcids {
		usedFCIDs = append(usedFCIDs, FileContractID(fcid))
	}

	placeholders := make([]string, len(usedFCIDs))
	for i := range usedFCIDs {
		placeholders[i] = "?"
	}
	placeholdersStr := strings.Join(placeholders, ", ")

	args := make([]interface{}, len(usedFCIDs)*2)
	for i := range args {
		args[i] = usedFCIDs[i%len(usedFCIDs)]
	}

	// fetch all contracts, take into account renewals
	rows, err := tx.Query(ctx, fmt.Sprintf(`SELECT id, fcid, renewed_from
				   FROM contracts
				   WHERE contracts.fcid IN (%s) OR renewed_from IN (%s)
				   `, placeholdersStr, placeholdersStr), args...)
	if err != nil {
		return nil, fmt.Errorf("failed to fetch used contracts: %w", err)
	}
	defer rows.Close()

	var contracts []UsedContract
	for rows.Next() {
		var c UsedContract
		if err := rows.Scan(&c.ID, &c.FCID, &c.RenewedFrom); err != nil {
			return nil, fmt.Errorf("failed to scan used contract: %w", err)
		}
		contracts = append(contracts, c)
	}

	fcidMap := make(map[types.FileContractID]struct{}, len(fcids))
	for _, fcid := range fcids {
		fcidMap[fcid] = struct{}{}
	}

	// build map of used contracts
	usedContracts := make(map[types.FileContractID]UsedContract, len(contracts))
	for _, c := range contracts {
		if _, used := fcidMap[types.FileContractID(c.FCID)]; used {
			usedContracts[types.FileContractID(c.FCID)] = c
		}
		if _, used := fcidMap[types.FileContractID(c.RenewedFrom)]; used {
			usedContracts[types.FileContractID(c.RenewedFrom)] = c
		}
	}
	return usedContracts, nil
}

func HostAllowlist(ctx context.Context, tx sql.Tx) ([]types.PublicKey, error) {
	rows, err := tx.Query(ctx, "SELECT entry FROM host_allowlist_entries")
	if err != nil {
		return nil, fmt.Errorf("failed to fetch host allowlist: %w", err)
	}
	defer rows.Close()

	var allowlist []types.PublicKey
	for rows.Next() {
		var pk PublicKey
		if err := rows.Scan(&pk); err != nil {
			return nil, fmt.Errorf("failed to scan public key: %w", err)
		}
		allowlist = append(allowlist, types.PublicKey(pk))
	}
	return allowlist, nil
}

func HostBlocklist(ctx context.Context, tx sql.Tx) ([]string, error) {
	rows, err := tx.Query(ctx, "SELECT entry FROM host_blocklist_entries")
	if err != nil {
		return nil, fmt.Errorf("failed to fetch host blocklist: %w", err)
	}
	defer rows.Close()

	var blocklist []string
	for rows.Next() {
		var entry string
		if err := rows.Scan(&entry); err != nil {
			return nil, fmt.Errorf("failed to scan blocklist entry: %w", err)
		}
		blocklist = append(blocklist, entry)
	}
	return blocklist, nil
}

func Hosts(ctx context.Context, tx sql.Tx, opts api.HostOptions) ([]api.Host, error) {
	if opts.Offset < 0 {
		return nil, ErrNegativeOffset
	} else if opts.AutopilotID == "" && opts.UsabilityMode != "" && opts.UsabilityMode != api.UsabilityFilterModeAll {
		return nil, fmt.Errorf("%w: have to specify autopilot id when filter mode isn't 'all'", ErrMissingAutopilotID)
	}

	var hasAllowlist, hasBlocklist bool
	if err := tx.QueryRow(ctx, "SELECT EXISTS (SELECT 1 FROM host_allowlist_entries)").Scan(&hasAllowlist); err != nil {
		return nil, fmt.Errorf("failed to check for allowlist: %w", err)
	} else if err := tx.QueryRow(ctx, "SELECT EXISTS (SELECT 1 FROM host_blocklist_entries)").Scan(&hasBlocklist); err != nil {
		return nil, fmt.Errorf("failed to check for blocklist: %w", err)
	}

	// validate filterMode
	switch opts.FilterMode {
	case api.HostFilterModeAllowed:
	case api.HostFilterModeBlocked:
	case api.HostFilterModeAll:
	default:
		return nil, fmt.Errorf("invalid filter mode: %v", opts.FilterMode)
	}

	var whereExprs []string
	var args []any

	// fetch autopilot id
	var autopilotID int64
	if opts.AutopilotID != "" {
		if err := tx.QueryRow(ctx, "SELECT id FROM autopilots WHERE identifier = ?", opts.AutopilotID).
			Scan(&autopilotID); errors.Is(err, dsql.ErrNoRows) {
			return nil, api.ErrAutopilotNotFound
		} else if err != nil {
			return nil, fmt.Errorf("failed to fetch autopilot id: %w", err)
		}
	}

	// filter allowlist/blocklist
	switch opts.FilterMode {
	case api.HostFilterModeAllowed:
		if hasAllowlist {
			whereExprs = append(whereExprs, "EXISTS (SELECT 1 FROM host_allowlist_entry_hosts hbeh WHERE hbeh.db_host_id = h.id)")
		}
		if hasBlocklist {
			whereExprs = append(whereExprs, "NOT EXISTS (SELECT 1 FROM host_blocklist_entry_hosts hbeh WHERE hbeh.db_host_id = h.id)")
		}
	case api.HostFilterModeBlocked:
		if hasAllowlist {
			whereExprs = append(whereExprs, "NOT EXISTS (SELECT 1 FROM host_allowlist_entry_hosts hbeh WHERE hbeh.db_host_id = h.id)")
		}
		if hasBlocklist {
			whereExprs = append(whereExprs, "EXISTS (SELECT 1 FROM host_blocklist_entry_hosts hbeh WHERE hbeh.db_host_id = h.id)")
		}
		if !hasAllowlist && !hasBlocklist {
			// if neither an allowlist nor a blocklist exist, all hosts are
			// allowed which means we return none
			return []api.Host{}, nil
		}
	}

	// filter address
	if opts.AddressContains != "" {
		whereExprs = append(whereExprs, "h.net_address LIKE ?")
		args = append(args, "%"+opts.AddressContains+"%")
	}

	// filter public key
	if len(opts.KeyIn) > 0 {
		pubKeys := make([]any, len(opts.KeyIn))
		for i, pk := range opts.KeyIn {
			pubKeys[i] = PublicKey(pk)
		}
		placeholders := strings.Repeat("?, ", len(opts.KeyIn)-1) + "?"
		whereExprs = append(whereExprs, fmt.Sprintf("h.public_key IN (%s)", placeholders))
		args = append(args, pubKeys...)
	}

	// filter usability
	whereApExpr := ""
	if opts.AutopilotID != "" {
		whereApExpr = "AND hc.db_autopilot_id = ?"

		switch opts.UsabilityMode {
		case api.UsabilityFilterModeUsable:
			whereExprs = append(whereExprs, fmt.Sprintf("EXISTS (SELECT 1 FROM hosts h2 INNER JOIN host_checks hc ON hc.db_host_id = h2.id AND h2.id = h.id WHERE (hc.usability_blocked = 0 AND hc.usability_offline = 0 AND hc.usability_low_score = 0 AND hc.usability_redundant_ip = 0 AND hc.usability_gouging = 0 AND hc.usability_not_accepting_contracts = 0 AND hc.usability_not_announced = 0 AND hc.usability_not_completing_scan = 0) %s)", whereApExpr))
			args = append(args, autopilotID)
		case api.UsabilityFilterModeUnusable:
			whereExprs = append(whereExprs, fmt.Sprintf("EXISTS (SELECT 1 FROM hosts h2 INNER JOIN host_checks hc ON hc.db_host_id = h2.id AND h2.id = h.id WHERE (hc.usability_blocked = 1 OR hc.usability_offline = 1 OR hc.usability_low_score = 1 OR hc.usability_redundant_ip = 1 OR hc.usability_gouging = 1 OR hc.usability_not_accepting_contracts = 1 OR hc.usability_not_announced = 1 OR hc.usability_not_completing_scan = 1) %s)", whereApExpr))
			args = append(args, autopilotID)
		}
	}

	// filter max last scan
	if !opts.MaxLastScan.IsZero() {
		whereExprs = append(whereExprs, "last_scan < ?")
		args = append(args, UnixTimeMS(opts.MaxLastScan))
	}

	// offset + limit
	if opts.Limit == -1 {
		opts.Limit = math.MaxInt64
	}
	offsetLimitStr := fmt.Sprintf("LIMIT %d OFFSET %d", opts.Limit, opts.Offset)

	// fetch stored data for each host
	rows, err := tx.Query(ctx, "SELECT host_key, SUM(size) FROM contracts WHERE archival_reason IS NULL GROUP BY host_key")
	if err != nil {
		return nil, fmt.Errorf("failed to fetch stored data: %w", err)
	}
	defer rows.Close()

	storedDataMap := make(map[types.PublicKey]uint64)
	for rows.Next() {
		var hostKey PublicKey
		var storedData uint64
		if err := rows.Scan(&hostKey, &storedData); err != nil {
			return nil, fmt.Errorf("failed to scan stored data: %w", err)
		}
		storedDataMap[types.PublicKey(hostKey)] = storedData
	}

	// query hosts
	var blockedExprs []string
	if hasAllowlist {
		blockedExprs = append(blockedExprs, "NOT EXISTS (SELECT 1 FROM host_allowlist_entry_hosts hbeh WHERE hbeh.db_host_id = h.id)")
	}
	if hasBlocklist {
		blockedExprs = append(blockedExprs, "EXISTS (SELECT 1 FROM host_blocklist_entry_hosts hbeh WHERE hbeh.db_host_id = h.id)")
	}

	var orderByExpr string
	var blockedExpr string
	if len(blockedExprs) > 0 {
		blockedExpr = strings.Join(blockedExprs, " OR ")
	} else {
		blockedExpr = "FALSE"
	}
	var whereExpr string
	if len(whereExprs) > 0 {
		whereExpr = "WHERE " + strings.Join(whereExprs, " AND ")
	}

	rows, err = tx.Query(ctx, fmt.Sprintf(`
		SELECT h.id, h.created_at, h.last_announcement, h.public_key, h.net_address, h.price_table, h.price_table_expiry,
			h.settings, h.total_scans, h.last_scan, h.last_scan_success, h.second_to_last_scan_success,
			h.uptime, h.downtime, h.successful_interactions, h.failed_interactions, COALESCE(h.lost_sectors, 0),
			h.scanned, h.resolved_addresses, %s
		FROM hosts h
		%s
		%s
		%s
	`, blockedExpr, whereExpr, orderByExpr, offsetLimitStr), args...)
	if err != nil {
		return nil, fmt.Errorf("failed to fetch hosts: %w", err)
	}
	defer rows.Close()

	var hosts []api.Host
	for rows.Next() {
		var h api.Host
		var hostID int64
		var pte dsql.NullTime
		var resolvedAddresses string
		err := rows.Scan(&hostID, &h.KnownSince, &h.LastAnnouncement, (*PublicKey)(&h.PublicKey),
			&h.NetAddress, (*PriceTable)(&h.PriceTable.HostPriceTable), &pte,
			(*HostSettings)(&h.Settings), &h.Interactions.TotalScans, (*UnixTimeMS)(&h.Interactions.LastScan), &h.Interactions.LastScanSuccess,
			&h.Interactions.SecondToLastScanSuccess, (*DurationMS)(&h.Interactions.Uptime), (*DurationMS)(&h.Interactions.Downtime),
			&h.Interactions.SuccessfulInteractions, &h.Interactions.FailedInteractions, &h.Interactions.LostSectors,
			&h.Scanned, &resolvedAddresses, &h.Blocked,
		)
		if err != nil {
			return nil, fmt.Errorf("failed to scan host: %w", err)
		}

		if resolvedAddresses != "" {
			h.ResolvedAddresses = strings.Split(resolvedAddresses, ",")
			h.Subnets, err = utils.AddressesToSubnets(h.ResolvedAddresses)
			if err != nil {
				return nil, fmt.Errorf("failed to convert addresses to subnets: %w", err)
			}
		}
		h.PriceTable.Expiry = pte.Time
		h.StoredData = storedDataMap[h.PublicKey]
		hosts = append(hosts, h)
	}

	// query host checks
	var apExpr string
	if opts.AutopilotID != "" {
		apExpr = "WHERE ap.identifier = ?"
		args = append(args, opts.AutopilotID)
	}
	rows, err = tx.Query(ctx, fmt.Sprintf(`
		SELECT h.public_key, ap.identifier, hc.usability_blocked, hc.usability_offline, hc.usability_low_score, hc.usability_redundant_ip,
			hc.usability_gouging, usability_not_accepting_contracts, hc.usability_not_announced, hc.usability_not_completing_scan,
			hc.score_age, hc.score_collateral, hc.score_interactions, hc.score_storage_remaining, hc.score_uptime,
			hc.score_version, hc.score_prices, hc.gouging_contract_err, hc.gouging_download_err, hc.gouging_gouging_err,
			hc.gouging_prune_err, hc.gouging_upload_err
		FROM (
			SELECT h.id, h.public_key
			FROM hosts h
			%s
			%s
		) AS h
		INNER JOIN host_checks hc ON hc.db_host_id = h.id
		INNER JOIN autopilots ap ON hc.db_autopilot_id = ap.id
		%s
	`, whereExpr, offsetLimitStr, apExpr), args...)
	if err != nil {
		return nil, fmt.Errorf("failed to fetch host checks: %w", err)
	}
	defer rows.Close()

	hostChecks := make(map[types.PublicKey]map[string]api.HostCheck)
	for rows.Next() {
		var ap string
		var pk PublicKey
		var hc api.HostCheck
		err := rows.Scan(&pk, &ap, &hc.UsabilityBreakdown.Blocked, &hc.UsabilityBreakdown.Offline, &hc.UsabilityBreakdown.LowScore, &hc.UsabilityBreakdown.RedundantIP,
			&hc.UsabilityBreakdown.Gouging, &hc.UsabilityBreakdown.NotAcceptingContracts, &hc.UsabilityBreakdown.NotAnnounced, &hc.UsabilityBreakdown.NotCompletingScan,
			&hc.ScoreBreakdown.Age, &hc.ScoreBreakdown.Collateral, &hc.ScoreBreakdown.Interactions, &hc.ScoreBreakdown.StorageRemaining, &hc.ScoreBreakdown.Uptime,
			&hc.ScoreBreakdown.Version, &hc.ScoreBreakdown.Prices, &hc.GougingBreakdown.ContractErr, &hc.GougingBreakdown.DownloadErr, &hc.GougingBreakdown.GougingErr,
			&hc.GougingBreakdown.PruneErr, &hc.GougingBreakdown.UploadErr)
		if err != nil {
			return nil, fmt.Errorf("failed to scan host: %w", err)
		}
		if _, ok := hostChecks[types.PublicKey(pk)]; !ok {
			hostChecks[types.PublicKey(pk)] = make(map[string]api.HostCheck)
		}
		hostChecks[types.PublicKey(pk)][ap] = hc
	}

	// fill in hosts
	for i := range hosts {
		hosts[i].Checks = hostChecks[hosts[i].PublicKey]
	}
	return hosts, nil
}

func InsertBufferedSlab(ctx context.Context, tx sql.Tx, fileName string, contractSetID int64, ec object.EncryptionKey, minShards, totalShards uint8) (int64, error) {
	// insert buffered slab
	res, err := tx.Exec(ctx, `INSERT INTO buffered_slabs (created_at, filename) VALUES (?, ?)`,
		time.Now(), fileName)
	if err != nil {
		return 0, fmt.Errorf("failed to insert buffered slab: %w", err)
	}
	bufferedSlabID, err := res.LastInsertId()
	if err != nil {
		return 0, fmt.Errorf("failed to fetch buffered slab id: %w", err)
	}

	_, err = tx.Exec(ctx, `
		INSERT INTO slabs (created_at, db_contract_set_id, db_buffered_slab_id, `+"`key`"+`, min_shards, total_shards)
			VALUES (?, ?, ?, ?, ?, ?)`,
		time.Now(), contractSetID, bufferedSlabID, EncryptionKey(ec), minShards, totalShards)
	if err != nil {
		return 0, fmt.Errorf("failed to insert slab: %w", err)
	}
	return bufferedSlabID, nil
}

func InsertMetadata(ctx context.Context, tx sql.Tx, objID, muID *int64, md api.ObjectUserMetadata) error {
	if len(md) == 0 {
		return nil
	} else if (objID == nil) == (muID == nil) {
		return errors.New("either objID or muID must be set")
	}
	insertMetadataStmt, err := tx.Prepare(ctx, "INSERT INTO object_user_metadata (created_at, db_object_id, db_multipart_upload_id, `key`, value) VALUES (?, ?, ?, ?, ?)")
	if err != nil {
		return fmt.Errorf("failed to prepare statement to insert object metadata: %w", err)
	}
	defer insertMetadataStmt.Close()

	for k, v := range md {
		if _, err := insertMetadataStmt.Exec(ctx, time.Now(), objID, muID, k, v); err != nil {
			return fmt.Errorf("failed to insert object metadata: %w", err)
		}
	}
	return nil
}

func InsertMultipartUpload(ctx context.Context, tx sql.Tx, bucket, key string, ec object.EncryptionKey, mimeType string, metadata api.ObjectUserMetadata) (string, error) {
	// fetch bucket id
	var bucketID int64
	err := tx.QueryRow(ctx, "SELECT id FROM buckets WHERE buckets.name = ?", bucket).
		Scan(&bucketID)
	if errors.Is(err, dsql.ErrNoRows) {
		return "", fmt.Errorf("bucket %v not found: %w", bucket, api.ErrBucketNotFound)
	} else if err != nil {
		return "", fmt.Errorf("failed to fetch bucket id: %w", err)
	}

	// insert multipart upload
	uploadIDEntropy := frand.Entropy256()
	uploadID := hex.EncodeToString(uploadIDEntropy[:])
	var muID int64
	res, err := tx.Exec(ctx, `
		INSERT INTO multipart_uploads (created_at, `+"`key`"+`, upload_id, object_id, db_bucket_id, mime_type)
		VALUES (?, ?, ?, ?, ?, ?)
	`, time.Now(), EncryptionKey(ec), uploadID, key, bucketID, mimeType)
	if err != nil {
		return "", fmt.Errorf("failed to create multipart upload: %w", err)
	} else if muID, err = res.LastInsertId(); err != nil {
		return "", fmt.Errorf("failed to fetch multipart upload id: %w", err)
	}

	// insert metadata
	if err := InsertMetadata(ctx, tx, nil, &muID, metadata); err != nil {
		return "", fmt.Errorf("failed to insert multipart metadata: %w", err)
	}
	return uploadID, nil
}

func InsertObject(ctx context.Context, tx sql.Tx, key string, dirID, bucketID, size int64, ec object.EncryptionKey, mimeType, eTag string) (int64, error) {
	res, err := tx.Exec(ctx, `INSERT INTO objects (created_at, object_id, db_directory_id, db_bucket_id, `+"`key`"+`, size, mime_type, etag)
						VALUES (?, ?, ?, ?, ?, ?, ?, ?)`,
		time.Now(),
		key,
		dirID,
		bucketID,
		EncryptionKey(ec),
		size,
		mimeType,
		eTag)
	if err != nil {
		return 0, err
	}
	return res.LastInsertId()
}

func LoadSlabBuffers(ctx context.Context, db *sql.DB) (bufferedSlabs []LoadedSlabBuffer, orphanedBuffers []string, err error) {
	err = db.Transaction(ctx, func(tx sql.Tx) error {
		// collect all buffers
		rows, err := db.Query(ctx, `
			SELECT bs.id, bs.filename, sla.db_contract_set_id, sla.key, sla.min_shards, sla.total_shards
			FROM buffered_slabs bs
			INNER JOIN slabs sla ON sla.db_buffered_slab_id = bs.id
		`)
		if err != nil {
			return err
		}
		defer rows.Close()

		for rows.Next() {
			var bs LoadedSlabBuffer
			if err := rows.Scan(&bs.ID, &bs.Filename, &bs.ContractSetID, (*EncryptionKey)(&bs.Key), &bs.MinShards, &bs.TotalShards); err != nil {
				return fmt.Errorf("failed to scan buffered slab: %w", err)
			}
			bufferedSlabs = append(bufferedSlabs, bs)
		}

		// fill in sizes
		for i := range bufferedSlabs {
			err = tx.QueryRow(ctx, `
				SELECT COALESCE(MAX(offset+length), 0)
				FROM slabs sla
				INNER JOIN slices sli ON sla.id = sli.db_slab_id
				WHERE sla.db_buffered_slab_id = ?
		`, bufferedSlabs[i].ID).Scan(&bufferedSlabs[i].Size)
			if err != nil {
				return fmt.Errorf("failed to fetch buffered slab size: %w", err)
			}
		}

		// find orphaned buffers and delete them
		rows, err = tx.Query(ctx, `
			SELECT bs.id, bs.filename
			FROM buffered_slabs bs
			LEFT JOIN slabs ON slabs.db_buffered_slab_id = bs.id
			WHERE slabs.id IS NULL
		`)
		if err != nil {
			return fmt.Errorf("failed to fetch orphaned buffers: %w", err)
		}
		var toDelete []int64
		for rows.Next() {
			var id int64
			var filename string
			if err := rows.Scan(&id, &filename); err != nil {
				return fmt.Errorf("failed to scan orphaned buffer: %w", err)
			}
			orphanedBuffers = append(orphanedBuffers, filename)
			toDelete = append(toDelete, id)
		}
		for _, id := range toDelete {
			if _, err := tx.Exec(ctx, "DELETE FROM buffered_slabs WHERE id = ?", id); err != nil {
				return fmt.Errorf("failed to delete orphaned buffer: %w", err)
			}
		}
		return nil
	})
	return
}

func UpdateMetadata(ctx context.Context, tx sql.Tx, objID int64, md api.ObjectUserMetadata) error {
	if err := DeleteMetadata(ctx, tx, objID); err != nil {
		return err
	} else if err := InsertMetadata(ctx, tx, &objID, nil, md); err != nil {
		return err
	}
	return nil
}

func PrepareSlabHealth(ctx context.Context, tx sql.Tx, limit int64, now time.Time) error {
	_, err := tx.Exec(ctx, "DROP TABLE IF EXISTS slabs_health")
	if err != nil {
		return fmt.Errorf("failed to drop temporary table: %w", err)
	}
	_, err = tx.Exec(ctx, `
		CREATE TEMPORARY TABLE slabs_health AS
			SELECT slabs.id as id, CASE WHEN (slabs.min_shards = slabs.total_shards)
			THEN
				CASE WHEN (COUNT(DISTINCT(CASE WHEN cs.name IS NULL THEN NULL ELSE c.host_key END)) < slabs.min_shards)
				THEN -1
				ELSE 1
				END
			ELSE (CAST(COUNT(DISTINCT(CASE WHEN cs.name IS NULL THEN NULL ELSE c.host_key END)) AS FLOAT) - CAST(slabs.min_shards AS FLOAT)) / Cast(slabs.total_shards - slabs.min_shards AS FLOAT)
			END as health
			FROM slabs
			INNER JOIN sectors s ON s.db_slab_id = slabs.id
			LEFT JOIN contract_sectors se ON s.id = se.db_sector_id
			LEFT JOIN contracts c ON se.db_contract_id = c.id
			LEFT JOIN contract_set_contracts csc ON csc.db_contract_id = c.id AND csc.db_contract_set_id = slabs.db_contract_set_id
			LEFT JOIN contract_sets cs ON cs.id = csc.db_contract_set_id
			WHERE slabs.health_valid_until <= ?
			GROUP BY slabs.id
			LIMIT ?
	`, now.Unix(), limit)
	if err != nil {
		return fmt.Errorf("failed to create temporary table: %w", err)
	}
	if _, err := tx.Exec(ctx, "CREATE INDEX slabs_health_id ON slabs_health (id)"); err != nil {
		return fmt.Errorf("failed to create index on temporary table: %w", err)
	}
	return err
}

func whereObjectMarker(marker, sortBy, sortDir string, queryMarker func(dst any, marker, col string) error) (whereExprs []string, whereArgs []any, _ error) {
	if marker == "" {
		return nil, nil, nil
	} else if sortBy == "" || sortDir == "" {
		return nil, nil, fmt.Errorf("sortBy and sortDir must be set")
	}

	desc := strings.ToLower(sortDir) == api.SortDirDesc
	switch strings.ToLower(sortBy) {
	case api.ObjectSortByName:
		if desc {
			whereExprs = append(whereExprs, "o.object_id < ?")
		} else {
			whereExprs = append(whereExprs, "o.object_id > ?")
		}
		whereArgs = append(whereArgs, marker)
	case api.ObjectSortByHealth:
		var markerHealth float64
		if err := queryMarker(&markerHealth, marker, "health"); err != nil {
			return nil, nil, fmt.Errorf("failed to fetch health marker: %w", err)
		} else if desc {
			whereExprs = append(whereExprs, "((o.health <= ? AND o.object_id >?) OR o.health < ?)")
			whereArgs = append(whereArgs, markerHealth, marker, markerHealth)
		} else {
			whereExprs = append(whereExprs, "(o.health > ? OR (o.health >= ? AND object_id > ?))")
			whereArgs = append(whereArgs, markerHealth, markerHealth, marker)
		}
	case api.ObjectSortBySize:
		var markerSize int64
		if err := queryMarker(&markerSize, marker, "size"); err != nil {
			return nil, nil, fmt.Errorf("failed to fetch health marker: %w", err)
		} else if desc {
			whereExprs = append(whereExprs, "((o.size <= ? AND o.object_id >?) OR o.size < ?)")
			whereArgs = append(whereArgs, markerSize, marker, markerSize)
		} else {
			whereExprs = append(whereExprs, "(o.size > ? OR (o.size >= ? AND object_id > ?))")
			whereArgs = append(whereArgs, markerSize, markerSize, marker)
		}
	default:
		return nil, nil, fmt.Errorf("invalid marker: %v", marker)
	}
	return whereExprs, whereArgs, nil
}

func orderByObject(sortBy, sortDir string) (orderByExprs []string, _ error) {
	if sortBy == "" || sortDir == "" {
		return nil, fmt.Errorf("sortBy and sortDir must be set")
	}

	dir2SQL := map[string]string{
		api.SortDirAsc:  "ASC",
		api.SortDirDesc: "DESC",
	}
	if _, ok := dir2SQL[strings.ToLower(sortDir)]; !ok {
		return nil, fmt.Errorf("invalid sortDir: %v", sortDir)
	}
	switch strings.ToLower(sortBy) {
	case "", api.ObjectSortByName:
		orderByExprs = append(orderByExprs, "o.object_id "+dir2SQL[strings.ToLower(sortDir)])
	case api.ObjectSortByHealth:
		orderByExprs = append(orderByExprs, "o.health "+dir2SQL[strings.ToLower(sortDir)])
	case api.ObjectSortBySize:
		orderByExprs = append(orderByExprs, "o.size "+dir2SQL[strings.ToLower(sortDir)])
	default:
		return nil, fmt.Errorf("invalid sortBy: %v", sortBy)
	}

	// always sort by object_id as well if we aren't explicitly
	if sortBy != api.ObjectSortByName {
		orderByExprs = append(orderByExprs, "o.object_id ASC")
	}
	return orderByExprs, nil
}

func MultipartUpload(ctx context.Context, tx sql.Tx, uploadID string) (api.MultipartUpload, error) {
	resp, err := scanMultipartUpload(tx.QueryRow(ctx, "SELECT b.name, mu.key, mu.object_id, mu.upload_id, mu.created_at FROM multipart_uploads mu INNER JOIN buckets b ON b.id = mu.db_bucket_id WHERE mu.upload_id = ?", uploadID))
	if err != nil {
		return api.MultipartUpload{}, fmt.Errorf("failed to fetch multipart upload: %w", err)
	}
	return resp, nil
}

func MultipartUploadParts(ctx context.Context, tx sql.Tx, bucket, key, uploadID string, marker int, limit int64) (api.MultipartListPartsResponse, error) {
	limitExpr := ""
	limitUsed := limit > 0
	if limitUsed {
		limitExpr = fmt.Sprintf("LIMIT %d", limit+1)
	}

	rows, err := tx.Query(ctx, fmt.Sprintf(`
		SELECT mp.part_number, mp.created_at, mp.etag, mp.size
		FROM multipart_parts mp
		INNER JOIN multipart_uploads mus ON mus.id = mp.db_multipart_upload_id
		INNER JOIN buckets b ON b.id = mus.db_bucket_id
		WHERE mus.object_id = ? AND b.name = ? AND mus.upload_id = ? AND part_number > ?
		ORDER BY part_number ASC
		%s
	`, limitExpr), key, bucket, uploadID, marker)
	if err != nil {
		return api.MultipartListPartsResponse{}, fmt.Errorf("failed to fetch multipart parts: %w", err)
	}
	defer rows.Close()

	var parts []api.MultipartListPartItem
	for rows.Next() {
		var part api.MultipartListPartItem
		if err := rows.Scan(&part.PartNumber, (*time.Time)(&part.LastModified), &part.ETag, &part.Size); err != nil {
			return api.MultipartListPartsResponse{}, fmt.Errorf("failed to scan part: %w", err)
		}
		parts = append(parts, part)
	}

	// check if there are more parts beyond 'limit'.
	var hasMore bool
	var nextMarker int
	if limitUsed && len(parts) > int(limit) {
		hasMore = true
		parts = parts[:len(parts)-1]
		nextMarker = parts[len(parts)-1].PartNumber
	}

	return api.MultipartListPartsResponse{
		HasMore:    hasMore,
		NextMarker: nextMarker,
		Parts:      parts,
	}, nil
}

func MultipartUploads(ctx context.Context, tx sql.Tx, bucket, prefix, keyMarker, uploadIDMarker string, limit int) (api.MultipartListUploadsResponse, error) {
	// both markers must be used together
	if (keyMarker == "" && uploadIDMarker != "") || (keyMarker != "" && uploadIDMarker == "") {
		return api.MultipartListUploadsResponse{}, errors.New("both keyMarker and uploadIDMarker must be set or neither")
	}

	// prepare 'limit' expression
	limitExpr := ""
	limitUsed := limit > 0
	if limitUsed {
		limitExpr = fmt.Sprintf("LIMIT %d", limit+1)
	}

	// prepare 'where' expression
	var whereExprs []string
	var args []any
	if keyMarker != "" {
		whereExprs = append(whereExprs, "object_id > ? OR (object_id = ? AND upload_id > ?)")
		args = append(args, keyMarker, keyMarker, uploadIDMarker)
	}
	if prefix != "" {
		whereExprs = append(whereExprs, "SUBSTR(object_id, 1, ?) = ?")
		args = append(args, utf8.RuneCountInString(prefix), prefix)
	}
	if bucket != "" {
		whereExprs = append(whereExprs, "b.name = ?")
		args = append(args, bucket)
	}
	whereExpr := ""
	if len(whereExprs) > 0 {
		whereExpr = "WHERE " + strings.Join(whereExprs, " AND ")
	}

	// fetch multipart uploads
	var uploads []api.MultipartUpload
	rows, err := tx.Query(ctx, fmt.Sprintf("SELECT b.name, mu.key, mu.object_id, mu.upload_id, mu.created_at FROM multipart_uploads mu INNER JOIN buckets b ON b.id = mu.db_bucket_id %s ORDER BY object_id ASC, upload_id ASC %s",
		whereExpr, limitExpr), args...)
	if err != nil {
		return api.MultipartListUploadsResponse{}, fmt.Errorf("failed to fetch multipart uploads: %w", err)
	}
	defer rows.Close()
	for rows.Next() {
		upload, err := scanMultipartUpload(rows)
		if err != nil {
			return api.MultipartListUploadsResponse{}, fmt.Errorf("failed to scan multipart upload: %w", err)
		}
		uploads = append(uploads, upload)
	}

	// check if there are more uploads beyond 'limit'.
	var hasMore bool
	var nextPathMarker, nextUploadIDMarker string
	if limitUsed && len(uploads) > int(limit) {
		hasMore = true
		uploads = uploads[:len(uploads)-1]
		nextPathMarker = uploads[len(uploads)-1].Key
		nextUploadIDMarker = uploads[len(uploads)-1].UploadID
	}

	return api.MultipartListUploadsResponse{
		HasMore:            hasMore,
		NextPathMarker:     nextPathMarker,
		NextUploadIDMarker: nextUploadIDMarker,
		Uploads:            uploads,
	}, nil
}

func MultipartUploadForCompletion(ctx context.Context, tx sql.Tx, bucket, key, uploadID string, parts []api.MultipartCompletedPart) (multipartUpload, []multipartUploadPart, int64, string, error) {
	// fetch upload
	var ec []byte
	var mpu multipartUpload
	err := tx.QueryRow(ctx, `
		SELECT mu.id, mu.object_id, mu.mime_type, mu.key, b.name, b.id
		FROM multipart_uploads mu INNER JOIN buckets b ON b.id = mu.db_bucket_id
		WHERE mu.upload_id = ?`, uploadID).
		Scan(&mpu.ID, &mpu.Key, &mpu.MimeType, &ec, &mpu.Bucket, &mpu.BucketID)
	if err != nil {
		return multipartUpload{}, nil, 0, "", fmt.Errorf("failed to fetch upload: %w", err)
	} else if mpu.Key != key {
		return multipartUpload{}, nil, 0, "", fmt.Errorf("object id mismatch: %v != %v: %w", mpu.Key, key, api.ErrObjectNotFound)
	} else if mpu.Bucket != bucket {
		return multipartUpload{}, nil, 0, "", fmt.Errorf("bucket name mismatch: %v != %v: %w", mpu.Bucket, bucket, api.ErrBucketNotFound)
	} else if err := mpu.EC.UnmarshalBinary(ec); err != nil {
		return multipartUpload{}, nil, 0, "", fmt.Errorf("failed to unmarshal encryption key: %w", err)
	}

	// find relevant parts
	rows, err := tx.Query(ctx, "SELECT id, part_number, etag, size FROM multipart_parts WHERE db_multipart_upload_id = ? ORDER BY part_number ASC", mpu.ID)
	if err != nil {
		return multipartUpload{}, nil, 0, "", fmt.Errorf("failed to fetch parts: %w", err)
	}
	defer rows.Close()

	var storedParts []multipartUploadPart
	for rows.Next() {
		var p multipartUploadPart
		if err := rows.Scan(&p.ID, &p.PartNumber, &p.Etag, &p.Size); err != nil {
			return multipartUpload{}, nil, 0, "", fmt.Errorf("failed to scan part: %w", err)
		}
		storedParts = append(storedParts, p)
	}

	var neededParts []multipartUploadPart
	var size int64
	h := types.NewHasher()
	j := 0
	for _, part := range storedParts {
		for {
			if j >= len(storedParts) {
				// ran out of parts in the database
				return multipartUpload{}, nil, 0, "", api.ErrPartNotFound
			} else if storedParts[j].PartNumber > part.PartNumber {
				// missing part
				return multipartUpload{}, nil, 0, "", api.ErrPartNotFound
			} else if storedParts[j].PartNumber == part.PartNumber && storedParts[j].Etag == strings.Trim(part.Etag, "\"") {
				// found a match
				neededParts = append(neededParts, storedParts[j])
				size += storedParts[j].Size
				j++

				// update hasher
				if _, err = h.E.Write([]byte(part.Etag)); err != nil {
					return multipartUpload{}, nil, 0, "", fmt.Errorf("failed to hash etag: %w", err)
				}
				break
			} else {
				// try next
				j++
			}
		}
	}

	// compute ETag.
	sum := h.Sum()
	eTag := hex.EncodeToString(sum[:])
	return mpu, neededParts, size, eTag, nil
}

func NormalizePeer(peer string) (string, error) {
	host, _, err := net.SplitHostPort(peer)
	if err != nil {
		host = peer
	}
	if strings.IndexByte(host, '/') != -1 {
		_, subnet, err := net.ParseCIDR(host)
		if err != nil {
			return "", fmt.Errorf("failed to parse CIDR: %w", err)
		}
		return subnet.String(), nil
	}

	ip := net.ParseIP(host)
	if ip == nil {
		return "", errors.New("invalid IP address")
	}

	var maskLen int
	if ip.To4() != nil {
		maskLen = 32
	} else {
		maskLen = 128
	}

	_, normalized, err := net.ParseCIDR(fmt.Sprintf("%s/%d", ip.String(), maskLen))
	if err != nil {
		panic("failed to parse CIDR")
	}
	return normalized.String(), nil
}

func dirID(ctx context.Context, tx sql.Tx, bucket, path string) (int64, error) {
	if bucket == "" {
		return 0, fmt.Errorf("bucket must be set")
	} else if !strings.HasPrefix(path, "/") {
		return 0, fmt.Errorf("path must start with /")
	} else if !strings.HasSuffix(path, "/") {
		return 0, fmt.Errorf("path must end with /")
	}

	var id int64
	if err := tx.QueryRow(ctx, "SELECT id FROM directories WHERE db_bucket_id = (SELECT id FROM buckets WHERE name = ?) AND name = ?", bucket, path).Scan(&id); err != nil {
		return 0, fmt.Errorf("failed to fetch directory: %w", err)
	}
	return id, nil
}

func Objects(ctx context.Context, tx Tx, bucket, prefix, substring, delim, sortBy, sortDir, marker string, limit int, slabEncryptionKey object.EncryptionKey) (resp api.ObjectsResponse, err error) {
	switch delim {
	case "":
		resp, err = listObjectsNoDelim(ctx, tx, bucket, prefix, substring, sortBy, sortDir, marker, limit, slabEncryptionKey)
	case "/":
		resp, err = listObjectsSlashDelim(ctx, tx, bucket, prefix, sortBy, sortDir, marker, limit, slabEncryptionKey)
	default:
		err = fmt.Errorf("unsupported delimiter: '%s'", delim)
	}
	return
}

func ObjectMetadata(ctx context.Context, tx Tx, bucket, key string) (api.Object, error) {
	// fetch object id
	var objID int64
	if err := tx.QueryRow(ctx, `
		SELECT o.id
		FROM objects o
		INNER JOIN buckets b ON b.id = o.db_bucket_id
		WHERE o.object_id = ? AND b.name = ?
	`, key, bucket).Scan(&objID); errors.Is(err, dsql.ErrNoRows) {
		return api.Object{}, api.ErrObjectNotFound
	} else if err != nil {
		return api.Object{}, fmt.Errorf("failed to fetch object id: %w", err)
	}

	// fetch metadata
	om, err := tx.ScanObjectMetadata(tx.QueryRow(ctx, fmt.Sprintf(`
		SELECT %s
		FROM objects o
		INNER JOIN buckets b ON b.id = o.db_bucket_id
		WHERE o.id = ?
	`, tx.SelectObjectMetadataExpr()), objID))
	if err != nil {
		return api.Object{}, fmt.Errorf("failed to fetch object metadata: %w", err)
	}

	// fetch user metadata
	rows, err := tx.Query(ctx, `
		SELECT oum.key, oum.value
		FROM object_user_metadata oum
		WHERE oum.db_object_id = ?
		ORDER BY oum.id ASC
	`, objID)
	if err != nil {
		return api.Object{}, fmt.Errorf("failed to fetch user metadata: %w", err)
	}
	defer rows.Close()

	// build object
	metadata := make(api.ObjectUserMetadata)
	for rows.Next() {
		var key, value string
		if err := rows.Scan(&key, &value); err != nil {
			return api.Object{}, fmt.Errorf("failed to scan user metadata: %w", err)
		}
		metadata[key] = value
	}

	return api.Object{
		Metadata:       metadata,
		ObjectMetadata: om,
		Object:         nil, // only return metadata
	}, nil
}

func ObjectsStats(ctx context.Context, tx sql.Tx, opts api.ObjectsStatsOpts) (api.ObjectsStatsResponse, error) {
	var args []any
	var bucketExpr string
	var bucketID int64
	if opts.Bucket != "" {
		err := tx.QueryRow(ctx, "SELECT id FROM buckets WHERE name = ?", opts.Bucket).
			Scan(&bucketID)
		if errors.Is(err, dsql.ErrNoRows) {
			return api.ObjectsStatsResponse{}, api.ErrBucketNotFound
		} else if err != nil {
			return api.ObjectsStatsResponse{}, fmt.Errorf("failed to fetch bucket id: %w", err)
		}
		bucketExpr = "WHERE db_bucket_id = ?"
		args = append(args, bucketID)
	}

	// objects stats
	var numObjects, totalObjectsSize uint64
	var minHealth float64
	err := tx.QueryRow(ctx, "SELECT COUNT(*), COALESCE(MIN(health), 1), COALESCE(SUM(size), 0) FROM objects "+bucketExpr, args...).
		Scan(&numObjects, &minHealth, &totalObjectsSize)
	if err != nil {
		return api.ObjectsStatsResponse{}, fmt.Errorf("failed to fetch objects stats: %w", err)
	}

	// multipart upload stats
	var unfinishedObjects uint64
	err = tx.QueryRow(ctx, "SELECT COUNT(*) FROM multipart_uploads "+bucketExpr, args...).
		Scan(&unfinishedObjects)
	if err != nil {
		return api.ObjectsStatsResponse{}, fmt.Errorf("failed to fetch multipart upload stats: %w", err)
	}

	// multipart upload part stats
	var totalUnfinishedObjectsSize uint64
	err = tx.QueryRow(ctx, "SELECT COALESCE(SUM(size), 0) FROM multipart_parts mp INNER JOIN multipart_uploads mu ON mp.db_multipart_upload_id = mu.id "+bucketExpr, args...).
		Scan(&totalUnfinishedObjectsSize)
	if err != nil {
		return api.ObjectsStatsResponse{}, fmt.Errorf("failed to fetch multipart upload part stats: %w", err)
	}

	// total sectors
	var whereExpr string
	var whereArgs []any
	if opts.Bucket != "" {
		whereExpr = `
			AND EXISTS (
				SELECT 1 FROM slices sli
				INNER JOIN objects o ON o.id = sli.db_object_id AND o.db_bucket_id = ?
				WHERE sli.db_slab_id = sla.id
			)
		`
		whereArgs = append(whereArgs, bucketID)
	}
	var totalSectors uint64
	err = tx.QueryRow(ctx, "SELECT COALESCE(SUM(total_shards), 0) FROM slabs sla WHERE db_buffered_slab_id IS NULL "+whereExpr, whereArgs...).
		Scan(&totalSectors)
	if err != nil {
		return api.ObjectsStatsResponse{}, fmt.Errorf("failed to fetch total sector stats: %w", err)
	}

	var totalUploaded uint64
	err = tx.QueryRow(ctx, "SELECT COALESCE(SUM(size), 0) FROM contracts WHERE archival_reason IS NULL").
		Scan(&totalUploaded)
	if err != nil {
		return api.ObjectsStatsResponse{}, fmt.Errorf("failed to fetch contract stats: %w", err)
	}

	return api.ObjectsStatsResponse{
		MinHealth:                  minHealth,
		NumObjects:                 numObjects,
		NumUnfinishedObjects:       unfinishedObjects,
		TotalUnfinishedObjectsSize: totalUnfinishedObjectsSize,
		TotalObjectsSize:           totalObjectsSize,
		TotalSectorsSize:           totalSectors * rhpv2.SectorSize,
		TotalUploadedSize:          totalUploaded,
	}, nil
}

func PeerBanned(ctx context.Context, tx sql.Tx, addr string) (bool, error) {
	// normalize the address to a CIDR
	netCIDR, err := NormalizePeer(addr)
	if err != nil {
		return false, err
	}

	// parse the subnet
	_, subnet, err := net.ParseCIDR(netCIDR)
	if err != nil {
		return false, err
	}

	// check all subnets from the given subnet to the max subnet length
	var maxMaskLen int
	if subnet.IP.To4() != nil {
		maxMaskLen = 32
	} else {
		maxMaskLen = 128
	}

	checkSubnets := make([]any, 0, maxMaskLen)
	for i := maxMaskLen; i > 0; i-- {
		_, subnet, err := net.ParseCIDR(subnet.IP.String() + "/" + strconv.Itoa(i))
		if err != nil {
			return false, err
		}
		checkSubnets = append(checkSubnets, subnet.String())
	}

	var expiration time.Time
	err = tx.QueryRow(ctx, fmt.Sprintf(`SELECT expiration FROM syncer_bans WHERE net_cidr IN (%s) ORDER BY expiration DESC LIMIT 1`, strings.Repeat("?, ", len(checkSubnets)-1)+"?"), checkSubnets...).
		Scan((*UnixTimeMS)(&expiration))
	if errors.Is(err, dsql.ErrNoRows) {
		return false, nil
	} else if err != nil {
		return false, err
	}

	return time.Now().Before(expiration), nil
}

func PeerInfo(ctx context.Context, tx sql.Tx, addr string) (syncer.PeerInfo, error) {
	var peer syncer.PeerInfo
	err := tx.QueryRow(ctx, "SELECT address, first_seen, last_connect, synced_blocks, sync_duration FROM syncer_peers WHERE address = ?", addr).
		Scan(&peer.Address, (*UnixTimeMS)(&peer.FirstSeen), (*UnixTimeMS)(&peer.LastConnect), (*Unsigned64)(&peer.SyncedBlocks), &peer.SyncDuration)
	if errors.Is(err, dsql.ErrNoRows) {
		return syncer.PeerInfo{}, syncer.ErrPeerNotFound
	} else if err != nil {
		return syncer.PeerInfo{}, fmt.Errorf("failed to fetch peer: %w", err)
	}
	return peer, nil
}

func Peers(ctx context.Context, tx sql.Tx) ([]syncer.PeerInfo, error) {
	rows, err := tx.Query(ctx, "SELECT address, first_seen, last_connect, synced_blocks, sync_duration FROM syncer_peers")
	if err != nil {
		return nil, fmt.Errorf("failed to fetch peers: %w", err)
	}
	defer rows.Close()

	var peers []syncer.PeerInfo
	for rows.Next() {
		var peer syncer.PeerInfo
		if err := rows.Scan(&peer.Address, (*UnixTimeMS)(&peer.FirstSeen), (*UnixTimeMS)(&peer.LastConnect), (*Unsigned64)(&peer.SyncedBlocks), &peer.SyncDuration); err != nil {
			return nil, fmt.Errorf("failed to scan peer: %w", err)
		}
		peers = append(peers, peer)
	}
	return peers, nil
}

func RecordHostScans(ctx context.Context, tx sql.Tx, scans []api.HostScan) error {
	if len(scans) == 0 {
		return nil
	}
	// NOTE: The order of the assignments in the UPDATE statement is important
	// for MySQL compatibility. e.g. second_to_last_scan_success must be set
	// before last_scan_success.
	stmt, err := tx.Prepare(ctx, `
		UPDATE hosts SET
		scanned = scanned OR ?,
		total_scans = total_scans + 1,
		second_to_last_scan_success = last_scan_success,
		last_scan_success = ?,
		recent_downtime = CASE WHEN ? AND last_scan > 0 AND last_scan < ? THEN recent_downtime + ? - last_scan ELSE CASE WHEN ? THEN 0 ELSE recent_downtime END END,
		recent_scan_failures = CASE WHEN ? THEN 0 ELSE recent_scan_failures + 1 END,
		downtime = CASE WHEN ? AND last_scan > 0 AND last_scan < ? THEN downtime + ? - last_scan ELSE downtime END,
		uptime = CASE WHEN ? AND last_scan > 0 AND last_scan < ? THEN uptime + ? - last_scan ELSE uptime END,
		last_scan = ?,
		settings = CASE WHEN ? THEN ? ELSE settings END,
		price_table = CASE WHEN ? AND (price_table_expiry IS NULL OR ? > price_table_expiry) THEN ? ELSE price_table END,
		price_table_expiry = CASE WHEN ? AND (price_table_expiry IS NULL OR ? > price_table_expiry) THEN ? ELSE price_table_expiry END,
		successful_interactions = CASE WHEN ? THEN successful_interactions + 1 ELSE successful_interactions END,
		failed_interactions = CASE WHEN ? THEN failed_interactions + 1 ELSE failed_interactions END,
		resolved_addresses = CASE WHEN ? THEN ? ELSE resolved_addresses END
		WHERE public_key = ?
	`)
	if err != nil {
		return fmt.Errorf("failed to prepare statement to update host with scan: %w", err)
	}
	defer stmt.Close()

	now := time.Now()
	for _, scan := range scans {
		scanTime := scan.Timestamp.UnixMilli()
		_, err = stmt.Exec(ctx,
			scan.Success,                                    // scanned
			scan.Success,                                    // last_scan_success
			!scan.Success, scanTime, scanTime, scan.Success, // recent_downtime
			scan.Success,                      // recent_scan_failures
			!scan.Success, scanTime, scanTime, // downtime
			scan.Success, scanTime, scanTime, // uptime
			scanTime,                                  // last_scan
			scan.Success, HostSettings(scan.Settings), // settings
			scan.Success, now, PriceTable(scan.PriceTable), // price_table
			scan.Success, now, now, // price_table_expiry
			scan.Success,  // successful_interactions
			!scan.Success, // failed_interactions
			len(scan.ResolvedAddresses) > 0, strings.Join(scan.ResolvedAddresses, ","),
			PublicKey(scan.HostKey),
		)
		if err != nil {
			return fmt.Errorf("failed to update host with scan: %w", err)
		}
	}
	return nil
}

func RecordPriceTables(ctx context.Context, tx sql.Tx, priceTableUpdates []api.HostPriceTableUpdate) error {
	if len(priceTableUpdates) == 0 {
		return nil
	}

	stmt, err := tx.Prepare(ctx, `
		UPDATE hosts SET
		recent_downtime = CASE WHEN ? THEN recent_downtime = 0 ELSE recent_downtime END,
		recent_scan_failures = CASE WHEN ? THEN recent_scan_failures = 0 ELSE recent_scan_failures END,
		price_table = CASE WHEN ? THEN ? ELSE price_table END,
		price_table_expiry =  CASE WHEN ? THEN ? ELSE price_table_expiry END,
		successful_interactions =  CASE WHEN ? THEN successful_interactions + 1 ELSE successful_interactions END,
		failed_interactions = CASE WHEN ? THEN failed_interactions + 1 ELSE failed_interactions END
		WHERE public_key = ?
	`)
	if err != nil {
		return fmt.Errorf("failed to prepare statement to update host with price table: %w", err)
	}
	defer stmt.Close()

	for _, ptu := range priceTableUpdates {
		_, err := stmt.Exec(ctx,
			ptu.Success,                                            // recent_downtime
			ptu.Success,                                            // recent_scan_failures
			ptu.Success, PriceTable(ptu.PriceTable.HostPriceTable), // price_table
			ptu.Success, ptu.PriceTable.Expiry, // price_table_expiry
			ptu.Success,  // successful_interactions
			!ptu.Success, // failed_interactions
			PublicKey(ptu.HostKey),
		)
		if err != nil {
			return fmt.Errorf("failed to update host with price table: %w", err)
		}
	}
	return nil
}

func RemoveContractSet(ctx context.Context, tx sql.Tx, contractSet string) error {
	_, err := tx.Exec(ctx, "DELETE FROM contract_sets WHERE name = ?", contractSet)
	if err != nil {
		return fmt.Errorf("failed to delete contract set: %w", err)
	}
	return nil
}

func RemoveOfflineHosts(ctx context.Context, tx sql.Tx, minRecentFailures uint64, maxDownTime time.Duration) (int64, error) {
	// fetch contracts belonging to offline hosts
	rows, err := tx.Query(ctx, `
SELECT fcid
FROM contracts c
INNER JOIN hosts h ON h.public_key = c.host_key
WHERE h.recent_downtime >= ? AND h.recent_scan_failures >= ?`, DurationMS(maxDownTime), minRecentFailures)
	if err != nil {
		return 0, fmt.Errorf("failed to fetch contracts: %w", err)
	}
	defer rows.Close()

	var fcids []types.FileContractID
	for rows.Next() {
		var fcid FileContractID
		if err := rows.Scan(&fcid); err != nil {
			return 0, fmt.Errorf("failed to scan contract: %w", err)
		}
		fcids = append(fcids, types.FileContractID(fcid))
	}

	// archive those contracts
	for _, fcid := range fcids {
		if err := ArchiveContract(ctx, tx, fcid, api.ContractArchivalReasonHostPruned); err != nil {
			return 0, fmt.Errorf("failed to archive contract %v: %w", fcid, err)
		}
	}

	// delete hosts
	res, err := tx.Exec(ctx, `DELETE FROM hosts WHERE recent_downtime >= ? AND recent_scan_failures >= ?`, DurationMS(maxDownTime), minRecentFailures)
	if err != nil {
		return 0, fmt.Errorf("failed to delete hosts: %w", err)
	}
	return res.RowsAffected()
}

// RenameDirectories renames all directories in the database with the given
// prefix to the new prefix.
func RenameDirectories(ctx context.Context, tx sql.Tx, bucket, prefixOld, prefixNew string) (int64, error) {
	// sanity check input
	if !strings.HasPrefix(prefixNew, "/") {
		return 0, errors.New("paths has to have a leading slash")
	} else if bucket == "" {
		return 0, errors.New("bucket cannot be empty")
	}

	// prepare statements
	queryDirStmt, err := tx.Prepare(ctx, "SELECT id FROM directories WHERE name = ? AND db_bucket_id = ?")
	if err != nil {
		return 0, err
	}
	defer queryDirStmt.Close()

	insertStmt, err := tx.Prepare(ctx, "INSERT INTO directories (created_at, db_bucket_id, db_parent_id, name) VALUES (?, ?, ?, ?)")
	if err != nil {
		return 0, fmt.Errorf("failed to prepare statement: %w", err)
	}
	defer insertStmt.Close()

	updateNameStmt, err := tx.Prepare(ctx, "UPDATE directories SET name = ? WHERE id = ?")
	if err != nil {
		return 0, err
	}
	defer updateNameStmt.Close()

	updateParentStmt, err := tx.Prepare(ctx, "UPDATE directories SET db_parent_id = ? WHERE db_parent_id = ?")
	if err != nil {
		return 0, err
	}
	defer updateParentStmt.Close()

	// fetch bucket id
	var bucketID int64
	err = tx.QueryRow(ctx, "SELECT id FROM buckets WHERE buckets.name = ?", bucket).Scan(&bucketID)
	if errors.Is(err, dsql.ErrNoRows) {
		return 0, fmt.Errorf("bucket '%v' not found: %w", bucket, api.ErrBucketNotFound)
	} else if err != nil {
		return 0, fmt.Errorf("failed to fetch bucket id: %w", err)
	}

	// fetch destination directories
	directories := make(map[int64]string)
	rows, err := tx.Query(ctx, "SELECT id, name FROM directories WHERE name LIKE ? AND db_bucket_id = ? ORDER BY LENGTH(name) - LENGTH(REPLACE(name, '/', '')) ASC", prefixOld+"%", bucketID)
	if err != nil {
		return 0, err
	}
	defer rows.Close()
	for rows.Next() {
		var id int64
		var name string
		if err := rows.Scan(&id, &name); err != nil {
			return 0, err
		}
		directories[id] = strings.Replace(name, prefixOld, prefixNew, 1)
	}

	// update existing directories
	for id, name := range directories {
		var existingID int64
		if err := queryDirStmt.QueryRow(ctx, name, bucketID).Scan(&existingID); err != nil && !errors.Is(err, dsql.ErrNoRows) {
			return 0, err
		} else if existingID > 0 {
			if _, err := updateParentStmt.Exec(ctx, existingID, id); err != nil {
				return 0, err
			}
		} else {
			if _, err := updateNameStmt.Exec(ctx, name, id); err != nil {
				return 0, err
			}
		}
	}

	// insert new directories
	var dirID *int64
	dirs := object.Directories(prefixNew)
	if strings.HasSuffix(prefixNew, "/") {
		dirs = append(dirs, prefixNew)
	}
	for _, dir := range dirs {
		// check if the directory exists
		var existingID int64
		if err := queryDirStmt.QueryRow(ctx, dir, bucketID).Scan(&existingID); err != nil && !errors.Is(err, dsql.ErrNoRows) {
			return 0, fmt.Errorf("failed to fetch directory id %v: %w", dir, err)
		} else if existingID > 0 {
			dirID = &existingID
			continue
		}

		// insert directory
		if res, err := insertStmt.Exec(ctx, time.Now(), bucketID, dirID, dir); err != nil {
			return 0, fmt.Errorf("failed to create directory %v %v: %w", dirID, dir, err)
		} else if insertedID, err := res.LastInsertId(); err != nil {
			return 0, fmt.Errorf("failed to fetch directory id %v: %w", dir, err)
		} else if insertedID == 0 {
			return 0, fmt.Errorf("dir we just created doesn't exist - shouldn't happen")
		} else {
			dirID = &insertedID
		}
	}
	return *dirID, nil
}

func QueryContracts(ctx context.Context, tx sql.Tx, whereExprs []string, whereArgs []any) ([]api.ContractMetadata, error) {
	var whereExpr string
	if len(whereExprs) > 0 {
		whereExpr = "WHERE " + strings.Join(whereExprs, " AND ")
	}

	rows, err := tx.Query(ctx, fmt.Sprintf(`
SELECT
	c.fcid, c.host_id, c.host_key, c.v2,
	c.archival_reason, c.proof_height, c.renewed_from, c.renewed_to, c.revision_height, c.revision_number, c.size, c.start_height, c.state, c.window_start, c.window_end,
	c.contract_price, c.initial_renter_funds,
	c.delete_spending, c.fund_account_spending, c.sector_roots_spending, c.upload_spending,
	COALESCE(cs.name, ""), COALESCE(h.net_address, ""), COALESCE(h.settings->>'$.siamuxport', "") AS siamux_port
FROM contracts AS c
LEFT JOIN hosts h ON h.public_key = c.host_key
LEFT JOIN contract_set_contracts csc ON csc.db_contract_id = c.id
LEFT JOIN contract_sets cs ON cs.id = csc.db_contract_set_id
%s
ORDER BY c.id ASC`, whereExpr), whereArgs...)
	if err != nil {
		return nil, err
	}
	defer rows.Close()

	var scannedRows []ContractRow
	for rows.Next() {
		var r ContractRow
		if err := r.Scan(rows); err != nil {
			return nil, fmt.Errorf("failed to scan row: %w", err)
		}
		scannedRows = append(scannedRows, r)
	}

	if len(scannedRows) == 0 {
		return nil, nil
	}

	// merge 'Host', 'Name' and 'Contract' into dbContracts
	var contracts []api.ContractMetadata
	current, scannedRows := scannedRows[0].ContractMetadata(), scannedRows[1:]
	for {
		if len(scannedRows) == 0 {
			contracts = append(contracts, current)
			break
		} else if current.ID != types.FileContractID(scannedRows[0].FCID) {
			contracts = append(contracts, current)
		} else if scannedRows[0].ContractSet != "" {
			current.ContractSets = append(current.ContractSets, scannedRows[0].ContractSet)
		}
		current, scannedRows = scannedRows[0].ContractMetadata(), scannedRows[1:]
	}
	return contracts, nil
}

func RenewedContract(ctx context.Context, tx sql.Tx, renewedFrom types.FileContractID) (api.ContractMetadata, error) {
	contracts, err := QueryContracts(ctx, tx, []string{"c.renewed_from = ?"}, []any{FileContractID(renewedFrom)})
	if err != nil {
		return api.ContractMetadata{}, fmt.Errorf("failed to query renewed contract: %w", err)
	} else if len(contracts) == 0 {
		return api.ContractMetadata{}, api.ErrContractNotFound
	}
	return contracts[0], nil
}

func ResetChainState(ctx context.Context, tx sql.Tx) error {
	if _, err := tx.Exec(ctx, "DELETE FROM consensus_infos"); err != nil {
		return err
	} else if _, err := tx.Exec(ctx, "DELETE FROM wallet_events"); err != nil {
		return err
	} else if _, err := tx.Exec(ctx, "DELETE FROM wallet_outputs"); err != nil {
		return err
	}
	return nil
}

func ResetLostSectors(ctx context.Context, tx sql.Tx, hk types.PublicKey) error {
	_, err := tx.Exec(ctx, "UPDATE hosts SET lost_sectors = 0 WHERE public_key = ?", PublicKey(hk))
	if err != nil {
		return fmt.Errorf("failed to reset lost sectors for host %v: %w", hk, err)
	}
	return nil
}

func Setting(ctx context.Context, tx sql.Tx, key string) (string, error) {
	var value string
	err := tx.QueryRow(ctx, "SELECT value FROM settings WHERE `key` = ?", key).Scan((*BusSetting)(&value))
	if errors.Is(err, dsql.ErrNoRows) {
		return "", ErrSettingNotFound
	} else if err != nil {
		return "", fmt.Errorf("failed to fetch setting '%s': %w", key, err)
	}
	return value, nil
}

func Slab(ctx context.Context, tx sql.Tx, key object.EncryptionKey) (object.Slab, error) {
	// fetch slab
	var slabID int64
	slab := object.Slab{EncryptionKey: key}
	err := tx.QueryRow(ctx, `
		SELECT id, health, min_shards
		FROM slabs sla
		WHERE sla.key = ?
	`, EncryptionKey(key)).Scan(&slabID, &slab.Health, &slab.MinShards)
	if errors.Is(err, dsql.ErrNoRows) {
		return object.Slab{}, api.ErrSlabNotFound
	} else if err != nil {
		return object.Slab{}, fmt.Errorf("failed to fetch slab: %w", err)
	}

	// fetch sectors
	rows, err := tx.Query(ctx, `
		SELECT id, root
		FROM sectors s
		WHERE s.db_slab_id = ?
		ORDER BY s.slab_index
	`, slabID)
	if err != nil {
		return object.Slab{}, fmt.Errorf("failed to fetch sectors: %w", err)
	}
	defer rows.Close()

	var sectorIDs []int64
	for rows.Next() {
		var sectorID int64
		var sector object.Sector
		if err := rows.Scan(&sectorID, (*Hash256)(&sector.Root)); err != nil {
			return object.Slab{}, fmt.Errorf("failed to scan sector: %w", err)
		}
		slab.Shards = append(slab.Shards, sector)
		sectorIDs = append(sectorIDs, sectorID)
	}

	// fetch contracts for each sector
	stmt, err := tx.Prepare(ctx, `
		SELECT h.public_key, c.fcid
		FROM contract_sectors cs
		INNER JOIN contracts c ON c.id = cs.db_contract_id
		INNER JOIN hosts h ON h.public_key = c.host_key
		WHERE cs.db_sector_id = ?
		ORDER BY c.id
	`)
	if err != nil {
		return object.Slab{}, fmt.Errorf("failed to prepare statement to fetch contracts: %w", err)
	}
	defer stmt.Close()

	for i, sectorID := range sectorIDs {
		rows, err := stmt.Query(ctx, sectorID)
		if err != nil {
			return object.Slab{}, fmt.Errorf("failed to fetch contracts: %w", err)
		}
		if err := func() error {
			defer rows.Close()

			slab.Shards[i].Contracts = make(map[types.PublicKey][]types.FileContractID)
			for rows.Next() {
				var pk types.PublicKey
				var fcid types.FileContractID
				if err := rows.Scan((*PublicKey)(&pk), (*FileContractID)(&fcid)); err != nil {
					return fmt.Errorf("failed to scan contract: %w", err)
				}
				slab.Shards[i].Contracts[pk] = append(slab.Shards[i].Contracts[pk], fcid)
			}
			return nil
		}(); err != nil {
			return object.Slab{}, err
		}
	}
	return slab, nil
}

func SlabBuffers(ctx context.Context, tx sql.Tx) (map[string]string, error) {
	rows, err := tx.Query(ctx, `
		SELECT buffered_slabs.filename, cs.name
		FROM buffered_slabs
		INNER JOIN slabs sla ON sla.db_buffered_slab_id = buffered_slabs.id
		INNER JOIN contract_sets cs ON cs.id = sla.db_contract_set_id
	`)
	if err != nil {
		return nil, fmt.Errorf("failed to fetch contract sets")
	}
	defer rows.Close()

	fileNameToContractSet := make(map[string]string)
	for rows.Next() {
		var fileName string
		var contractSetName string
		if err := rows.Scan(&fileName, &contractSetName); err != nil {
			return nil, fmt.Errorf("failed to scan contract set: %w", err)
		}
		fileNameToContractSet[fileName] = contractSetName
	}
	return fileNameToContractSet, nil
}

func Tip(ctx context.Context, tx sql.Tx) (types.ChainIndex, error) {
	var id Hash256
	var height uint64
	if err := tx.QueryRow(ctx, "SELECT height, block_id FROM consensus_infos WHERE id = ?", sql.ConsensusInfoID).
		Scan(&height, &id); errors.Is(err, dsql.ErrNoRows) {
		// init
		_, err = tx.Exec(ctx, "INSERT INTO consensus_infos (id, height, block_id) VALUES (?, ?, ?)", sql.ConsensusInfoID, 0, Hash256{})
		return types.ChainIndex{}, err
	} else if err != nil {
		return types.ChainIndex{}, err
	}
	return types.ChainIndex{
		ID:     types.BlockID(id),
		Height: height,
	}, nil
}

func UnhealthySlabs(ctx context.Context, tx sql.Tx, healthCutoff float64, set string, limit int) ([]api.UnhealthySlab, error) {
	rows, err := tx.Query(ctx, `
		SELECT sla.key, sla.health
		FROM slabs sla
		INNER JOIN contract_sets cs ON sla.db_contract_set_id = cs.id
		WHERE sla.health <= ? AND cs.name = ? AND sla.health_valid_until > ? AND sla.db_buffered_slab_id IS NULL
		ORDER BY sla.health ASC
		LIMIT ?
	`, healthCutoff, set, time.Now().Unix(), limit)
	if err != nil {
		return nil, fmt.Errorf("failed to fetch unhealthy slabs: %w", err)
	}
	defer rows.Close()

	var slabs []api.UnhealthySlab
	for rows.Next() {
		var slab api.UnhealthySlab
		if err := rows.Scan((*EncryptionKey)(&slab.EncryptionKey), &slab.Health); err != nil {
			return nil, fmt.Errorf("failed to scan unhealthy slab: %w", err)
		}
		slabs = append(slabs, slab)
	}
	return slabs, nil
}

func UpdateBucketPolicy(ctx context.Context, tx sql.Tx, bucket string, bp api.BucketPolicy) error {
	policy, err := json.Marshal(bp)
	if err != nil {
		return err
	}
	res, err := tx.Exec(ctx, "UPDATE buckets SET policy = ? WHERE name = ?", policy, bucket)
	if err != nil {
		return fmt.Errorf("failed to update bucket policy: %w", err)
	} else if n, err := res.RowsAffected(); err != nil {
		return fmt.Errorf("failed to check rows affected: %w", err)
	} else if n == 0 {
		return api.ErrBucketNotFound
	}
	return nil
}

func UpdateContract(ctx context.Context, tx sql.Tx, fcid types.FileContractID, c api.ContractMetadata) error {
	// validate metadata
	var state ContractState
	if err := state.LoadString(c.State); err != nil {
		return err
	} else if c.ID == (types.FileContractID{}) {
		return errors.New("contract id is required")
	} else if c.HostKey == (types.PublicKey{}) {
		return errors.New("host key is required")
	}

	// update contract
	_, err := tx.Exec(ctx, `
UPDATE contracts SET
	created_at = ?, fcid = ?,
	proof_height = ?, renewed_from = ?, revision_height = ?, revision_number = ?, size = ?, start_height = ?, state = ?, window_start = ?, window_end = ?,
	contract_price = ?, initial_renter_funds = ?,
	delete_spending = ?, fund_account_spending = ?, sector_roots_spending = ?, upload_spending = ?
WHERE fcid = ?`,
		time.Now(), FileContractID(c.ID),
		0, FileContractID(c.RenewedFrom), 0, fmt.Sprint(c.RevisionNumber), c.Size, c.StartHeight, state, c.WindowStart, c.WindowEnd,
		Currency(c.ContractPrice), Currency(c.InitialRenterFunds),
		ZeroCurrency, ZeroCurrency, ZeroCurrency, ZeroCurrency,
		FileContractID(c.RenewedFrom),
	)
	if err != nil {
		return fmt.Errorf("failed to update contract: %w", err)
	}
	return nil
}

func UpdatePeerInfo(ctx context.Context, tx sql.Tx, addr string, fn func(*syncer.PeerInfo)) error {
	info, err := PeerInfo(ctx, tx, addr)
	if err != nil {
		return err
	}
	fn(&info)

	res, err := tx.Exec(ctx, "UPDATE syncer_peers SET last_connect = ?, synced_blocks = ?, sync_duration = ? WHERE address = ?",
		UnixTimeMS(info.LastConnect),
		Unsigned64(info.SyncedBlocks),
		info.SyncDuration,
		addr,
	)
	if err != nil {
		return fmt.Errorf("failed to update peer info: %w", err)
	} else if n, err := res.RowsAffected(); err != nil {
		return fmt.Errorf("failed to check rows affected: %w", err)
	} else if n == 0 {
		return syncer.ErrPeerNotFound
	}

	return nil
}

func UpdateSlab(ctx context.Context, tx Tx, key object.EncryptionKey, updated []api.UploadedSector) error {
	// update slab
	res, err := tx.Exec(ctx, `
		UPDATE slabs
		SET health_valid_until = ?, health = ?
		WHERE `+"`key`"+` = ?
	`, time.Now().Unix(), 1, EncryptionKey(key))
	if err != nil {
		return err
	} else if n, err := res.RowsAffected(); err != nil {
		return err
	} else if n == 0 {
		return api.ErrSlabNotFound
	}

	// fetch sectors
	rows, err := tx.Query(ctx, "SELECT s.id, s.root FROM sectors s INNER JOIN slabs sl ON s.db_slab_id = sl.id WHERE sl.key = ? ORDER BY s.slab_index ASC", EncryptionKey(key))
	if err != nil {
		return fmt.Errorf("failed to fetch sectors: %w", err)
	}
	defer rows.Close()

	sectors := make(map[types.Hash256]int64)
	for rows.Next() {
		var id int64
		var root Hash256
		if err := rows.Scan(&id, &root); err != nil {
			return fmt.Errorf("failed to scan sector id: %w", err)
		}
		sectors[types.Hash256(root)] = id
	}

	// check sectors
	var fcids []types.FileContractID
	for _, s := range updated {
		if _, ok := sectors[s.Root]; !ok {
			return api.ErrUnknownSector
		}
		fcids = append(fcids, s.ContractID)
	}

	// fetch contracts
	contracts, err := FetchUsedContracts(ctx, tx, fcids)
	if err != nil {
		return err
	}

	// build contract <-> sector links
	var upsert []ContractSector
	for _, sector := range updated {
		contract, ok := contracts[sector.ContractID]
		if !ok {
			return api.ErrContractNotFound
		}
		sectorID, ok := sectors[sector.Root]
		if !ok {
			panic("sector not found") // developer error (already asserted)
		}
		upsert = append(upsert, ContractSector{
			ContractID: contract.ID,
			SectorID:   sectorID,
		})
	}
	return tx.UpsertContractSectors(ctx, upsert)
}

func Webhooks(ctx context.Context, tx sql.Tx) ([]webhooks.Webhook, error) {
	rows, err := tx.Query(ctx, "SELECT module, event, url, headers FROM webhooks")
	if err != nil {
		return nil, fmt.Errorf("failed to fetch webhooks: %w", err)
	}
	defer rows.Close()

	var whs []webhooks.Webhook
	for rows.Next() {
		var webhook webhooks.Webhook
		var headers string
		if err := rows.Scan(&webhook.Module, &webhook.Event, &webhook.URL, &headers); err != nil {
			return nil, fmt.Errorf("failed to scan webhook: %w", err)
		} else if err := json.Unmarshal([]byte(headers), &webhook.Headers); err != nil {
			return nil, fmt.Errorf("failed to unmarshal headers: %w", err)
		}
		whs = append(whs, webhook)
	}
	return whs, nil
}

func UnspentSiacoinElements(ctx context.Context, tx sql.Tx) (elements []types.SiacoinElement, err error) {
	rows, err := tx.Query(ctx, "SELECT output_id, leaf_index, merkle_proof, address, value, maturity_height FROM wallet_outputs")
	if err != nil {
		return nil, fmt.Errorf("failed to fetch wallet events: %w", err)
	}
	defer rows.Close()

	for rows.Next() {
		element, err := scanSiacoinElement(rows)
		if err != nil {
			return nil, fmt.Errorf("failed to scan wallet event: %w", err)
		}
		elements = append(elements, element)
	}
	return
}

<<<<<<< HEAD
func UsableHosts(ctx context.Context, tx sql.Tx, gc gouging.Checker, minWindowStart uint64, offset, limit int) ([]api.HostInfo, error) {
	// handle input parameters
	if offset < 0 {
		return nil, ErrNegativeOffset
	} else if limit == 0 || limit == -1 {
		limit = math.MaxInt64
	}

	// only include contracts with a window start greater than the given value
=======
func UsableHosts(ctx context.Context, tx sql.Tx) ([]HostInfo, error) {
	// only include allowed hosts
>>>>>>> 4b0f42a3
	var whereExprs []string
	whereExprs = append(whereExprs, "c.window_start > ?")

	// only include allowed hosts
	var hasAllowlist bool
	if err := tx.QueryRow(ctx, "SELECT EXISTS (SELECT 1 FROM host_allowlist_entries)").Scan(&hasAllowlist); err != nil {
		return nil, fmt.Errorf("failed to check for allowlist: %w", err)
	} else if hasAllowlist {
		whereExprs = append(whereExprs, "EXISTS (SELECT 1 FROM host_allowlist_entry_hosts hbeh WHERE hbeh.db_host_id = h.id)")
	}

	// exclude blocked hosts
	var hasBlocklist bool
	if err := tx.QueryRow(ctx, "SELECT EXISTS (SELECT 1 FROM host_blocklist_entries)").Scan(&hasBlocklist); err != nil {
		return nil, fmt.Errorf("failed to check for blocklist: %w", err)
	} else if hasBlocklist {
		whereExprs = append(whereExprs, "NOT EXISTS (SELECT 1 FROM host_blocklist_entry_hosts hbeh WHERE hbeh.db_host_id = h.id)")
	}

	// fetch autopilot
	var autopilotID int64
	if err := tx.QueryRow(ctx, "SELECT id FROM autopilots WHERE identifier = ?", api.DefaultAutopilotID).Scan(&autopilotID); err != nil {
		return nil, fmt.Errorf("failed to fetch autopilot id: %w", err)
	}

	// only include usable hosts
	whereExprs = append(whereExprs, `
EXISTS (
	SELECT 1
	FROM hosts h2
	INNER JOIN host_checks hc ON hc.db_host_id = h2.id AND hc.db_autopilot_id = ? AND h2.id = h.id
	WHERE
		hc.usability_blocked = 0 AND
		hc.usability_offline = 0 AND
		hc.usability_low_score = 0 AND
		hc.usability_redundant_ip = 0 AND
		hc.usability_gouging = 0 AND
		hc.usability_not_accepting_contracts = 0 AND
		hc.usability_not_announced = 0 AND
		hc.usability_not_completing_scan = 0
)`)

	// query hosts
	rows, err := tx.Query(ctx, fmt.Sprintf(`
	SELECT
	h.public_key,
	COALESCE(h.net_address, ""),
	COALESCE(h.settings->>'$.siamuxport', "") AS siamux_port,
	h.price_table,
	h.settings,
	MAX(c.fcid)
	FROM hosts h
	INNER JOIN contracts c on c.host_id = h.id and c.archival_reason IS NULL
	INNER JOIN host_checks hc on hc.db_host_id = h.id and hc.db_autopilot_id = ?
	WHERE %s
<<<<<<< HEAD
	GROUP by h.id
	ORDER BY MAX(hc.score_age) * MAX(hc.score_collateral) * MAX(hc.score_interactions) * MAX(hc.score_storage_remaining) * MAX(hc.score_uptime) * MAX(hc.score_version) * MAX(hc.score_prices) DESC
	LIMIT ? OFFSET ?`, strings.Join(whereExprs, " AND ")), autopilotID, minWindowStart, autopilotID, limit, offset)
=======
	GROUP by h.id`, strings.Join(whereExprs, "AND")), autopilotID, autopilotID)
>>>>>>> 4b0f42a3
	if err != nil {
		return nil, fmt.Errorf("failed to fetch hosts: %w", err)
	}
	defer rows.Close()

	var hosts []HostInfo
	for rows.Next() {
		var hk PublicKey
		var addr, port string
		var pt PriceTable
		var hs HostSettings
		var fcid FileContractID
		err := rows.Scan(&hk, &addr, &port, &pt, &hs, &fcid)
		if err != nil {
			return nil, fmt.Errorf("failed to scan host: %w", err)
		}

		// exclude hosts with invalid address
		host, _, err := net.SplitHostPort(addr)
		if err != nil || host == "" {
			continue
		}

<<<<<<< HEAD
		hosts = append(hosts, api.HostInfo{
			ContractID: types.FileContractID(fcid),
			PublicKey:  types.PublicKey(hk),
			SiamuxAddr: net.JoinHostPort(host, port),
=======
		hosts = append(hosts, HostInfo{
			api.HostInfo{
				PublicKey:  types.PublicKey(hk),
				SiamuxAddr: net.JoinHostPort(host, port),
			},
			rhpv2.HostSettings(hs),
			rhpv3.HostPriceTable(pt),
>>>>>>> 4b0f42a3
		})
	}
	return hosts, nil
}

func WalletEvents(ctx context.Context, tx sql.Tx, offset, limit int) (events []wallet.Event, _ error) {
	if limit == 0 || limit == -1 {
		limit = math.MaxInt64
	}

	rows, err := tx.Query(ctx, "SELECT event_id, block_id, height, inflow, outflow, type, data, maturity_height, timestamp FROM wallet_events ORDER BY timestamp DESC LIMIT ? OFFSET ?", limit, offset)
	if err != nil {
		return nil, fmt.Errorf("failed to fetch wallet events: %w", err)
	}
	defer rows.Close()

	for rows.Next() {
		event, err := scanWalletEvent(rows)
		if err != nil {
			return nil, fmt.Errorf("failed to scan wallet event: %w", err)
		}
		events = append(events, event)
	}
	return
}

func WalletEventCount(ctx context.Context, tx sql.Tx) (count uint64, err error) {
	var n int64
	err = tx.QueryRow(ctx, "SELECT COUNT(*) FROM wallet_events").Scan(&n)
	if err != nil {
		return 0, fmt.Errorf("failed to count wallet events: %w", err)
	}
	return uint64(n), nil
}

func scanAutopilot(s Scanner) (api.Autopilot, error) {
	var a api.Autopilot
	if err := s.Scan(&a.ID, (*AutopilotConfig)(&a.Config), &a.CurrentPeriod); err != nil {
		return api.Autopilot{}, err
	}
	return a, nil
}

func scanBucket(s Scanner) (api.Bucket, error) {
	var createdAt time.Time
	var name, policy string
	err := s.Scan(&createdAt, &name, &policy)
	if errors.Is(err, dsql.ErrNoRows) {
		return api.Bucket{}, api.ErrBucketNotFound
	} else if err != nil {
		return api.Bucket{}, err
	}
	var bp api.BucketPolicy
	if err := json.Unmarshal([]byte(policy), &bp); err != nil {
		return api.Bucket{}, err
	}
	return api.Bucket{
		CreatedAt: api.TimeRFC3339(createdAt),
		Name:      name,
		Policy:    bp,
	}, nil
}

func scanMultipartUpload(s Scanner) (resp api.MultipartUpload, _ error) {
	err := s.Scan(&resp.Bucket, (*EncryptionKey)(&resp.EncryptionKey), &resp.Key, &resp.UploadID, &resp.CreatedAt)
	if errors.Is(err, dsql.ErrNoRows) {
		return api.MultipartUpload{}, api.ErrMultipartUploadNotFound
	} else if err != nil {
		return api.MultipartUpload{}, fmt.Errorf("failed to fetch multipart upload: %w", err)
	}
	return
}

func scanWalletEvent(s Scanner) (wallet.Event, error) {
	var blockID, eventID Hash256
	var height, maturityHeight uint64
	var inflow, outflow Currency
	var edata []byte
	var etype string
	var ts UnixTimeMS
	if err := s.Scan(
		&eventID,
		&blockID,
		&height,
		&inflow,
		&outflow,
		&etype,
		&edata,
		&maturityHeight,
		&ts,
	); err != nil {
		return wallet.Event{}, err
	}

	data, err := UnmarshalEventData(edata, etype)
	if err != nil {
		return wallet.Event{}, err
	}
	return wallet.Event{
		ID: types.Hash256(eventID),
		Index: types.ChainIndex{
			ID:     types.BlockID(blockID),
			Height: height,
		},
		Type:           etype,
		Data:           data,
		MaturityHeight: maturityHeight,
		Timestamp:      time.Time(ts),
	}, nil
}

func scanSiacoinElement(s Scanner) (el types.SiacoinElement, err error) {
	var id Hash256
	var leafIndex, maturityHeight uint64
	var merkleProof MerkleProof
	var address Hash256
	var value Currency
	err = s.Scan(&id, &leafIndex, &merkleProof, &address, &value, &maturityHeight)
	if err != nil {
		return types.SiacoinElement{}, err
	}
	return types.SiacoinElement{
		ID: types.SiacoinOutputID(id),
		StateElement: types.StateElement{
			LeafIndex:   leafIndex,
			MerkleProof: merkleProof.Hashes,
		},
		SiacoinOutput: types.SiacoinOutput{
			Address: types.Address(address),
			Value:   types.Currency(value),
		},
		MaturityHeight: maturityHeight,
	}, nil
}

func scanStateElement(s Scanner) (se StateElement, err error) {
	err = s.Scan(&se.ID, &se.LeafIndex, &se.MerkleProof)
	return
}

func MarkPackedSlabUploaded(ctx context.Context, tx Tx, slab api.UploadedPackedSlab) (string, error) {
	// fetch relevant slab info
	var slabID, bufferedSlabID int64
	var bufferFileName string
	if err := tx.QueryRow(ctx, `
		SELECT sla.id, bs.id, bs.filename
		FROM slabs sla
		INNER JOIN buffered_slabs bs ON bs.id = sla.db_buffered_slab_id
		WHERE sla.db_buffered_slab_id = ?
	`, slab.BufferID).
		Scan(&slabID, &bufferedSlabID, &bufferFileName); err != nil {
		return "", fmt.Errorf("failed to fetch slab id: %w", err)
	}

	// set 'db_buffered_slab_id' to NULL
	if _, err := tx.Exec(ctx, "UPDATE slabs SET db_buffered_slab_id = NULL WHERE id = ?", slabID); err != nil {
		return "", fmt.Errorf("failed to update slab: %w", err)
	}

	// delete buffer slab
	if _, err := tx.Exec(ctx, "DELETE FROM buffered_slabs WHERE id = ?", bufferedSlabID); err != nil {
		return "", fmt.Errorf("failed to delete buffered slab: %w", err)
	}

	// fetch used contracts
	usedContracts, err := FetchUsedContracts(ctx, tx, slab.Contracts())
	if err != nil {
		return "", fmt.Errorf("failed to fetch used contracts: %w", err)
	}

	// stmt to add sector
	sectorStmt, err := tx.Prepare(ctx, "INSERT INTO sectors (db_slab_id, slab_index, root) VALUES (?, ?, ?)")
	if err != nil {
		return "", fmt.Errorf("failed to prepare statement to insert sectors: %w", err)
	}
	defer sectorStmt.Close()

	// stmt to insert contract_sector
	contractSectorStmt, err := tx.Prepare(ctx, "INSERT INTO contract_sectors (db_contract_id, db_sector_id) VALUES (?, ?)")
	if err != nil {
		return "", fmt.Errorf("failed to prepare statement to insert contract sectors: %w", err)
	}
	defer contractSectorStmt.Close()

	// insert shards
	for i := range slab.Shards {
		// insert shard
		res, err := sectorStmt.Exec(ctx, slabID, i+1, slab.Shards[i].Root[:])
		if err != nil {
			return "", fmt.Errorf("failed to insert sector: %w", err)
		}
		sectorID, err := res.LastInsertId()
		if err != nil {
			return "", fmt.Errorf("failed to get sector id: %w", err)
		}

		// insert contract sector links
		for _, sector := range slab.Shards {
			uc, ok := usedContracts[sector.ContractID]
			if !ok {
				continue
			}

			if _, err := contractSectorStmt.Exec(ctx, uc.ID, sectorID); err != nil {
				return "", fmt.Errorf("failed to insert contract sector: %w", err)
			}
		}
	}
	return bufferFileName, nil
}

func RecordContractSpending(ctx context.Context, tx Tx, fcid types.FileContractID, revisionNumber, size uint64, newSpending api.ContractSpending) error {
	var updateKeys []string
	var updateValues []interface{}

	if !newSpending.Uploads.IsZero() {
		updateKeys = append(updateKeys, "upload_spending = ?")
		updateValues = append(updateValues, Currency(newSpending.Uploads))
	}
	if !newSpending.FundAccount.IsZero() {
		updateKeys = append(updateKeys, "fund_account_spending = ?")
		updateValues = append(updateValues, Currency(newSpending.FundAccount))
	}
	if !newSpending.Deletions.IsZero() {
		updateKeys = append(updateKeys, "delete_spending = ?")
		updateValues = append(updateValues, Currency(newSpending.Deletions))
	}
	if !newSpending.SectorRoots.IsZero() {
		updateKeys = append(updateKeys, "sector_roots_spending = ?")
		updateValues = append(updateValues, Currency(newSpending.SectorRoots))
	}
	updateKeys = append(updateKeys, "revision_number = ?", "size = ?")
	updateValues = append(updateValues, revisionNumber, size)

	updateValues = append(updateValues, FileContractID(fcid))
	_, err := tx.Exec(ctx, fmt.Sprintf(`
    UPDATE contracts
    SET %s
    WHERE fcid = ?
  `, strings.Join(updateKeys, ",")), updateValues...)
	if err != nil {
		return fmt.Errorf("failed to record contract spending: %w", err)
	}
	return nil
}

func Object(ctx context.Context, tx Tx, bucket, key string) (api.Object, error) {
	/// fetch object metadata
	row := tx.QueryRow(ctx, fmt.Sprintf(`
		SELECT %s, o.id, o.key
		FROM objects o
		INNER JOIN buckets b ON o.db_bucket_id = b.id
		WHERE o.object_id = ? AND b.name = ?
	`,
		tx.SelectObjectMetadataExpr()), key, bucket)
	var objID int64
	var ec object.EncryptionKey
	om, err := tx.ScanObjectMetadata(row, &objID, (*EncryptionKey)(&ec))
	if errors.Is(err, dsql.ErrNoRows) {
		return api.Object{}, api.ErrObjectNotFound
	} else if err != nil {
		return api.Object{}, err
	}

	// fetch user metadata
	rows, err := tx.Query(ctx, `
		SELECT oum.key, oum.value
		FROM object_user_metadata oum
		WHERE oum.db_object_id = ?
	`, objID)
	if err != nil {
		return api.Object{}, fmt.Errorf("failed to fetch user metadata: %w", err)
	}
	defer rows.Close()

	oum := make(api.ObjectUserMetadata)
	for rows.Next() {
		var key, value string
		if err := rows.Scan(&key, &value); err != nil {
			return api.Object{}, fmt.Errorf("failed to scan user metadata: %w", err)
		}
		oum[key] = value
	}

	// fetch slab slices
	rows, err = tx.Query(ctx, `
		SELECT sla.db_buffered_slab_id IS NOT NULL, sli.object_index, sli.offset, sli.length, sla.health, sla.key, sla.min_shards, COALESCE(sec.slab_index, 0), COALESCE(sec.root, ?), COALESCE(c.fcid, ?), COALESCE(c.host_key, ?)
		FROM slices sli
		INNER JOIN slabs sla ON sli.db_slab_id = sla.id
		LEFT JOIN sectors sec ON sec.db_slab_id = sla.id
		LEFT JOIN contract_sectors csec ON csec.db_sector_id = sec.id
		LEFT JOIN contracts c ON c.id = csec.db_contract_id
		WHERE sli.db_object_id = ?
		ORDER BY sli.object_index ASC, sec.slab_index ASC
	`, Hash256{}, FileContractID{}, PublicKey{}, objID)
	if err != nil {
		return api.Object{}, fmt.Errorf("failed to fetch slabs: %w", err)
	}
	defer rows.Close()

	slabSlices := object.SlabSlices{}
	var current *object.SlabSlice
	var currObjIdx, currSlaIdx int64
	for rows.Next() {
		var bufferedSlab bool
		var objectIndex int64
		var slabIndex int64
		var ss object.SlabSlice
		var sector object.Sector
		var fcid types.FileContractID
		var hk types.PublicKey
		if err := rows.Scan(&bufferedSlab, // whether the slab is buffered
			&objectIndex, &ss.Offset, &ss.Length, // slice info
			&ss.Health, (*EncryptionKey)(&ss.EncryptionKey), &ss.MinShards, // slab info
			&slabIndex, (*Hash256)(&sector.Root), // sector info
			(*PublicKey)(&fcid), // contract info
			(*PublicKey)(&hk),   // host info
		); err != nil {
			return api.Object{}, fmt.Errorf("failed to scan slab slice: %w", err)
		}

		// sanity check object for corruption
		isFirst := current == nil && objectIndex == 1 && slabIndex == 1
		isBuffered := bufferedSlab && objectIndex == currObjIdx+1 && slabIndex == 0
		isNewSlab := isFirst || isBuffered || (current != nil && objectIndex == currObjIdx+1 && slabIndex == 1)
		isNewShard := isNewSlab || (objectIndex == currObjIdx && slabIndex == currSlaIdx+1)
		isNewContract := isNewShard || (objectIndex == currObjIdx && slabIndex == currSlaIdx)
		if !isFirst && !isBuffered && !isNewSlab && !isNewShard && !isNewContract {
			return api.Object{}, fmt.Errorf("%w: object index %d, slab index %d, current object index %d, current slab index %d", api.ErrObjectCorrupted, objectIndex, slabIndex, currObjIdx, currSlaIdx)
		}

		// update indices
		currObjIdx = objectIndex
		currSlaIdx = slabIndex

		if isNewSlab {
			if current != nil {
				slabSlices = append(slabSlices, *current)
			}
			current = &ss
		}

		// if the slab is buffered there are no sectors/contracts to add
		if bufferedSlab {
			continue
		}

		if isNewShard {
			current.Shards = append(current.Shards, sector)
		}
		if isNewContract {
			if current.Shards[len(current.Shards)-1].Contracts == nil {
				current.Shards[len(current.Shards)-1].Contracts = make(map[types.PublicKey][]types.FileContractID)
			}
			current.Shards[len(current.Shards)-1].Contracts[hk] = append(current.Shards[len(current.Shards)-1].Contracts[hk], fcid)
		}
	}

	// add last slab slice
	if current != nil {
		slabSlices = append(slabSlices, *current)
	}

	return api.Object{
		Metadata:       oum,
		ObjectMetadata: om,
		Object: &object.Object{
			Key:   ec,
			Slabs: slabSlices,
		},
	}, nil
}

func listObjectsNoDelim(ctx context.Context, tx Tx, bucket, prefix, substring, sortBy, sortDir, marker string, limit int, slabEncryptionKey object.EncryptionKey) (api.ObjectsResponse, error) {
	// fetch one more to see if there are more entries
	if limit <= -1 {
		limit = math.MaxInt
	} else if limit != math.MaxInt {
		limit++
	}

	// establish sane defaults for sorting
	if sortBy == "" {
		sortBy = api.ObjectSortByName
	}
	if sortDir == "" {
		sortDir = api.SortDirAsc
	}

	var whereExprs []string
	var whereArgs []any

	// apply bucket
	if bucket != "" {
		whereExprs = append(whereExprs, "b.name = ?")
		whereArgs = append(whereArgs, bucket)
	}

	// apply prefix
	if prefix != "" {
		whereExprs = append(whereExprs, "o.object_id LIKE ? AND SUBSTR(o.object_id, 1, ?) = ?")
		whereArgs = append(whereArgs, prefix+"%", utf8.RuneCountInString(prefix), prefix)
	}

	// apply substring
	if substring != "" {
		whereExprs = append(whereExprs, "INSTR(o.object_id, ?) > 0")
		whereArgs = append(whereArgs, substring)
	}

	// apply sorting
	orderByExprs, err := orderByObject(sortBy, sortDir)
	if err != nil {
		return api.ObjectsResponse{}, fmt.Errorf("failed to apply sorting: %w", err)
	}

	// apply marker
	markerExprs, markerArgs, err := whereObjectMarker(marker, sortBy, sortDir, func(dst any, marker, col string) error {
		markerExprs := []string{"o.object_id = ?"}
		markerArgs := []any{marker}

		if bucket != "" {
			markerExprs = append(markerExprs, "b.name = ?")
			markerArgs = append(markerArgs, bucket)
		}

		err := tx.QueryRow(ctx, fmt.Sprintf(`
			SELECT o.%s
			FROM objects o
			INNER JOIN buckets b ON o.db_bucket_id = b.id
			WHERE %s
		`, col, strings.Join(markerExprs, " AND ")), markerArgs...).Scan(dst)
		if errors.Is(err, dsql.ErrNoRows) {
			return api.ErrMarkerNotFound
		} else {
			return err
		}
	})
	if err != nil {
		return api.ObjectsResponse{}, fmt.Errorf("failed to get marker exprs: %w", err)
	}
	whereExprs = append(whereExprs, markerExprs...)
	whereArgs = append(whereArgs, markerArgs...)

	// apply slab key
	if slabEncryptionKey != (object.EncryptionKey{}) {
		whereExprs = append(whereExprs, "EXISTS(SELECT 1 FROM objects o2 INNER JOIN slices sli ON sli.db_object_id = o2.id INNER JOIN slabs sla ON sla.id = sli.db_slab_id WHERE o2.id = o.id AND sla.key = ?)")
		whereArgs = append(whereArgs, EncryptionKey(slabEncryptionKey))
	}

	// apply limit
	whereArgs = append(whereArgs, limit)

	// build where expression
	var whereExpr string
	if len(whereExprs) > 0 {
		whereExpr = fmt.Sprintf("WHERE %s", strings.Join(whereExprs, " AND "))
	}

	// run query
	rows, err := tx.Query(ctx, fmt.Sprintf(`
	SELECT %s
	FROM objects o
	INNER JOIN buckets b ON b.id = o.db_bucket_id
	%s
	ORDER BY %s
	LIMIT ?
`,
		tx.SelectObjectMetadataExpr(),
		whereExpr,
		strings.Join(orderByExprs, ", ")),
		whereArgs...)
	if err != nil {
		return api.ObjectsResponse{}, fmt.Errorf("failed to fetch objects: %w", err)
	}
	defer rows.Close()

	var objects []api.ObjectMetadata
	for rows.Next() {
		om, err := tx.ScanObjectMetadata(rows)
		if err != nil {
			return api.ObjectsResponse{}, fmt.Errorf("failed to scan object metadata: %w", err)
		}
		objects = append(objects, om)
	}

	var hasMore bool
	var nextMarker string
	if len(objects) == limit {
		objects = objects[:len(objects)-1]
		if len(objects) > 0 {
			hasMore = true
			nextMarker = objects[len(objects)-1].Key
		}
	}

	return api.ObjectsResponse{
		HasMore:    hasMore,
		NextMarker: nextMarker,
		Objects:    objects,
	}, nil
}

func listObjectsSlashDelim(ctx context.Context, tx Tx, bucket, prefix, sortBy, sortDir, marker string, limit int, slabEncryptionKey object.EncryptionKey) (api.ObjectsResponse, error) {
	// split prefix into path and object prefix
	path := "/" // root of bucket
	if idx := strings.LastIndex(prefix, "/"); idx != -1 {
		path = prefix[:idx+1]
		prefix = prefix[idx+1:]
	}
	if !strings.HasSuffix(path, "/") {
		panic("path must end with /")
	}

	// fetch one more to see if there are more entries
	if limit <= -1 {
		limit = math.MaxInt
	} else if limit != math.MaxInt {
		limit++
	}

	// establish sane defaults for sorting
	if sortBy == "" {
		sortBy = api.ObjectSortByName
	}
	if sortDir == "" {
		sortDir = api.SortDirAsc
	}

	// fetch directory id
	dirID, err := dirID(ctx, tx, bucket, path)
	if errors.Is(err, dsql.ErrNoRows) {
		return api.ObjectsResponse{}, nil
	} else if err != nil {
		return api.ObjectsResponse{}, fmt.Errorf("failed to fetch directory id: %w", err)
	}

	args := []any{
		path,
		dirID,
	}

	// apply prefix
	var prefixExpr string
	if prefix != "" {
		prefixExpr = "AND SUBSTR(o.object_id, 1, ?) = ?"
		args = append(args,
			utf8.RuneCountInString(path+prefix), path+prefix,
			utf8.RuneCountInString(path+prefix), path+prefix,
		)
	}

	// apply slab key
	var slabKeyExpr string
	if slabEncryptionKey != (object.EncryptionKey{}) {
		slabKeyExpr = "AND EXISTS(SELECT 1 FROM objects o2 INNER JOIN slices sli ON sli.db_object_id = o2.id INNER JOIN slabs sla ON sla.id = sli.db_slab_id WHERE o2.id = o.id AND sla.key = ?)"
		args = append(args, EncryptionKey(slabEncryptionKey))
	}

	args = append(args,
		path+"%",
		utf8.RuneCountInString(path), path,
		dirID,
	)

	// apply marker
	var whereExprs []string
	markerExprs, markerArgs, err := whereObjectMarker(marker, sortBy, sortDir, func(dst any, marker, col string) error {
		var groupFn string
		switch col {
		case "size":
			groupFn = "SUM"
		case "health":
			groupFn = "MIN"
		default:
			return fmt.Errorf("unknown column: %v", col)
		}

		markerExprsObj := []string{"o.object_id = ?"}
		markerArgsObj := []any{marker}
		if bucket != "" {
			markerExprsObj = append(markerExprsObj, "b.name = ?")
			markerArgsObj = append(markerArgsObj, bucket)
		}

		markerExprsDir := []string{"d.name = ?"}
		markerArgsDir := []any{marker}
		if bucket != "" {
			markerExprsDir = append(markerExprsDir, "b.name = ?")
			markerArgsDir = append(markerArgsDir, bucket)
		}

		err := tx.QueryRow(ctx, fmt.Sprintf(`
			SELECT o.%s
			FROM objects o
			INNER JOIN buckets b ON o.db_bucket_id = b.id
			WHERE %s
			UNION ALL
			SELECT %s(o.%s)
			FROM objects o
			INNER JOIN buckets b ON o.db_bucket_id = b.id
			INNER JOIN directories d ON SUBSTR(o.object_id, 1, %s(d.name)) = d.name
			WHERE %s
			GROUP BY d.id, o.db_bucket_id
		`, col, strings.Join(markerExprsObj, " AND "), groupFn, col, tx.CharLengthExpr(), strings.Join(markerExprsDir, " AND ")), append(markerArgsObj, markerArgsDir...)...).Scan(dst)
		if errors.Is(err, dsql.ErrNoRows) {
			return api.ErrMarkerNotFound
		} else {
			return err
		}
	})
	if err != nil {
		return api.ObjectsResponse{}, fmt.Errorf("failed to query marker: %w", err)
	} else if len(markerExprs) > 0 {
		whereExprs = append(whereExprs, markerExprs...)
	}
	args = append(args, markerArgs...)

	// apply sorting
	orderByExprs, err := orderByObject(sortBy, sortDir)
	if err != nil {
		return api.ObjectsResponse{}, fmt.Errorf("failed to apply sorting: %w", err)
	}

	// apply bucket
	if bucket != "" {
		whereExprs = append(whereExprs, "b.name = ?")
		args = append(args, bucket)
	}

	// apply offset and limit
	args = append(args, limit)

	// build where expression
	var whereExpr string
	if len(whereExprs) > 0 {
		whereExpr = fmt.Sprintf("WHERE %s", strings.Join(whereExprs, " AND "))
	}

	// objectsQuery consists of 2 parts
	// 1. fetch all objects in requested directory
	// 2. fetch all sub-directories
	rows, err := tx.Query(ctx, fmt.Sprintf(`
		SELECT %s
		FROM (
			SELECT o.db_bucket_id, o.object_id, o.size, o.health, o.mime_type, o.created_at, o.etag
			FROM objects o
			LEFT JOIN directories d ON d.name = o.object_id
			WHERE o.object_id != ? AND o.db_directory_id = ? AND d.id IS NULL %s %s
			UNION ALL
			SELECT o.db_bucket_id, d.name as object_id, SUM(o.size), MIN(o.health), '' as mime_type, MAX(o.created_at) as created_at, '' as etag
			FROM objects o
			INNER JOIN directories d ON SUBSTR(o.object_id, 1, %s(d.name)) = d.name %s
			WHERE o.object_id LIKE ? AND SUBSTR(o.object_id, 1, ?) = ? AND d.db_parent_id = ?
			GROUP BY d.id, o.db_bucket_id
		) AS o
		INNER JOIN buckets b ON b.id = o.db_bucket_id
		%s
		ORDER BY %s
		LIMIT ?
	`,
		tx.SelectObjectMetadataExpr(),
		prefixExpr,
		slabKeyExpr,
		tx.CharLengthExpr(),
		prefixExpr,
		whereExpr,
		strings.Join(orderByExprs, ", "),
	), args...)
	if err != nil {
		return api.ObjectsResponse{}, fmt.Errorf("failed to fetch objects: %w", err)
	}
	defer rows.Close()

	var objects []api.ObjectMetadata
	for rows.Next() {
		om, err := tx.ScanObjectMetadata(rows)
		if err != nil {
			return api.ObjectsResponse{}, fmt.Errorf("failed to scan object metadata: %w", err)
		}
		objects = append(objects, om)
	}

	// trim last element if we have more
	var hasMore bool
	var nextMarker string
	if len(objects) == limit {
		objects = objects[:len(objects)-1]
		if len(objects) > 0 {
			hasMore = true
			nextMarker = objects[len(objects)-1].Key
		}
	}

	return api.ObjectsResponse{
		HasMore:    hasMore,
		NextMarker: nextMarker,
		Objects:    objects,
	}, nil
}<|MERGE_RESOLUTION|>--- conflicted
+++ resolved
@@ -2319,20 +2319,8 @@
 	return
 }
 
-<<<<<<< HEAD
-func UsableHosts(ctx context.Context, tx sql.Tx, gc gouging.Checker, minWindowStart uint64, offset, limit int) ([]api.HostInfo, error) {
-	// handle input parameters
-	if offset < 0 {
-		return nil, ErrNegativeOffset
-	} else if limit == 0 || limit == -1 {
-		limit = math.MaxInt64
-	}
-
+func UsableHosts(ctx context.Context, tx sql.Tx, minWindowStart uint64) ([]HostInfo, error) {
 	// only include contracts with a window start greater than the given value
-=======
-func UsableHosts(ctx context.Context, tx sql.Tx) ([]HostInfo, error) {
-	// only include allowed hosts
->>>>>>> 4b0f42a3
 	var whereExprs []string
 	whereExprs = append(whereExprs, "c.window_start > ?")
 
@@ -2388,13 +2376,7 @@
 	INNER JOIN contracts c on c.host_id = h.id and c.archival_reason IS NULL
 	INNER JOIN host_checks hc on hc.db_host_id = h.id and hc.db_autopilot_id = ?
 	WHERE %s
-<<<<<<< HEAD
-	GROUP by h.id
-	ORDER BY MAX(hc.score_age) * MAX(hc.score_collateral) * MAX(hc.score_interactions) * MAX(hc.score_storage_remaining) * MAX(hc.score_uptime) * MAX(hc.score_version) * MAX(hc.score_prices) DESC
-	LIMIT ? OFFSET ?`, strings.Join(whereExprs, " AND ")), autopilotID, minWindowStart, autopilotID, limit, offset)
-=======
-	GROUP by h.id`, strings.Join(whereExprs, "AND")), autopilotID, autopilotID)
->>>>>>> 4b0f42a3
+	GROUP by h.id`, strings.Join(whereExprs, " AND ")), autopilotID, minWindowStart, autopilotID)
 	if err != nil {
 		return nil, fmt.Errorf("failed to fetch hosts: %w", err)
 	}
@@ -2418,20 +2400,14 @@
 			continue
 		}
 
-<<<<<<< HEAD
-		hosts = append(hosts, api.HostInfo{
-			ContractID: types.FileContractID(fcid),
-			PublicKey:  types.PublicKey(hk),
-			SiamuxAddr: net.JoinHostPort(host, port),
-=======
 		hosts = append(hosts, HostInfo{
 			api.HostInfo{
+				ContractID: types.FileContractID(fcid),
 				PublicKey:  types.PublicKey(hk),
 				SiamuxAddr: net.JoinHostPort(host, port),
 			},
 			rhpv2.HostSettings(hs),
 			rhpv3.HostPriceTable(pt),
->>>>>>> 4b0f42a3
 		})
 	}
 	return hosts, nil
