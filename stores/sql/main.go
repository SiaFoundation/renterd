--- conflicted
+++ resolved
@@ -14,10 +14,6 @@
 	dsql "database/sql"
 
 	rhpv2 "go.sia.tech/core/rhp/v2"
-<<<<<<< HEAD
-
-=======
->>>>>>> e1f5825a
 	"go.sia.tech/core/types"
 	"go.sia.tech/renterd/api"
 	"go.sia.tech/renterd/internal/sql"
@@ -27,10 +23,6 @@
 
 var ErrNegativeOffset = errors.New("offset can not be negative")
 
-<<<<<<< HEAD
-func Bucket(ctx context.Context, tx sql.Tx, bucket string) (api.Bucket, error) {
-	b, err := scanBucket(tx.QueryRow(ctx, "SELECT created_at, name, COALESCE(policy, '{}') FROM buckets WHERE name = ?", bucket))
-=======
 func AbortMultipartUpload(ctx context.Context, tx sql.Tx, bucket, key string, uploadID string) error {
 	res, err := tx.Exec(ctx, `
 		DELETE
@@ -52,7 +44,6 @@
 	var muKey, bucketName string
 	err = tx.QueryRow(ctx, "SELECT object_id, b.name FROM multipart_uploads mu INNER JOIN buckets b ON mu.db_bucket_id = b.id WHERE upload_id = ?", uploadID).
 		Scan(&muKey, &bucketName)
->>>>>>> e1f5825a
 	if errors.Is(err, dsql.ErrNoRows) {
 		return api.ErrMultipartUploadNotFound
 	} else if err != nil {
