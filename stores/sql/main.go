package sql

import (
	"context"
	"encoding/hex"
	"encoding/json"
	"errors"
	"fmt"
	"math"
	"math/big"
	"net"
	"strconv"
	"strings"
	"time"
	"unicode/utf8"

	dsql "database/sql"

	rhpv2 "go.sia.tech/core/rhp/v2"
	"go.sia.tech/core/types"
	"go.sia.tech/coreutils/syncer"
	"go.sia.tech/coreutils/wallet"
	"go.sia.tech/renterd/api"
	"go.sia.tech/renterd/internal/sql"
	"go.sia.tech/renterd/internal/utils"
	"go.sia.tech/renterd/object"
	"go.sia.tech/renterd/webhooks"
	"lukechampine.com/frand"
)

var (
<<<<<<< HEAD
	ErrNegativeOffset = errors.New("offset can not be negative")
=======
	ErrNegativeOffset     = errors.New("offset can not be negative")
	ErrMissingAutopilotID = errors.New("missing autopilot id")
	ErrSettingNotFound    = errors.New("setting not found")
>>>>>>> 61ab4646
)

// helper types
type (
	multipartUpload struct {
		ID       int64
		Key      string
		Bucket   string
		BucketID int64
		EC       object.EncryptionKey
		MimeType string
	}

	multipartUploadPart struct {
		ID         int64
		PartNumber int64
		Etag       string
		Size       int64
	}

	// Tx is an interface that allows for injecting custom methods into helpers
	// to avoid duplicating code.
	Tx interface {
		sql.Tx

		CharLengthExpr() string

		// ScanObjectMetadata scans the object metadata from the given scanner.
		// The columns required to scan the metadata are returned by the
		// SelectObjectMetadataExpr helper method. Additional fields can be
		// selected and scanned by passing them to the method as 'others'.
		ScanObjectMetadata(s Scanner, others ...any) (md api.ObjectMetadata, err error)
		SelectObjectMetadataExpr() string
	}
)

func AbortMultipartUpload(ctx context.Context, tx sql.Tx, bucket, key string, uploadID string) error {
	res, err := tx.Exec(ctx, `
		DELETE
		FROM multipart_uploads
		WHERE object_id = ? AND upload_id = ? AND db_bucket_id = (
			SELECT id
			FROM buckets
			WHERE name = ?
	)`, key, uploadID, bucket)
	if err != nil {
		return fmt.Errorf("failed to delete multipart upload: %w", err)
	} else if n, err := res.RowsAffected(); err != nil {
		return fmt.Errorf("failed to fetch rows affected: %w", err)
	} else if n > 0 {
		return nil
	}

	// find out why the upload wasn't deleted
	var muKey, bucketName string
	err = tx.QueryRow(ctx, "SELECT object_id, b.name FROM multipart_uploads mu INNER JOIN buckets b ON mu.db_bucket_id = b.id WHERE upload_id = ?", uploadID).
		Scan(&muKey, &bucketName)
	if errors.Is(err, dsql.ErrNoRows) {
		return api.ErrMultipartUploadNotFound
	} else if err != nil {
		return fmt.Errorf("failed to fetch multipart upload: %w", err)
	} else if muKey != key {
		return fmt.Errorf("object id mismatch: %v != %v: %w", muKey, key, api.ErrObjectNotFound)
	} else if bucketName != bucket {
		return fmt.Errorf("bucket name mismatch: %v != %v: %w", bucketName, bucket, api.ErrBucketNotFound)
	}
	return errors.New("failed to delete multipart upload for unknown reason")
}

func Accounts(ctx context.Context, tx sql.Tx, owner string) ([]api.Account, error) {
	var whereExpr string
	var args []any
	if owner != "" {
		whereExpr = "WHERE owner = ?"
		args = append(args, owner)
	}
	rows, err := tx.Query(ctx, fmt.Sprintf("SELECT account_id, clean_shutdown, host, balance, drift, requires_sync, owner FROM ephemeral_accounts %s", whereExpr),
		args...)
	if err != nil {
		return nil, fmt.Errorf("failed to fetch accounts: %w", err)
	}
	defer rows.Close()

	var accounts []api.Account
	for rows.Next() {
		a := api.Account{Balance: new(big.Int), Drift: new(big.Int)} // init big.Int
		if err := rows.Scan((*PublicKey)(&a.ID), &a.CleanShutdown, (*PublicKey)(&a.HostKey), (*BigInt)(a.Balance), (*BigInt)(a.Drift), &a.RequiresSync, &a.Owner); err != nil {
			return nil, fmt.Errorf("failed to scan account: %w", err)
		}
		accounts = append(accounts, a)
	}
	return accounts, nil
}

func AncestorContracts(ctx context.Context, tx sql.Tx, fcid types.FileContractID, startHeight uint64) (ancestors []api.ContractMetadata, _ error) {
	rows, err := tx.Query(ctx, `
		WITH RECURSIVE c AS
		(
			SELECT *
			FROM contracts
			WHERE renewed_to = ?
			UNION ALL
			SELECT contracts.*
			FROM c, contracts
			WHERE contracts.renewed_to = c.fcid
		)
		SELECT
			c.fcid, c.host_id, c.host_key,
			c.archival_reason, c.proof_height, c.renewed_from, c.renewed_to, c.revision_height, c.revision_number, c.size, c.start_height, c.state, c.window_start, c.window_end,
			c.contract_price, c.initial_renter_funds,
			c.delete_spending, c.fund_account_spending, c.sector_roots_spending, c.upload_spending,
			"", COALESCE(h.net_address, ""), COALESCE(h.settings->>'$.siamuxport', "")
		FROM contracts AS c
		LEFT JOIN hosts h ON h.public_key = c.host_key
		WHERE start_height >= ? AND archival_reason IS NOT NULL
		ORDER BY start_height DESC
	`, FileContractID(fcid), startHeight)
	if err != nil {
		return nil, fmt.Errorf("failed to fetch ancestor contracts: %w", err)
	}
	defer rows.Close()

	for rows.Next() {
		var r ContractRow
		if err := r.Scan(rows); err != nil {
			return nil, fmt.Errorf("failed to scan ancestor: %w", err)
		}
		ancestors = append(ancestors, r.ContractMetadata())
	}

	return
}

func ArchiveContract(ctx context.Context, tx sql.Tx, fcid types.FileContractID, reason string) error {
	// validate reason
	if reason == "" {
		return fmt.Errorf("archival reason cannot be empty")
	}

	// archive contract
	res, err := tx.Exec(ctx, "UPDATE contracts SET host_id = NULL, archival_reason = ? WHERE fcid = ?", reason, FileContractID(fcid))
	if err != nil {
		return fmt.Errorf("failed to archive contract: %w", err)
	} else if n, err := res.RowsAffected(); err != nil {
		return fmt.Errorf("failed to fetch rows affected: %w", err)
	} else if n == 0 {
		return fmt.Errorf("expected to update 1 row, updated %d", n)
	}

	// delete its sectors
	_, err = tx.Exec(ctx, "DELETE FROM contract_sectors WHERE db_contract_id IN (SELECT id FROM contracts WHERE fcid = ?)", FileContractID(fcid))
	if err != nil {
		return fmt.Errorf("failed to delete contract_sectors: %w", err)
	}
	return nil
}

func Autopilot(ctx context.Context, tx sql.Tx, id string) (api.Autopilot, error) {
	row := tx.QueryRow(ctx, "SELECT identifier, config, current_period FROM autopilots WHERE identifier = ?", id)
	ap, err := scanAutopilot(row)
	if errors.Is(err, dsql.ErrNoRows) {
		return api.Autopilot{}, api.ErrAutopilotNotFound
	} else if err != nil {
		return api.Autopilot{}, fmt.Errorf("failed to fetch autopilot: %w", err)
	}
	return ap, nil
}

func Autopilots(ctx context.Context, tx sql.Tx) ([]api.Autopilot, error) {
	rows, err := tx.Query(ctx, "SELECT identifier, config, current_period FROM autopilots")
	if err != nil {
		return nil, fmt.Errorf("failed to fetch autopilots: %w", err)
	}
	defer rows.Close()

	var autopilots []api.Autopilot
	for rows.Next() {
		ap, err := scanAutopilot(rows)
		if err != nil {
			return nil, fmt.Errorf("failed to scan autopilot: %w", err)
		}
		autopilots = append(autopilots, ap)
	}
	return autopilots, nil
}

func Bucket(ctx context.Context, tx sql.Tx, bucket string) (api.Bucket, error) {
	b, err := scanBucket(tx.QueryRow(ctx, "SELECT created_at, name, COALESCE(policy, '{}') FROM buckets WHERE name = ?", bucket))
	if err != nil {
		return api.Bucket{}, fmt.Errorf("failed to fetch bucket: %w", err)
	}
	return b, nil
}

func Contract(ctx context.Context, tx sql.Tx, fcid types.FileContractID) (api.ContractMetadata, error) {
	contracts, err := QueryContracts(ctx, tx, []string{"c.fcid = ?", "c.archival_reason IS NULL"}, []any{FileContractID(fcid)})
	if err != nil {
		return api.ContractMetadata{}, fmt.Errorf("failed to fetch contract: %w", err)
	} else if len(contracts) == 0 {
		return api.ContractMetadata{}, api.ErrContractNotFound
	}
	return contracts[0], nil
}

func ContractRoots(ctx context.Context, tx sql.Tx, fcid types.FileContractID) ([]types.Hash256, error) {
	rows, err := tx.Query(ctx, `
		SELECT s.root
		FROM contract_sectors cs
		INNER JOIN sectors s ON s.id = cs.db_sector_id
		INNER JOIN contracts c ON c.id = cs.db_contract_id
		WHERE c.fcid = ?
	`, FileContractID(fcid))
	if err != nil {
		return nil, fmt.Errorf("failed to fetch contract roots: %w", err)
	}
	defer rows.Close()

	var roots []types.Hash256
	for rows.Next() {
		var root types.Hash256
		if err := rows.Scan((*Hash256)(&root)); err != nil {
			return nil, fmt.Errorf("failed to scan root: %w", err)
		}
		roots = append(roots, root)
	}
	return roots, nil
}

func Contracts(ctx context.Context, tx sql.Tx, opts api.ContractsOpts) ([]api.ContractMetadata, error) {
	var whereExprs []string
	var whereArgs []any
	if opts.ContractSet != "" {
		var contractSetID int64
		err := tx.QueryRow(ctx, "SELECT id FROM contract_sets WHERE contract_sets.name = ?", opts.ContractSet).
			Scan(&contractSetID)
		if errors.Is(err, dsql.ErrNoRows) {
			return nil, api.ErrContractSetNotFound
		}
		whereExprs = append(whereExprs, "cs.id = ?")
		whereArgs = append(whereArgs, contractSetID)
	}

	if opts.FilterMode != "" {
		// validate filter mode
		switch opts.FilterMode {
		case api.ContractFilterModeActive:
			whereExprs = append(whereExprs, "c.archival_reason IS NULL")
		case api.ContractFilterModeArchived:
			whereExprs = append(whereExprs, "c.archival_reason IS NOT NULL")
		case api.ContractFilterModeAll:
		default:
			return nil, fmt.Errorf("invalid filter mode: %v", opts.FilterMode)
		}
	} else {
		// default to active contracts
		whereExprs = append(whereExprs, "c.archival_reason IS NULL")
	}

	return QueryContracts(ctx, tx, whereExprs, whereArgs)
}

func ContractSetID(ctx context.Context, tx sql.Tx, contractSet string) (int64, error) {
	var id int64
	err := tx.QueryRow(ctx, "SELECT id FROM contract_sets WHERE name = ?", contractSet).Scan(&id)
	if errors.Is(err, dsql.ErrNoRows) {
		return 0, api.ErrContractSetNotFound
	} else if err != nil {
		return 0, fmt.Errorf("failed to fetch contract set id: %w", err)
	}
	return id, nil
}

func ContractSets(ctx context.Context, tx sql.Tx) ([]string, error) {
	rows, err := tx.Query(ctx, "SELECT name FROM contract_sets")
	if err != nil {
		return nil, fmt.Errorf("failed to fetch contract sets: %w", err)
	}
	defer rows.Close()

	var sets []string
	for rows.Next() {
		var cs string
		if err := rows.Scan(&cs); err != nil {
			return nil, fmt.Errorf("failed to scan contract set: %w", err)
		}
		sets = append(sets, cs)
	}
	return sets, nil
}

func ContractSize(ctx context.Context, tx sql.Tx, id types.FileContractID) (api.ContractSize, error) {
	var contractID, size uint64
	if err := tx.QueryRow(ctx, "SELECT id, size FROM contracts WHERE fcid = ? AND archival_reason IS NULL", FileContractID(id)).
		Scan(&contractID, &size); errors.Is(err, dsql.ErrNoRows) {
		return api.ContractSize{}, api.ErrContractNotFound
	} else if err != nil {
		return api.ContractSize{}, err
	}

	var nSectors uint64
	if err := tx.QueryRow(ctx, "SELECT COUNT(*) FROM contract_sectors WHERE db_contract_id = ?", contractID).
		Scan(&nSectors); err != nil {
		return api.ContractSize{}, err
	}
	sectorsSize := nSectors * rhpv2.SectorSize

	var prunable uint64
	if size > sectorsSize {
		prunable = size - sectorsSize
	}
	return api.ContractSize{
		Size:     size,
		Prunable: prunable,
	}, nil
}

func ContractSizes(ctx context.Context, tx sql.Tx) (map[types.FileContractID]api.ContractSize, error) {
	// the following query consists of two parts:
	// 1. fetch all contracts that have no sectors and consider their size as
	//    prunable
	// 2. fetch all contracts that have sectors and calculate the prunable size
	//    based on the number of sectors
	rows, err := tx.Query(ctx, `
		SELECT c.fcid, c.size, c.size
		FROM contracts c
		WHERE archival_reason IS NULL AND NOT EXISTS (
			SELECT 1
			FROM contract_sectors cs
			WHERE cs.db_contract_id = c.id
		)
		UNION ALL
		SELECT fcid, size, CASE WHEN contract_size > sector_size THEN contract_size - sector_size ELSE 0 END
		FROM (
			SELECT c.fcid, c.size, MAX(c.size) as contract_size, COUNT(*) * ? as sector_size
			FROM contracts c
			INNER JOIN contract_sectors cs ON cs.db_contract_id = c.id
			WHERE archival_reason IS NULL
			GROUP BY c.fcid
		) i
	`, rhpv2.SectorSize)
	if err != nil {
		return nil, fmt.Errorf("failed to fetch contract sizes: %w", err)
	}
	defer rows.Close()

	sizes := make(map[types.FileContractID]api.ContractSize)
	for rows.Next() {
		var fcid types.FileContractID
		var cs api.ContractSize
		if err := rows.Scan((*FileContractID)(&fcid), &cs.Size, &cs.Prunable); err != nil {
			return nil, fmt.Errorf("failed to scan contract size: %w", err)
		}
		sizes[fcid] = cs
	}
	return sizes, nil
}

func CopyObject(ctx context.Context, tx sql.Tx, srcBucket, dstBucket, srcKey, dstKey, mimeType string, metadata api.ObjectUserMetadata) (api.ObjectMetadata, error) {
	// stmt to fetch bucket id
	bucketIDStmt, err := tx.Prepare(ctx, "SELECT id FROM buckets WHERE name = ?")
	if err != nil {
		return api.ObjectMetadata{}, fmt.Errorf("failed to prepare statement to fetch bucket id: %w", err)
	}
	defer bucketIDStmt.Close()

	// fetch source bucket
	var srcBID int64
	err = bucketIDStmt.QueryRow(ctx, srcBucket).Scan(&srcBID)
	if errors.Is(err, dsql.ErrNoRows) {
		return api.ObjectMetadata{}, fmt.Errorf("%w: source bucket", api.ErrBucketNotFound)
	} else if err != nil {
		return api.ObjectMetadata{}, fmt.Errorf("failed to fetch src bucket id: %w", err)
	}

	// fetch src object id
	var srcObjID int64
	err = tx.QueryRow(ctx, "SELECT id FROM objects WHERE db_bucket_id = ? AND object_id = ?", srcBID, srcKey).
		Scan(&srcObjID)
	if errors.Is(err, dsql.ErrNoRows) {
		return api.ObjectMetadata{}, api.ErrObjectNotFound
	} else if err != nil {
		return api.ObjectMetadata{}, fmt.Errorf("failed to fetch object id: %w", err)
	}

	// helper to fetch metadata
	fetchMetadata := func(objID int64) (om api.ObjectMetadata, err error) {
		err = tx.QueryRow(ctx, "SELECT etag, health, created_at, object_id, size, mime_type FROM objects WHERE id = ?", objID).
			Scan(&om.ETag, &om.Health, (*time.Time)(&om.ModTime), &om.Key, &om.Size, &om.MimeType)
		if err != nil {
			return api.ObjectMetadata{}, fmt.Errorf("failed to fetch new object: %w", err)
		}
		return om, nil
	}

	if srcBucket == dstBucket && srcKey == dstKey {
		// No copying is happening. We just update the metadata on the src
		// object.
		if _, err := tx.Exec(ctx, "UPDATE objects SET mime_type = ? WHERE id = ?", mimeType, srcObjID); err != nil {
			return api.ObjectMetadata{}, fmt.Errorf("failed to update mime type: %w", err)
		} else if err := UpdateMetadata(ctx, tx, srcObjID, metadata); err != nil {
			return api.ObjectMetadata{}, fmt.Errorf("failed to update metadata: %w", err)
		}
		return fetchMetadata(srcObjID)
	}

	// fetch destination bucket
	var dstBID int64
	err = bucketIDStmt.QueryRow(ctx, dstBucket).Scan(&dstBID)
	if errors.Is(err, dsql.ErrNoRows) {
		return api.ObjectMetadata{}, fmt.Errorf("%w: destination bucket", api.ErrBucketNotFound)
	} else if err != nil {
		return api.ObjectMetadata{}, fmt.Errorf("failed to fetch dest bucket id: %w", err)
	}

	// copy object
	res, err := tx.Exec(ctx, `INSERT INTO objects (created_at, object_id, db_directory_id, db_bucket_id,`+"`key`"+`, size, mime_type, etag)
						SELECT ?, ?, db_directory_id, ?, `+"`key`"+`, size, ?, etag
						FROM objects
						WHERE id = ?`, time.Now(), dstKey, dstBID, mimeType, srcObjID)
	if err != nil {
		return api.ObjectMetadata{}, fmt.Errorf("failed to insert object: %w", err)
	}
	dstObjID, err := res.LastInsertId()
	if err != nil {
		return api.ObjectMetadata{}, fmt.Errorf("failed to fetch object id: %w", err)
	}

	// copy slices
	_, err = tx.Exec(ctx, `INSERT INTO slices (created_at, db_object_id, object_index, db_slab_id, offset, length)
				SELECT ?, ?, object_index, db_slab_id, offset, length
				FROM slices
				WHERE db_object_id = ?`, time.Now(), dstObjID, srcObjID)
	if err != nil {
		return api.ObjectMetadata{}, fmt.Errorf("failed to copy slices: %w", err)
	}

	// create metadata
	if err := InsertMetadata(ctx, tx, &dstObjID, nil, metadata); err != nil {
		return api.ObjectMetadata{}, fmt.Errorf("failed to insert metadata: %w", err)
	}

	// fetch copied object
	return fetchMetadata(dstObjID)
}

func DeleteBucket(ctx context.Context, tx sql.Tx, bucket string) error {
	var id int64
	err := tx.QueryRow(ctx, "SELECT id FROM buckets WHERE name = ?", bucket).Scan(&id)
	if errors.Is(err, dsql.ErrNoRows) {
		return api.ErrBucketNotFound
	} else if err != nil {
		return fmt.Errorf("failed to fetch bucket id: %w", err)
	}
	var empty bool
	err = tx.QueryRow(ctx, "SELECT NOT EXISTS(SELECT 1 FROM objects WHERE db_bucket_id = ?)", id).Scan(&empty)
	if err != nil {
		return fmt.Errorf("failed to check if bucket is empty: %w", err)
	} else if !empty {
		return api.ErrBucketNotEmpty
	}
	_, err = tx.Exec(ctx, "DELETE FROM buckets WHERE id = ?", id)
	if err != nil {
		return fmt.Errorf("failed to delete bucket: %w", err)
	}
	return nil
}

func DeleteHostSector(ctx context.Context, tx sql.Tx, hk types.PublicKey, root types.Hash256) (int, error) {
	// update the latest_host field of the sector
	_, err := tx.Exec(ctx, `
		UPDATE sectors
		SET latest_host = COALESCE((
			SELECT * FROM (
				SELECT c.host_key
				FROM contracts c
				INNER JOIN contract_sectors cs ON cs.db_contract_id = c.id
				INNER JOIN sectors s ON s.id = cs.db_sector_id
				WHERE s.root = ? AND c.host_key != ? AND c.archival_reason IS NULL
				LIMIT 1
			) AS _
		), ?)
		WHERE root = ? AND latest_host = ?
	`, Hash256(root), PublicKey(hk), PublicKey{}, Hash256(root), PublicKey(hk))
	if err != nil {
		return 0, fmt.Errorf("failed to update sector: %w", err)
	}

	// remove potential links between the host's contracts and the sector
	res, err := tx.Exec(ctx, `
		DELETE FROM contract_sectors
		WHERE db_sector_id = (
			SELECT s.id
			FROM sectors s
			WHERE root = ?
		) AND db_contract_id IN (
			SELECT c.id
			FROM contracts c
			WHERE c.host_key = ?
		)
	`, Hash256(root), PublicKey(hk))
	if err != nil {
		return 0, fmt.Errorf("failed to delete contract sectors: %w", err)
	}
	deletedSectors, err := res.RowsAffected()
	if err != nil {
		return 0, fmt.Errorf("failed to check number of deleted contract sectors: %w", err)
	} else if deletedSectors == 0 {
		return 0, nil // nothing to do
	}

	// invalidate the health of related slabs
	_, err = tx.Exec(ctx, `
		UPDATE slabs
		SET health_valid_until = 0
		WHERE id IN (
			SELECT db_slab_id
			FROM sectors
			WHERE root = ?
		)
	`, Hash256(root))
	if err != nil {
		return 0, fmt.Errorf("failed to invalidate slab health: %w", err)
	}

	// increment host's lost sector count
	_, err = tx.Exec(ctx, `
		UPDATE hosts
		SET lost_sectors = lost_sectors + ?
		WHERE public_key = ?
	`, deletedSectors, PublicKey(hk))
	if err != nil {
		return 0, fmt.Errorf("failed to update lost sectors: %w", err)
	}
	return int(deletedSectors), nil
}

func DeleteMetadata(ctx context.Context, tx sql.Tx, objID int64) error {
	_, err := tx.Exec(ctx, "DELETE FROM object_user_metadata WHERE db_object_id = ?", objID)
	return err
}

func DeleteSetting(ctx context.Context, tx sql.Tx, key string) error {
	if _, err := tx.Exec(ctx, "DELETE FROM settings WHERE `key` = ?", key); err != nil {
		return fmt.Errorf("failed to delete setting '%s': %w", key, err)
	}
	return nil
}

func DeleteWebhook(ctx context.Context, tx sql.Tx, wh webhooks.Webhook) error {
	res, err := tx.Exec(ctx, "DELETE FROM webhooks WHERE module = ? AND event = ? AND url = ?", wh.Module, wh.Event, wh.URL)
	if err != nil {
		return fmt.Errorf("failed to delete webhook: %w", err)
	} else if n, err := res.RowsAffected(); err != nil {
		return fmt.Errorf("failed to check rows affected: %w", err)
	} else if n == 0 {
		return webhooks.ErrWebhookNotFound
	}
	return nil
}

func FetchUsedContracts(ctx context.Context, tx sql.Tx, fcids []types.FileContractID) (map[types.FileContractID]UsedContract, error) {
	if len(fcids) == 0 {
		return make(map[types.FileContractID]UsedContract), nil
	}

	// flatten map to get all used contract ids
	usedFCIDs := make([]FileContractID, 0, len(fcids))
	for _, fcid := range fcids {
		usedFCIDs = append(usedFCIDs, FileContractID(fcid))
	}

	placeholders := make([]string, len(usedFCIDs))
	for i := range usedFCIDs {
		placeholders[i] = "?"
	}
	placeholdersStr := strings.Join(placeholders, ", ")

	args := make([]interface{}, len(usedFCIDs)*2)
	for i := range args {
		args[i] = usedFCIDs[i%len(usedFCIDs)]
	}

	// fetch all contracts, take into account renewals
	rows, err := tx.Query(ctx, fmt.Sprintf(`SELECT id, fcid, renewed_from
				   FROM contracts
				   WHERE contracts.fcid IN (%s) OR renewed_from IN (%s)
				   `, placeholdersStr, placeholdersStr), args...)
	if err != nil {
		return nil, fmt.Errorf("failed to fetch used contracts: %w", err)
	}
	defer rows.Close()

	var contracts []UsedContract
	for rows.Next() {
		var c UsedContract
		if err := rows.Scan(&c.ID, &c.FCID, &c.RenewedFrom); err != nil {
			return nil, fmt.Errorf("failed to scan used contract: %w", err)
		}
		contracts = append(contracts, c)
	}

	fcidMap := make(map[types.FileContractID]struct{}, len(fcids))
	for _, fcid := range fcids {
		fcidMap[fcid] = struct{}{}
	}

	// build map of used contracts
	usedContracts := make(map[types.FileContractID]UsedContract, len(contracts))
	for _, c := range contracts {
		if _, used := fcidMap[types.FileContractID(c.FCID)]; used {
			usedContracts[types.FileContractID(c.FCID)] = c
		}
		if _, used := fcidMap[types.FileContractID(c.RenewedFrom)]; used {
			usedContracts[types.FileContractID(c.RenewedFrom)] = c
		}
	}
	return usedContracts, nil
}

func HostAllowlist(ctx context.Context, tx sql.Tx) ([]types.PublicKey, error) {
	rows, err := tx.Query(ctx, "SELECT entry FROM host_allowlist_entries")
	if err != nil {
		return nil, fmt.Errorf("failed to fetch host allowlist: %w", err)
	}
	defer rows.Close()

	var allowlist []types.PublicKey
	for rows.Next() {
		var pk PublicKey
		if err := rows.Scan(&pk); err != nil {
			return nil, fmt.Errorf("failed to scan public key: %w", err)
		}
		allowlist = append(allowlist, types.PublicKey(pk))
	}
	return allowlist, nil
}

func HostBlocklist(ctx context.Context, tx sql.Tx) ([]string, error) {
	rows, err := tx.Query(ctx, "SELECT entry FROM host_blocklist_entries")
	if err != nil {
		return nil, fmt.Errorf("failed to fetch host blocklist: %w", err)
	}
	defer rows.Close()

	var blocklist []string
	for rows.Next() {
		var entry string
		if err := rows.Scan(&entry); err != nil {
			return nil, fmt.Errorf("failed to scan blocklist entry: %w", err)
		}
		blocklist = append(blocklist, entry)
	}
	return blocklist, nil
}

func Hosts(ctx context.Context, tx sql.Tx, opts api.HostOptions) ([]api.Host, error) {
	if opts.Offset < 0 {
		return nil, ErrNegativeOffset
	} else if opts.AutopilotID == "" && opts.UsabilityMode != "" && opts.UsabilityMode != api.UsabilityFilterModeAll {
		return nil, fmt.Errorf("%w: have to specify autopilot id when filter mode isn't 'all'", ErrMissingAutopilotID)
	}

	var hasAllowlist, hasBlocklist bool
	if err := tx.QueryRow(ctx, "SELECT EXISTS (SELECT 1 FROM host_allowlist_entries)").Scan(&hasAllowlist); err != nil {
		return nil, fmt.Errorf("failed to check for allowlist: %w", err)
	} else if err := tx.QueryRow(ctx, "SELECT EXISTS (SELECT 1 FROM host_blocklist_entries)").Scan(&hasBlocklist); err != nil {
		return nil, fmt.Errorf("failed to check for blocklist: %w", err)
	}

	// validate filterMode
	switch opts.FilterMode {
	case api.HostFilterModeAllowed:
	case api.HostFilterModeBlocked:
	case api.HostFilterModeAll:
	default:
		return nil, fmt.Errorf("invalid filter mode: %v", opts.FilterMode)
	}

	var whereExprs []string
	var args []any

	// fetch autopilot id
	var autopilotID int64
	if opts.AutopilotID != "" {
		if err := tx.QueryRow(ctx, "SELECT id FROM autopilots WHERE identifier = ?", opts.AutopilotID).
			Scan(&autopilotID); errors.Is(err, dsql.ErrNoRows) {
			return nil, api.ErrAutopilotNotFound
		} else if err != nil {
			return nil, fmt.Errorf("failed to fetch autopilot id: %w", err)
		}
	}

	// filter allowlist/blocklist
	switch opts.FilterMode {
	case api.HostFilterModeAllowed:
		if hasAllowlist {
			whereExprs = append(whereExprs, "EXISTS (SELECT 1 FROM host_allowlist_entry_hosts hbeh WHERE hbeh.db_host_id = h.id)")
		}
		if hasBlocklist {
			whereExprs = append(whereExprs, "NOT EXISTS (SELECT 1 FROM host_blocklist_entry_hosts hbeh WHERE hbeh.db_host_id = h.id)")
		}
	case api.HostFilterModeBlocked:
		if hasAllowlist {
			whereExprs = append(whereExprs, "NOT EXISTS (SELECT 1 FROM host_allowlist_entry_hosts hbeh WHERE hbeh.db_host_id = h.id)")
		}
		if hasBlocklist {
			whereExprs = append(whereExprs, "EXISTS (SELECT 1 FROM host_blocklist_entry_hosts hbeh WHERE hbeh.db_host_id = h.id)")
		}
		if !hasAllowlist && !hasBlocklist {
			// if neither an allowlist nor a blocklist exist, all hosts are
			// allowed which means we return none
			return []api.Host{}, nil
		}
	}

	// filter address
	if opts.AddressContains != "" {
		whereExprs = append(whereExprs, "h.net_address LIKE ?")
		args = append(args, "%"+opts.AddressContains+"%")
	}

	// filter public key
	if len(opts.KeyIn) > 0 {
		pubKeys := make([]any, len(opts.KeyIn))
		for i, pk := range opts.KeyIn {
			pubKeys[i] = PublicKey(pk)
		}
		placeholders := strings.Repeat("?, ", len(opts.KeyIn)-1) + "?"
		whereExprs = append(whereExprs, fmt.Sprintf("h.public_key IN (%s)", placeholders))
		args = append(args, pubKeys...)
	}

	// filter usability
	whereApExpr := ""
	if opts.AutopilotID != "" {
		whereApExpr = "AND hc.db_autopilot_id = ?"

		switch opts.UsabilityMode {
		case api.UsabilityFilterModeUsable:
			whereExprs = append(whereExprs, fmt.Sprintf("EXISTS (SELECT 1 FROM hosts h2 INNER JOIN host_checks hc ON hc.db_host_id = h2.id AND h2.id = h.id WHERE (hc.usability_blocked = 0 AND hc.usability_offline = 0 AND hc.usability_low_score = 0 AND hc.usability_redundant_ip = 0 AND hc.usability_gouging = 0 AND hc.usability_not_accepting_contracts = 0 AND hc.usability_not_announced = 0 AND hc.usability_not_completing_scan = 0) %s)", whereApExpr))
			args = append(args, autopilotID)
		case api.UsabilityFilterModeUnusable:
			whereExprs = append(whereExprs, fmt.Sprintf("EXISTS (SELECT 1 FROM hosts h2 INNER JOIN host_checks hc ON hc.db_host_id = h2.id AND h2.id = h.id WHERE (hc.usability_blocked = 1 OR hc.usability_offline = 1 OR hc.usability_low_score = 1 OR hc.usability_redundant_ip = 1 OR hc.usability_gouging = 1 OR hc.usability_not_accepting_contracts = 1 OR hc.usability_not_announced = 1 OR hc.usability_not_completing_scan = 1) %s)", whereApExpr))
			args = append(args, autopilotID)
		}
	}

	// offset + limit
	if opts.Limit == -1 {
		opts.Limit = math.MaxInt64
	}
	offsetLimitStr := fmt.Sprintf("LIMIT %d OFFSET %d", opts.Limit, opts.Offset)

	// fetch stored data for each host
	rows, err := tx.Query(ctx, "SELECT host_id, SUM(size) FROM contracts GROUP BY host_id")
	if err != nil {
		return nil, fmt.Errorf("failed to fetch stored data: %w", err)
	}
	defer rows.Close()

	storedDataMap := make(map[int64]uint64)
	for rows.Next() {
		var hostID int64
		var storedData uint64
		if err := rows.Scan(&hostID, &storedData); err != nil {
			return nil, fmt.Errorf("failed to scan stored data: %w", err)
		}
		storedDataMap[hostID] = storedData
	}

	// query hosts
	var blockedExprs []string
	if hasAllowlist {
		blockedExprs = append(blockedExprs, "NOT EXISTS (SELECT 1 FROM host_allowlist_entry_hosts hbeh WHERE hbeh.db_host_id = h.id)")
	}
	if hasBlocklist {
		blockedExprs = append(blockedExprs, "EXISTS (SELECT 1 FROM host_blocklist_entry_hosts hbeh WHERE hbeh.db_host_id = h.id)")
	}

	var orderByExpr string
	var blockedExpr string
	if len(blockedExprs) > 0 {
		blockedExpr = strings.Join(blockedExprs, " OR ")
	} else {
		blockedExpr = "FALSE"
	}
	var whereExpr string
	if len(whereExprs) > 0 {
		whereExpr = "WHERE " + strings.Join(whereExprs, " AND ")
	}

	rows, err = tx.Query(ctx, fmt.Sprintf(`
		SELECT h.id, h.created_at, h.last_announcement, h.public_key, h.net_address, h.price_table, h.price_table_expiry,
			h.settings, h.total_scans, h.last_scan, h.last_scan_success, h.second_to_last_scan_success,
			h.uptime, h.downtime, h.successful_interactions, h.failed_interactions, COALESCE(h.lost_sectors, 0),
			h.scanned, h.resolved_addresses, %s
		FROM hosts h
		%s
		%s
		%s
	`, blockedExpr, whereExpr, orderByExpr, offsetLimitStr), args...)
	if err != nil {
		return nil, fmt.Errorf("failed to fetch hosts: %w", err)
	}
	defer rows.Close()

	var hosts []api.Host
	for rows.Next() {
		var h api.Host
		var hostID int64
		var pte dsql.NullTime
		var resolvedAddresses string
		err := rows.Scan(&hostID, &h.KnownSince, &h.LastAnnouncement, (*PublicKey)(&h.PublicKey),
			&h.NetAddress, (*PriceTable)(&h.PriceTable.HostPriceTable), &pte,
			(*HostSettings)(&h.Settings), &h.Interactions.TotalScans, (*UnixTimeMS)(&h.Interactions.LastScan), &h.Interactions.LastScanSuccess,
			&h.Interactions.SecondToLastScanSuccess, (*DurationMS)(&h.Interactions.Uptime), (*DurationMS)(&h.Interactions.Downtime),
			&h.Interactions.SuccessfulInteractions, &h.Interactions.FailedInteractions, &h.Interactions.LostSectors,
			&h.Scanned, &resolvedAddresses, &h.Blocked,
		)
		if err != nil {
			return nil, fmt.Errorf("failed to scan host: %w", err)
		}

		if resolvedAddresses != "" {
			h.ResolvedAddresses = strings.Split(resolvedAddresses, ",")
			h.Subnets, err = utils.AddressesToSubnets(h.ResolvedAddresses)
			if err != nil {
				return nil, fmt.Errorf("failed to convert addresses to subnets: %w", err)
			}
		}
		h.PriceTable.Expiry = pte.Time
		h.StoredData = storedDataMap[hostID]
		hosts = append(hosts, h)
	}

	// query host checks
	var apExpr string
	if opts.AutopilotID != "" {
		apExpr = "WHERE ap.identifier = ?"
		args = append(args, opts.AutopilotID)
	}
	rows, err = tx.Query(ctx, fmt.Sprintf(`
		SELECT h.public_key, ap.identifier, hc.usability_blocked, hc.usability_offline, hc.usability_low_score, hc.usability_redundant_ip,
			hc.usability_gouging, usability_not_accepting_contracts, hc.usability_not_announced, hc.usability_not_completing_scan,
			hc.score_age, hc.score_collateral, hc.score_interactions, hc.score_storage_remaining, hc.score_uptime,
			hc.score_version, hc.score_prices, hc.gouging_contract_err, hc.gouging_download_err, hc.gouging_gouging_err,
			hc.gouging_prune_err, hc.gouging_upload_err
		FROM (
			SELECT h.id, h.public_key
			FROM hosts h
			%s
			%s
		) AS h
		INNER JOIN host_checks hc ON hc.db_host_id = h.id
		INNER JOIN autopilots ap ON hc.db_autopilot_id = ap.id
		%s
	`, whereExpr, offsetLimitStr, apExpr), args...)
	if err != nil {
		return nil, fmt.Errorf("failed to fetch host checks: %w", err)
	}
	defer rows.Close()

	hostChecks := make(map[types.PublicKey]map[string]api.HostCheck)
	for rows.Next() {
		var ap string
		var pk PublicKey
		var hc api.HostCheck
		err := rows.Scan(&pk, &ap, &hc.UsabilityBreakdown.Blocked, &hc.UsabilityBreakdown.Offline, &hc.UsabilityBreakdown.LowScore, &hc.UsabilityBreakdown.RedundantIP,
			&hc.UsabilityBreakdown.Gouging, &hc.UsabilityBreakdown.NotAcceptingContracts, &hc.UsabilityBreakdown.NotAnnounced, &hc.UsabilityBreakdown.NotCompletingScan,
			&hc.ScoreBreakdown.Age, &hc.ScoreBreakdown.Collateral, &hc.ScoreBreakdown.Interactions, &hc.ScoreBreakdown.StorageRemaining, &hc.ScoreBreakdown.Uptime,
			&hc.ScoreBreakdown.Version, &hc.ScoreBreakdown.Prices, &hc.GougingBreakdown.ContractErr, &hc.GougingBreakdown.DownloadErr, &hc.GougingBreakdown.GougingErr,
			&hc.GougingBreakdown.PruneErr, &hc.GougingBreakdown.UploadErr)
		if err != nil {
			return nil, fmt.Errorf("failed to scan host: %w", err)
		}
		if _, ok := hostChecks[types.PublicKey(pk)]; !ok {
			hostChecks[types.PublicKey(pk)] = make(map[string]api.HostCheck)
		}
		hostChecks[types.PublicKey(pk)][ap] = hc
	}

	// fill in hosts
	for i := range hosts {
		hosts[i].Checks = hostChecks[hosts[i].PublicKey]
	}
	return hosts, nil
}

func HostsForScanning(ctx context.Context, tx sql.Tx, maxLastScan time.Time, offset, limit int) ([]api.HostAddress, error) {
	if offset < 0 {
		return nil, ErrNegativeOffset
	} else if limit == -1 {
		limit = math.MaxInt64
	}

	rows, err := tx.Query(ctx, "SELECT public_key, net_address FROM hosts WHERE last_scan < ? LIMIT ? OFFSET ?",
		UnixTimeMS(maxLastScan), limit, offset)
	if err != nil {
		return nil, fmt.Errorf("failed to fetch hosts for scanning: %w", err)
	}
	defer rows.Close()

	var hosts []api.HostAddress
	for rows.Next() {
		var ha api.HostAddress
		if err := rows.Scan((*PublicKey)(&ha.PublicKey), &ha.NetAddress); err != nil {
			return nil, fmt.Errorf("failed to scan host row: %w", err)
		}
		hosts = append(hosts, ha)
	}
	return hosts, nil
}

func InsertBufferedSlab(ctx context.Context, tx sql.Tx, fileName string, contractSetID int64, ec object.EncryptionKey, minShards, totalShards uint8) (int64, error) {
	// insert buffered slab
	res, err := tx.Exec(ctx, `INSERT INTO buffered_slabs (created_at, filename) VALUES (?, ?)`,
		time.Now(), fileName)
	if err != nil {
		return 0, fmt.Errorf("failed to insert buffered slab: %w", err)
	}
	bufferedSlabID, err := res.LastInsertId()
	if err != nil {
		return 0, fmt.Errorf("failed to fetch buffered slab id: %w", err)
	}

	_, err = tx.Exec(ctx, `
		INSERT INTO slabs (created_at, db_contract_set_id, db_buffered_slab_id, `+"`key`"+`, min_shards, total_shards)
			VALUES (?, ?, ?, ?, ?, ?)`,
		time.Now(), contractSetID, bufferedSlabID, EncryptionKey(ec), minShards, totalShards)
	if err != nil {
		return 0, fmt.Errorf("failed to insert slab: %w", err)
	}
	return bufferedSlabID, nil
}

func InsertContract(ctx context.Context, tx sql.Tx, c api.ContractMetadata) error {
	// validate metadata
	var state ContractState
	if err := state.LoadString(c.State); err != nil {
		return err
	} else if c.ID == (types.FileContractID{}) {
		return errors.New("contract id is required")
	} else if c.HostKey == (types.PublicKey{}) {
		return errors.New("host key is required")
	}

	var hostID int64
	err := tx.QueryRow(ctx, `SELECT id FROM hosts WHERE public_key = ?`, PublicKey(c.HostKey)).Scan(&hostID)
	if errors.Is(err, dsql.ErrNoRows) {
		return api.ErrHostNotFound
	} else if err != nil {
		return err
	}

	// insert contract
	_, err = tx.Exec(ctx, `
INSERT INTO contracts (
created_at, fcid, host_id, host_key,
archival_reason, proof_height, renewed_from, renewed_to, revision_height, revision_number, size, start_height, state, window_start, window_end,
contract_price, initial_renter_funds,
delete_spending, fund_account_spending, sector_roots_spending, upload_spending
) VALUES (?, ?, ?, ?, ?, ?, ?, ?, ?, ?, ?, ?, ?, ?, ?, ?, ?, ?, ?, ?, ?)`,
		time.Now(), FileContractID(c.ID), hostID, PublicKey(c.HostKey),
		NullableString(c.ArchivalReason), c.ProofHeight, FileContractID(c.RenewedFrom), FileContractID(c.RenewedTo), c.RevisionHeight, c.RevisionNumber, c.Size, c.StartHeight, state, c.WindowStart, c.WindowEnd,
		Currency(c.ContractPrice), Currency(c.InitialRenterFunds),
		Currency(c.Spending.Deletions), Currency(c.Spending.FundAccount), Currency(c.Spending.SectorRoots), Currency(c.Spending.Uploads))
	if err != nil {
		return fmt.Errorf("failed to insert contract: %w", err)
	}
	return nil
}

func InsertMetadata(ctx context.Context, tx sql.Tx, objID, muID *int64, md api.ObjectUserMetadata) error {
	if len(md) == 0 {
		return nil
	} else if (objID == nil) == (muID == nil) {
		return errors.New("either objID or muID must be set")
	}
	insertMetadataStmt, err := tx.Prepare(ctx, "INSERT INTO object_user_metadata (created_at, db_object_id, db_multipart_upload_id, `key`, value) VALUES (?, ?, ?, ?, ?)")
	if err != nil {
		return fmt.Errorf("failed to prepare statement to insert object metadata: %w", err)
	}
	defer insertMetadataStmt.Close()

	for k, v := range md {
		if _, err := insertMetadataStmt.Exec(ctx, time.Now(), objID, muID, k, v); err != nil {
			return fmt.Errorf("failed to insert object metadata: %w", err)
		}
	}
	return nil
}

func InsertMultipartUpload(ctx context.Context, tx sql.Tx, bucket, key string, ec object.EncryptionKey, mimeType string, metadata api.ObjectUserMetadata) (string, error) {
	// fetch bucket id
	var bucketID int64
	err := tx.QueryRow(ctx, "SELECT id FROM buckets WHERE buckets.name = ?", bucket).
		Scan(&bucketID)
	if errors.Is(err, dsql.ErrNoRows) {
		return "", fmt.Errorf("bucket %v not found: %w", bucket, api.ErrBucketNotFound)
	} else if err != nil {
		return "", fmt.Errorf("failed to fetch bucket id: %w", err)
	}

	// insert multipart upload
	uploadIDEntropy := frand.Entropy256()
	uploadID := hex.EncodeToString(uploadIDEntropy[:])
	var muID int64
	res, err := tx.Exec(ctx, `
		INSERT INTO multipart_uploads (created_at, `+"`key`"+`, upload_id, object_id, db_bucket_id, mime_type)
		VALUES (?, ?, ?, ?, ?, ?)
	`, time.Now(), EncryptionKey(ec), uploadID, key, bucketID, mimeType)
	if err != nil {
		return "", fmt.Errorf("failed to create multipart upload: %w", err)
	} else if muID, err = res.LastInsertId(); err != nil {
		return "", fmt.Errorf("failed to fetch multipart upload id: %w", err)
	}

	// insert metadata
	if err := InsertMetadata(ctx, tx, nil, &muID, metadata); err != nil {
		return "", fmt.Errorf("failed to insert multipart metadata: %w", err)
	}
	return uploadID, nil
}

func InsertObject(ctx context.Context, tx sql.Tx, key string, dirID, bucketID, size int64, ec object.EncryptionKey, mimeType, eTag string) (int64, error) {
	res, err := tx.Exec(ctx, `INSERT INTO objects (created_at, object_id, db_directory_id, db_bucket_id, `+"`key`"+`, size, mime_type, etag)
						VALUES (?, ?, ?, ?, ?, ?, ?, ?)`,
		time.Now(),
		key,
		dirID,
		bucketID,
		EncryptionKey(ec),
		size,
		mimeType,
		eTag)
	if err != nil {
		return 0, err
	}
	return res.LastInsertId()
}

func LoadSlabBuffers(ctx context.Context, db *sql.DB) (bufferedSlabs []LoadedSlabBuffer, orphanedBuffers []string, err error) {
	err = db.Transaction(ctx, func(tx sql.Tx) error {
		// collect all buffers
		rows, err := db.Query(ctx, `
			SELECT bs.id, bs.filename, sla.db_contract_set_id, sla.key, sla.min_shards, sla.total_shards
			FROM buffered_slabs bs
			INNER JOIN slabs sla ON sla.db_buffered_slab_id = bs.id
		`)
		if err != nil {
			return err
		}
		defer rows.Close()

		for rows.Next() {
			var bs LoadedSlabBuffer
			if err := rows.Scan(&bs.ID, &bs.Filename, &bs.ContractSetID, (*EncryptionKey)(&bs.Key), &bs.MinShards, &bs.TotalShards); err != nil {
				return fmt.Errorf("failed to scan buffered slab: %w", err)
			}
			bufferedSlabs = append(bufferedSlabs, bs)
		}

		// fill in sizes
		for i := range bufferedSlabs {
			err = tx.QueryRow(ctx, `
				SELECT COALESCE(MAX(offset+length), 0)
				FROM slabs sla
				INNER JOIN slices sli ON sla.id = sli.db_slab_id
				WHERE sla.db_buffered_slab_id = ?
		`, bufferedSlabs[i].ID).Scan(&bufferedSlabs[i].Size)
			if err != nil {
				return fmt.Errorf("failed to fetch buffered slab size: %w", err)
			}
		}

		// find orphaned buffers and delete them
		rows, err = tx.Query(ctx, `
			SELECT bs.id, bs.filename
			FROM buffered_slabs bs
			LEFT JOIN slabs ON slabs.db_buffered_slab_id = bs.id
			WHERE slabs.id IS NULL
		`)
		if err != nil {
			return fmt.Errorf("failed to fetch orphaned buffers: %w", err)
		}
		var toDelete []int64
		for rows.Next() {
			var id int64
			var filename string
			if err := rows.Scan(&id, &filename); err != nil {
				return fmt.Errorf("failed to scan orphaned buffer: %w", err)
			}
			orphanedBuffers = append(orphanedBuffers, filename)
			toDelete = append(toDelete, id)
		}
		for _, id := range toDelete {
			if _, err := tx.Exec(ctx, "DELETE FROM buffered_slabs WHERE id = ?", id); err != nil {
				return fmt.Errorf("failed to delete orphaned buffer: %w", err)
			}
		}
		return nil
	})
	return
}

func UpdateMetadata(ctx context.Context, tx sql.Tx, objID int64, md api.ObjectUserMetadata) error {
	if err := DeleteMetadata(ctx, tx, objID); err != nil {
		return err
	} else if err := InsertMetadata(ctx, tx, &objID, nil, md); err != nil {
		return err
	}
	return nil
}

func PrepareSlabHealth(ctx context.Context, tx sql.Tx, limit int64, now time.Time) error {
	_, err := tx.Exec(ctx, "DROP TABLE IF EXISTS slabs_health")
	if err != nil {
		return fmt.Errorf("failed to drop temporary table: %w", err)
	}
	_, err = tx.Exec(ctx, `
		CREATE TEMPORARY TABLE slabs_health AS
			SELECT slabs.id as id, CASE WHEN (slabs.min_shards = slabs.total_shards)
			THEN
				CASE WHEN (COUNT(DISTINCT(CASE WHEN cs.name IS NULL THEN NULL ELSE c.host_key END)) < slabs.min_shards)
				THEN -1
				ELSE 1
				END
			ELSE (CAST(COUNT(DISTINCT(CASE WHEN cs.name IS NULL THEN NULL ELSE c.host_key END)) AS FLOAT) - CAST(slabs.min_shards AS FLOAT)) / Cast(slabs.total_shards - slabs.min_shards AS FLOAT)
			END as health
			FROM slabs
			INNER JOIN sectors s ON s.db_slab_id = slabs.id
			LEFT JOIN contract_sectors se ON s.id = se.db_sector_id
			LEFT JOIN contracts c ON se.db_contract_id = c.id
			LEFT JOIN contract_set_contracts csc ON csc.db_contract_id = c.id AND csc.db_contract_set_id = slabs.db_contract_set_id
			LEFT JOIN contract_sets cs ON cs.id = csc.db_contract_set_id
			WHERE slabs.health_valid_until <= ?
			GROUP BY slabs.id
			LIMIT ?
	`, now.Unix(), limit)
	if err != nil {
		return fmt.Errorf("failed to create temporary table: %w", err)
	}
	if _, err := tx.Exec(ctx, "CREATE INDEX slabs_health_id ON slabs_health (id)"); err != nil {
		return fmt.Errorf("failed to create index on temporary table: %w", err)
	}
	return err
}

func ListBuckets(ctx context.Context, tx sql.Tx) ([]api.Bucket, error) {
	rows, err := tx.Query(ctx, "SELECT created_at, name, COALESCE(policy, '{}') FROM buckets")
	if err != nil {
		return nil, fmt.Errorf("failed to fetch buckets: %w", err)
	}
	defer rows.Close()

	var buckets []api.Bucket
	for rows.Next() {
		bucket, err := scanBucket(rows)
		if err != nil {
			return nil, fmt.Errorf("failed to scan bucket: %w", err)
		}
		buckets = append(buckets, bucket)
	}
	return buckets, nil
}

func whereObjectMarker(marker, sortBy, sortDir string, queryMarker func(dst any, marker, col string) error) (whereExprs []string, whereArgs []any, _ error) {
	if marker == "" {
		return nil, nil, nil
	} else if sortBy == "" || sortDir == "" {
		return nil, nil, fmt.Errorf("sortBy and sortDir must be set")
	}

	desc := strings.ToLower(sortDir) == api.SortDirDesc
	switch strings.ToLower(sortBy) {
	case api.ObjectSortByName:
		if desc {
			whereExprs = append(whereExprs, "o.object_id < ?")
		} else {
			whereExprs = append(whereExprs, "o.object_id > ?")
		}
		whereArgs = append(whereArgs, marker)
	case api.ObjectSortByHealth:
		var markerHealth float64
		if err := queryMarker(&markerHealth, marker, "health"); err != nil {
			return nil, nil, fmt.Errorf("failed to fetch health marker: %w", err)
		} else if desc {
			whereExprs = append(whereExprs, "((o.health <= ? AND o.object_id >?) OR o.health < ?)")
			whereArgs = append(whereArgs, markerHealth, marker, markerHealth)
		} else {
			whereExprs = append(whereExprs, "(o.health > ? OR (o.health >= ? AND object_id > ?))")
			whereArgs = append(whereArgs, markerHealth, markerHealth, marker)
		}
	case api.ObjectSortBySize:
		var markerSize int64
		if err := queryMarker(&markerSize, marker, "size"); err != nil {
			return nil, nil, fmt.Errorf("failed to fetch health marker: %w", err)
		} else if desc {
			whereExprs = append(whereExprs, "((o.size <= ? AND o.object_id >?) OR o.size < ?)")
			whereArgs = append(whereArgs, markerSize, marker, markerSize)
		} else {
			whereExprs = append(whereExprs, "(o.size > ? OR (o.size >= ? AND object_id > ?))")
			whereArgs = append(whereArgs, markerSize, markerSize, marker)
		}
	default:
		return nil, nil, fmt.Errorf("invalid marker: %v", marker)
	}
	return whereExprs, whereArgs, nil
}

func orderByObject(sortBy, sortDir string) (orderByExprs []string, _ error) {
	if sortBy == "" || sortDir == "" {
		return nil, fmt.Errorf("sortBy and sortDir must be set")
	}

	dir2SQL := map[string]string{
		api.SortDirAsc:  "ASC",
		api.SortDirDesc: "DESC",
	}
	if _, ok := dir2SQL[strings.ToLower(sortDir)]; !ok {
		return nil, fmt.Errorf("invalid sortDir: %v", sortDir)
	}
	switch strings.ToLower(sortBy) {
	case "", api.ObjectSortByName:
		orderByExprs = append(orderByExprs, "o.object_id "+dir2SQL[strings.ToLower(sortDir)])
	case api.ObjectSortByHealth:
		orderByExprs = append(orderByExprs, "o.health "+dir2SQL[strings.ToLower(sortDir)])
	case api.ObjectSortBySize:
		orderByExprs = append(orderByExprs, "o.size "+dir2SQL[strings.ToLower(sortDir)])
	default:
		return nil, fmt.Errorf("invalid sortBy: %v", sortBy)
	}

	// always sort by object_id as well if we aren't explicitly
	if sortBy != api.ObjectSortByName {
		orderByExprs = append(orderByExprs, "o.object_id ASC")
	}
	return orderByExprs, nil
}

func ListObjects(ctx context.Context, tx Tx, bucket, prefix, substring, delim, sortBy, sortDir, marker string, limit int) (resp api.ObjectsListResponse, err error) {
	switch delim {
	case "":
		resp, err = listObjectsNoDelim(ctx, tx, bucket, prefix, substring, sortBy, sortDir, marker, limit)
	case "/":
		resp, err = listObjectsSlashDelim(ctx, tx, bucket, prefix, sortBy, sortDir, marker, limit)
	default:
		err = fmt.Errorf("unsupported delimiter: '%s'", delim)
	}
	return
}

func MultipartUpload(ctx context.Context, tx sql.Tx, uploadID string) (api.MultipartUpload, error) {
	resp, err := scanMultipartUpload(tx.QueryRow(ctx, "SELECT b.name, mu.key, mu.object_id, mu.upload_id, mu.created_at FROM multipart_uploads mu INNER JOIN buckets b ON b.id = mu.db_bucket_id WHERE mu.upload_id = ?", uploadID))
	if err != nil {
		return api.MultipartUpload{}, fmt.Errorf("failed to fetch multipart upload: %w", err)
	}
	return resp, nil
}

func MultipartUploadParts(ctx context.Context, tx sql.Tx, bucket, key, uploadID string, marker int, limit int64) (api.MultipartListPartsResponse, error) {
	limitExpr := ""
	limitUsed := limit > 0
	if limitUsed {
		limitExpr = fmt.Sprintf("LIMIT %d", limit+1)
	}

	rows, err := tx.Query(ctx, fmt.Sprintf(`
		SELECT mp.part_number, mp.created_at, mp.etag, mp.size
		FROM multipart_parts mp
		INNER JOIN multipart_uploads mus ON mus.id = mp.db_multipart_upload_id
		INNER JOIN buckets b ON b.id = mus.db_bucket_id
		WHERE mus.object_id = ? AND b.name = ? AND mus.upload_id = ? AND part_number > ?
		ORDER BY part_number ASC
		%s
	`, limitExpr), key, bucket, uploadID, marker)
	if err != nil {
		return api.MultipartListPartsResponse{}, fmt.Errorf("failed to fetch multipart parts: %w", err)
	}
	defer rows.Close()

	var parts []api.MultipartListPartItem
	for rows.Next() {
		var part api.MultipartListPartItem
		if err := rows.Scan(&part.PartNumber, (*time.Time)(&part.LastModified), &part.ETag, &part.Size); err != nil {
			return api.MultipartListPartsResponse{}, fmt.Errorf("failed to scan part: %w", err)
		}
		parts = append(parts, part)
	}

	// check if there are more parts beyond 'limit'.
	var hasMore bool
	var nextMarker int
	if limitUsed && len(parts) > int(limit) {
		hasMore = true
		parts = parts[:len(parts)-1]
		nextMarker = parts[len(parts)-1].PartNumber
	}

	return api.MultipartListPartsResponse{
		HasMore:    hasMore,
		NextMarker: nextMarker,
		Parts:      parts,
	}, nil
}

func MultipartUploads(ctx context.Context, tx sql.Tx, bucket, prefix, keyMarker, uploadIDMarker string, limit int) (api.MultipartListUploadsResponse, error) {
	// both markers must be used together
	if (keyMarker == "" && uploadIDMarker != "") || (keyMarker != "" && uploadIDMarker == "") {
		return api.MultipartListUploadsResponse{}, errors.New("both keyMarker and uploadIDMarker must be set or neither")
	}

	// prepare 'limit' expression
	limitExpr := ""
	limitUsed := limit > 0
	if limitUsed {
		limitExpr = fmt.Sprintf("LIMIT %d", limit+1)
	}

	// prepare 'where' expression
	var whereExprs []string
	var args []any
	if keyMarker != "" {
		whereExprs = append(whereExprs, "object_id > ? OR (object_id = ? AND upload_id > ?)")
		args = append(args, keyMarker, keyMarker, uploadIDMarker)
	}
	if prefix != "" {
		whereExprs = append(whereExprs, "SUBSTR(object_id, 1, ?) = ?")
		args = append(args, utf8.RuneCountInString(prefix), prefix)
	}
	if bucket != "" {
		whereExprs = append(whereExprs, "b.name = ?")
		args = append(args, bucket)
	}
	whereExpr := ""
	if len(whereExprs) > 0 {
		whereExpr = "WHERE " + strings.Join(whereExprs, " AND ")
	}

	// fetch multipart uploads
	var uploads []api.MultipartUpload
	rows, err := tx.Query(ctx, fmt.Sprintf("SELECT b.name, mu.key, mu.object_id, mu.upload_id, mu.created_at FROM multipart_uploads mu INNER JOIN buckets b ON b.id = mu.db_bucket_id %s ORDER BY object_id ASC, upload_id ASC %s",
		whereExpr, limitExpr), args...)
	if err != nil {
		return api.MultipartListUploadsResponse{}, fmt.Errorf("failed to fetch multipart uploads: %w", err)
	}
	defer rows.Close()
	for rows.Next() {
		upload, err := scanMultipartUpload(rows)
		if err != nil {
			return api.MultipartListUploadsResponse{}, fmt.Errorf("failed to scan multipart upload: %w", err)
		}
		uploads = append(uploads, upload)
	}

	// check if there are more uploads beyond 'limit'.
	var hasMore bool
	var nextPathMarker, nextUploadIDMarker string
	if limitUsed && len(uploads) > int(limit) {
		hasMore = true
		uploads = uploads[:len(uploads)-1]
		nextPathMarker = uploads[len(uploads)-1].Key
		nextUploadIDMarker = uploads[len(uploads)-1].UploadID
	}

	return api.MultipartListUploadsResponse{
		HasMore:            hasMore,
		NextPathMarker:     nextPathMarker,
		NextUploadIDMarker: nextUploadIDMarker,
		Uploads:            uploads,
	}, nil
}

func MultipartUploadForCompletion(ctx context.Context, tx sql.Tx, bucket, key, uploadID string, parts []api.MultipartCompletedPart) (multipartUpload, []multipartUploadPart, int64, string, error) {
	// fetch upload
	var ec []byte
	var mpu multipartUpload
	err := tx.QueryRow(ctx, `
		SELECT mu.id, mu.object_id, mu.mime_type, mu.key, b.name, b.id
		FROM multipart_uploads mu INNER JOIN buckets b ON b.id = mu.db_bucket_id
		WHERE mu.upload_id = ?`, uploadID).
		Scan(&mpu.ID, &mpu.Key, &mpu.MimeType, &ec, &mpu.Bucket, &mpu.BucketID)
	if err != nil {
		return multipartUpload{}, nil, 0, "", fmt.Errorf("failed to fetch upload: %w", err)
	} else if mpu.Key != key {
		return multipartUpload{}, nil, 0, "", fmt.Errorf("object id mismatch: %v != %v: %w", mpu.Key, key, api.ErrObjectNotFound)
	} else if mpu.Bucket != bucket {
		return multipartUpload{}, nil, 0, "", fmt.Errorf("bucket name mismatch: %v != %v: %w", mpu.Bucket, bucket, api.ErrBucketNotFound)
	} else if err := mpu.EC.UnmarshalBinary(ec); err != nil {
		return multipartUpload{}, nil, 0, "", fmt.Errorf("failed to unmarshal encryption key: %w", err)
	}

	// find relevant parts
	rows, err := tx.Query(ctx, "SELECT id, part_number, etag, size FROM multipart_parts WHERE db_multipart_upload_id = ? ORDER BY part_number ASC", mpu.ID)
	if err != nil {
		return multipartUpload{}, nil, 0, "", fmt.Errorf("failed to fetch parts: %w", err)
	}
	defer rows.Close()

	var storedParts []multipartUploadPart
	for rows.Next() {
		var p multipartUploadPart
		if err := rows.Scan(&p.ID, &p.PartNumber, &p.Etag, &p.Size); err != nil {
			return multipartUpload{}, nil, 0, "", fmt.Errorf("failed to scan part: %w", err)
		}
		storedParts = append(storedParts, p)
	}

	var neededParts []multipartUploadPart
	var size int64
	h := types.NewHasher()
	j := 0
	for _, part := range storedParts {
		for {
			if j >= len(storedParts) {
				// ran out of parts in the database
				return multipartUpload{}, nil, 0, "", api.ErrPartNotFound
			} else if storedParts[j].PartNumber > part.PartNumber {
				// missing part
				return multipartUpload{}, nil, 0, "", api.ErrPartNotFound
			} else if storedParts[j].PartNumber == part.PartNumber && storedParts[j].Etag == strings.Trim(part.Etag, "\"") {
				// found a match
				neededParts = append(neededParts, storedParts[j])
				size += storedParts[j].Size
				j++

				// update hasher
				if _, err = h.E.Write([]byte(part.Etag)); err != nil {
					return multipartUpload{}, nil, 0, "", fmt.Errorf("failed to hash etag: %w", err)
				}
				break
			} else {
				// try next
				j++
			}
		}
	}

	// compute ETag.
	sum := h.Sum()
	eTag := hex.EncodeToString(sum[:])
	return mpu, neededParts, size, eTag, nil
}

func NormalizePeer(peer string) (string, error) {
	host, _, err := net.SplitHostPort(peer)
	if err != nil {
		host = peer
	}
	if strings.IndexByte(host, '/') != -1 {
		_, subnet, err := net.ParseCIDR(host)
		if err != nil {
			return "", fmt.Errorf("failed to parse CIDR: %w", err)
		}
		return subnet.String(), nil
	}

	ip := net.ParseIP(host)
	if ip == nil {
		return "", errors.New("invalid IP address")
	}

	var maskLen int
	if ip.To4() != nil {
		maskLen = 32
	} else {
		maskLen = 128
	}

	_, normalized, err := net.ParseCIDR(fmt.Sprintf("%s/%d", ip.String(), maskLen))
	if err != nil {
		panic("failed to parse CIDR")
	}
	return normalized.String(), nil
}

func dirID(ctx context.Context, tx sql.Tx, dirPath string) (int64, error) {
	if !strings.HasPrefix(dirPath, "/") {
		return 0, fmt.Errorf("path must start with /")
	} else if !strings.HasSuffix(dirPath, "/") {
		return 0, fmt.Errorf("path must end with /")
	}

	if dirPath == "/" {
		return 1, nil // root dir returned
	}

	var id int64
	if err := tx.QueryRow(ctx, "SELECT id FROM directories WHERE name = ?", dirPath).Scan(&id); err != nil {
		return 0, fmt.Errorf("failed to fetch directory: %w", err)
	}
	return id, nil
}

func ObjectMetadata(ctx context.Context, tx Tx, bucket, key string) (api.Object, error) {
	// fetch object id
	var objID int64
	if err := tx.QueryRow(ctx, `
		SELECT o.id
		FROM objects o
		INNER JOIN buckets b ON b.id = o.db_bucket_id
		WHERE o.object_id = ? AND b.name = ?
	`, key, bucket).Scan(&objID); errors.Is(err, dsql.ErrNoRows) {
		return api.Object{}, api.ErrObjectNotFound
	} else if err != nil {
		return api.Object{}, fmt.Errorf("failed to fetch object id: %w", err)
	}

	// fetch metadata
	om, err := tx.ScanObjectMetadata(tx.QueryRow(ctx, fmt.Sprintf(`
		SELECT %s
		FROM objects o
		WHERE o.id = ?
	`, tx.SelectObjectMetadataExpr()), objID))
	if err != nil {
		return api.Object{}, fmt.Errorf("failed to fetch object metadata: %w", err)
	}

	// fetch user metadata
	rows, err := tx.Query(ctx, `
		SELECT oum.key, oum.value
		FROM object_user_metadata oum
		WHERE oum.db_object_id = ?
		ORDER BY oum.id ASC
	`, objID)
	if err != nil {
		return api.Object{}, fmt.Errorf("failed to fetch user metadata: %w", err)
	}
	defer rows.Close()

	// build object
	metadata := make(api.ObjectUserMetadata)
	for rows.Next() {
		var key, value string
		if err := rows.Scan(&key, &value); err != nil {
			return api.Object{}, fmt.Errorf("failed to scan user metadata: %w", err)
		}
		metadata[key] = value
	}

	return api.Object{
		Metadata:       metadata,
		ObjectMetadata: om,
		Object:         nil, // only return metadata
	}, nil
}

func ObjectsStats(ctx context.Context, tx sql.Tx, opts api.ObjectsStatsOpts) (api.ObjectsStatsResponse, error) {
	var args []any
	var bucketExpr string
	var bucketID int64
	if opts.Bucket != "" {
		err := tx.QueryRow(ctx, "SELECT id FROM buckets WHERE name = ?", opts.Bucket).
			Scan(&bucketID)
		if errors.Is(err, dsql.ErrNoRows) {
			return api.ObjectsStatsResponse{}, api.ErrBucketNotFound
		} else if err != nil {
			return api.ObjectsStatsResponse{}, fmt.Errorf("failed to fetch bucket id: %w", err)
		}
		bucketExpr = "WHERE db_bucket_id = ?"
		args = append(args, bucketID)
	}

	// objects stats
	var numObjects, totalObjectsSize uint64
	var minHealth float64
	err := tx.QueryRow(ctx, "SELECT COUNT(*), COALESCE(MIN(health), 1), COALESCE(SUM(size), 0) FROM objects "+bucketExpr, args...).
		Scan(&numObjects, &minHealth, &totalObjectsSize)
	if err != nil {
		return api.ObjectsStatsResponse{}, fmt.Errorf("failed to fetch objects stats: %w", err)
	}

	// multipart upload stats
	var unfinishedObjects uint64
	err = tx.QueryRow(ctx, "SELECT COUNT(*) FROM multipart_uploads "+bucketExpr, args...).
		Scan(&unfinishedObjects)
	if err != nil {
		return api.ObjectsStatsResponse{}, fmt.Errorf("failed to fetch multipart upload stats: %w", err)
	}

	// multipart upload part stats
	var totalUnfinishedObjectsSize uint64
	err = tx.QueryRow(ctx, "SELECT COALESCE(SUM(size), 0) FROM multipart_parts mp INNER JOIN multipart_uploads mu ON mp.db_multipart_upload_id = mu.id "+bucketExpr, args...).
		Scan(&totalUnfinishedObjectsSize)
	if err != nil {
		return api.ObjectsStatsResponse{}, fmt.Errorf("failed to fetch multipart upload part stats: %w", err)
	}

	// total sectors
	var whereExpr string
	var whereArgs []any
	if opts.Bucket != "" {
		whereExpr = `
			AND EXISTS (
				SELECT 1 FROM slices sli
				INNER JOIN objects o ON o.id = sli.db_object_id AND o.db_bucket_id = ?
				WHERE sli.db_slab_id = sla.id
			)
		`
		whereArgs = append(whereArgs, bucketID)
	}
	var totalSectors uint64
	err = tx.QueryRow(ctx, "SELECT COALESCE(SUM(total_shards), 0) FROM slabs sla WHERE db_buffered_slab_id IS NULL "+whereExpr, whereArgs...).
		Scan(&totalSectors)
	if err != nil {
		return api.ObjectsStatsResponse{}, fmt.Errorf("failed to fetch total sector stats: %w", err)
	}

	var totalUploaded uint64
	err = tx.QueryRow(ctx, "SELECT COALESCE(SUM(size), 0) FROM contracts WHERE archival_reason IS NULL").
		Scan(&totalUploaded)
	if err != nil {
		return api.ObjectsStatsResponse{}, fmt.Errorf("failed to fetch contract stats: %w", err)
	}

	return api.ObjectsStatsResponse{
		MinHealth:                  minHealth,
		NumObjects:                 numObjects,
		NumUnfinishedObjects:       unfinishedObjects,
		TotalUnfinishedObjectsSize: totalUnfinishedObjectsSize,
		TotalObjectsSize:           totalObjectsSize,
		TotalSectorsSize:           totalSectors * rhpv2.SectorSize,
		TotalUploadedSize:          totalUploaded,
	}, nil
}

func PeerBanned(ctx context.Context, tx sql.Tx, addr string) (bool, error) {
	// normalize the address to a CIDR
	netCIDR, err := NormalizePeer(addr)
	if err != nil {
		return false, err
	}

	// parse the subnet
	_, subnet, err := net.ParseCIDR(netCIDR)
	if err != nil {
		return false, err
	}

	// check all subnets from the given subnet to the max subnet length
	var maxMaskLen int
	if subnet.IP.To4() != nil {
		maxMaskLen = 32
	} else {
		maxMaskLen = 128
	}

	checkSubnets := make([]any, 0, maxMaskLen)
	for i := maxMaskLen; i > 0; i-- {
		_, subnet, err := net.ParseCIDR(subnet.IP.String() + "/" + strconv.Itoa(i))
		if err != nil {
			return false, err
		}
		checkSubnets = append(checkSubnets, subnet.String())
	}

	var expiration time.Time
	err = tx.QueryRow(ctx, fmt.Sprintf(`SELECT expiration FROM syncer_bans WHERE net_cidr IN (%s) ORDER BY expiration DESC LIMIT 1`, strings.Repeat("?, ", len(checkSubnets)-1)+"?"), checkSubnets...).
		Scan((*UnixTimeMS)(&expiration))
	if errors.Is(err, dsql.ErrNoRows) {
		return false, nil
	} else if err != nil {
		return false, err
	}

	return time.Now().Before(expiration), nil
}

func PeerInfo(ctx context.Context, tx sql.Tx, addr string) (syncer.PeerInfo, error) {
	var peer syncer.PeerInfo
	err := tx.QueryRow(ctx, "SELECT address, first_seen, last_connect, synced_blocks, sync_duration FROM syncer_peers WHERE address = ?", addr).
		Scan(&peer.Address, (*UnixTimeMS)(&peer.FirstSeen), (*UnixTimeMS)(&peer.LastConnect), (*Unsigned64)(&peer.SyncedBlocks), &peer.SyncDuration)
	if errors.Is(err, dsql.ErrNoRows) {
		return syncer.PeerInfo{}, syncer.ErrPeerNotFound
	} else if err != nil {
		return syncer.PeerInfo{}, fmt.Errorf("failed to fetch peer: %w", err)
	}
	return peer, nil
}

func Peers(ctx context.Context, tx sql.Tx) ([]syncer.PeerInfo, error) {
	rows, err := tx.Query(ctx, "SELECT address, first_seen, last_connect, synced_blocks, sync_duration FROM syncer_peers")
	if err != nil {
		return nil, fmt.Errorf("failed to fetch peers: %w", err)
	}
	defer rows.Close()

	var peers []syncer.PeerInfo
	for rows.Next() {
		var peer syncer.PeerInfo
		if err := rows.Scan(&peer.Address, (*UnixTimeMS)(&peer.FirstSeen), (*UnixTimeMS)(&peer.LastConnect), (*Unsigned64)(&peer.SyncedBlocks), &peer.SyncDuration); err != nil {
			return nil, fmt.Errorf("failed to scan peer: %w", err)
		}
		peers = append(peers, peer)
	}
	return peers, nil
}

func RecordHostScans(ctx context.Context, tx sql.Tx, scans []api.HostScan) error {
	if len(scans) == 0 {
		return nil
	}
	// NOTE: The order of the assignments in the UPDATE statement is important
	// for MySQL compatibility. e.g. second_to_last_scan_success must be set
	// before last_scan_success.
	stmt, err := tx.Prepare(ctx, `
		UPDATE hosts SET
		scanned = scanned OR ?,
		total_scans = total_scans + 1,
		second_to_last_scan_success = last_scan_success,
		last_scan_success = ?,
		recent_downtime = CASE WHEN ? AND last_scan > 0 AND last_scan < ? THEN recent_downtime + ? - last_scan ELSE CASE WHEN ? THEN 0 ELSE recent_downtime END END,
		recent_scan_failures = CASE WHEN ? THEN 0 ELSE recent_scan_failures + 1 END,
		downtime = CASE WHEN ? AND last_scan > 0 AND last_scan < ? THEN downtime + ? - last_scan ELSE downtime END,
		uptime = CASE WHEN ? AND last_scan > 0 AND last_scan < ? THEN uptime + ? - last_scan ELSE uptime END,
		last_scan = ?,
		settings = CASE WHEN ? THEN ? ELSE settings END,
		price_table = CASE WHEN ? AND (price_table_expiry IS NULL OR ? > price_table_expiry) THEN ? ELSE price_table END,
		price_table_expiry = CASE WHEN ? AND (price_table_expiry IS NULL OR ? > price_table_expiry) THEN ? ELSE price_table_expiry END,
		successful_interactions = CASE WHEN ? THEN successful_interactions + 1 ELSE successful_interactions END,
		failed_interactions = CASE WHEN ? THEN failed_interactions + 1 ELSE failed_interactions END,
		resolved_addresses = CASE WHEN ? THEN ? ELSE resolved_addresses END
		WHERE public_key = ?
	`)
	if err != nil {
		return fmt.Errorf("failed to prepare statement to update host with scan: %w", err)
	}
	defer stmt.Close()

	now := time.Now()
	for _, scan := range scans {
		scanTime := scan.Timestamp.UnixMilli()
		_, err = stmt.Exec(ctx,
			scan.Success,                                    // scanned
			scan.Success,                                    // last_scan_success
			!scan.Success, scanTime, scanTime, scan.Success, // recent_downtime
			scan.Success,                      // recent_scan_failures
			!scan.Success, scanTime, scanTime, // downtime
			scan.Success, scanTime, scanTime, // uptime
			scanTime,                                  // last_scan
			scan.Success, HostSettings(scan.Settings), // settings
			scan.Success, now, PriceTable(scan.PriceTable), // price_table
			scan.Success, now, now, // price_table_expiry
			scan.Success,  // successful_interactions
			!scan.Success, // failed_interactions
			len(scan.ResolvedAddresses) > 0, strings.Join(scan.ResolvedAddresses, ","),
			PublicKey(scan.HostKey),
		)
		if err != nil {
			return fmt.Errorf("failed to update host with scan: %w", err)
		}
	}
	return nil
}

func RecordPriceTables(ctx context.Context, tx sql.Tx, priceTableUpdates []api.HostPriceTableUpdate) error {
	if len(priceTableUpdates) == 0 {
		return nil
	}

	stmt, err := tx.Prepare(ctx, `
		UPDATE hosts SET
		recent_downtime = CASE WHEN ? THEN recent_downtime = 0 ELSE recent_downtime END,
		recent_scan_failures = CASE WHEN ? THEN recent_scan_failures = 0 ELSE recent_scan_failures END,
		price_table = CASE WHEN ? THEN ? ELSE price_table END,
		price_table_expiry =  CASE WHEN ? THEN ? ELSE price_table_expiry END,
		successful_interactions =  CASE WHEN ? THEN successful_interactions + 1 ELSE successful_interactions END,
		failed_interactions = CASE WHEN ? THEN failed_interactions + 1 ELSE failed_interactions END
		WHERE public_key = ?
	`)
	if err != nil {
		return fmt.Errorf("failed to prepare statement to update host with price table: %w", err)
	}
	defer stmt.Close()

	for _, ptu := range priceTableUpdates {
		_, err := stmt.Exec(ctx,
			ptu.Success,                                            // recent_downtime
			ptu.Success,                                            // recent_scan_failures
			ptu.Success, PriceTable(ptu.PriceTable.HostPriceTable), // price_table
			ptu.Success, ptu.PriceTable.Expiry, // price_table_expiry
			ptu.Success,  // successful_interactions
			!ptu.Success, // failed_interactions
			PublicKey(ptu.HostKey),
		)
		if err != nil {
			return fmt.Errorf("failed to update host with price table: %w", err)
		}
	}
	return nil
}

func RemoveContractSet(ctx context.Context, tx sql.Tx, contractSet string) error {
	_, err := tx.Exec(ctx, "DELETE FROM contract_sets WHERE name = ?", contractSet)
	if err != nil {
		return fmt.Errorf("failed to delete contract set: %w", err)
	}
	return nil
}

func RemoveOfflineHosts(ctx context.Context, tx sql.Tx, minRecentFailures uint64, maxDownTime time.Duration) (int64, error) {
	// fetch contracts belonging to offline hosts
	rows, err := tx.Query(ctx, `
SELECT fcid
FROM contracts c
INNER JOIN hosts h ON h.public_key = c.host_key
WHERE h.recent_downtime >= ? AND h.recent_scan_failures >= ?`, DurationMS(maxDownTime), minRecentFailures)
	if err != nil {
		return 0, fmt.Errorf("failed to fetch contracts: %w", err)
	}
	defer rows.Close()

	var fcids []types.FileContractID
	for rows.Next() {
		var fcid FileContractID
		if err := rows.Scan(&fcid); err != nil {
			return 0, fmt.Errorf("failed to scan contract: %w", err)
		}
		fcids = append(fcids, types.FileContractID(fcid))
	}

	// archive those contracts
	for _, fcid := range fcids {
		if err := ArchiveContract(ctx, tx, fcid, api.ContractArchivalReasonHostPruned); err != nil {
			return 0, fmt.Errorf("failed to archive contract %v: %w", fcid, err)
		}
	}

	// delete hosts
	res, err := tx.Exec(ctx, `DELETE FROM hosts WHERE recent_downtime >= ? AND recent_scan_failures >= ?`, DurationMS(maxDownTime), minRecentFailures)
	if err != nil {
		return 0, fmt.Errorf("failed to delete hosts: %w", err)
	}
	return res.RowsAffected()
}

func QueryContracts(ctx context.Context, tx sql.Tx, whereExprs []string, whereArgs []any) ([]api.ContractMetadata, error) {
	var whereExpr string
	if len(whereExprs) > 0 {
		whereExpr = "WHERE " + strings.Join(whereExprs, " AND ")
	}

	rows, err := tx.Query(ctx, fmt.Sprintf(`
SELECT
	c.fcid, c.host_id, c.host_key,
	c.archival_reason, c.proof_height, c.renewed_from, c.renewed_to, c.revision_height, c.revision_number, c.size, c.start_height, c.state, c.window_start, c.window_end,
	c.contract_price, c.initial_renter_funds,
	c.delete_spending, c.fund_account_spending, c.sector_roots_spending, c.upload_spending,
	COALESCE(cs.name, ""), COALESCE(h.net_address, ""), COALESCE(h.settings->>'$.siamuxport', "") AS siamux_port
FROM contracts AS c
LEFT JOIN hosts h ON h.public_key = c.host_key
LEFT JOIN contract_set_contracts csc ON csc.db_contract_id = c.id
LEFT JOIN contract_sets cs ON cs.id = csc.db_contract_set_id
%s
ORDER BY c.id ASC`, whereExpr), whereArgs...)
	if err != nil {
		return nil, err
	}
	defer rows.Close()

	var scannedRows []ContractRow
	for rows.Next() {
		var r ContractRow
		if err := r.Scan(rows); err != nil {
			return nil, fmt.Errorf("failed to scan row: %w", err)
		}
		scannedRows = append(scannedRows, r)
	}

	if len(scannedRows) == 0 {
		return nil, nil
	}

	// merge 'Host', 'Name' and 'Contract' into dbContracts
	var contracts []api.ContractMetadata
	current, scannedRows := scannedRows[0].ContractMetadata(), scannedRows[1:]
	for {
		if len(scannedRows) == 0 {
			contracts = append(contracts, current)
			break
		} else if current.ID != types.FileContractID(scannedRows[0].FCID) {
			contracts = append(contracts, current)
		} else if scannedRows[0].ContractSet != "" {
			current.ContractSets = append(current.ContractSets, scannedRows[0].ContractSet)
		}
		current, scannedRows = scannedRows[0].ContractMetadata(), scannedRows[1:]
	}
	return contracts, nil
}

func RenewedContract(ctx context.Context, tx sql.Tx, renewedFrom types.FileContractID) (api.ContractMetadata, error) {
	contracts, err := QueryContracts(ctx, tx, []string{"c.renewed_from = ?"}, []any{FileContractID(renewedFrom)})
	if err != nil {
		return api.ContractMetadata{}, fmt.Errorf("failed to query renewed contract: %w", err)
	} else if len(contracts) == 0 {
		return api.ContractMetadata{}, api.ErrContractNotFound
	}
	return contracts[0], nil
}

func ResetChainState(ctx context.Context, tx sql.Tx) error {
	if _, err := tx.Exec(ctx, "DELETE FROM consensus_infos"); err != nil {
		return err
	} else if _, err := tx.Exec(ctx, "DELETE FROM wallet_events"); err != nil {
		return err
	} else if _, err := tx.Exec(ctx, "DELETE FROM wallet_outputs"); err != nil {
		return err
	}
	return nil
}

func ResetLostSectors(ctx context.Context, tx sql.Tx, hk types.PublicKey) error {
	_, err := tx.Exec(ctx, "UPDATE hosts SET lost_sectors = 0 WHERE public_key = ?", PublicKey(hk))
	if err != nil {
		return fmt.Errorf("failed to reset lost sectors for host %v: %w", hk, err)
	}
	return nil
}

func Setting(ctx context.Context, tx sql.Tx, key string) (string, error) {
	var value string
	err := tx.QueryRow(ctx, "SELECT value FROM settings WHERE `key` = ?", key).Scan((*BusSetting)(&value))
	if errors.Is(err, dsql.ErrNoRows) {
		return "", ErrSettingNotFound
	} else if err != nil {
		return "", fmt.Errorf("failed to fetch setting '%s': %w", key, err)
	}
	return value, nil
}

<<<<<<< HEAD
	var hasAllowlist, hasBlocklist bool
	if err := tx.QueryRow(ctx, "SELECT EXISTS (SELECT 1 FROM host_allowlist_entries)").Scan(&hasAllowlist); err != nil {
		return nil, fmt.Errorf("failed to check for allowlist: %w", err)
	} else if err := tx.QueryRow(ctx, "SELECT EXISTS (SELECT 1 FROM host_blocklist_entries)").Scan(&hasBlocklist); err != nil {
		return nil, fmt.Errorf("failed to check for blocklist: %w", err)
	}

	// validate filterMode
	switch filterMode {
	case api.HostFilterModeAllowed:
	case api.HostFilterModeBlocked:
	case api.HostFilterModeAll:
	default:
		return nil, fmt.Errorf("invalid filter mode: %v", filterMode)
	}

	var whereExprs []string
	var args []any

	// fetch autopilot id
	var autopilotID int64
	if autopilot != "" {
		if err := tx.QueryRow(ctx, "SELECT id FROM autopilots WHERE identifier = ?", autopilot).
			Scan(&autopilotID); errors.Is(err, dsql.ErrNoRows) {
			return nil, api.ErrAutopilotNotFound
		} else if err != nil {
			return nil, fmt.Errorf("failed to fetch autopilot id: %w", err)
		}
	}

	// filter allowlist/blocklist
	switch filterMode {
	case api.HostFilterModeAllowed:
		if hasAllowlist {
			whereExprs = append(whereExprs, "EXISTS (SELECT 1 FROM host_allowlist_entry_hosts hbeh WHERE hbeh.db_host_id = h.id)")
		}
		if hasBlocklist {
			whereExprs = append(whereExprs, "NOT EXISTS (SELECT 1 FROM host_blocklist_entry_hosts hbeh WHERE hbeh.db_host_id = h.id)")
		}
	case api.HostFilterModeBlocked:
		if hasAllowlist {
			whereExprs = append(whereExprs, "NOT EXISTS (SELECT 1 FROM host_allowlist_entry_hosts hbeh WHERE hbeh.db_host_id = h.id)")
		}
		if hasBlocklist {
			whereExprs = append(whereExprs, "EXISTS (SELECT 1 FROM host_blocklist_entry_hosts hbeh WHERE hbeh.db_host_id = h.id)")
		}
		if !hasAllowlist && !hasBlocklist {
			// if neither an allowlist nor a blocklist exist, all hosts are
			// allowed which means we return none
			return []api.Host{}, nil
		}
	}

	// filter address
	if addressContains != "" {
		whereExprs = append(whereExprs, "h.net_address LIKE ?")
		args = append(args, "%"+addressContains+"%")
	}

	// filter public key
	if len(keyIn) > 0 {
		pubKeys := make([]any, len(keyIn))
		for i, pk := range keyIn {
			pubKeys[i] = PublicKey(pk)
		}
		placeholders := strings.Repeat("?, ", len(keyIn)-1) + "?"
		whereExprs = append(whereExprs, fmt.Sprintf("h.public_key IN (%s)", placeholders))
		args = append(args, pubKeys...)
	}

	// filter usability
	whereApExpr := ""
	if autopilot != "" {
		whereApExpr = "AND hc.db_autopilot_id = ?"
	}
	switch usabilityMode {
	case api.UsabilityFilterModeUsable:
		whereExprs = append(whereExprs, fmt.Sprintf("EXISTS (SELECT 1 FROM hosts h2 INNER JOIN host_checks hc ON hc.db_host_id = h2.id AND h2.id = h.id WHERE (hc.usability_blocked = 0 AND hc.usability_offline = 0 AND hc.usability_low_score = 0 AND hc.usability_redundant_ip = 0 AND hc.usability_gouging = 0 AND hc.usability_not_accepting_contracts = 0 AND hc.usability_not_announced = 0 AND hc.usability_not_completing_scan = 0) %s)", whereApExpr))
		args = append(args, autopilotID)
	case api.UsabilityFilterModeUnusable:
		whereExprs = append(whereExprs, fmt.Sprintf("EXISTS (SELECT 1 FROM hosts h2 INNER JOIN host_checks hc ON hc.db_host_id = h2.id AND h2.id = h.id WHERE (hc.usability_blocked = 1 OR hc.usability_offline = 1 OR hc.usability_low_score = 1 OR hc.usability_redundant_ip = 1 OR hc.usability_gouging = 1 OR hc.usability_not_accepting_contracts = 1 OR hc.usability_not_announced = 1 OR hc.usability_not_completing_scan = 1) %s)", whereApExpr))
		args = append(args, autopilotID)
	}

	// offset + limit
	if limit == -1 {
		limit = math.MaxInt64
	}
	offsetLimitStr := fmt.Sprintf("LIMIT %d OFFSET %d", limit, offset)

	// fetch stored data for each host
	rows, err := tx.Query(ctx, "SELECT host_key, SUM(size) FROM contracts WHERE archival_reason IS NULL GROUP BY host_key")
	if err != nil {
		return nil, fmt.Errorf("failed to fetch stored data: %w", err)
	}
	defer rows.Close()

	storedDataMap := make(map[types.PublicKey]uint64)
	for rows.Next() {
		var hostKey PublicKey
		var storedData uint64
		if err := rows.Scan(&hostKey, &storedData); err != nil {
			return nil, fmt.Errorf("failed to scan stored data: %w", err)
		}
		storedDataMap[types.PublicKey(hostKey)] = storedData
	}

	// query hosts
	var blockedExprs []string
	if hasAllowlist {
		blockedExprs = append(blockedExprs, "NOT EXISTS (SELECT 1 FROM host_allowlist_entry_hosts hbeh WHERE hbeh.db_host_id = h.id)")
	}
	if hasBlocklist {
		blockedExprs = append(blockedExprs, "EXISTS (SELECT 1 FROM host_blocklist_entry_hosts hbeh WHERE hbeh.db_host_id = h.id)")
	}
	var blockedExpr string
	if len(blockedExprs) > 0 {
		blockedExpr = strings.Join(blockedExprs, " OR ")
	} else {
		blockedExpr = "FALSE"
	}
	var whereExpr string
	if len(whereExprs) > 0 {
		whereExpr = "WHERE " + strings.Join(whereExprs, " AND ")
	}
	rows, err = tx.Query(ctx, fmt.Sprintf(`
		SELECT h.id, h.created_at, h.last_announcement, h.public_key, h.net_address, h.price_table, h.price_table_expiry,
			h.settings, h.total_scans, h.last_scan, h.last_scan_success, h.second_to_last_scan_success,
			h.uptime, h.downtime, h.successful_interactions, h.failed_interactions, COALESCE(h.lost_sectors, 0),
			h.scanned, h.resolved_addresses, %s
		FROM hosts h
		%s
		%s
	`, blockedExpr, whereExpr, offsetLimitStr), args...)
	if err != nil {
		return nil, fmt.Errorf("failed to fetch hosts: %w", err)
	}
	defer rows.Close()

	var hosts []api.Host
	for rows.Next() {
		var h api.Host
		var hostID int64
		var pte dsql.NullTime
		var resolvedAddresses string
		err := rows.Scan(&hostID, &h.KnownSince, &h.LastAnnouncement, (*PublicKey)(&h.PublicKey),
			&h.NetAddress, (*PriceTable)(&h.PriceTable.HostPriceTable), &pte,
			(*HostSettings)(&h.Settings), &h.Interactions.TotalScans, (*UnixTimeMS)(&h.Interactions.LastScan), &h.Interactions.LastScanSuccess,
			&h.Interactions.SecondToLastScanSuccess, (*DurationMS)(&h.Interactions.Uptime), (*DurationMS)(&h.Interactions.Downtime),
			&h.Interactions.SuccessfulInteractions, &h.Interactions.FailedInteractions, &h.Interactions.LostSectors,
			&h.Scanned, &resolvedAddresses, &h.Blocked,
		)
		if err != nil {
			return nil, fmt.Errorf("failed to scan host: %w", err)
		}

		if resolvedAddresses != "" {
			h.ResolvedAddresses = strings.Split(resolvedAddresses, ",")
			h.Subnets, err = utils.AddressesToSubnets(h.ResolvedAddresses)
			if err != nil {
				return nil, fmt.Errorf("failed to convert addresses to subnets: %w", err)
			}
		}
		h.PriceTable.Expiry = pte.Time
		h.StoredData = storedDataMap[h.PublicKey]
		hosts = append(hosts, h)
	}

	// query host checks
	var apExpr string
	if autopilot != "" {
		apExpr = "WHERE ap.identifier = ?"
		args = append(args, autopilot)
	}
	rows, err = tx.Query(ctx, fmt.Sprintf(`
		SELECT h.public_key, ap.identifier, hc.usability_blocked, hc.usability_offline, hc.usability_low_score, hc.usability_redundant_ip,
			hc.usability_gouging, usability_not_accepting_contracts, hc.usability_not_announced, hc.usability_not_completing_scan,
			hc.score_age, hc.score_collateral, hc.score_interactions, hc.score_storage_remaining, hc.score_uptime,
			hc.score_version, hc.score_prices, hc.gouging_contract_err, hc.gouging_download_err, hc.gouging_gouging_err,
			hc.gouging_prune_err, hc.gouging_upload_err
		FROM (
			SELECT h.id, h.public_key
			FROM hosts h
			%s
			%s
		) AS h
		INNER JOIN host_checks hc ON hc.db_host_id = h.id
		INNER JOIN autopilots ap ON hc.db_autopilot_id = ap.id
		%s
	`, whereExpr, offsetLimitStr, apExpr), args...)
	if err != nil {
		return nil, fmt.Errorf("failed to fetch host checks: %w", err)
	}
	defer rows.Close()

	hostChecks := make(map[types.PublicKey]map[string]api.HostCheck)
	for rows.Next() {
		var ap string
		var pk PublicKey
		var hc api.HostCheck
		err := rows.Scan(&pk, &ap, &hc.Usability.Blocked, &hc.Usability.Offline, &hc.Usability.LowScore, &hc.Usability.RedundantIP,
			&hc.Usability.Gouging, &hc.Usability.NotAcceptingContracts, &hc.Usability.NotAnnounced, &hc.Usability.NotCompletingScan,
			&hc.Score.Age, &hc.Score.Collateral, &hc.Score.Interactions, &hc.Score.StorageRemaining, &hc.Score.Uptime,
			&hc.Score.Version, &hc.Score.Prices, &hc.Gouging.ContractErr, &hc.Gouging.DownloadErr, &hc.Gouging.GougingErr,
			&hc.Gouging.PruneErr, &hc.Gouging.UploadErr)
		if err != nil {
			return nil, fmt.Errorf("failed to scan host: %w", err)
		}
		if _, ok := hostChecks[types.PublicKey(pk)]; !ok {
			hostChecks[types.PublicKey(pk)] = make(map[string]api.HostCheck)
		}
		hostChecks[types.PublicKey(pk)][ap] = hc
	}

	// fill in hosts
	for i := range hosts {
		hosts[i].Checks = hostChecks[hosts[i].PublicKey]
	}
	return hosts, nil
}

func Setting(ctx context.Context, tx sql.Tx, key string) (string, error) {
	var value string
	err := tx.QueryRow(ctx, "SELECT value FROM settings WHERE `key` = ?", key).Scan((*BusSetting)(&value))
	if errors.Is(err, dsql.ErrNoRows) {
		return "", api.ErrSettingNotFound
	} else if err != nil {
		return "", fmt.Errorf("failed to fetch setting '%s': %w", key, err)
	}
	return value, nil
}

func Settings(ctx context.Context, tx sql.Tx) ([]string, error) {
	rows, err := tx.Query(ctx, "SELECT `key` FROM settings")
	if err != nil {
		return nil, fmt.Errorf("failed to query settings: %w", err)
	}
	defer rows.Close()
	var settings []string
	for rows.Next() {
		var setting string
		if err := rows.Scan(&setting); err != nil {
			return nil, fmt.Errorf("failed to scan setting key")
		}
		settings = append(settings, setting)
	}
	return settings, nil
}

func Slab(ctx context.Context, tx sql.Tx, key object.EncryptionKey) (object.Slab, error) {
	// fetch slab
	var slabID int64
	slab := object.Slab{Key: key}
=======
func Slab(ctx context.Context, tx sql.Tx, key object.EncryptionKey) (object.Slab, error) {
	// fetch slab
	var slabID int64
	slab := object.Slab{EncryptionKey: key}
>>>>>>> 61ab4646
	err := tx.QueryRow(ctx, `
		SELECT id, health, min_shards
		FROM slabs sla
		WHERE sla.key = ?
	`, EncryptionKey(key)).Scan(&slabID, &slab.Health, &slab.MinShards)
	if errors.Is(err, dsql.ErrNoRows) {
		return object.Slab{}, api.ErrSlabNotFound
	} else if err != nil {
		return object.Slab{}, fmt.Errorf("failed to fetch slab: %w", err)
	}

	// fetch sectors
	rows, err := tx.Query(ctx, `
		SELECT id, latest_host, root
		FROM sectors s
		WHERE s.db_slab_id = ?
		ORDER BY s.slab_index
	`, slabID)
	if err != nil {
		return object.Slab{}, fmt.Errorf("failed to fetch sectors: %w", err)
	}
	defer rows.Close()

	var sectorIDs []int64
	for rows.Next() {
		var sectorID int64
		var sector object.Sector
		if err := rows.Scan(&sectorID, (*PublicKey)(&sector.LatestHost), (*Hash256)(&sector.Root)); err != nil {
			return object.Slab{}, fmt.Errorf("failed to scan sector: %w", err)
		}
		slab.Shards = append(slab.Shards, sector)
		sectorIDs = append(sectorIDs, sectorID)
	}

	// fetch contracts for each sector
	stmt, err := tx.Prepare(ctx, `
		SELECT h.public_key, c.fcid
		FROM contract_sectors cs
		INNER JOIN contracts c ON c.id = cs.db_contract_id
		INNER JOIN hosts h ON h.public_key = c.host_key
		WHERE cs.db_sector_id = ?
		ORDER BY c.id
	`)
	if err != nil {
		return object.Slab{}, fmt.Errorf("failed to prepare statement to fetch contracts: %w", err)
	}
	defer stmt.Close()

	for i, sectorID := range sectorIDs {
		rows, err := stmt.Query(ctx, sectorID)
		if err != nil {
			return object.Slab{}, fmt.Errorf("failed to fetch contracts: %w", err)
		}
		if err := func() error {
			defer rows.Close()

			slab.Shards[i].Contracts = make(map[types.PublicKey][]types.FileContractID)
			for rows.Next() {
				var pk types.PublicKey
				var fcid types.FileContractID
				if err := rows.Scan((*PublicKey)(&pk), (*FileContractID)(&fcid)); err != nil {
					return fmt.Errorf("failed to scan contract: %w", err)
				}
				slab.Shards[i].Contracts[pk] = append(slab.Shards[i].Contracts[pk], fcid)
			}
			return nil
		}(); err != nil {
			return object.Slab{}, err
		}
	}
	return slab, nil
}

func SlabBuffers(ctx context.Context, tx sql.Tx) (map[string]string, error) {
	rows, err := tx.Query(ctx, `
		SELECT buffered_slabs.filename, cs.name
		FROM buffered_slabs
		INNER JOIN slabs sla ON sla.db_buffered_slab_id = buffered_slabs.id
		INNER JOIN contract_sets cs ON cs.id = sla.db_contract_set_id
	`)
	if err != nil {
		return nil, fmt.Errorf("failed to fetch contract sets")
	}
	defer rows.Close()

	fileNameToContractSet := make(map[string]string)
	for rows.Next() {
		var fileName string
		var contractSetName string
		if err := rows.Scan(&fileName, &contractSetName); err != nil {
			return nil, fmt.Errorf("failed to scan contract set: %w", err)
		}
		fileNameToContractSet[fileName] = contractSetName
	}
	return fileNameToContractSet, nil
}

func Tip(ctx context.Context, tx sql.Tx) (types.ChainIndex, error) {
	var id Hash256
	var height uint64
	if err := tx.QueryRow(ctx, "SELECT height, block_id FROM consensus_infos WHERE id = ?", sql.ConsensusInfoID).
		Scan(&height, &id); errors.Is(err, dsql.ErrNoRows) {
		// init
		_, err = tx.Exec(ctx, "INSERT INTO consensus_infos (id, height, block_id) VALUES (?, ?, ?)", sql.ConsensusInfoID, 0, Hash256{})
		return types.ChainIndex{}, err
	} else if err != nil {
		return types.ChainIndex{}, err
	}
	return types.ChainIndex{
		ID:     types.BlockID(id),
		Height: height,
	}, nil
}

func UnhealthySlabs(ctx context.Context, tx sql.Tx, healthCutoff float64, set string, limit int) ([]api.UnhealthySlab, error) {
	rows, err := tx.Query(ctx, `
		SELECT sla.key, sla.health
		FROM slabs sla
		INNER JOIN contract_sets cs ON sla.db_contract_set_id = cs.id
		WHERE sla.health <= ? AND cs.name = ? AND sla.health_valid_until > ? AND sla.db_buffered_slab_id IS NULL
		ORDER BY sla.health ASC
		LIMIT ?
	`, healthCutoff, set, time.Now().Unix(), limit)
	if err != nil {
		return nil, fmt.Errorf("failed to fetch unhealthy slabs: %w", err)
	}
	defer rows.Close()

	var slabs []api.UnhealthySlab
	for rows.Next() {
		var slab api.UnhealthySlab
		if err := rows.Scan((*EncryptionKey)(&slab.EncryptionKey), &slab.Health); err != nil {
			return nil, fmt.Errorf("failed to scan unhealthy slab: %w", err)
		}
		slabs = append(slabs, slab)
	}
	return slabs, nil
}

func UpdateBucketPolicy(ctx context.Context, tx sql.Tx, bucket string, bp api.BucketPolicy) error {
	policy, err := json.Marshal(bp)
	if err != nil {
		return err
	}
	res, err := tx.Exec(ctx, "UPDATE buckets SET policy = ? WHERE name = ?", policy, bucket)
	if err != nil {
		return fmt.Errorf("failed to update bucket policy: %w", err)
	} else if n, err := res.RowsAffected(); err != nil {
		return fmt.Errorf("failed to check rows affected: %w", err)
	} else if n == 0 {
		return api.ErrBucketNotFound
	}
	return nil
}

func UpdateContract(ctx context.Context, tx sql.Tx, fcid types.FileContractID, c api.ContractMetadata) error {
	// validate metadata
	var state ContractState
	if err := state.LoadString(c.State); err != nil {
		return err
	} else if c.ID == (types.FileContractID{}) {
		return errors.New("contract id is required")
	} else if c.HostKey == (types.PublicKey{}) {
		return errors.New("host key is required")
	}

	// update contract
	_, err := tx.Exec(ctx, `
UPDATE contracts SET
	created_at = ?, fcid = ?,
	proof_height = ?, renewed_from = ?, revision_height = ?, revision_number = ?, size = ?, start_height = ?, state = ?, window_start = ?, window_end = ?,
	contract_price = ?, initial_renter_funds = ?,
	delete_spending = ?, fund_account_spending = ?, sector_roots_spending = ?, upload_spending = ?
WHERE fcid = ?`,
		time.Now(), FileContractID(c.ID),
		0, FileContractID(c.RenewedFrom), 0, fmt.Sprint(c.RevisionNumber), c.Size, c.StartHeight, state, c.WindowStart, c.WindowEnd,
		Currency(c.ContractPrice), Currency(c.InitialRenterFunds),
		ZeroCurrency, ZeroCurrency, ZeroCurrency, ZeroCurrency,
		FileContractID(c.RenewedFrom),
	)
	if err != nil {
		return fmt.Errorf("failed to update contract: %w", err)
	}
	return nil
}

func UpdatePeerInfo(ctx context.Context, tx sql.Tx, addr string, fn func(*syncer.PeerInfo)) error {
	info, err := PeerInfo(ctx, tx, addr)
	if err != nil {
		return err
	}
	fn(&info)

	res, err := tx.Exec(ctx, "UPDATE syncer_peers SET last_connect = ?, synced_blocks = ?, sync_duration = ? WHERE address = ?",
		UnixTimeMS(info.LastConnect),
		Unsigned64(info.SyncedBlocks),
		info.SyncDuration,
		addr,
	)
	if err != nil {
		return fmt.Errorf("failed to update peer info: %w", err)
	} else if n, err := res.RowsAffected(); err != nil {
		return fmt.Errorf("failed to check rows affected: %w", err)
	} else if n == 0 {
		return syncer.ErrPeerNotFound
	}

	return nil
}

func Webhooks(ctx context.Context, tx sql.Tx) ([]webhooks.Webhook, error) {
	rows, err := tx.Query(ctx, "SELECT module, event, url, headers FROM webhooks")
	if err != nil {
		return nil, fmt.Errorf("failed to fetch webhooks: %w", err)
	}
	defer rows.Close()

	var whs []webhooks.Webhook
	for rows.Next() {
		var webhook webhooks.Webhook
		var headers string
		if err := rows.Scan(&webhook.Module, &webhook.Event, &webhook.URL, &headers); err != nil {
			return nil, fmt.Errorf("failed to scan webhook: %w", err)
		} else if err := json.Unmarshal([]byte(headers), &webhook.Headers); err != nil {
			return nil, fmt.Errorf("failed to unmarshal headers: %w", err)
		}
		whs = append(whs, webhook)
	}
	return whs, nil
}

func UnspentSiacoinElements(ctx context.Context, tx sql.Tx) (elements []types.SiacoinElement, err error) {
	rows, err := tx.Query(ctx, "SELECT output_id, leaf_index, merkle_proof, address, value, maturity_height FROM wallet_outputs")
	if err != nil {
		return nil, fmt.Errorf("failed to fetch wallet events: %w", err)
	}
	defer rows.Close()

	for rows.Next() {
		element, err := scanSiacoinElement(rows)
		if err != nil {
			return nil, fmt.Errorf("failed to scan wallet event: %w", err)
		}
		elements = append(elements, element)
	}
	return
}

func WalletEvents(ctx context.Context, tx sql.Tx, offset, limit int) (events []wallet.Event, _ error) {
	if limit == 0 || limit == -1 {
		limit = math.MaxInt64
	}

	rows, err := tx.Query(ctx, "SELECT event_id, block_id, height, inflow, outflow, type, data, maturity_height, timestamp FROM wallet_events ORDER BY timestamp DESC LIMIT ? OFFSET ?", limit, offset)
	if err != nil {
		return nil, fmt.Errorf("failed to fetch wallet events: %w", err)
	}
	defer rows.Close()

	for rows.Next() {
		event, err := scanWalletEvent(rows)
		if err != nil {
			return nil, fmt.Errorf("failed to scan wallet event: %w", err)
		}
		events = append(events, event)
	}
	return
}

func WalletEventCount(ctx context.Context, tx sql.Tx) (count uint64, err error) {
	var n int64
	err = tx.QueryRow(ctx, "SELECT COUNT(*) FROM wallet_events").Scan(&n)
	if err != nil {
		return 0, fmt.Errorf("failed to count wallet events: %w", err)
	}
	return uint64(n), nil
}

func scanAutopilot(s Scanner) (api.Autopilot, error) {
	var a api.Autopilot
	if err := s.Scan(&a.ID, (*AutopilotConfig)(&a.Config), &a.CurrentPeriod); err != nil {
		return api.Autopilot{}, err
	}
	return a, nil
}

func scanBucket(s Scanner) (api.Bucket, error) {
	var createdAt time.Time
	var name, policy string
	err := s.Scan(&createdAt, &name, &policy)
	if errors.Is(err, dsql.ErrNoRows) {
		return api.Bucket{}, api.ErrBucketNotFound
	} else if err != nil {
		return api.Bucket{}, err
	}
	var bp api.BucketPolicy
	if err := json.Unmarshal([]byte(policy), &bp); err != nil {
		return api.Bucket{}, err
	}
	return api.Bucket{
		CreatedAt: api.TimeRFC3339(createdAt),
		Name:      name,
		Policy:    bp,
	}, nil
}

func scanMultipartUpload(s Scanner) (resp api.MultipartUpload, _ error) {
	err := s.Scan(&resp.Bucket, (*EncryptionKey)(&resp.EncryptionKey), &resp.Key, &resp.UploadID, &resp.CreatedAt)
	if errors.Is(err, dsql.ErrNoRows) {
		return api.MultipartUpload{}, api.ErrMultipartUploadNotFound
	} else if err != nil {
		return api.MultipartUpload{}, fmt.Errorf("failed to fetch multipart upload: %w", err)
	}
	return
}

func scanWalletEvent(s Scanner) (wallet.Event, error) {
	var blockID, eventID Hash256
	var height, maturityHeight uint64
	var inflow, outflow Currency
	var edata []byte
	var etype string
	var ts UnixTimeMS
	if err := s.Scan(
		&eventID,
		&blockID,
		&height,
		&inflow,
		&outflow,
		&etype,
		&edata,
		&maturityHeight,
		&ts,
	); err != nil {
		return wallet.Event{}, err
	}

	data, err := UnmarshalEventData(edata, etype)
	if err != nil {
		return wallet.Event{}, err
	}
	return wallet.Event{
		ID: types.Hash256(eventID),
		Index: types.ChainIndex{
			ID:     types.BlockID(blockID),
			Height: height,
		},
		Type:           etype,
		Data:           data,
		MaturityHeight: maturityHeight,
		Timestamp:      time.Time(ts),
	}, nil
}

func scanSiacoinElement(s Scanner) (el types.SiacoinElement, err error) {
	var id Hash256
	var leafIndex, maturityHeight uint64
	var merkleProof MerkleProof
	var address Hash256
	var value Currency
	err = s.Scan(&id, &leafIndex, &merkleProof, &address, &value, &maturityHeight)
	if err != nil {
		return types.SiacoinElement{}, err
	}
	return types.SiacoinElement{
		StateElement: types.StateElement{
			ID:          types.Hash256(id),
			LeafIndex:   leafIndex,
			MerkleProof: merkleProof.Hashes,
		},
		SiacoinOutput: types.SiacoinOutput{
			Address: types.Address(address),
			Value:   types.Currency(value),
		},
		MaturityHeight: maturityHeight,
	}, nil
}

func scanStateElement(s Scanner) (types.StateElement, error) {
	var id Hash256
	var leafIndex uint64
	var merkleProof MerkleProof
	if err := s.Scan(&id, &leafIndex, &merkleProof); err != nil {
		return types.StateElement{}, err
	}
	return types.StateElement{
		ID:          types.Hash256(id),
		LeafIndex:   leafIndex,
		MerkleProof: merkleProof.Hashes,
	}, nil
}

func ObjectsBySlabKey(ctx context.Context, tx Tx, bucket string, slabKey object.EncryptionKey) ([]api.ObjectMetadata, error) {
	rows, err := tx.Query(ctx, fmt.Sprintf(`
		SELECT %s
		FROM objects o
		INNER JOIN buckets b ON o.db_bucket_id = b.id
		WHERE b.name = ? AND EXISTS (
			SELECT 1
			FROM objects o2
			INNER JOIN slices sli ON sli.db_object_id = o2.id
			INNER JOIN slabs sla ON sla.id = sli.db_slab_id
			WHERE o2.id = o.id AND sla.key = ?
		)
	`, tx.SelectObjectMetadataExpr()), bucket, EncryptionKey(slabKey))
	if err != nil {
		return nil, fmt.Errorf("failed to query objects: %w", err)
	}
	defer rows.Close()

	var objects []api.ObjectMetadata
	for rows.Next() {
		om, err := tx.ScanObjectMetadata(rows)
		if err != nil {
			return nil, fmt.Errorf("failed to scan object metadata: %w", err)
		}
		objects = append(objects, om)
	}
	return objects, nil
}

func MarkPackedSlabUploaded(ctx context.Context, tx Tx, slab api.UploadedPackedSlab) (string, error) {
	// fetch relevant slab info
	var slabID, bufferedSlabID int64
	var bufferFileName string
	if err := tx.QueryRow(ctx, `
		SELECT sla.id, bs.id, bs.filename
		FROM slabs sla
		INNER JOIN buffered_slabs bs ON bs.id = sla.db_buffered_slab_id
		WHERE sla.db_buffered_slab_id = ?
	`, slab.BufferID).
		Scan(&slabID, &bufferedSlabID, &bufferFileName); err != nil {
		return "", fmt.Errorf("failed to fetch slab id: %w", err)
	}

	// set 'db_buffered_slab_id' to NULL
	if _, err := tx.Exec(ctx, "UPDATE slabs SET db_buffered_slab_id = NULL WHERE id = ?", slabID); err != nil {
		return "", fmt.Errorf("failed to update slab: %w", err)
	}

	// delete buffer slab
	if _, err := tx.Exec(ctx, "DELETE FROM buffered_slabs WHERE id = ?", bufferedSlabID); err != nil {
		return "", fmt.Errorf("failed to delete buffered slab: %w", err)
	}

	// fetch used contracts
	usedContracts, err := FetchUsedContracts(ctx, tx, slab.Contracts())
	if err != nil {
		return "", fmt.Errorf("failed to fetch used contracts: %w", err)
	}

	// stmt to add sector
	sectorStmt, err := tx.Prepare(ctx, "INSERT INTO sectors (db_slab_id, slab_index, latest_host, root) VALUES (?, ?, ?, ?)")
	if err != nil {
		return "", fmt.Errorf("failed to prepare statement to insert sectors: %w", err)
	}
	defer sectorStmt.Close()

	// stmt to insert contract_sector
	contractSectorStmt, err := tx.Prepare(ctx, "INSERT INTO contract_sectors (db_contract_id, db_sector_id) VALUES (?, ?)")
	if err != nil {
		return "", fmt.Errorf("failed to prepare statement to insert contract sectors: %w", err)
	}
	defer contractSectorStmt.Close()

	// insert shards
	for i := range slab.Shards {
		// insert shard
		res, err := sectorStmt.Exec(ctx, slabID, i+1, PublicKey(slab.Shards[i].LatestHost), slab.Shards[i].Root[:])
		if err != nil {
			return "", fmt.Errorf("failed to insert sector: %w", err)
		}
		sectorID, err := res.LastInsertId()
		if err != nil {
			return "", fmt.Errorf("failed to get sector id: %w", err)
		}

		// insert contracts for shard
		for _, fcids := range slab.Shards[i].Contracts {
			for _, fcid := range fcids {
				uc, ok := usedContracts[fcid]
				if !ok {
					continue
				}
				// insert contract sector
				if _, err := contractSectorStmt.Exec(ctx, uc.ID, sectorID); err != nil {
					return "", fmt.Errorf("failed to insert contract sector: %w", err)
				}
			}
		}
	}
	return bufferFileName, nil
}

func RecordContractSpending(ctx context.Context, tx Tx, fcid types.FileContractID, revisionNumber, size uint64, newSpending api.ContractSpending) error {
	var updateKeys []string
	var updateValues []interface{}

	if !newSpending.Uploads.IsZero() {
		updateKeys = append(updateKeys, "upload_spending = ?")
		updateValues = append(updateValues, Currency(newSpending.Uploads))
	}
	if !newSpending.FundAccount.IsZero() {
		updateKeys = append(updateKeys, "fund_account_spending = ?")
		updateValues = append(updateValues, Currency(newSpending.FundAccount))
	}
	if !newSpending.Deletions.IsZero() {
		updateKeys = append(updateKeys, "delete_spending = ?")
		updateValues = append(updateValues, Currency(newSpending.Deletions))
	}
	if !newSpending.SectorRoots.IsZero() {
		updateKeys = append(updateKeys, "sector_roots_spending = ?")
		updateValues = append(updateValues, Currency(newSpending.SectorRoots))
	}
	updateKeys = append(updateKeys, "revision_number = ?", "size = ?")
	updateValues = append(updateValues, revisionNumber, size)

	updateValues = append(updateValues, FileContractID(fcid))
	_, err := tx.Exec(ctx, fmt.Sprintf(`
    UPDATE contracts
    SET %s
    WHERE fcid = ?
  `, strings.Join(updateKeys, ",")), updateValues...)
	if err != nil {
		return fmt.Errorf("failed to record contract spending: %w", err)
	}
	return nil
}

func Object(ctx context.Context, tx Tx, bucket, key string) (api.Object, error) {
	/// fetch object metadata
	row := tx.QueryRow(ctx, fmt.Sprintf(`
		SELECT %s, o.id, o.key
		FROM objects o
		INNER JOIN buckets b ON o.db_bucket_id = b.id
		WHERE o.object_id = ? AND b.name = ?
	`,
		tx.SelectObjectMetadataExpr()), key, bucket)
	var objID int64
	var ec object.EncryptionKey
	om, err := tx.ScanObjectMetadata(row, &objID, (*EncryptionKey)(&ec))
	if errors.Is(err, dsql.ErrNoRows) {
		return api.Object{}, api.ErrObjectNotFound
	} else if err != nil {
		return api.Object{}, err
	}

	// fetch user metadata
	rows, err := tx.Query(ctx, `
		SELECT oum.key, oum.value
		FROM object_user_metadata oum
		WHERE oum.db_object_id = ?
	`, objID)
	if err != nil {
		return api.Object{}, fmt.Errorf("failed to fetch user metadata: %w", err)
	}
	defer rows.Close()

	oum := make(api.ObjectUserMetadata)
	for rows.Next() {
		var key, value string
		if err := rows.Scan(&key, &value); err != nil {
			return api.Object{}, fmt.Errorf("failed to scan user metadata: %w", err)
		}
		oum[key] = value
	}

	// fetch slab slices
	rows, err = tx.Query(ctx, `
		SELECT sla.db_buffered_slab_id IS NOT NULL, sli.object_index, sli.offset, sli.length, sla.health, sla.key, sla.min_shards, COALESCE(sec.slab_index, 0), COALESCE(sec.root, ?), COALESCE(sec.latest_host, ?), COALESCE(c.fcid, ?), COALESCE(c.host_key, ?)
		FROM slices sli
		INNER JOIN slabs sla ON sli.db_slab_id = sla.id
		LEFT JOIN sectors sec ON sec.db_slab_id = sla.id
		LEFT JOIN contract_sectors csec ON csec.db_sector_id = sec.id
		LEFT JOIN contracts c ON c.id = csec.db_contract_id
		WHERE sli.db_object_id = ?
		ORDER BY sli.object_index ASC, sec.slab_index ASC
	`, Hash256{}, PublicKey{}, FileContractID{}, PublicKey{}, objID)
	if err != nil {
		return api.Object{}, fmt.Errorf("failed to fetch slabs: %w", err)
	}
	defer rows.Close()

	slabSlices := object.SlabSlices{}
	var current *object.SlabSlice
	var currObjIdx, currSlaIdx int64
	for rows.Next() {
		var bufferedSlab bool
		var objectIndex int64
		var slabIndex int64
		var ss object.SlabSlice
		var sector object.Sector
		var fcid types.FileContractID
		var hk types.PublicKey
		if err := rows.Scan(&bufferedSlab, // whether the slab is buffered
			&objectIndex, &ss.Offset, &ss.Length, // slice info
			&ss.Health, (*EncryptionKey)(&ss.EncryptionKey), &ss.MinShards, // slab info
			&slabIndex, (*Hash256)(&sector.Root), (*PublicKey)(&sector.LatestHost), // sector info
			(*PublicKey)(&fcid), // contract info
			(*PublicKey)(&hk),   // host info
		); err != nil {
			return api.Object{}, fmt.Errorf("failed to scan slab slice: %w", err)
		}

		// sanity check object for corruption
		isFirst := current == nil && objectIndex == 1 && slabIndex == 1
		isBuffered := bufferedSlab && objectIndex == currObjIdx+1 && slabIndex == 0
		isNewSlab := isFirst || isBuffered || (current != nil && objectIndex == currObjIdx+1 && slabIndex == 1)
		isNewShard := isNewSlab || (objectIndex == currObjIdx && slabIndex == currSlaIdx+1)
		isNewContract := isNewShard || (objectIndex == currObjIdx && slabIndex == currSlaIdx)
		if !isFirst && !isBuffered && !isNewSlab && !isNewShard && !isNewContract {
			return api.Object{}, fmt.Errorf("%w: object index %d, slab index %d, current object index %d, current slab index %d", api.ErrObjectCorrupted, objectIndex, slabIndex, currObjIdx, currSlaIdx)
		}

		// update indices
		currObjIdx = objectIndex
		currSlaIdx = slabIndex

		if isNewSlab {
			if current != nil {
				slabSlices = append(slabSlices, *current)
			}
			current = &ss
		}

		// if the slab is buffered there are no sectors/contracts to add
		if bufferedSlab {
			continue
		}

		if isNewShard {
			current.Shards = append(current.Shards, sector)
		}
		if isNewContract {
			if current.Shards[len(current.Shards)-1].Contracts == nil {
				current.Shards[len(current.Shards)-1].Contracts = make(map[types.PublicKey][]types.FileContractID)
			}
			current.Shards[len(current.Shards)-1].Contracts[hk] = append(current.Shards[len(current.Shards)-1].Contracts[hk], fcid)
		}
	}

	// add last slab slice
	if current != nil {
		slabSlices = append(slabSlices, *current)
	}

	return api.Object{
		Metadata:       oum,
		ObjectMetadata: om,
		Object: &object.Object{
			Key:   ec,
			Slabs: slabSlices,
		},
	}, nil
}

func listObjectsNoDelim(ctx context.Context, tx Tx, bucket, prefix, substring, sortBy, sortDir, marker string, limit int) (api.ObjectsListResponse, error) {
	// fetch one more to see if there are more entries
	if limit <= -1 {
		limit = math.MaxInt
	} else if limit != math.MaxInt {
		limit++
	}

	// establish sane defaults for sorting
	if sortBy == "" {
		sortBy = api.ObjectSortByName
	}
	if sortDir == "" {
		sortDir = api.SortDirAsc
	}

	// filter by bucket
	whereExprs := []string{"o.db_bucket_id = (SELECT id FROM buckets b WHERE b.name = ?)"}
	whereArgs := []any{bucket}

	// apply prefix
	if prefix != "" {
		whereExprs = append(whereExprs, "o.object_id LIKE ? AND SUBSTR(o.object_id, 1, ?) = ?")
		whereArgs = append(whereArgs, prefix+"%", utf8.RuneCountInString(prefix), prefix)
	}

	// apply substring
	if substring != "" {
		whereExprs = append(whereExprs, "INSTR(o.object_id, ?) > 0")
		whereArgs = append(whereArgs, substring)
	}

	// apply sorting
	orderByExprs, err := orderByObject(sortBy, sortDir)
	if err != nil {
		return api.ObjectsListResponse{}, fmt.Errorf("failed to apply sorting: %w", err)
	}

	// apply marker
	markerExprs, markerArgs, err := whereObjectMarker(marker, sortBy, sortDir, func(dst any, marker, col string) error {
		err := tx.QueryRow(ctx, fmt.Sprintf(`
			SELECT o.%s
			FROM objects o
			INNER JOIN buckets b ON o.db_bucket_id = b.id
			WHERE b.name = ? AND o.object_id = ?
		`, col), bucket, marker).Scan(dst)
		if errors.Is(err, dsql.ErrNoRows) {
			return api.ErrMarkerNotFound
		} else {
			return err
		}
	})
	if err != nil {
		return api.ObjectsListResponse{}, fmt.Errorf("failed to get marker exprs: %w", err)
	}
	whereExprs = append(whereExprs, markerExprs...)
	whereArgs = append(whereArgs, markerArgs...)

	// apply limit
	whereArgs = append(whereArgs, limit)

	// run query
	rows, err := tx.Query(ctx, fmt.Sprintf(`
		SELECT %s
		FROM objects o
		WHERE %s
		ORDER BY %s
		LIMIT ?
	`,
		tx.SelectObjectMetadataExpr(),
		strings.Join(whereExprs, " AND "),
		strings.Join(orderByExprs, ", ")),
		whereArgs...)
	if err != nil {
		return api.ObjectsListResponse{}, fmt.Errorf("failed to fetch objects: %w", err)
	}
	defer rows.Close()

	var objects []api.ObjectMetadata
	for rows.Next() {
		om, err := tx.ScanObjectMetadata(rows)
		if err != nil {
			return api.ObjectsListResponse{}, fmt.Errorf("failed to scan object metadata: %w", err)
		}
		objects = append(objects, om)
	}

	var hasMore bool
	var nextMarker string
	if len(objects) == limit {
		objects = objects[:len(objects)-1]
		if len(objects) > 0 {
			hasMore = true
			nextMarker = objects[len(objects)-1].Key
		}
	}

	return api.ObjectsListResponse{
		HasMore:    hasMore,
		NextMarker: nextMarker,
		Objects:    objects,
	}, nil
}

func listObjectsSlashDelim(ctx context.Context, tx Tx, bucket, prefix, sortBy, sortDir, marker string, limit int) (api.ObjectsListResponse, error) {
	// split prefix into path and object prefix
	path := "/" // root of bucket
	if idx := strings.LastIndex(prefix, "/"); idx != -1 {
		path = prefix[:idx+1]
		prefix = prefix[idx+1:]
	}
	if !strings.HasSuffix(path, "/") {
		panic("path must end with /")
	}

	// fetch one more to see if there are more entries
	if limit <= -1 {
		limit = math.MaxInt
	} else if limit != math.MaxInt {
		limit++
	}

	// establish sane defaults for sorting
	if sortBy == "" {
		sortBy = api.ObjectSortByName
	}
	if sortDir == "" {
		sortDir = api.SortDirAsc
	}

	// fetch directory id
	dirID, err := dirID(ctx, tx, path)
	if errors.Is(err, dsql.ErrNoRows) {
		return api.ObjectsListResponse{}, nil
	} else if err != nil {
		return api.ObjectsListResponse{}, fmt.Errorf("failed to fetch directory id: %w", err)
	}

	args := []any{
		path,
		dirID, bucket,
	}

	// apply prefix
	var prefixExpr string
	if prefix != "" {
		prefixExpr = "AND SUBSTR(o.object_id, 1, ?) = ?"
		args = append(args,
			utf8.RuneCountInString(path+prefix), path+prefix,
			utf8.RuneCountInString(path+prefix), path+prefix,
		)
	}

	args = append(args,
		bucket,
		path+"%",
		utf8.RuneCountInString(path), path,
		dirID,
	)

	// apply marker
	var whereExpr string
	markerExprs, markerArgs, err := whereObjectMarker(marker, sortBy, sortDir, func(dst any, marker, col string) error {
		var groupFn string
		switch col {
		case "size":
			groupFn = "SUM"
		case "health":
			groupFn = "MIN"
		default:
			return fmt.Errorf("unknown column: %v", col)
		}
		err := tx.QueryRow(ctx, fmt.Sprintf(`
			SELECT o.%s
			FROM objects o
			INNER JOIN buckets b ON o.db_bucket_id = b.id
			WHERE b.name = ? AND o.object_id = ?
			UNION ALL
			SELECT %s(o.%s)
			FROM objects o
			INNER JOIN buckets b ON o.db_bucket_id = b.id
			INNER JOIN directories d ON SUBSTR(o.object_id, 1, %s(d.name)) = d.name
			WHERE b.name = ? AND d.name = ?
			GROUP BY d.id
		`, col, groupFn, col, tx.CharLengthExpr()), bucket, marker, bucket, marker).Scan(dst)
		if errors.Is(err, dsql.ErrNoRows) {
			return api.ErrMarkerNotFound
		} else {
			return err
		}
	})
	if err != nil {
		return api.ObjectsListResponse{}, fmt.Errorf("failed to query marker: %w", err)
	} else if len(markerExprs) > 0 {
		whereExpr = "WHERE " + strings.Join(markerExprs, " AND ")
	}
	args = append(args, markerArgs...)

	// apply sorting
	orderByExprs, err := orderByObject(sortBy, sortDir)
	if err != nil {
		return api.ObjectsListResponse{}, fmt.Errorf("failed to apply sorting: %w", err)
	}

	// apply offset and limit
	args = append(args, limit)

	// objectsQuery consists of 2 parts
	// 1. fetch all objects in requested directory
	// 2. fetch all sub-directories
	rows, err := tx.Query(ctx, fmt.Sprintf(`
		SELECT %s
		FROM (
			SELECT o.object_id, o.size, o.health, o.mime_type, o.created_at, o.etag
			FROM objects o
			LEFT JOIN directories d ON d.name = o.object_id
			WHERE o.object_id != ? AND o.db_directory_id = ? AND o.db_bucket_id = (SELECT id FROM buckets b WHERE b.name = ?) %s
				AND d.id IS NULL
			UNION ALL
			SELECT d.name as object_id, SUM(o.size), MIN(o.health), '' as mime_type, MAX(o.created_at) as created_at, '' as etag
			FROM objects o
			INNER JOIN directories d ON SUBSTR(o.object_id, 1, %s(d.name)) = d.name %s
			WHERE o.db_bucket_id = (SELECT id FROM buckets b WHERE b.name = ?)
			AND o.object_id LIKE ?
			AND SUBSTR(o.object_id, 1, ?) = ?
			AND d.db_parent_id = ?
			GROUP BY d.id
		) AS o
		%s
		ORDER BY %s
		LIMIT ?
	`,
		tx.SelectObjectMetadataExpr(),
		prefixExpr,
		tx.CharLengthExpr(),
		prefixExpr,
		whereExpr,
		strings.Join(orderByExprs, ", "),
	), args...)
	if err != nil {
		return api.ObjectsListResponse{}, fmt.Errorf("failed to fetch objects: %w", err)
	}
	defer rows.Close()

	var objects []api.ObjectMetadata
	for rows.Next() {
		om, err := tx.ScanObjectMetadata(rows)
		if err != nil {
			return api.ObjectsListResponse{}, fmt.Errorf("failed to scan object metadata: %w", err)
		}
		objects = append(objects, om)
	}

	// trim last element if we have more
	var hasMore bool
	var nextMarker string
	if len(objects) == limit {
		objects = objects[:len(objects)-1]
		if len(objects) > 0 {
			hasMore = true
			nextMarker = objects[len(objects)-1].Key
		}
	}

	return api.ObjectsListResponse{
		HasMore:    hasMore,
		NextMarker: nextMarker,
		Objects:    objects,
	}, nil
}<|MERGE_RESOLUTION|>--- conflicted
+++ resolved
@@ -29,13 +29,9 @@
 )
 
 var (
-<<<<<<< HEAD
-	ErrNegativeOffset = errors.New("offset can not be negative")
-=======
 	ErrNegativeOffset     = errors.New("offset can not be negative")
 	ErrMissingAutopilotID = errors.New("missing autopilot id")
 	ErrSettingNotFound    = errors.New("setting not found")
->>>>>>> 61ab4646
 )
 
 // helper types
@@ -790,20 +786,20 @@
 	offsetLimitStr := fmt.Sprintf("LIMIT %d OFFSET %d", opts.Limit, opts.Offset)
 
 	// fetch stored data for each host
-	rows, err := tx.Query(ctx, "SELECT host_id, SUM(size) FROM contracts GROUP BY host_id")
+	rows, err := tx.Query(ctx, "SELECT host_key, SUM(size) FROM contracts WHERE archival_reason IS NULL GROUP BY host_key")
 	if err != nil {
 		return nil, fmt.Errorf("failed to fetch stored data: %w", err)
 	}
 	defer rows.Close()
 
-	storedDataMap := make(map[int64]uint64)
-	for rows.Next() {
-		var hostID int64
+	storedDataMap := make(map[types.PublicKey]uint64)
+	for rows.Next() {
+		var hostKey PublicKey
 		var storedData uint64
-		if err := rows.Scan(&hostID, &storedData); err != nil {
+		if err := rows.Scan(&hostKey, &storedData); err != nil {
 			return nil, fmt.Errorf("failed to scan stored data: %w", err)
 		}
-		storedDataMap[hostID] = storedData
+		storedDataMap[types.PublicKey(hostKey)] = storedData
 	}
 
 	// query hosts
@@ -867,7 +863,7 @@
 			}
 		}
 		h.PriceTable.Expiry = pte.Time
-		h.StoredData = storedDataMap[hostID]
+		h.StoredData = storedDataMap[h.PublicKey]
 		hosts = append(hosts, h)
 	}
 
@@ -969,43 +965,6 @@
 		return 0, fmt.Errorf("failed to insert slab: %w", err)
 	}
 	return bufferedSlabID, nil
-}
-
-func InsertContract(ctx context.Context, tx sql.Tx, c api.ContractMetadata) error {
-	// validate metadata
-	var state ContractState
-	if err := state.LoadString(c.State); err != nil {
-		return err
-	} else if c.ID == (types.FileContractID{}) {
-		return errors.New("contract id is required")
-	} else if c.HostKey == (types.PublicKey{}) {
-		return errors.New("host key is required")
-	}
-
-	var hostID int64
-	err := tx.QueryRow(ctx, `SELECT id FROM hosts WHERE public_key = ?`, PublicKey(c.HostKey)).Scan(&hostID)
-	if errors.Is(err, dsql.ErrNoRows) {
-		return api.ErrHostNotFound
-	} else if err != nil {
-		return err
-	}
-
-	// insert contract
-	_, err = tx.Exec(ctx, `
-INSERT INTO contracts (
-created_at, fcid, host_id, host_key,
-archival_reason, proof_height, renewed_from, renewed_to, revision_height, revision_number, size, start_height, state, window_start, window_end,
-contract_price, initial_renter_funds,
-delete_spending, fund_account_spending, sector_roots_spending, upload_spending
-) VALUES (?, ?, ?, ?, ?, ?, ?, ?, ?, ?, ?, ?, ?, ?, ?, ?, ?, ?, ?, ?, ?)`,
-		time.Now(), FileContractID(c.ID), hostID, PublicKey(c.HostKey),
-		NullableString(c.ArchivalReason), c.ProofHeight, FileContractID(c.RenewedFrom), FileContractID(c.RenewedTo), c.RevisionHeight, c.RevisionNumber, c.Size, c.StartHeight, state, c.WindowStart, c.WindowEnd,
-		Currency(c.ContractPrice), Currency(c.InitialRenterFunds),
-		Currency(c.Spending.Deletions), Currency(c.Spending.FundAccount), Currency(c.Spending.SectorRoots), Currency(c.Spending.Uploads))
-	if err != nil {
-		return fmt.Errorf("failed to insert contract: %w", err)
-	}
-	return nil
 }
 
 func InsertMetadata(ctx context.Context, tx sql.Tx, objID, muID *int64, md api.ObjectUserMetadata) error {
@@ -1966,266 +1925,10 @@
 	return value, nil
 }
 
-<<<<<<< HEAD
-	var hasAllowlist, hasBlocklist bool
-	if err := tx.QueryRow(ctx, "SELECT EXISTS (SELECT 1 FROM host_allowlist_entries)").Scan(&hasAllowlist); err != nil {
-		return nil, fmt.Errorf("failed to check for allowlist: %w", err)
-	} else if err := tx.QueryRow(ctx, "SELECT EXISTS (SELECT 1 FROM host_blocklist_entries)").Scan(&hasBlocklist); err != nil {
-		return nil, fmt.Errorf("failed to check for blocklist: %w", err)
-	}
-
-	// validate filterMode
-	switch filterMode {
-	case api.HostFilterModeAllowed:
-	case api.HostFilterModeBlocked:
-	case api.HostFilterModeAll:
-	default:
-		return nil, fmt.Errorf("invalid filter mode: %v", filterMode)
-	}
-
-	var whereExprs []string
-	var args []any
-
-	// fetch autopilot id
-	var autopilotID int64
-	if autopilot != "" {
-		if err := tx.QueryRow(ctx, "SELECT id FROM autopilots WHERE identifier = ?", autopilot).
-			Scan(&autopilotID); errors.Is(err, dsql.ErrNoRows) {
-			return nil, api.ErrAutopilotNotFound
-		} else if err != nil {
-			return nil, fmt.Errorf("failed to fetch autopilot id: %w", err)
-		}
-	}
-
-	// filter allowlist/blocklist
-	switch filterMode {
-	case api.HostFilterModeAllowed:
-		if hasAllowlist {
-			whereExprs = append(whereExprs, "EXISTS (SELECT 1 FROM host_allowlist_entry_hosts hbeh WHERE hbeh.db_host_id = h.id)")
-		}
-		if hasBlocklist {
-			whereExprs = append(whereExprs, "NOT EXISTS (SELECT 1 FROM host_blocklist_entry_hosts hbeh WHERE hbeh.db_host_id = h.id)")
-		}
-	case api.HostFilterModeBlocked:
-		if hasAllowlist {
-			whereExprs = append(whereExprs, "NOT EXISTS (SELECT 1 FROM host_allowlist_entry_hosts hbeh WHERE hbeh.db_host_id = h.id)")
-		}
-		if hasBlocklist {
-			whereExprs = append(whereExprs, "EXISTS (SELECT 1 FROM host_blocklist_entry_hosts hbeh WHERE hbeh.db_host_id = h.id)")
-		}
-		if !hasAllowlist && !hasBlocklist {
-			// if neither an allowlist nor a blocklist exist, all hosts are
-			// allowed which means we return none
-			return []api.Host{}, nil
-		}
-	}
-
-	// filter address
-	if addressContains != "" {
-		whereExprs = append(whereExprs, "h.net_address LIKE ?")
-		args = append(args, "%"+addressContains+"%")
-	}
-
-	// filter public key
-	if len(keyIn) > 0 {
-		pubKeys := make([]any, len(keyIn))
-		for i, pk := range keyIn {
-			pubKeys[i] = PublicKey(pk)
-		}
-		placeholders := strings.Repeat("?, ", len(keyIn)-1) + "?"
-		whereExprs = append(whereExprs, fmt.Sprintf("h.public_key IN (%s)", placeholders))
-		args = append(args, pubKeys...)
-	}
-
-	// filter usability
-	whereApExpr := ""
-	if autopilot != "" {
-		whereApExpr = "AND hc.db_autopilot_id = ?"
-	}
-	switch usabilityMode {
-	case api.UsabilityFilterModeUsable:
-		whereExprs = append(whereExprs, fmt.Sprintf("EXISTS (SELECT 1 FROM hosts h2 INNER JOIN host_checks hc ON hc.db_host_id = h2.id AND h2.id = h.id WHERE (hc.usability_blocked = 0 AND hc.usability_offline = 0 AND hc.usability_low_score = 0 AND hc.usability_redundant_ip = 0 AND hc.usability_gouging = 0 AND hc.usability_not_accepting_contracts = 0 AND hc.usability_not_announced = 0 AND hc.usability_not_completing_scan = 0) %s)", whereApExpr))
-		args = append(args, autopilotID)
-	case api.UsabilityFilterModeUnusable:
-		whereExprs = append(whereExprs, fmt.Sprintf("EXISTS (SELECT 1 FROM hosts h2 INNER JOIN host_checks hc ON hc.db_host_id = h2.id AND h2.id = h.id WHERE (hc.usability_blocked = 1 OR hc.usability_offline = 1 OR hc.usability_low_score = 1 OR hc.usability_redundant_ip = 1 OR hc.usability_gouging = 1 OR hc.usability_not_accepting_contracts = 1 OR hc.usability_not_announced = 1 OR hc.usability_not_completing_scan = 1) %s)", whereApExpr))
-		args = append(args, autopilotID)
-	}
-
-	// offset + limit
-	if limit == -1 {
-		limit = math.MaxInt64
-	}
-	offsetLimitStr := fmt.Sprintf("LIMIT %d OFFSET %d", limit, offset)
-
-	// fetch stored data for each host
-	rows, err := tx.Query(ctx, "SELECT host_key, SUM(size) FROM contracts WHERE archival_reason IS NULL GROUP BY host_key")
-	if err != nil {
-		return nil, fmt.Errorf("failed to fetch stored data: %w", err)
-	}
-	defer rows.Close()
-
-	storedDataMap := make(map[types.PublicKey]uint64)
-	for rows.Next() {
-		var hostKey PublicKey
-		var storedData uint64
-		if err := rows.Scan(&hostKey, &storedData); err != nil {
-			return nil, fmt.Errorf("failed to scan stored data: %w", err)
-		}
-		storedDataMap[types.PublicKey(hostKey)] = storedData
-	}
-
-	// query hosts
-	var blockedExprs []string
-	if hasAllowlist {
-		blockedExprs = append(blockedExprs, "NOT EXISTS (SELECT 1 FROM host_allowlist_entry_hosts hbeh WHERE hbeh.db_host_id = h.id)")
-	}
-	if hasBlocklist {
-		blockedExprs = append(blockedExprs, "EXISTS (SELECT 1 FROM host_blocklist_entry_hosts hbeh WHERE hbeh.db_host_id = h.id)")
-	}
-	var blockedExpr string
-	if len(blockedExprs) > 0 {
-		blockedExpr = strings.Join(blockedExprs, " OR ")
-	} else {
-		blockedExpr = "FALSE"
-	}
-	var whereExpr string
-	if len(whereExprs) > 0 {
-		whereExpr = "WHERE " + strings.Join(whereExprs, " AND ")
-	}
-	rows, err = tx.Query(ctx, fmt.Sprintf(`
-		SELECT h.id, h.created_at, h.last_announcement, h.public_key, h.net_address, h.price_table, h.price_table_expiry,
-			h.settings, h.total_scans, h.last_scan, h.last_scan_success, h.second_to_last_scan_success,
-			h.uptime, h.downtime, h.successful_interactions, h.failed_interactions, COALESCE(h.lost_sectors, 0),
-			h.scanned, h.resolved_addresses, %s
-		FROM hosts h
-		%s
-		%s
-	`, blockedExpr, whereExpr, offsetLimitStr), args...)
-	if err != nil {
-		return nil, fmt.Errorf("failed to fetch hosts: %w", err)
-	}
-	defer rows.Close()
-
-	var hosts []api.Host
-	for rows.Next() {
-		var h api.Host
-		var hostID int64
-		var pte dsql.NullTime
-		var resolvedAddresses string
-		err := rows.Scan(&hostID, &h.KnownSince, &h.LastAnnouncement, (*PublicKey)(&h.PublicKey),
-			&h.NetAddress, (*PriceTable)(&h.PriceTable.HostPriceTable), &pte,
-			(*HostSettings)(&h.Settings), &h.Interactions.TotalScans, (*UnixTimeMS)(&h.Interactions.LastScan), &h.Interactions.LastScanSuccess,
-			&h.Interactions.SecondToLastScanSuccess, (*DurationMS)(&h.Interactions.Uptime), (*DurationMS)(&h.Interactions.Downtime),
-			&h.Interactions.SuccessfulInteractions, &h.Interactions.FailedInteractions, &h.Interactions.LostSectors,
-			&h.Scanned, &resolvedAddresses, &h.Blocked,
-		)
-		if err != nil {
-			return nil, fmt.Errorf("failed to scan host: %w", err)
-		}
-
-		if resolvedAddresses != "" {
-			h.ResolvedAddresses = strings.Split(resolvedAddresses, ",")
-			h.Subnets, err = utils.AddressesToSubnets(h.ResolvedAddresses)
-			if err != nil {
-				return nil, fmt.Errorf("failed to convert addresses to subnets: %w", err)
-			}
-		}
-		h.PriceTable.Expiry = pte.Time
-		h.StoredData = storedDataMap[h.PublicKey]
-		hosts = append(hosts, h)
-	}
-
-	// query host checks
-	var apExpr string
-	if autopilot != "" {
-		apExpr = "WHERE ap.identifier = ?"
-		args = append(args, autopilot)
-	}
-	rows, err = tx.Query(ctx, fmt.Sprintf(`
-		SELECT h.public_key, ap.identifier, hc.usability_blocked, hc.usability_offline, hc.usability_low_score, hc.usability_redundant_ip,
-			hc.usability_gouging, usability_not_accepting_contracts, hc.usability_not_announced, hc.usability_not_completing_scan,
-			hc.score_age, hc.score_collateral, hc.score_interactions, hc.score_storage_remaining, hc.score_uptime,
-			hc.score_version, hc.score_prices, hc.gouging_contract_err, hc.gouging_download_err, hc.gouging_gouging_err,
-			hc.gouging_prune_err, hc.gouging_upload_err
-		FROM (
-			SELECT h.id, h.public_key
-			FROM hosts h
-			%s
-			%s
-		) AS h
-		INNER JOIN host_checks hc ON hc.db_host_id = h.id
-		INNER JOIN autopilots ap ON hc.db_autopilot_id = ap.id
-		%s
-	`, whereExpr, offsetLimitStr, apExpr), args...)
-	if err != nil {
-		return nil, fmt.Errorf("failed to fetch host checks: %w", err)
-	}
-	defer rows.Close()
-
-	hostChecks := make(map[types.PublicKey]map[string]api.HostCheck)
-	for rows.Next() {
-		var ap string
-		var pk PublicKey
-		var hc api.HostCheck
-		err := rows.Scan(&pk, &ap, &hc.Usability.Blocked, &hc.Usability.Offline, &hc.Usability.LowScore, &hc.Usability.RedundantIP,
-			&hc.Usability.Gouging, &hc.Usability.NotAcceptingContracts, &hc.Usability.NotAnnounced, &hc.Usability.NotCompletingScan,
-			&hc.Score.Age, &hc.Score.Collateral, &hc.Score.Interactions, &hc.Score.StorageRemaining, &hc.Score.Uptime,
-			&hc.Score.Version, &hc.Score.Prices, &hc.Gouging.ContractErr, &hc.Gouging.DownloadErr, &hc.Gouging.GougingErr,
-			&hc.Gouging.PruneErr, &hc.Gouging.UploadErr)
-		if err != nil {
-			return nil, fmt.Errorf("failed to scan host: %w", err)
-		}
-		if _, ok := hostChecks[types.PublicKey(pk)]; !ok {
-			hostChecks[types.PublicKey(pk)] = make(map[string]api.HostCheck)
-		}
-		hostChecks[types.PublicKey(pk)][ap] = hc
-	}
-
-	// fill in hosts
-	for i := range hosts {
-		hosts[i].Checks = hostChecks[hosts[i].PublicKey]
-	}
-	return hosts, nil
-}
-
-func Setting(ctx context.Context, tx sql.Tx, key string) (string, error) {
-	var value string
-	err := tx.QueryRow(ctx, "SELECT value FROM settings WHERE `key` = ?", key).Scan((*BusSetting)(&value))
-	if errors.Is(err, dsql.ErrNoRows) {
-		return "", api.ErrSettingNotFound
-	} else if err != nil {
-		return "", fmt.Errorf("failed to fetch setting '%s': %w", key, err)
-	}
-	return value, nil
-}
-
-func Settings(ctx context.Context, tx sql.Tx) ([]string, error) {
-	rows, err := tx.Query(ctx, "SELECT `key` FROM settings")
-	if err != nil {
-		return nil, fmt.Errorf("failed to query settings: %w", err)
-	}
-	defer rows.Close()
-	var settings []string
-	for rows.Next() {
-		var setting string
-		if err := rows.Scan(&setting); err != nil {
-			return nil, fmt.Errorf("failed to scan setting key")
-		}
-		settings = append(settings, setting)
-	}
-	return settings, nil
-}
-
-func Slab(ctx context.Context, tx sql.Tx, key object.EncryptionKey) (object.Slab, error) {
-	// fetch slab
-	var slabID int64
-	slab := object.Slab{Key: key}
-=======
 func Slab(ctx context.Context, tx sql.Tx, key object.EncryptionKey) (object.Slab, error) {
 	// fetch slab
 	var slabID int64
 	slab := object.Slab{EncryptionKey: key}
->>>>>>> 61ab4646
 	err := tx.QueryRow(ctx, `
 		SELECT id, health, min_shards
 		FROM slabs sla
