--- conflicted
+++ resolved
@@ -21,8 +21,8 @@
 )
 
 type (
-<<<<<<< HEAD
 	AutopilotConfig api.AutopilotConfig
+	BigInt          big.Int
 	Currency        types.Currency
 	FileContractID  types.FileContractID
 	Hash256         types.Hash256
@@ -31,17 +31,6 @@
 	PublicKey       types.PublicKey
 	SecretKey       []byte
 	UnixTimeNS      time.Time
-=======
-	BigInt         big.Int
-	Currency       types.Currency
-	FileContractID types.FileContractID
-	Hash256        types.Hash256
-	Settings       rhpv2.HostSettings
-	PriceTable     rhpv3.HostPriceTable
-	PublicKey      types.PublicKey
-	SecretKey      []byte
-	UnixTimeNS     time.Time
->>>>>>> 32894ce3
 )
 
 var (
@@ -52,7 +41,6 @@
 	_ sql.Scanner = &SecretKey{}
 )
 
-<<<<<<< HEAD
 // Scan scan value into AutopilotConfig, implements sql.Scanner interface.
 func (cfg *AutopilotConfig) Scan(value interface{}) error {
 	var bytes []byte
@@ -70,7 +58,8 @@
 // Value returns a AutopilotConfig value, implements driver.Valuer interface.
 func (cfg AutopilotConfig) Value() (driver.Value, error) {
 	return json.Marshal(cfg)
-=======
+}
+
 // Scan scan value into BigInt, implements sql.Scanner interface.
 func (b *BigInt) Scan(value interface{}) error {
 	var s string
@@ -91,7 +80,6 @@
 // Value returns a BigInt value, implements driver.Valuer interface.
 func (b BigInt) Value() (driver.Value, error) {
 	return (*big.Int)(&b).String(), nil
->>>>>>> 32894ce3
 }
 
 // Scan scan value into Currency, implements sql.Scanner interface.
