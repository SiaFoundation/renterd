--- conflicted
+++ resolved
@@ -347,29 +347,28 @@
 	return dirID, nil
 }
 
-<<<<<<< HEAD
+func (tx *MainDatabaseTx) MultipartUpload(ctx context.Context, uploadID string) (api.MultipartUpload, error) {
+	return ssql.MultipartUpload(ctx, tx, uploadID)
+}
+
+func (tx *MainDatabaseTx) MultipartUploadParts(ctx context.Context, bucket, key, uploadID string, marker int, limit int64) (api.MultipartListPartsResponse, error) {
+	return ssql.MultipartUploadParts(ctx, tx, bucket, key, uploadID, marker, limit)
+}
+
+func (tx *MainDatabaseTx) MultipartUploads(ctx context.Context, bucket, prefix, keyMarker, uploadIDMarker string, limit int) (api.MultipartListUploadsResponse, error) {
+	return ssql.MultipartUploads(ctx, tx, bucket, prefix, keyMarker, uploadIDMarker, limit)
+}
+
+func (tx *MainDatabaseTx) ObjectsStats(ctx context.Context, opts api.ObjectsStatsOpts) (api.ObjectsStatsResponse, error) {
+	return ssql.ObjectsStats(ctx, tx, opts)
+}
+
 func (tx *MainDatabaseTx) ProcessChainUpdate(ctx context.Context, fn chain.ApplyChainUpdateFn) error {
 	return fn(&ChainUpdateTx{
 		ctx: ctx,
 		tx:  tx,
 		l:   tx.log.Named("ProcessChainUpdate"),
 	})
-=======
-func (tx *MainDatabaseTx) MultipartUpload(ctx context.Context, uploadID string) (api.MultipartUpload, error) {
-	return ssql.MultipartUpload(ctx, tx, uploadID)
-}
-
-func (tx *MainDatabaseTx) MultipartUploadParts(ctx context.Context, bucket, key, uploadID string, marker int, limit int64) (api.MultipartListPartsResponse, error) {
-	return ssql.MultipartUploadParts(ctx, tx, bucket, key, uploadID, marker, limit)
-}
-
-func (tx *MainDatabaseTx) MultipartUploads(ctx context.Context, bucket, prefix, keyMarker, uploadIDMarker string, limit int) (api.MultipartListUploadsResponse, error) {
-	return ssql.MultipartUploads(ctx, tx, bucket, prefix, keyMarker, uploadIDMarker, limit)
-}
-
-func (tx *MainDatabaseTx) ObjectsStats(ctx context.Context, opts api.ObjectsStatsOpts) (api.ObjectsStatsResponse, error) {
-	return ssql.ObjectsStats(ctx, tx, opts)
->>>>>>> d3fffa51
 }
 
 func (tx *MainDatabaseTx) PruneEmptydirs(ctx context.Context) error {
