--- conflicted
+++ resolved
@@ -90,75 +90,7 @@
 }
 
 func (b *MainDatabase) Migrate() error {
-<<<<<<< HEAD
-	dbIdentifier := "main"
-	return performMigrations(b.db, dbIdentifier, []migration{
-		{
-			ID:      "00001_init",
-			Migrate: func(tx sql.Tx) error { return sql.ErrRunV072 },
-		},
-		{
-			ID: "00001_object_metadata",
-			Migrate: func(tx sql.Tx) error {
-				return performMigration(tx, dbIdentifier, "00001_object_metadata", b.log)
-			},
-		},
-		{
-			ID: "00002_prune_slabs_trigger",
-			Migrate: func(tx sql.Tx) error {
-				err := performMigration(tx, dbIdentifier, "00002_prune_slabs_trigger", b.log)
-				if utils.IsErr(err, sql.ErrMySQLNoSuperPrivilege) {
-					b.log.Warn("migration 00002_prune_slabs_trigger requires the user to have the SUPER privilege to register triggers")
-				}
-				return err
-			},
-		},
-		{
-			ID: "00003_idx_objects_size",
-			Migrate: func(tx sql.Tx) error {
-				return performMigration(tx, dbIdentifier, "00003_idx_objects_size", b.log)
-			},
-		},
-		{
-			ID: "00004_prune_slabs_cascade",
-			Migrate: func(tx sql.Tx) error {
-				return performMigration(tx, dbIdentifier, "00004_prune_slabs_cascade", b.log)
-			},
-		},
-		{
-			ID: "00005_zero_size_object_health",
-			Migrate: func(tx sql.Tx) error {
-				return performMigration(tx, dbIdentifier, "00005_zero_size_object_health", b.log)
-			},
-		},
-		{
-			ID: "00006_idx_objects_created_at",
-			Migrate: func(tx sql.Tx) error {
-				return performMigration(tx, dbIdentifier, "00006_idx_objects_created_at", b.log)
-			},
-		},
-		{
-			ID: "00007_host_checks",
-			Migrate: func(tx sql.Tx) error {
-				return performMigration(tx, dbIdentifier, "00007_host_checks", b.log)
-			},
-		},
-		{
-			ID: "00008_peer_store",
-			Migrate: func(tx sql.Tx) error {
-				return performMigration(tx, dbIdentifier, "00008_peer_store", b.log)
-			},
-		},
-		{
-			ID: "00009_coreutils_wallet",
-			Migrate: func(tx sql.Tx) error {
-				return performMigration(tx, dbIdentifier, "00009_coreutils_wallet", b.log)
-			},
-		},
-	}, b.log)
-=======
 	return sql.PerformMigrations(b, migrationsFs, "main", sql.MainMigrations(b, migrationsFs, b.log))
->>>>>>> b2907b32
 }
 
 func (b *MainDatabase) Version(_ context.Context) (string, string, error) {
