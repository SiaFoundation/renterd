--- conflicted
+++ resolved
@@ -611,7 +611,113 @@
 	return ssql.UpdateBucketPolicy(ctx, tx, bucket, bp)
 }
 
-<<<<<<< HEAD
+func (tx *MainDatabaseTx) UpdateHostAllowlistEntries(ctx context.Context, add, remove []types.PublicKey, clear bool) error {
+	if clear {
+		if _, err := tx.Exec(ctx, "DELETE FROM host_allowlist_entries"); err != nil {
+			return fmt.Errorf("failed to clear host allowlist entries: %w", err)
+		}
+	}
+
+	if len(add) > 0 {
+		insertStmt, err := tx.Prepare(ctx, "INSERT INTO host_allowlist_entries (entry) VALUES (?) ON DUPLICATE KEY UPDATE id = last_insert_id(id)")
+		if err != nil {
+			return fmt.Errorf("failed to prepare insert statement: %w", err)
+		}
+		defer insertStmt.Close()
+		joinStmt, err := tx.Prepare(ctx, `
+			INSERT IGNORE INTO host_allowlist_entry_hosts (db_allowlist_entry_id, db_host_id)
+			SELECT ?, id FROM (
+			SELECT id
+			FROM hosts
+			WHERE public_key = ?
+		) AS _`)
+		if err != nil {
+			return fmt.Errorf("failed to prepare join statement: %w", err)
+		}
+		defer joinStmt.Close()
+
+		for _, pk := range add {
+			if res, err := insertStmt.Exec(ctx, ssql.PublicKey(pk)); err != nil {
+				return fmt.Errorf("failed to insert host allowlist entry: %w", err)
+			} else if entryID, err := res.LastInsertId(); err != nil {
+				return fmt.Errorf("failed to fetch host allowlist entry id: %w", err)
+			} else if _, err := joinStmt.Exec(ctx, entryID, ssql.PublicKey(pk)); err != nil {
+				return fmt.Errorf("failed to join host allowlist entry: %w", err)
+			}
+		}
+	}
+
+	if !clear && len(remove) > 0 {
+		deleteStmt, err := tx.Prepare(ctx, "DELETE FROM host_allowlist_entries WHERE entry = ?")
+		if err != nil {
+			return fmt.Errorf("failed to prepare delete statement: %w", err)
+		}
+		defer deleteStmt.Close()
+
+		for _, pk := range remove {
+			if _, err := deleteStmt.Exec(ctx, ssql.PublicKey(pk)); err != nil {
+				return fmt.Errorf("failed to delete host allowlist entry: %w", err)
+			}
+		}
+	}
+	return nil
+}
+
+func (tx *MainDatabaseTx) UpdateHostBlocklistEntries(ctx context.Context, add, remove []string, clear bool) error {
+	if clear {
+		if _, err := tx.Exec(ctx, "DELETE FROM host_blocklist_entries"); err != nil {
+			return fmt.Errorf("failed to clear host blocklist entries: %w", err)
+		}
+	}
+
+	if len(add) > 0 {
+		insertStmt, err := tx.Prepare(ctx, "INSERT INTO host_blocklist_entries (entry) VALUES (?) ON DUPLICATE KEY UPDATE id = last_insert_id(id)")
+		if err != nil {
+			return fmt.Errorf("failed to prepare insert statement: %w", err)
+		}
+		defer insertStmt.Close()
+		joinStmt, err := tx.Prepare(ctx, `
+		INSERT IGNORE INTO host_blocklist_entry_hosts (db_blocklist_entry_id, db_host_id)
+		SELECT ?, id FROM (
+			SELECT id
+			FROM hosts
+			WHERE net_address=? OR
+			SUBSTRING_INDEX(net_address,':',1) = ? OR
+			SUBSTRING_INDEX(net_address,':',1) LIKE ?
+		) AS _
+		`)
+		if err != nil {
+			return fmt.Errorf("failed to prepare join statement: %w", err)
+		}
+		defer joinStmt.Close()
+
+		for _, entry := range add {
+			if res, err := insertStmt.Exec(ctx, entry); err != nil {
+				return fmt.Errorf("failed to insert host blocklist entry: %w", err)
+			} else if entryID, err := res.LastInsertId(); err != nil {
+				return fmt.Errorf("failed to fetch host blocklist entry id: %w", err)
+			} else if _, err := joinStmt.Exec(ctx, entryID, entry, entry, fmt.Sprintf("%%.%s", entry)); err != nil {
+				return fmt.Errorf("failed to join host blocklist entry: %w", err)
+			}
+		}
+	}
+
+	if !clear && len(remove) > 0 {
+		deleteStmt, err := tx.Prepare(ctx, "DELETE FROM host_blocklist_entries WHERE entry = ?")
+		if err != nil {
+			return fmt.Errorf("failed to prepare delete statement: %w", err)
+		}
+		defer deleteStmt.Close()
+
+		for _, entry := range remove {
+			if _, err := deleteStmt.Exec(ctx, entry); err != nil {
+				return fmt.Errorf("failed to delete host blocklist entry: %w", err)
+			}
+		}
+	}
+	return nil
+}
+
 func (tx *MainDatabaseTx) UpdateHostCheck(ctx context.Context, autopilot string, hk types.PublicKey, hc api.HostCheck) error {
 	// fetch autopilot and host ids
 	var autopilotID, hostID int64
@@ -634,7 +740,7 @@
 			score_age, score_collateral, score_interactions, score_storage_remaining, score_uptime, score_version, score_prices,
 			gouging_contract_err, gouging_download_err, gouging_gouging_err, gouging_prune_err, gouging_upload_err)
 		VALUES (?, ?, ?,?, ?, ?, ?, ?, ?, ?, ?, ?, ?, ?, ?, ?, ?, ?, ?, ?, ?, ?, ?)
-		ON DUPLICATE KEY UPDATE SET
+		ON DUPLICATE KEY UPDATE
 			created_at = VALUES(created_at), db_autopilot_id = VALUES(db_autopilot_id), db_host_id = VALUES(db_host_id),
 			usability_blocked = VALUES(usability_blocked), usability_offline = VALUES(usability_offline), usability_low_score = VALUES(usability_low_score),
 			usability_redundant_ip = VALUES(usability_redundant_ip), usability_gouging = VALUES(usability_gouging), usability_not_accepting_contracts = VALUES(usability_not_accepting_contracts),
@@ -650,111 +756,6 @@
 	)
 	if err != nil {
 		return fmt.Errorf("failed to insert host check: %w", err)
-=======
-func (tx *MainDatabaseTx) UpdateHostAllowlistEntries(ctx context.Context, add, remove []types.PublicKey, clear bool) error {
-	if clear {
-		if _, err := tx.Exec(ctx, "DELETE FROM host_allowlist_entries"); err != nil {
-			return fmt.Errorf("failed to clear host allowlist entries: %w", err)
-		}
-	}
-
-	if len(add) > 0 {
-		insertStmt, err := tx.Prepare(ctx, "INSERT INTO host_allowlist_entries (entry) VALUES (?) ON DUPLICATE KEY UPDATE id = last_insert_id(id)")
-		if err != nil {
-			return fmt.Errorf("failed to prepare insert statement: %w", err)
-		}
-		defer insertStmt.Close()
-		joinStmt, err := tx.Prepare(ctx, `
-			INSERT IGNORE INTO host_allowlist_entry_hosts (db_allowlist_entry_id, db_host_id)
-			SELECT ?, id FROM (
-			SELECT id
-			FROM hosts
-			WHERE public_key = ?
-		) AS _`)
-		if err != nil {
-			return fmt.Errorf("failed to prepare join statement: %w", err)
-		}
-		defer joinStmt.Close()
-
-		for _, pk := range add {
-			if res, err := insertStmt.Exec(ctx, ssql.PublicKey(pk)); err != nil {
-				return fmt.Errorf("failed to insert host allowlist entry: %w", err)
-			} else if entryID, err := res.LastInsertId(); err != nil {
-				return fmt.Errorf("failed to fetch host allowlist entry id: %w", err)
-			} else if _, err := joinStmt.Exec(ctx, entryID, ssql.PublicKey(pk)); err != nil {
-				return fmt.Errorf("failed to join host allowlist entry: %w", err)
-			}
-		}
-	}
-
-	if !clear && len(remove) > 0 {
-		deleteStmt, err := tx.Prepare(ctx, "DELETE FROM host_allowlist_entries WHERE entry = ?")
-		if err != nil {
-			return fmt.Errorf("failed to prepare delete statement: %w", err)
-		}
-		defer deleteStmt.Close()
-
-		for _, pk := range remove {
-			if _, err := deleteStmt.Exec(ctx, ssql.PublicKey(pk)); err != nil {
-				return fmt.Errorf("failed to delete host allowlist entry: %w", err)
-			}
-		}
-	}
-	return nil
-}
-
-func (tx *MainDatabaseTx) UpdateHostBlocklistEntries(ctx context.Context, add, remove []string, clear bool) error {
-	if clear {
-		if _, err := tx.Exec(ctx, "DELETE FROM host_blocklist_entries"); err != nil {
-			return fmt.Errorf("failed to clear host blocklist entries: %w", err)
-		}
-	}
-
-	if len(add) > 0 {
-		insertStmt, err := tx.Prepare(ctx, "INSERT INTO host_blocklist_entries (entry) VALUES (?) ON DUPLICATE KEY UPDATE id = last_insert_id(id)")
-		if err != nil {
-			return fmt.Errorf("failed to prepare insert statement: %w", err)
-		}
-		defer insertStmt.Close()
-		joinStmt, err := tx.Prepare(ctx, `
-		INSERT IGNORE INTO host_blocklist_entry_hosts (db_blocklist_entry_id, db_host_id)
-		SELECT ?, id FROM (
-			SELECT id
-			FROM hosts
-			WHERE net_address=? OR
-			SUBSTRING_INDEX(net_address,':',1) = ? OR
-			SUBSTRING_INDEX(net_address,':',1) LIKE ?
-		) AS _
-		`)
-		if err != nil {
-			return fmt.Errorf("failed to prepare join statement: %w", err)
-		}
-		defer joinStmt.Close()
-
-		for _, entry := range add {
-			if res, err := insertStmt.Exec(ctx, entry); err != nil {
-				return fmt.Errorf("failed to insert host blocklist entry: %w", err)
-			} else if entryID, err := res.LastInsertId(); err != nil {
-				return fmt.Errorf("failed to fetch host blocklist entry id: %w", err)
-			} else if _, err := joinStmt.Exec(ctx, entryID, entry, entry, fmt.Sprintf("%%.%s", entry)); err != nil {
-				return fmt.Errorf("failed to join host blocklist entry: %w", err)
-			}
-		}
-	}
-
-	if !clear && len(remove) > 0 {
-		deleteStmt, err := tx.Prepare(ctx, "DELETE FROM host_blocklist_entries WHERE entry = ?")
-		if err != nil {
-			return fmt.Errorf("failed to prepare delete statement: %w", err)
-		}
-		defer deleteStmt.Close()
-
-		for _, entry := range remove {
-			if _, err := deleteStmt.Exec(ctx, entry); err != nil {
-				return fmt.Errorf("failed to delete host blocklist entry: %w", err)
-			}
-		}
->>>>>>> 9c31e346
 	}
 	return nil
 }
