package mysql

import (
	"context"
	dsql "database/sql"
	"encoding/hex"
	"encoding/json"
	"errors"
	"fmt"
	"strings"
	"time"
	"unicode/utf8"

	"go.sia.tech/core/types"
	"go.sia.tech/renterd/api"
	"go.sia.tech/renterd/object"
	ssql "go.sia.tech/renterd/stores/sql"
	"lukechampine.com/frand"

	"go.sia.tech/renterd/internal/sql"

	"go.uber.org/zap"
)

type (
	MainDatabase struct {
		db  *sql.DB
		log *zap.SugaredLogger
	}

	MainDatabaseTx struct {
		sql.Tx
		log *zap.SugaredLogger
	}
)

// NewMainDatabase creates a new MySQL backend.
func NewMainDatabase(db *dsql.DB, log *zap.SugaredLogger, lqd, ltd time.Duration) (*MainDatabase, error) {
	store, err := sql.NewDB(db, log.Desugar(), deadlockMsgs, lqd, ltd)
	return &MainDatabase{
		db:  store,
		log: log,
	}, err
}

func (b *MainDatabase) ApplyMigration(ctx context.Context, fn func(tx sql.Tx) (bool, error)) error {
	return applyMigration(ctx, b.db, fn)
}

func (b *MainDatabase) Close() error {
	return b.db.Close()
}

func (b *MainDatabase) CreateMigrationTable(ctx context.Context) error {
	return createMigrationTable(ctx, b.db)
}

func (b *MainDatabase) DB() *sql.DB {
	return b.db
}

func (b *MainDatabase) MakeDirsForPath(ctx context.Context, tx sql.Tx, path string) (int64, error) {
	mtx := b.wrapTxn(tx)
	return mtx.MakeDirsForPath(ctx, path)
}

func (b *MainDatabase) Migrate(ctx context.Context) error {
	return sql.PerformMigrations(ctx, b, migrationsFs, "main", sql.MainMigrations(ctx, b, migrationsFs, b.log))
}

func (b *MainDatabase) Transaction(ctx context.Context, fn func(tx ssql.DatabaseTx) error) error {
	return b.db.Transaction(ctx, func(tx sql.Tx) error {
		return fn(b.wrapTxn(tx))
	})
}

func (b *MainDatabase) Version(ctx context.Context) (string, string, error) {
	return version(ctx, b.db)
}

func (b *MainDatabase) wrapTxn(tx sql.Tx) *MainDatabaseTx {
	return &MainDatabaseTx{tx, b.log.Named(hex.EncodeToString(frand.Bytes(16)))}
}

func (tx *MainDatabaseTx) Accounts(ctx context.Context) ([]api.Account, error) {
	return ssql.Accounts(ctx, tx)
}

func (tx *MainDatabaseTx) AddMultipartPart(ctx context.Context, bucket, path, contractSet, eTag, uploadID string, partNumber int, slices object.SlabSlices) error {
	// fetch contract set
	var csID int64
	err := tx.QueryRow(ctx, "SELECT id FROM contract_sets WHERE name = ?", contractSet).
		Scan(&csID)
	if errors.Is(err, dsql.ErrNoRows) {
		return api.ErrContractSetNotFound
	} else if err != nil {
		return fmt.Errorf("failed to fetch contract set id: %w", err)
	}

	// find multipart upload
	var muID int64
	err = tx.QueryRow(ctx, "SELECT id FROM multipart_uploads WHERE upload_id = ?", uploadID).
		Scan(&muID)
	if err != nil {
		return fmt.Errorf("failed to fetch multipart upload: %w", err)
	}

	// delete a potentially existing part
	_, err = tx.Exec(ctx, "DELETE FROM multipart_parts WHERE db_multipart_upload_id = ? AND part_number = ?",
		muID, partNumber)
	if err != nil {
		return fmt.Errorf("failed to delete existing part: %w", err)
	}

	// insert new part
	var size uint64
	for _, slice := range slices {
		size += uint64(slice.Length)
	}
	var partID int64
	res, err := tx.Exec(ctx, "INSERT INTO multipart_parts (created_at, etag, part_number, size, db_multipart_upload_id) VALUES (?, ?, ?, ?, ?)",
		time.Now(), eTag, partNumber, size, muID)
	if err != nil {
		return fmt.Errorf("failed to insert part: %w", err)
	} else if partID, err = res.LastInsertId(); err != nil {
		return fmt.Errorf("failed to fetch part id: %w", err)
	}

	// create slices
	return tx.insertSlabs(ctx, nil, &partID, contractSet, slices)
}

func (tx *MainDatabaseTx) AbortMultipartUpload(ctx context.Context, bucket, path string, uploadID string) error {
	return ssql.AbortMultipartUpload(ctx, tx, bucket, path, uploadID)
}

func (tx *MainDatabaseTx) ArchiveContract(ctx context.Context, fcid types.FileContractID, reason string) error {
	return ssql.ArchiveContract(ctx, tx, fcid, reason)
}

func (tx *MainDatabaseTx) Autopilot(ctx context.Context, id string) (api.Autopilot, error) {
	return ssql.Autopilot(ctx, tx, id)
}

func (tx *MainDatabaseTx) Autopilots(ctx context.Context) ([]api.Autopilot, error) {
	return ssql.Autopilots(ctx, tx)
}

func (tx *MainDatabaseTx) Bucket(ctx context.Context, bucket string) (api.Bucket, error) {
	return ssql.Bucket(ctx, tx, bucket)
}

func (tx *MainDatabaseTx) CompleteMultipartUpload(ctx context.Context, bucket, key, uploadID string, parts []api.MultipartCompletedPart, opts api.CompleteMultipartOptions) (string, error) {
	mpu, neededParts, size, eTag, err := ssql.MultipartUploadForCompletion(ctx, tx, bucket, key, uploadID, parts)
	if err != nil {
		return "", fmt.Errorf("failed to fetch multipart upload: %w", err)
	}

	// create the directory.
	dirID, err := tx.MakeDirsForPath(ctx, key)
	if err != nil {
		return "", fmt.Errorf("failed to create directory for key %s: %w", key, err)
	}

	// create the object
	objID, err := ssql.InsertObject(ctx, tx, key, dirID, mpu.BucketID, size, mpu.EC, mpu.MimeType, eTag)
	if err != nil {
		return "", fmt.Errorf("failed to insert object: %w", err)
	}

	// update slices
	updateSlicesStmt, err := tx.Prepare(ctx, `
			UPDATE slices s
			INNER JOIN multipart_parts mpp ON s.db_multipart_part_id = mpp.id
			SET s.db_object_id = ?,
				s.db_multipart_part_id = NULL,
				s.object_index = s.object_index + ?
			WHERE mpp.id = ?
	`)
	if err != nil {
		return "", fmt.Errorf("failed to prepare statement to update slices: %w", err)
	}
	defer updateSlicesStmt.Close()

	var updatedSlices int64
	for _, part := range neededParts {
		res, err := updateSlicesStmt.Exec(ctx, objID, updatedSlices, part.ID)
		if err != nil {
			return "", fmt.Errorf("failed to update slices: %w", err)
		}
		n, err := res.RowsAffected()
		if err != nil {
			return "", fmt.Errorf("failed to get rows affected: %w", err)
		}
		updatedSlices += n
	}

	// create/update metadata
	if err := ssql.InsertMetadata(ctx, tx, &objID, nil, opts.Metadata); err != nil {
		return "", fmt.Errorf("failed to insert object metadata: %w", err)
	}
	_, err = tx.Exec(ctx, "UPDATE object_user_metadata SET db_multipart_upload_id = NULL, db_object_id = ? WHERE db_multipart_upload_id = ?",
		objID, mpu.ID)
	if err != nil {
		return "", fmt.Errorf("failed to update object metadata: %w", err)
	}

	// delete the multipart upload
	if _, err := tx.Exec(ctx, "DELETE FROM multipart_uploads WHERE id = ?", mpu.ID); err != nil {
		return "", fmt.Errorf("failed to delete multipart upload: %w", err)
	}

	return eTag, nil
}

func (tx *MainDatabaseTx) Contracts(ctx context.Context, opts api.ContractsOpts) ([]api.ContractMetadata, error) {
	return ssql.Contracts(ctx, tx, opts)
}

func (tx *MainDatabaseTx) ContractSize(ctx context.Context, id types.FileContractID) (api.ContractSize, error) {
	return ssql.ContractSize(ctx, tx, id)
}

func (tx *MainDatabaseTx) CopyObject(ctx context.Context, srcBucket, dstBucket, srcKey, dstKey, mimeType string, metadata api.ObjectUserMetadata) (api.ObjectMetadata, error) {
	return ssql.CopyObject(ctx, tx, srcBucket, dstBucket, srcKey, dstKey, mimeType, metadata)
}

func (tx *MainDatabaseTx) CreateBucket(ctx context.Context, bucket string, bp api.BucketPolicy) error {
	policy, err := json.Marshal(bp)
	if err != nil {
		return err
	}
	res, err := tx.Exec(ctx, "INSERT INTO buckets (created_at, name, policy) VALUES (?, ?, ?) ON DUPLICATE KEY UPDATE id = id",
		time.Now(), bucket, policy)
	if err != nil {
		return fmt.Errorf("failed to create bucket: %w", err)
	} else if n, err := res.RowsAffected(); err != nil {
		return fmt.Errorf("failed to get rows affected: %w", err)
	} else if n == 0 {
		return api.ErrBucketExists
	}
	return nil
}

func (tx *MainDatabaseTx) InsertMultipartUpload(ctx context.Context, bucket, key string, ec object.EncryptionKey, mimeType string, metadata api.ObjectUserMetadata) (string, error) {
	return ssql.InsertMultipartUpload(ctx, tx, bucket, key, ec, mimeType, metadata)
}

func (tx *MainDatabaseTx) DeleteBucket(ctx context.Context, bucket string) error {
	return ssql.DeleteBucket(ctx, tx, bucket)
}

func (tx *MainDatabaseTx) DeleteObject(ctx context.Context, bucket string, key string) (bool, error) {
	// check if the object exists first to avoid unnecessary locking for the
	// common case
	var objID uint
	err := tx.QueryRow(ctx, "SELECT id FROM objects WHERE object_id = ? AND db_bucket_id = (SELECT id FROM buckets WHERE buckets.name = ?)", key, bucket).Scan(&objID)
	if errors.Is(err, dsql.ErrNoRows) {
		return false, nil
	} else if err != nil {
		return false, err
	}

	resp, err := tx.Exec(ctx, "DELETE FROM objects WHERE id = ?", objID)
	if err != nil {
		return false, err
	} else if n, err := resp.RowsAffected(); err != nil {
		return false, err
	} else {
		return n != 0, nil
	}
}

func (tx *MainDatabaseTx) DeleteObjects(ctx context.Context, bucket string, key string, limit int64) (bool, error) {
	resp, err := tx.Exec(ctx, `
	DELETE o
	FROM objects o
	JOIN (
		SELECT id
		FROM objects
		WHERE object_id LIKE ? AND db_bucket_id = (
		    SELECT id FROM buckets WHERE buckets.name = ?
		)
		LIMIT ?
	) AS limited ON o.id = limited.id`,
		key+"%", bucket, limit)
	if err != nil {
		return false, err
	} else if n, err := resp.RowsAffected(); err != nil {
		return false, err
	} else {
		return n != 0, nil
	}
}

<<<<<<< HEAD
func (tx *MainDatabaseTx) HostAllowlist(ctx context.Context) ([]types.PublicKey, error) {
	return ssql.HostAllowlist(ctx, tx)
}

func (tx *MainDatabaseTx) HostBlocklist(ctx context.Context) ([]string, error) {
	return ssql.HostBlocklist(ctx, tx)
=======
func (tx *MainDatabaseTx) HostsForScanning(ctx context.Context, maxLastScan time.Time, offset, limit int) ([]api.HostAddress, error) {
	return ssql.HostsForScanning(ctx, tx, maxLastScan, offset, limit)
>>>>>>> d870f60f
}

func (tx *MainDatabaseTx) InsertObject(ctx context.Context, bucket, key, contractSet string, dirID int64, o object.Object, mimeType, eTag string, md api.ObjectUserMetadata) error {
	// get bucket id
	var bucketID int64
	err := tx.QueryRow(ctx, "SELECT id FROM buckets WHERE buckets.name = ?", bucket).Scan(&bucketID)
	if errors.Is(err, dsql.ErrNoRows) {
		return api.ErrBucketNotFound
	} else if err != nil {
		return fmt.Errorf("failed to fetch bucket id: %w", err)
	}

	// insert object
	objKey, err := o.Key.MarshalBinary()
	if err != nil {
		return fmt.Errorf("failed to marshal object key: %w", err)
	}
	objID, err := ssql.InsertObject(ctx, tx, key, dirID, bucketID, o.TotalSize(), objKey, mimeType, eTag)
	if err != nil {
		return fmt.Errorf("failed to insert object: %w", err)
	}

	// insert slabs
	if err := tx.insertSlabs(ctx, &objID, nil, contractSet, o.Slabs); err != nil {
		return fmt.Errorf("failed to insert slabs: %w", err)
	}

	// insert metadata
	if err := ssql.InsertMetadata(ctx, tx, &objID, nil, md); err != nil {
		return fmt.Errorf("failed to insert object metadata: %w", err)
	}
	return nil
}

func (tx *MainDatabaseTx) InvalidateSlabHealthByFCID(ctx context.Context, fcids []types.FileContractID, limit int64) (int64, error) {
	if len(fcids) == 0 {
		return 0, nil
	}
	// prepare args
	var args []any
	for _, fcid := range fcids {
		args = append(args, ssql.FileContractID(fcid))
	}
	args = append(args, time.Now().Unix())
	args = append(args, limit)
	res, err := tx.Exec(ctx, fmt.Sprintf(`
		UPDATE slabs SET health_valid_until = 0 WHERE id in (
			SELECT *
			FROM (
				SELECT slabs.id
				FROM slabs
				INNER JOIN sectors se ON se.db_slab_id = slabs.id
				INNER JOIN contract_sectors cs ON cs.db_sector_id = se.id
				INNER JOIN contracts c ON c.id = cs.db_contract_id
				WHERE c.fcid IN (%s) AND slabs.health_valid_until >= ?
				LIMIT ?
			) slab_ids
		)
	`, strings.Repeat("?, ", len(fcids)-1)+"?"), args...)
	if err != nil {
		return 0, err
	}
	return res.RowsAffected()
}

func (tx *MainDatabaseTx) ListBuckets(ctx context.Context) ([]api.Bucket, error) {
	return ssql.ListBuckets(ctx, tx)
}

func (tx *MainDatabaseTx) MakeDirsForPath(ctx context.Context, path string) (int64, error) {
	// Create root dir.
	dirID := int64(sql.DirectoriesRootID)
	if _, err := tx.Exec(ctx, "INSERT IGNORE INTO directories (id, name, db_parent_id) VALUES (?, '/', NULL)", dirID); err != nil {
		return 0, fmt.Errorf("failed to create root directory: %w", err)
	}

	path = strings.TrimSuffix(path, "/")
	if path == "/" {
		return dirID, nil
	}

	// Create remaining directories.
	insertDirStmt, err := tx.Prepare(ctx, "INSERT INTO directories (name, db_parent_id) VALUES (?, ?) ON DUPLICATE KEY UPDATE id = last_insert_id(id)")
	if err != nil {
		return 0, fmt.Errorf("failed to prepare statement to insert dir: %w", err)
	}
	defer insertDirStmt.Close()

	for i := 0; i < utf8.RuneCountInString(path); i++ {
		if path[i] != '/' {
			continue
		}
		dir := path[:i+1]
		if dir == "/" {
			continue
		}
		if res, err := insertDirStmt.Exec(ctx, dir, dirID); err != nil {
			return 0, fmt.Errorf("failed to create directory %v: %w", dir, err)
		} else if dirID, err = res.LastInsertId(); err != nil {
			return 0, fmt.Errorf("failed to fetch directory id %v: %w", dir, err)
		}
	}
	return dirID, nil
}

func (tx *MainDatabaseTx) MultipartUpload(ctx context.Context, uploadID string) (api.MultipartUpload, error) {
	return ssql.MultipartUpload(ctx, tx, uploadID)
}

func (tx *MainDatabaseTx) MultipartUploadParts(ctx context.Context, bucket, key, uploadID string, marker int, limit int64) (api.MultipartListPartsResponse, error) {
	return ssql.MultipartUploadParts(ctx, tx, bucket, key, uploadID, marker, limit)
}

func (tx *MainDatabaseTx) MultipartUploads(ctx context.Context, bucket, prefix, keyMarker, uploadIDMarker string, limit int) (api.MultipartListUploadsResponse, error) {
	return ssql.MultipartUploads(ctx, tx, bucket, prefix, keyMarker, uploadIDMarker, limit)
}

func (tx *MainDatabaseTx) ObjectsStats(ctx context.Context, opts api.ObjectsStatsOpts) (api.ObjectsStatsResponse, error) {
	return ssql.ObjectsStats(ctx, tx, opts)
}

func (tx *MainDatabaseTx) PruneEmptydirs(ctx context.Context) error {
	stmt, err := tx.Prepare(ctx, `
	DELETE
	FROM directories
	WHERE directories.id != 1
	AND NOT EXISTS (SELECT 1 FROM objects WHERE objects.db_directory_id = directories.id)
	AND NOT EXISTS (SELECT 1 FROM (SELECT 1 FROM directories AS d WHERE d.db_parent_id = directories.id) i)
	`)
	if err != nil {
		return err
	}
	defer stmt.Close()
	for {
		res, err := stmt.Exec(ctx)
		if err != nil {
			return err
		} else if n, err := res.RowsAffected(); err != nil {
			return err
		} else if n == 0 {
			return nil
		}
	}
}

func (tx *MainDatabaseTx) PruneSlabs(ctx context.Context, limit int64) (int64, error) {
	res, err := tx.Exec(ctx, `
	DELETE FROM slabs
	WHERE id IN (
    SELECT id
    FROM (
        SELECT slabs.id
        FROM slabs
        WHERE NOT EXISTS (
            SELECT 1 FROM slices WHERE slices.db_slab_id = slabs.id
        )
        AND slabs.db_buffered_slab_id IS NULL
        LIMIT ?
    ) AS limited
	)`, limit)
	if err != nil {
		return 0, err
	}
	return res.RowsAffected()
}

func (tx *MainDatabaseTx) RecordHostScans(ctx context.Context, scans []api.HostScan) error {
	return ssql.RecordHostScans(ctx, tx, scans)
}

func (tx *MainDatabaseTx) RemoveOfflineHosts(ctx context.Context, minRecentFailures uint64, maxDownTime time.Duration) (int64, error) {
	return ssql.RemoveOfflineHosts(ctx, tx, minRecentFailures, maxDownTime)
}

func (tx *MainDatabaseTx) RenameObject(ctx context.Context, bucket, keyOld, keyNew string, dirID int64, force bool) error {
	if force {
		// delete potentially existing object at destination
		if _, err := tx.DeleteObject(ctx, bucket, keyNew); err != nil {
			return fmt.Errorf("RenameObject: failed to delete object: %w", err)
		}
	} else {
		var exists bool
		if err := tx.QueryRow(ctx, "SELECT EXISTS (SELECT 1 FROM objects WHERE object_id = ? AND db_bucket_id = (SELECT id FROM buckets WHERE buckets.name = ?))", keyNew, bucket).Scan(&exists); err != nil {
			return err
		} else if exists {
			return api.ErrObjectExists
		}
	}
	resp, err := tx.Exec(ctx, `UPDATE objects SET object_id = ?, db_directory_id = ? WHERE object_id = ? AND db_bucket_id = (SELECT id FROM buckets WHERE buckets.name = ?)`, keyNew, dirID, keyOld, bucket)
	if err != nil {
		return err
	} else if n, err := resp.RowsAffected(); err != nil {
		return err
	} else if n == 0 {
		return fmt.Errorf("%w: key %v", api.ErrObjectNotFound, keyOld)
	}
	return nil
}

func (tx *MainDatabaseTx) RenameObjects(ctx context.Context, bucket, prefixOld, prefixNew string, dirID int64, force bool) error {
	if force {
		_, err := tx.Exec(ctx, `
		DELETE
		FROM objects
		WHERE object_id IN (
			SELECT *
			FROM (
				SELECT CONCAT(?, SUBSTR(object_id, ?))
				FROM objects
				WHERE object_id LIKE ? 
				AND db_bucket_id = (SELECT id FROM buckets WHERE buckets.name = ?)
			) as i
		)`,
			prefixNew,
			utf8.RuneCountInString(prefixOld)+1,
			prefixOld+"%",
			bucket)
		if err != nil {
			return err
		}
	}
	resp, err := tx.Exec(ctx, `
		UPDATE objects
		SET object_id = CONCAT(?, SUBSTR(object_id, ?)),
		db_directory_id = ?
		WHERE object_id LIKE ? 
		AND db_bucket_id = (SELECT id FROM buckets WHERE buckets.name = ?)`,
		prefixNew, utf8.RuneCountInString(prefixOld)+1,
		dirID,
		prefixOld+"%",
		bucket)
	if err != nil && strings.Contains(err.Error(), "Duplicate entry") {
		return api.ErrObjectExists
	} else if err != nil {
		return err
	} else if n, err := resp.RowsAffected(); err != nil {
		return err
	} else if n == 0 {
		return fmt.Errorf("%w: prefix %v", api.ErrObjectNotFound, prefixOld)
	}
	return nil
}

func (tx MainDatabaseTx) SaveAccounts(ctx context.Context, accounts []api.Account) error {
	// clean_shutdown = 1 after save
	stmt, err := tx.Prepare(ctx, `
		INSERT INTO ephemeral_accounts (created_at, account_id, clean_shutdown, host, balance, drift, requires_sync)
		VAlUES (?, ?, 1, ?, ?, ?, ?)
		ON DUPLICATE KEY UPDATE
		account_id = VALUES(account_id),
		clean_shutdown = 1,
		host = VALUES(host),
		balance = VALUES(balance),
		drift = VALUES(drift),
		requires_sync = VALUES(requires_sync)
	`)
	if err != nil {
		return err
	}
	defer stmt.Close()

	for _, acc := range accounts {
		res, err := stmt.Exec(ctx, time.Now(), (ssql.PublicKey)(acc.ID), (ssql.PublicKey)(acc.HostKey), (*ssql.BigInt)(acc.Balance), (*ssql.BigInt)(acc.Drift), acc.RequiresSync)
		if err != nil {
			return fmt.Errorf("failed to insert account %v: %w", acc.ID, err)
		} else if n, err := res.RowsAffected(); err != nil {
			return fmt.Errorf("failed to get rows affected: %w", err)
		} else if n != 1 && n != 2 { // 1 for insert, 2 for update
			return fmt.Errorf("expected 1 row affected, got %v", n)
		}
	}
	return nil
}

func (tx *MainDatabaseTx) SearchHosts(ctx context.Context, autopilotID, filterMode, usabilityMode, addressContains string, keyIn []types.PublicKey, offset, limit int) ([]api.Host, error) {
	return ssql.SearchHosts(ctx, tx, autopilotID, filterMode, usabilityMode, addressContains, keyIn, offset, limit)
}

func (tx *MainDatabaseTx) SetUncleanShutdown(ctx context.Context) error {
	return ssql.SetUncleanShutdown(ctx, tx)
}

func (tx *MainDatabaseTx) UpdateAutopilot(ctx context.Context, ap api.Autopilot) error {
	res, err := tx.Exec(ctx, `
		INSERT INTO autopilots (created_at, identifier, config, current_period)
		VALUES (?, ?, ?, ?)
		ON DUPLICATE KEY UPDATE
		config = VALUES(config),
		current_period = VALUES(current_period)
	`, time.Now(), ap.ID, (*ssql.AutopilotConfig)(&ap.Config), ap.CurrentPeriod)
	if err != nil {
		return err
	} else if n, err := res.RowsAffected(); err != nil {
		return err
	} else if n != 1 && n != 2 { // 1 if inserted, 2 if updated
		return fmt.Errorf("expected 1 row affected, got %v", n)
	}
	return nil
}

func (tx *MainDatabaseTx) UpdateBucketPolicy(ctx context.Context, bucket string, bp api.BucketPolicy) error {
	return ssql.UpdateBucketPolicy(ctx, tx, bucket, bp)
}

func (tx *MainDatabaseTx) UpdateHostAllowlistEntries(ctx context.Context, add, remove []types.PublicKey, clear bool) error {
	if clear {
		if _, err := tx.Exec(ctx, "DELETE FROM host_allowlist_entries"); err != nil {
			return fmt.Errorf("failed to clear host allowlist entries: %w", err)
		}
	}

	if len(add) > 0 {
		insertStmt, err := tx.Prepare(ctx, "INSERT INTO host_allowlist_entries (entry) VALUES (?) ON DUPLICATE KEY UPDATE id = last_insert_id(id)")
		if err != nil {
			return fmt.Errorf("failed to prepare insert statement: %w", err)
		}
		defer insertStmt.Close()
		joinStmt, err := tx.Prepare(ctx, `
			INSERT IGNORE INTO host_allowlist_entry_hosts (db_allowlist_entry_id, db_host_id)
			SELECT ?, id FROM (
			SELECT id
			FROM hosts
			WHERE public_key = ?
		) AS _`)
		if err != nil {
			return fmt.Errorf("failed to prepare join statement: %w", err)
		}
		defer joinStmt.Close()

		for _, pk := range add {
			if res, err := insertStmt.Exec(ctx, ssql.PublicKey(pk)); err != nil {
				return fmt.Errorf("failed to insert host allowlist entry: %w", err)
			} else if entryID, err := res.LastInsertId(); err != nil {
				return fmt.Errorf("failed to fetch host allowlist entry id: %w", err)
			} else if _, err := joinStmt.Exec(ctx, entryID, ssql.PublicKey(pk)); err != nil {
				return fmt.Errorf("failed to join host allowlist entry: %w", err)
			}
		}
	}

	if !clear && len(remove) > 0 {
		deleteStmt, err := tx.Prepare(ctx, "DELETE FROM host_allowlist_entries WHERE entry = ?")
		if err != nil {
			return fmt.Errorf("failed to prepare delete statement: %w", err)
		}
		defer deleteStmt.Close()

		for _, pk := range remove {
			if _, err := deleteStmt.Exec(ctx, ssql.PublicKey(pk)); err != nil {
				return fmt.Errorf("failed to delete host allowlist entry: %w", err)
			}
		}
	}
	return nil
}

func (tx *MainDatabaseTx) UpdateHostBlocklistEntries(ctx context.Context, add, remove []string, clear bool) error {
	if clear {
		if _, err := tx.Exec(ctx, "DELETE FROM host_blocklist_entries"); err != nil {
			return fmt.Errorf("failed to clear host blocklist entries: %w", err)
		}
	}

	if len(add) > 0 {
		insertStmt, err := tx.Prepare(ctx, "INSERT INTO host_blocklist_entries (entry) VALUES (?) ON DUPLICATE KEY UPDATE id = last_insert_id(id)")
		if err != nil {
			return fmt.Errorf("failed to prepare insert statement: %w", err)
		}
		defer insertStmt.Close()
		joinStmt, err := tx.Prepare(ctx, `
		INSERT IGNORE INTO host_blocklist_entry_hosts (db_blocklist_entry_id, db_host_id)
		SELECT ?, id FROM (
			SELECT id
			FROM hosts
			WHERE net_address=? OR
			SUBSTRING_INDEX(net_address,':',1) = ? OR
			SUBSTRING_INDEX(net_address,':',1) LIKE ?
		) AS _
		`)
		if err != nil {
			return fmt.Errorf("failed to prepare join statement: %w", err)
		}
		defer joinStmt.Close()

		for _, entry := range add {
			if res, err := insertStmt.Exec(ctx, entry); err != nil {
				return fmt.Errorf("failed to insert host blocklist entry: %w", err)
			} else if entryID, err := res.LastInsertId(); err != nil {
				return fmt.Errorf("failed to fetch host blocklist entry id: %w", err)
			} else if _, err := joinStmt.Exec(ctx, entryID, entry, entry, fmt.Sprintf("%%.%s", entry)); err != nil {
				return fmt.Errorf("failed to join host blocklist entry: %w", err)
			}
		}
	}

	if !clear && len(remove) > 0 {
		deleteStmt, err := tx.Prepare(ctx, "DELETE FROM host_blocklist_entries WHERE entry = ?")
		if err != nil {
			return fmt.Errorf("failed to prepare delete statement: %w", err)
		}
		defer deleteStmt.Close()

		for _, entry := range remove {
			if _, err := deleteStmt.Exec(ctx, entry); err != nil {
				return fmt.Errorf("failed to delete host blocklist entry: %w", err)
			}
		}
	}
	return nil
}

func (tx *MainDatabaseTx) UpdateObjectHealth(ctx context.Context) error {
	return ssql.UpdateObjectHealth(ctx, tx)
}

func (tx *MainDatabaseTx) UpdateSlab(ctx context.Context, s object.Slab, contractSet string, fcids []types.FileContractID) error {
	// find all used contracts
	usedContracts, err := ssql.FetchUsedContracts(ctx, tx, fcids)
	if err != nil {
		return fmt.Errorf("failed to fetch used contracts: %w", err)
	}

	// extract the slab key
	key, err := s.Key.MarshalBinary()
	if err != nil {
		return fmt.Errorf("failed to marshal slab key: %w", err)
	}

	// update slab
	res, err := tx.Exec(ctx, `
		UPDATE slabs
		SET db_contract_set_id = (SELECT id FROM contract_sets WHERE name = ?),
		health_valid_until = ?,
		health = ?
		WHERE `+"`key`"+` = ?
	`, contractSet, time.Now().Unix(), 1, ssql.SecretKey(key))
	if err != nil {
		return err
	} else if n, err := res.RowsAffected(); err != nil {
		return err
	} else if n == 0 {
		return fmt.Errorf("%w: slab with key '%s' not found: %w", api.ErrSlabNotFound, string(key), err)
	}

	// fetch slab id and total shards
	var slabID, totalShards int64
	err = tx.QueryRow(ctx, "SELECT id, total_shards FROM slabs WHERE `key` = ?", ssql.SecretKey(key)).
		Scan(&slabID, &totalShards)
	if err != nil {
		return err
	}

	// find shards of slab
	var roots []types.Hash256
	rows, err := tx.Query(ctx, "SELECT root FROM sectors WHERE db_slab_id = ? ORDER BY sectors.slab_index ASC", slabID)
	if err != nil {
		return fmt.Errorf("failed to fetch sectors: %w", err)
	}
	defer rows.Close()

	for rows.Next() {
		var root ssql.Hash256
		if err := rows.Scan(&root); err != nil {
			return fmt.Errorf("failed to scan sector id: %w", err)
		}
		roots = append(roots, types.Hash256(root))
	}
	nSectors := len(roots)

	// make sure the number of shards doesn't change.
	// NOTE: check both the slice as well as the TotalShards field to be
	// safe.
	if len(s.Shards) != int(totalShards) {
		return fmt.Errorf("%w: expected %v shards (TotalShards) but got %v", sql.ErrInvalidNumberOfShards, totalShards, len(s.Shards))
	} else if len(s.Shards) != nSectors {
		return fmt.Errorf("%w: expected %v shards (Shards) but got %v", sql.ErrInvalidNumberOfShards, nSectors, len(s.Shards))
	}

	// make sure the roots stay the same.
	for i, root := range roots {
		if root != types.Hash256(s.Shards[i].Root) {
			return fmt.Errorf("%w: shard %v has changed root from %v to %v", sql.ErrShardRootChanged, i, s.Shards[i].Root, root[:])
		}
	}

	// update sectors
	var upsertSectors []upsertSector
	for i := range s.Shards {
		upsertSectors = append(upsertSectors, upsertSector{
			slabID,
			i + 1,
			s.Shards[i].LatestHost,
			s.Shards[i].Root,
		})
	}
	sectorIDs, err := tx.upsertSectors(ctx, upsertSectors)
	if err != nil {
		return fmt.Errorf("failed to insert sectors: %w", err)
	}

	// build contract <-> sector links
	var upsertContractSectors []upsertContractSector
	for i, shard := range s.Shards {
		sectorID := sectorIDs[i]

		// ensure the associations are updated
		for _, fcids := range shard.Contracts {
			for _, fcid := range fcids {
				if _, ok := usedContracts[fcid]; ok {
					upsertContractSectors = append(upsertContractSectors, upsertContractSector{
						sectorID,
						usedContracts[fcid].ID,
					})
				} else {
					tx.log.Named("UpdateSlab").Warn("missing contract for shard",
						"contract", fcid,
						"root", shard.Root,
						"latest_host", shard.LatestHost,
					)
				}
			}
		}
	}
	if err := tx.upsertContractSectors(ctx, upsertContractSectors); err != nil {
		return err
	}

	return nil
}

func (tx *MainDatabaseTx) UpdateSlabHealth(ctx context.Context, limit int64, minDuration, maxDuration time.Duration) (int64, error) {
	now := time.Now()
	healthQuery, args := ssql.HealthQuery(limit, now)
	durationArgs := []any{now.Add(minDuration).Unix(), maxDuration.Seconds(), minDuration.Seconds()}
	args = append(args, durationArgs...)
	res, err := tx.Exec(ctx, fmt.Sprintf("UPDATE slabs sla INNER JOIN (%s) h ON sla.id = h.id SET sla.health = h.health, health_valid_until = (FLOOR(? + RAND() * (? - ?)))", healthQuery), args...)
	if err != nil {
		return 0, err
	}
	return res.RowsAffected()
}

func (tx *MainDatabaseTx) insertSlabs(ctx context.Context, objID, partID *int64, contractSet string, slices object.SlabSlices) error {
	if (objID == nil) == (partID == nil) {
		return errors.New("exactly one of objID and partID must be set")
	} else if len(slices) == 0 {
		return nil // nothing to do
	}

	usedContracts, err := ssql.FetchUsedContracts(ctx, tx.Tx, slices.Contracts())
	if err != nil {
		return fmt.Errorf("failed to fetch used contracts: %w", err)
	}

	// get contract set id
	var contractSetID int64
	if err := tx.QueryRow(ctx, "SELECT id FROM contract_sets WHERE contract_sets.name = ?", contractSet).
		Scan(&contractSetID); err != nil {
		return fmt.Errorf("failed to fetch contract set id: %w", err)
	}

	// insert slabs
	insertSlabStmt, err := tx.Prepare(ctx, `INSERT INTO slabs (created_at, db_contract_set_id, `+"`key`"+`, min_shards, total_shards)
						VALUES (?, ?, ?, ?, ?)
						ON DUPLICATE KEY UPDATE id = last_insert_id(id)`)
	if err != nil {
		return fmt.Errorf("failed to prepare statement to insert slab: %w", err)
	}
	defer insertSlabStmt.Close()

	querySlabIDStmt, err := tx.Prepare(ctx, "SELECT id FROM slabs WHERE `key` = ?")
	if err != nil {
		return fmt.Errorf("failed to prepare statement to query slab id: %w", err)
	}
	defer querySlabIDStmt.Close()

	slabIDs := make([]int64, len(slices))
	for i := range slices {
		slabKey, err := slices[i].Key.MarshalBinary()
		if err != nil {
			return fmt.Errorf("failed to marshal slab key: %w", err)
		}
		res, err := insertSlabStmt.Exec(ctx,
			time.Now(),
			contractSetID,
			ssql.SecretKey(slabKey),
			slices[i].MinShards,
			uint8(len(slices[i].Shards)),
		)
		if err != nil {
			return fmt.Errorf("failed to insert slab: %w", err)
		}
		slabIDs[i], err = res.LastInsertId()
		if err != nil {
			return fmt.Errorf("failed to fetch slab id: %w", err)
		}
	}

	// insert slices
	insertSliceStmt, err := tx.Prepare(ctx, `INSERT INTO slices (created_at, db_object_id, object_index, db_multipart_part_id, db_slab_id, offset, length)
								VALUES (?, ?, ?, ?, ?, ?, ?)`)
	if err != nil {
		return fmt.Errorf("failed to prepare statement to insert slice: %w", err)
	}
	defer insertSliceStmt.Close()

	for i := range slices {
		res, err := insertSliceStmt.Exec(ctx,
			time.Now(),
			objID,
			uint(i+1),
			partID,
			slabIDs[i],
			slices[i].Offset,
			slices[i].Length,
		)
		if err != nil {
			return fmt.Errorf("failed to insert slice: %w", err)
		} else if n, err := res.RowsAffected(); err != nil {
			return fmt.Errorf("failed to get rows affected: %w", err)
		} else if n == 0 {
			return fmt.Errorf("failed to insert slice: no rows affected")
		}
	}

	// insert sectors
	var upsertSectors []upsertSector
	for i, ss := range slices {
		for j := range ss.Shards {
			upsertSectors = append(upsertSectors, upsertSector{
				slabIDs[i],
				j + 1,
				ss.Shards[j].LatestHost,
				ss.Shards[j].Root,
			})
		}
	}
	sectorIDs, err := tx.upsertSectors(ctx, upsertSectors)
	if err != nil {
		return fmt.Errorf("failed to insert sectors: %w", err)
	}

	// insert contract <-> sector links
	sectorIdx := 0
	var upsertContractSectors []upsertContractSector
	for _, ss := range slices {
		for _, shard := range ss.Shards {
			for _, fcids := range shard.Contracts {
				for _, fcid := range fcids {
					if _, ok := usedContracts[fcid]; ok {
						upsertContractSectors = append(upsertContractSectors, upsertContractSector{
							sectorIDs[sectorIdx],
							usedContracts[fcid].ID,
						})
					} else {
						tx.log.Named("InsertObject").Warn("missing contract for shard",
							"contract", fcid,
							"root", shard.Root,
							"latest_host", shard.LatestHost,
						)
					}
				}
			}
			sectorIdx++
		}
	}
	if err := tx.upsertContractSectors(ctx, upsertContractSectors); err != nil {
		return err
	}
	return nil
}

type upsertContractSector struct {
	sectorID   int64
	contractID int64
}

func (tx *MainDatabaseTx) upsertContractSectors(ctx context.Context, contractSectors []upsertContractSector) error {
	if len(contractSectors) == 0 {
		return nil
	}

	// insert contract <-> sector links
	insertContractSectorStmt, err := tx.Prepare(ctx, `INSERT IGNORE INTO contract_sectors (db_sector_id, db_contract_id)
											VALUES (?, ?)`)
	if err != nil {
		return fmt.Errorf("failed to prepare statement to insert contract sector link: %w", err)
	}
	defer insertContractSectorStmt.Close()

	for _, cs := range contractSectors {
		_, err := insertContractSectorStmt.Exec(ctx,
			cs.sectorID,
			cs.contractID,
		)
		if err != nil {
			return fmt.Errorf("failed to insert contract sector link: %w", err)
		}
	}
	return nil
}

type upsertSector struct {
	slabID     int64
	slabIndex  int
	latestHost types.PublicKey
	root       types.Hash256
}

func (tx *MainDatabaseTx) upsertSectors(ctx context.Context, sectors []upsertSector) ([]int64, error) {
	if len(sectors) == 0 {
		return nil, nil
	}

	// insert sectors - make sure to update last_insert_id in case of a
	// duplicate key to be able to retrieve the id
	insertSectorStmt, err := tx.Prepare(ctx, `INSERT INTO sectors (created_at, db_slab_id, slab_index, latest_host, root)
								VALUES (?, ?, ?, ?, ?) ON DUPLICATE KEY UPDATE latest_host = VALUES(latest_host), id = last_insert_id(id)`)
	if err != nil {
		return nil, fmt.Errorf("failed to prepare statement to insert sector: %w", err)
	}
	defer insertSectorStmt.Close()

	querySectorSlabIDStmt, err := tx.Prepare(ctx, "SELECT db_slab_id FROM sectors WHERE id = ?")
	if err != nil {
		return nil, fmt.Errorf("failed to prepare statement to query slab id: %w", err)
	}
	defer querySectorSlabIDStmt.Close()

	var sectorIDs []int64
	for _, s := range sectors {
		var sectorID, slabID int64
		res, err := insertSectorStmt.Exec(ctx,
			time.Now(),
			s.slabID,
			s.slabIndex,
			ssql.PublicKey(s.latestHost),
			s.root[:],
		)
		if err != nil {
			return nil, fmt.Errorf("failed to insert sector: %w", err)
		} else if sectorID, err = res.LastInsertId(); err != nil {
			return nil, fmt.Errorf("failed to fetch sector id: %w", err)
		} else if err := querySectorSlabIDStmt.QueryRow(ctx, sectorID).Scan(&slabID); err != nil {
			return nil, fmt.Errorf("failed to fetch slab id: %w", err)
		} else if slabID != s.slabID {
			return nil, fmt.Errorf("failed to insert sector for slab %v: already exists for slab %v", s.slabID, slabID)
		}
		sectorIDs = append(sectorIDs, sectorID)
	}
	return sectorIDs, nil
}<|MERGE_RESOLUTION|>--- conflicted
+++ resolved
@@ -293,17 +293,16 @@
 	}
 }
 
-<<<<<<< HEAD
 func (tx *MainDatabaseTx) HostAllowlist(ctx context.Context) ([]types.PublicKey, error) {
 	return ssql.HostAllowlist(ctx, tx)
 }
 
 func (tx *MainDatabaseTx) HostBlocklist(ctx context.Context) ([]string, error) {
 	return ssql.HostBlocklist(ctx, tx)
-=======
+}
+
 func (tx *MainDatabaseTx) HostsForScanning(ctx context.Context, maxLastScan time.Time, offset, limit int) ([]api.HostAddress, error) {
 	return ssql.HostsForScanning(ctx, tx, maxLastScan, offset, limit)
->>>>>>> d870f60f
 }
 
 func (tx *MainDatabaseTx) InsertObject(ctx context.Context, bucket, key, contractSet string, dirID int64, o object.Object, mimeType, eTag string, md api.ObjectUserMetadata) error {
