package mysql

import (
	"context"
	dsql "database/sql"
	"encoding/hex"
	"encoding/json"
	"errors"
	"fmt"
	"strings"
	"time"
	"unicode/utf8"

	"go.sia.tech/core/types"
	"go.sia.tech/coreutils/wallet"
	"go.sia.tech/renterd/api"
	"go.sia.tech/renterd/internal/chain"
	"go.sia.tech/renterd/object"
	ssql "go.sia.tech/renterd/stores/sql"
	"lukechampine.com/frand"

	"go.sia.tech/renterd/internal/sql"

	"go.uber.org/zap"
)

type (
	MainDatabase struct {
		db  *sql.DB
		log *zap.SugaredLogger
	}

	MainDatabaseTx struct {
		sql.Tx
		log *zap.SugaredLogger
	}
)

// NewMainDatabase creates a new MySQL backend.
func NewMainDatabase(db *dsql.DB, log *zap.SugaredLogger, lqd, ltd time.Duration) (*MainDatabase, error) {
	store, err := sql.NewDB(db, log.Desugar(), deadlockMsgs, lqd, ltd)
	return &MainDatabase{
		db:  store,
		log: log,
	}, err
}

func (b *MainDatabase) ApplyMigration(ctx context.Context, fn func(tx sql.Tx) (bool, error)) error {
	return applyMigration(ctx, b.db, fn)
}

func (b *MainDatabase) Close() error {
	return b.db.Close()
}

func (b *MainDatabase) CreateMigrationTable(ctx context.Context) error {
	return createMigrationTable(ctx, b.db)
}

func (b *MainDatabase) DB() *sql.DB {
	return b.db
}

func (b *MainDatabase) MakeDirsForPath(ctx context.Context, tx sql.Tx, path string) (int64, error) {
	mtx := b.wrapTxn(tx)
	return mtx.MakeDirsForPath(ctx, path)
}

func (b *MainDatabase) Migrate(ctx context.Context) error {
	return sql.PerformMigrations(ctx, b, migrationsFs, "main", sql.MainMigrations(ctx, b, migrationsFs, b.log))
}

func (b *MainDatabase) Transaction(ctx context.Context, fn func(tx ssql.DatabaseTx) error) error {
	return b.db.Transaction(ctx, func(tx sql.Tx) error {
		return fn(b.wrapTxn(tx))
	})
}

func (b *MainDatabase) Version(ctx context.Context) (string, string, error) {
	return version(ctx, b.db)
}

func (b *MainDatabase) wrapTxn(tx sql.Tx) *MainDatabaseTx {
	return &MainDatabaseTx{tx, b.log.Named(hex.EncodeToString(frand.Bytes(16)))}
}

func (tx *MainDatabaseTx) AddMultipartPart(ctx context.Context, bucket, path, contractSet, eTag, uploadID string, partNumber int, slices object.SlabSlices) error {
	// fetch contract set
	var csID int64
	err := tx.QueryRow(ctx, "SELECT id FROM contract_sets WHERE name = ?", contractSet).
		Scan(&csID)
	if errors.Is(err, dsql.ErrNoRows) {
		return api.ErrContractSetNotFound
	} else if err != nil {
		return fmt.Errorf("failed to fetch contract set id: %w", err)
	}

	// find multipart upload
	var muID int64
	err = tx.QueryRow(ctx, "SELECT id FROM multipart_uploads WHERE upload_id = ?", uploadID).
		Scan(&muID)
	if err != nil {
		return fmt.Errorf("failed to fetch multipart upload: %w", err)
	}

	// delete a potentially existing part
	_, err = tx.Exec(ctx, "DELETE FROM multipart_parts WHERE db_multipart_upload_id = ? AND part_number = ?",
		muID, partNumber)
	if err != nil {
		return fmt.Errorf("failed to delete existing part: %w", err)
	}

	// insert new part
	var size uint64
	for _, slice := range slices {
		size += uint64(slice.Length)
	}
	var partID int64
	res, err := tx.Exec(ctx, "INSERT INTO multipart_parts (created_at, etag, part_number, size, db_multipart_upload_id) VALUES (?, ?, ?, ?, ?)",
		time.Now(), eTag, partNumber, size, muID)
	if err != nil {
		return fmt.Errorf("failed to insert part: %w", err)
	} else if partID, err = res.LastInsertId(); err != nil {
		return fmt.Errorf("failed to fetch part id: %w", err)
	}

	// create slices
	return tx.insertSlabs(ctx, nil, &partID, contractSet, slices)
}

func (tx *MainDatabaseTx) Bucket(ctx context.Context, bucket string) (api.Bucket, error) {
	return ssql.Bucket(ctx, tx, bucket)
}

func (tx *MainDatabaseTx) CompleteMultipartUpload(ctx context.Context, bucket, key, uploadID string, parts []api.MultipartCompletedPart, opts api.CompleteMultipartOptions) (string, error) {
	mpu, neededParts, size, eTag, err := ssql.MultipartUploadForCompletion(ctx, tx, bucket, key, uploadID, parts)
	if err != nil {
		return "", fmt.Errorf("failed to fetch multipart upload: %w", err)
	}

	// create the directory.
	dirID, err := tx.MakeDirsForPath(ctx, key)
	if err != nil {
		return "", fmt.Errorf("failed to create directory for key %s: %w", key, err)
	}

	// create the object
	objID, err := ssql.InsertObject(ctx, tx, key, dirID, mpu.BucketID, size, mpu.EC, mpu.MimeType, eTag)
	if err != nil {
		return "", fmt.Errorf("failed to insert object: %w", err)
	}

	// update slices
	updateSlicesStmt, err := tx.Prepare(ctx, `
			UPDATE slices s
			INNER JOIN multipart_parts mpp ON s.db_multipart_part_id = mpp.id
			SET s.db_object_id = ?,
				s.db_multipart_part_id = NULL,
				s.object_index = s.object_index + ?
			WHERE mpp.id = ?
	`)
	if err != nil {
		return "", fmt.Errorf("failed to prepare statement to update slices: %w", err)
	}
	defer updateSlicesStmt.Close()

	var updatedSlices int64
	for _, part := range neededParts {
		res, err := updateSlicesStmt.Exec(ctx, objID, updatedSlices, part.ID)
		if err != nil {
			return "", fmt.Errorf("failed to update slices: %w", err)
		}
		n, err := res.RowsAffected()
		if err != nil {
			return "", fmt.Errorf("failed to get rows affected: %w", err)
		}
		updatedSlices += n
	}

	// create/update metadata
	if err := ssql.InsertMetadata(ctx, tx, objID, opts.Metadata); err != nil {
		return "", fmt.Errorf("failed to insert object metadata: %w", err)
	}
	_, err = tx.Exec(ctx, "UPDATE object_user_metadata SET db_multipart_upload_id = NULL, db_object_id = ? WHERE db_multipart_upload_id = ?",
		objID, mpu.ID)
	if err != nil {
		return "", fmt.Errorf("failed to update object metadata: %w", err)
	}

	// delete the multipart upload
	if _, err := tx.Exec(ctx, "DELETE FROM multipart_uploads WHERE id = ?", mpu.ID); err != nil {
		return "", fmt.Errorf("failed to delete multipart upload: %w", err)
	}

	return eTag, nil
}

func (tx *MainDatabaseTx) Contracts(ctx context.Context, opts api.ContractsOpts) ([]api.ContractMetadata, error) {
	return ssql.Contracts(ctx, tx, opts)
}

func (tx *MainDatabaseTx) CopyObject(ctx context.Context, srcBucket, dstBucket, srcKey, dstKey, mimeType string, metadata api.ObjectUserMetadata) (api.ObjectMetadata, error) {
	return ssql.CopyObject(ctx, tx, srcBucket, dstBucket, srcKey, dstKey, mimeType, metadata)
}

func (tx *MainDatabaseTx) CreateBucket(ctx context.Context, bucket string, bp api.BucketPolicy) error {
	policy, err := json.Marshal(bp)
	if err != nil {
		return err
	}
	res, err := tx.Exec(ctx, "INSERT INTO buckets (created_at, name, policy) VALUES (?, ?, ?) ON DUPLICATE KEY UPDATE id = id",
		time.Now(), bucket, policy)
	if err != nil {
		return fmt.Errorf("failed to create bucket: %w", err)
	} else if n, err := res.RowsAffected(); err != nil {
		return fmt.Errorf("failed to get rows affected: %w", err)
	} else if n == 0 {
		return api.ErrBucketExists
	}
	return nil
}

func (tx *MainDatabaseTx) DeleteBucket(ctx context.Context, bucket string) error {
	return ssql.DeleteBucket(ctx, tx, bucket)
}

func (tx *MainDatabaseTx) DeleteObject(ctx context.Context, bucket string, key string) (bool, error) {
	// check if the object exists first to avoid unnecessary locking for the
	// common case
	var objID uint
	err := tx.QueryRow(ctx, "SELECT id FROM objects WHERE object_id = ? AND db_bucket_id = (SELECT id FROM buckets WHERE buckets.name = ?)", key, bucket).Scan(&objID)
	if errors.Is(err, dsql.ErrNoRows) {
		return false, nil
	} else if err != nil {
		return false, err
	}

	resp, err := tx.Exec(ctx, "DELETE FROM objects WHERE id = ?", objID)
	if err != nil {
		return false, err
	} else if n, err := resp.RowsAffected(); err != nil {
		return false, err
	} else {
		return n != 0, nil
	}
}

func (tx *MainDatabaseTx) DeleteObjects(ctx context.Context, bucket string, key string, limit int64) (bool, error) {
	resp, err := tx.Exec(ctx, `
	DELETE o
	FROM objects o
	JOIN (
		SELECT id
		FROM objects
		WHERE object_id LIKE ? AND db_bucket_id = (
		    SELECT id FROM buckets WHERE buckets.name = ?
		)
		LIMIT ?
	) AS limited ON o.id = limited.id`,
		key+"%", bucket, limit)
	if err != nil {
		return false, err
	} else if n, err := resp.RowsAffected(); err != nil {
		return false, err
	} else {
		return n != 0, nil
	}
}

func (tx *MainDatabaseTx) InsertObject(ctx context.Context, bucket, key, contractSet string, dirID int64, o object.Object, mimeType, eTag string, md api.ObjectUserMetadata) error {
	// get bucket id
	var bucketID int64
	err := tx.QueryRow(ctx, "SELECT id FROM buckets WHERE buckets.name = ?", bucket).Scan(&bucketID)
	if errors.Is(err, dsql.ErrNoRows) {
		return api.ErrBucketNotFound
	} else if err != nil {
		return fmt.Errorf("failed to fetch bucket id: %w", err)
	}

	// insert object
	objKey, err := o.Key.MarshalBinary()
	if err != nil {
		return fmt.Errorf("failed to marshal object key: %w", err)
	}
	objID, err := ssql.InsertObject(ctx, tx, key, dirID, bucketID, o.TotalSize(), objKey, mimeType, eTag)
	if err != nil {
		return fmt.Errorf("failed to insert object: %w", err)
	}

	// insert slabs
	if err := tx.insertSlabs(ctx, &objID, nil, contractSet, o.Slabs); err != nil {
		return fmt.Errorf("failed to insert slabs: %w", err)
	}

	// insert metadata
	if err := ssql.InsertMetadata(ctx, tx, objID, md); err != nil {
		return fmt.Errorf("failed to insert object metadata: %w", err)
	}
	return nil
}

func (tx *MainDatabaseTx) ListBuckets(ctx context.Context) ([]api.Bucket, error) {
	return ssql.ListBuckets(ctx, tx)
}

func (tx *MainDatabaseTx) MakeDirsForPath(ctx context.Context, path string) (int64, error) {
	// Create root dir.
	dirID := int64(sql.DirectoriesRootID)
	if _, err := tx.Exec(ctx, "INSERT IGNORE INTO directories (id, name, db_parent_id) VALUES (?, '/', NULL)", dirID); err != nil {
		return 0, fmt.Errorf("failed to create root directory: %w", err)
	}

	path = strings.TrimSuffix(path, "/")
	if path == "/" {
		return dirID, nil
	}

	// Create remaining directories.
	insertDirStmt, err := tx.Prepare(ctx, "INSERT INTO directories (name, db_parent_id) VALUES (?, ?) ON DUPLICATE KEY UPDATE id = last_insert_id(id)")
	if err != nil {
		return 0, fmt.Errorf("failed to prepare statement to insert dir: %w", err)
	}
	defer insertDirStmt.Close()

	for i := 0; i < utf8.RuneCountInString(path); i++ {
		if path[i] != '/' {
			continue
		}
		dir := path[:i+1]
		if dir == "/" {
			continue
		}
		if res, err := insertDirStmt.Exec(ctx, dir, dirID); err != nil {
			return 0, fmt.Errorf("failed to create directory %v: %w", dir, err)
		} else if dirID, err = res.LastInsertId(); err != nil {
			return 0, fmt.Errorf("failed to fetch directory id %v: %w", dir, err)
		}
	}
	return dirID, nil
}

func (tx *MainDatabaseTx) ProcessChainUpdate(ctx context.Context, fn chain.ApplyChainUpdateFn) error {
	return fn(&ChainUpdateTx{
		ctx: ctx,
		tx:  tx,
		l:   tx.log.Named("ProcessChainUpdate"),
	})
}

func (tx *MainDatabaseTx) PruneEmptydirs(ctx context.Context) error {
	stmt, err := tx.Prepare(ctx, `
	DELETE
	FROM directories
	WHERE directories.id != 1
	AND NOT EXISTS (SELECT 1 FROM objects WHERE objects.db_directory_id = directories.id)
	AND NOT EXISTS (SELECT 1 FROM (SELECT 1 FROM directories AS d WHERE d.db_parent_id = directories.id) i)
	`)
	if err != nil {
		return err
	}
	defer stmt.Close()
	for {
		res, err := stmt.Exec(ctx)
		if err != nil {
			return err
		} else if n, err := res.RowsAffected(); err != nil {
			return err
		} else if n == 0 {
			return nil
		}
	}
}

func (tx *MainDatabaseTx) PruneSlabs(ctx context.Context, limit int64) (int64, error) {
	res, err := tx.Exec(ctx, `
	DELETE FROM slabs
	WHERE id IN (
    SELECT id
    FROM (
        SELECT slabs.id
        FROM slabs
        WHERE NOT EXISTS (
            SELECT 1 FROM slices WHERE slices.db_slab_id = slabs.id
        )
        AND slabs.db_buffered_slab_id IS NULL
        LIMIT ?
    ) AS limited
	)`, limit)
	if err != nil {
		return 0, err
	}
	return res.RowsAffected()
}

func (tx *MainDatabaseTx) RenameObject(ctx context.Context, bucket, keyOld, keyNew string, dirID int64, force bool) error {
	if force {
		// delete potentially existing object at destination
		if _, err := tx.DeleteObject(ctx, bucket, keyNew); err != nil {
			return fmt.Errorf("RenameObject: failed to delete object: %w", err)
		}
	} else {
		var exists bool
		if err := tx.QueryRow(ctx, "SELECT EXISTS (SELECT 1 FROM objects WHERE object_id = ? AND db_bucket_id = (SELECT id FROM buckets WHERE buckets.name = ?))", keyNew, bucket).Scan(&exists); err != nil {
			return err
		} else if exists {
			return api.ErrObjectExists
		}
	}
	resp, err := tx.Exec(ctx, `UPDATE objects SET object_id = ?, db_directory_id = ? WHERE object_id = ? AND db_bucket_id = (SELECT id FROM buckets WHERE buckets.name = ?)`, keyNew, dirID, keyOld, bucket)
	if err != nil {
		return err
	} else if n, err := resp.RowsAffected(); err != nil {
		return err
	} else if n == 0 {
		return fmt.Errorf("%w: key %v", api.ErrObjectNotFound, keyOld)
	}
	return nil
}

func (tx *MainDatabaseTx) RenameObjects(ctx context.Context, bucket, prefixOld, prefixNew string, dirID int64, force bool) error {
	if force {
		_, err := tx.Exec(ctx, `
		DELETE
		FROM objects
		WHERE object_id IN (
			SELECT *
			FROM (
				SELECT CONCAT(?, SUBSTR(object_id, ?))
				FROM objects
				WHERE object_id LIKE ?
				AND db_bucket_id = (SELECT id FROM buckets WHERE buckets.name = ?)
			) as i
		)`,
			prefixNew,
			utf8.RuneCountInString(prefixOld)+1,
			prefixOld+"%",
			bucket)
		if err != nil {
			return err
		}
	}
	resp, err := tx.Exec(ctx, `
		UPDATE objects
		SET object_id = CONCAT(?, SUBSTR(object_id, ?)),
		db_directory_id = ?
		WHERE object_id LIKE ?
		AND db_bucket_id = (SELECT id FROM buckets WHERE buckets.name = ?)`,
		prefixNew, utf8.RuneCountInString(prefixOld)+1,
		dirID,
		prefixOld+"%",
		bucket)
	if err != nil && strings.Contains(err.Error(), "Duplicate entry") {
		return api.ErrObjectExists
	} else if err != nil {
		return err
	} else if n, err := resp.RowsAffected(); err != nil {
		return err
	} else if n == 0 {
		return fmt.Errorf("%w: prefix %v", api.ErrObjectNotFound, prefixOld)
	}
	return nil
}

<<<<<<< HEAD
func (tx *MainDatabaseTx) Tip(ctx context.Context) (types.ChainIndex, error) {
	return ssql.Tip(ctx, tx.Tx)
}

func (tx *MainDatabaseTx) UnspentSiacoinElements(ctx context.Context) (elements []types.SiacoinElement, err error) {
	return ssql.UnspentSiacoinElements(ctx, tx.Tx)
=======
func (tx *MainDatabaseTx) SearchHosts(ctx context.Context, autopilotID, filterMode, usabilityMode, addressContains string, keyIn []types.PublicKey, offset, limit int, hasAllowlist, hasBlocklist bool) ([]api.Host, error) {
	return ssql.SearchHosts(ctx, tx, autopilotID, filterMode, usabilityMode, addressContains, keyIn, offset, limit, hasAllowlist, hasBlocklist)
>>>>>>> ffff9cda
}

func (tx *MainDatabaseTx) UpdateBucketPolicy(ctx context.Context, bucket string, bp api.BucketPolicy) error {
	return ssql.UpdateBucketPolicy(ctx, tx, bucket, bp)
}

func (tx *MainDatabaseTx) UpdateSlab(ctx context.Context, s object.Slab, contractSet string, fcids []types.FileContractID) error {
	// find all used contracts
	usedContracts, err := ssql.FetchUsedContracts(ctx, tx, fcids)
	if err != nil {
		return fmt.Errorf("failed to fetch used contracts: %w", err)
	}

	// extract the slab key
	key, err := s.Key.MarshalBinary()
	if err != nil {
		return fmt.Errorf("failed to marshal slab key: %w", err)
	}

	// update slab
	res, err := tx.Exec(ctx, `
		UPDATE slabs
		SET db_contract_set_id = (SELECT id FROM contract_sets WHERE name = ?),
		health_valid_until = ?,
		health = ?
		WHERE `+"`key`"+` = ?
	`, contractSet, time.Now().Unix(), 1, ssql.SecretKey(key))
	if err != nil {
		return err
	} else if n, err := res.RowsAffected(); err != nil {
		return err
	} else if n == 0 {
		return fmt.Errorf("%w: slab with key '%s' not found: %w", api.ErrSlabNotFound, string(key), err)
	}

	// fetch slab id and total shards
	var slabID, totalShards int64
	err = tx.QueryRow(ctx, "SELECT id, total_shards FROM slabs WHERE `key` = ?", ssql.SecretKey(key)).
		Scan(&slabID, &totalShards)
	if err != nil {
		return err
	}

	// find shards of slab
	var roots []types.Hash256
	rows, err := tx.Query(ctx, "SELECT root FROM sectors WHERE db_slab_id = ? ORDER BY sectors.slab_index ASC", slabID)
	if err != nil {
		return fmt.Errorf("failed to fetch sectors: %w", err)
	}
	defer rows.Close()

	for rows.Next() {
		var root ssql.Hash256
		if err := rows.Scan(&root); err != nil {
			return fmt.Errorf("failed to scan sector id: %w", err)
		}
		roots = append(roots, types.Hash256(root))
	}
	nSectors := len(roots)

	// make sure the number of shards doesn't change.
	// NOTE: check both the slice as well as the TotalShards field to be
	// safe.
	if len(s.Shards) != int(totalShards) {
		return fmt.Errorf("%w: expected %v shards (TotalShards) but got %v", sql.ErrInvalidNumberOfShards, totalShards, len(s.Shards))
	} else if len(s.Shards) != nSectors {
		return fmt.Errorf("%w: expected %v shards (Shards) but got %v", sql.ErrInvalidNumberOfShards, nSectors, len(s.Shards))
	}

	// make sure the roots stay the same.
	for i, root := range roots {
		if root != types.Hash256(s.Shards[i].Root) {
			return fmt.Errorf("%w: shard %v has changed root from %v to %v", sql.ErrShardRootChanged, i, s.Shards[i].Root, root[:])
		}
	}

	// update sectors
	var upsertSectors []upsertSector
	for i := range s.Shards {
		upsertSectors = append(upsertSectors, upsertSector{
			slabID,
			i + 1,
			s.Shards[i].LatestHost,
			s.Shards[i].Root,
		})
	}
	sectorIDs, err := tx.upsertSectors(ctx, upsertSectors)
	if err != nil {
		return fmt.Errorf("failed to insert sectors: %w", err)
	}

	// build contract <-> sector links
	var upsertContractSectors []upsertContractSector
	for i, shard := range s.Shards {
		sectorID := sectorIDs[i]

		// ensure the associations are updated
		for _, fcids := range shard.Contracts {
			for _, fcid := range fcids {
				if _, ok := usedContracts[fcid]; ok {
					upsertContractSectors = append(upsertContractSectors, upsertContractSector{
						sectorID,
						usedContracts[fcid].ID,
					})
				} else {
					tx.log.Named("UpdateSlab").Warn("missing contract for shard",
						"contract", fcid,
						"root", shard.Root,
						"latest_host", shard.LatestHost,
					)
				}
			}
		}
	}
	if err := tx.upsertContractSectors(ctx, upsertContractSectors); err != nil {
		return err
	}

	return nil
}

func (tx *MainDatabaseTx) WalletEvents(ctx context.Context, offset, limit int) ([]wallet.Event, error) {
	return ssql.WalletEvents(ctx, tx.Tx, offset, limit)
}

func (tx *MainDatabaseTx) WalletEventCount(ctx context.Context) (count uint64, err error) {
	return ssql.WalletEventCount(ctx, tx.Tx)
}

func (tx *MainDatabaseTx) insertSlabs(ctx context.Context, objID, partID *int64, contractSet string, slices object.SlabSlices) error {
	if (objID == nil) == (partID == nil) {
		return errors.New("exactly one of objID and partID must be set")
	} else if len(slices) == 0 {
		return nil // nothing to do
	}

	usedContracts, err := ssql.FetchUsedContracts(ctx, tx.Tx, slices.Contracts())
	if err != nil {
		return fmt.Errorf("failed to fetch used contracts: %w", err)
	}

	// get contract set id
	var contractSetID int64
	if err := tx.QueryRow(ctx, "SELECT id FROM contract_sets WHERE contract_sets.name = ?", contractSet).
		Scan(&contractSetID); err != nil {
		return fmt.Errorf("failed to fetch contract set id: %w", err)
	}

	// insert slabs
	insertSlabStmt, err := tx.Prepare(ctx, `INSERT INTO slabs (created_at, db_contract_set_id, `+"`key`"+`, min_shards, total_shards)
						VALUES (?, ?, ?, ?, ?)
						ON DUPLICATE KEY UPDATE id = last_insert_id(id)`)
	if err != nil {
		return fmt.Errorf("failed to prepare statement to insert slab: %w", err)
	}
	defer insertSlabStmt.Close()

	querySlabIDStmt, err := tx.Prepare(ctx, "SELECT id FROM slabs WHERE `key` = ?")
	if err != nil {
		return fmt.Errorf("failed to prepare statement to query slab id: %w", err)
	}
	defer querySlabIDStmt.Close()

	slabIDs := make([]int64, len(slices))
	for i := range slices {
		slabKey, err := slices[i].Key.MarshalBinary()
		if err != nil {
			return fmt.Errorf("failed to marshal slab key: %w", err)
		}
		res, err := insertSlabStmt.Exec(ctx,
			time.Now(),
			contractSetID,
			ssql.SecretKey(slabKey),
			slices[i].MinShards,
			uint8(len(slices[i].Shards)),
		)
		if err != nil {
			return fmt.Errorf("failed to insert slab: %w", err)
		}
		slabIDs[i], err = res.LastInsertId()
		if err != nil {
			return fmt.Errorf("failed to fetch slab id: %w", err)
		}
	}

	// insert slices
	insertSliceStmt, err := tx.Prepare(ctx, `INSERT INTO slices (created_at, db_object_id, object_index, db_multipart_part_id, db_slab_id, offset, length)
								VALUES (?, ?, ?, ?, ?, ?, ?)`)
	if err != nil {
		return fmt.Errorf("failed to prepare statement to insert slice: %w", err)
	}
	defer insertSliceStmt.Close()

	for i := range slices {
		res, err := insertSliceStmt.Exec(ctx,
			time.Now(),
			objID,
			uint(i+1),
			partID,
			slabIDs[i],
			slices[i].Offset,
			slices[i].Length,
		)
		if err != nil {
			return fmt.Errorf("failed to insert slice: %w", err)
		} else if n, err := res.RowsAffected(); err != nil {
			return fmt.Errorf("failed to get rows affected: %w", err)
		} else if n == 0 {
			return fmt.Errorf("failed to insert slice: no rows affected")
		}
	}

	// insert sectors
	var upsertSectors []upsertSector
	for i, ss := range slices {
		for j := range ss.Shards {
			upsertSectors = append(upsertSectors, upsertSector{
				slabIDs[i],
				j + 1,
				ss.Shards[j].LatestHost,
				ss.Shards[j].Root,
			})
		}
	}
	sectorIDs, err := tx.upsertSectors(ctx, upsertSectors)
	if err != nil {
		return fmt.Errorf("failed to insert sectors: %w", err)
	}

	// insert contract <-> sector links
	sectorIdx := 0
	var upsertContractSectors []upsertContractSector
	for _, ss := range slices {
		for _, shard := range ss.Shards {
			for _, fcids := range shard.Contracts {
				for _, fcid := range fcids {
					if _, ok := usedContracts[fcid]; ok {
						upsertContractSectors = append(upsertContractSectors, upsertContractSector{
							sectorIDs[sectorIdx],
							usedContracts[fcid].ID,
						})
					} else {
						tx.log.Named("InsertObject").Warn("missing contract for shard",
							"contract", fcid,
							"root", shard.Root,
							"latest_host", shard.LatestHost,
						)
					}
				}
			}
			sectorIdx++
		}
	}
	if err := tx.upsertContractSectors(ctx, upsertContractSectors); err != nil {
		return err
	}
	return nil
}

type upsertContractSector struct {
	sectorID   int64
	contractID int64
}

func (tx *MainDatabaseTx) upsertContractSectors(ctx context.Context, contractSectors []upsertContractSector) error {
	if len(contractSectors) == 0 {
		return nil
	}

	// insert contract <-> sector links
	insertContractSectorStmt, err := tx.Prepare(ctx, `INSERT IGNORE INTO contract_sectors (db_sector_id, db_contract_id)
											VALUES (?, ?)`)
	if err != nil {
		return fmt.Errorf("failed to prepare statement to insert contract sector link: %w", err)
	}
	defer insertContractSectorStmt.Close()

	for _, cs := range contractSectors {
		_, err := insertContractSectorStmt.Exec(ctx,
			cs.sectorID,
			cs.contractID,
		)
		if err != nil {
			return fmt.Errorf("failed to insert contract sector link: %w", err)
		}
	}
	return nil
}

type upsertSector struct {
	slabID     int64
	slabIndex  int
	latestHost types.PublicKey
	root       types.Hash256
}

func (tx *MainDatabaseTx) upsertSectors(ctx context.Context, sectors []upsertSector) ([]int64, error) {
	if len(sectors) == 0 {
		return nil, nil
	}

	// insert sectors - make sure to update last_insert_id in case of a
	// duplicate key to be able to retrieve the id
	insertSectorStmt, err := tx.Prepare(ctx, `INSERT INTO sectors (created_at, db_slab_id, slab_index, latest_host, root)
								VALUES (?, ?, ?, ?, ?) ON DUPLICATE KEY UPDATE latest_host = VALUES(latest_host), id = last_insert_id(id)`)
	if err != nil {
		return nil, fmt.Errorf("failed to prepare statement to insert sector: %w", err)
	}
	defer insertSectorStmt.Close()

	querySectorSlabIDStmt, err := tx.Prepare(ctx, "SELECT db_slab_id FROM sectors WHERE id = last_insert_id()")
	if err != nil {
		return nil, fmt.Errorf("failed to prepare statement to query slab id: %w", err)
	}
	defer querySectorSlabIDStmt.Close()

	var sectorIDs []int64
	for _, s := range sectors {
		var sectorID, slabID int64
		res, err := insertSectorStmt.Exec(ctx,
			time.Now(),
			s.slabID,
			s.slabIndex,
			ssql.PublicKey(s.latestHost),
			s.root[:],
		)
		if err != nil {
			return nil, fmt.Errorf("failed to insert sector: %w", err)
		} else if sectorID, err = res.LastInsertId(); err != nil {
			return nil, fmt.Errorf("failed to fetch sector id: %w", err)
		} else if err := querySectorSlabIDStmt.QueryRow(ctx).Scan(&slabID); err != nil {
			return nil, fmt.Errorf("failed to fetch slab id: %w", err)
		} else if slabID != s.slabID {
			return nil, fmt.Errorf("failed to insert sector for slab %v: already exists for slab %v", s.slabID, slabID)
		}
		sectorIDs = append(sectorIDs, sectorID)
	}
	return sectorIDs, nil
}<|MERGE_RESOLUTION|>--- conflicted
+++ resolved
@@ -461,17 +461,16 @@
 	return nil
 }
 
-<<<<<<< HEAD
+func (tx *MainDatabaseTx) SearchHosts(ctx context.Context, autopilotID, filterMode, usabilityMode, addressContains string, keyIn []types.PublicKey, offset, limit int, hasAllowlist, hasBlocklist bool) ([]api.Host, error) {
+	return ssql.SearchHosts(ctx, tx, autopilotID, filterMode, usabilityMode, addressContains, keyIn, offset, limit, hasAllowlist, hasBlocklist)
+}
+
 func (tx *MainDatabaseTx) Tip(ctx context.Context) (types.ChainIndex, error) {
 	return ssql.Tip(ctx, tx.Tx)
 }
 
 func (tx *MainDatabaseTx) UnspentSiacoinElements(ctx context.Context) (elements []types.SiacoinElement, err error) {
 	return ssql.UnspentSiacoinElements(ctx, tx.Tx)
-=======
-func (tx *MainDatabaseTx) SearchHosts(ctx context.Context, autopilotID, filterMode, usabilityMode, addressContains string, keyIn []types.PublicKey, offset, limit int, hasAllowlist, hasBlocklist bool) ([]api.Host, error) {
-	return ssql.SearchHosts(ctx, tx, autopilotID, filterMode, usabilityMode, addressContains, keyIn, offset, limit, hasAllowlist, hasBlocklist)
->>>>>>> ffff9cda
 }
 
 func (tx *MainDatabaseTx) UpdateBucketPolicy(ctx context.Context, bucket string, bp api.BucketPolicy) error {
