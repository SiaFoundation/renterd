--- conflicted
+++ resolved
@@ -444,7 +444,20 @@
   KEY `idx_wallet_outputs_maturity_height` (`maturity_height`)
 ) ENGINE=InnoDB DEFAULT CHARSET=utf8mb4 COLLATE=utf8mb4_0900_ai_ci;
 
-<<<<<<< HEAD
+-- contract elements
+CREATE TABLE `contract_elements` (
+  `id` bigint unsigned NOT NULL AUTO_INCREMENT,
+  `created_at` datetime(3) DEFAULT NULL,
+  `db_contract_id` bigint unsigned NOT NULL,
+  `contract` longblob NOT NULL,
+  `leaf_index` bigint,
+  `merkle_proof` longblob NOT NULL,
+  PRIMARY KEY (`id`),
+  UNIQUE KEY `idx_contract_elements_db_contrat_id` (`db_contract_id`),
+  CONSTRAINT `fk_contract_elements_contracts` FOREIGN KEY (`db_contract_id`) REFERENCES `contracts` (`id`) ON DELETE CASCADE
+) ENGINE=InnoDB DEFAULT CHARSET=utf8mb4 COLLATE=utf8mb4_0900_ai_ci;
+
+-- autopilot config
 CREATE TABLE `autopilot_config` (
   `id` bigint unsigned NOT NULL DEFAULT 1,
   `created_at` datetime(3) DEFAULT NULL,
@@ -464,17 +477,4 @@
 
   PRIMARY KEY (`id`),
   CHECK (`id` = 1)
-=======
--- contract elements
-CREATE TABLE `contract_elements` (
-  `id` bigint unsigned NOT NULL AUTO_INCREMENT,
-  `created_at` datetime(3) DEFAULT NULL,
-  `db_contract_id` bigint unsigned NOT NULL,
-  `contract` longblob NOT NULL,
-  `leaf_index` bigint,
-  `merkle_proof` longblob NOT NULL,
-  PRIMARY KEY (`id`),
-  UNIQUE KEY `idx_contract_elements_db_contrat_id` (`db_contract_id`),
-  CONSTRAINT `fk_contract_elements_contracts` FOREIGN KEY (`db_contract_id`) REFERENCES `contracts` (`id`) ON DELETE CASCADE
->>>>>>> 6536815d
 ) ENGINE=InnoDB DEFAULT CHARSET=utf8mb4 COLLATE=utf8mb4_0900_ai_ci;