--- conflicted
+++ resolved
@@ -279,33 +279,13 @@
 	}
 	defer rows.Close()
 
-<<<<<<< HEAD
 	var allowlistEntryIDs []int64
-=======
-	allowlistEntries := make(map[types.PublicKey]int64)
->>>>>>> 7aff0fe1
 	for rows.Next() {
 		var id int64
 		if err := rows.Scan(&id); err != nil {
 			return fmt.Errorf("failed to scan row: %w", err)
 		}
-<<<<<<< HEAD
 		allowlistEntryIDs = append(allowlistEntryIDs, id)
-=======
-		allowlistEntries[types.PublicKey(pk)] = id
-	}
-
-	for pk, id := range allowlistEntries {
-		if hk == types.PublicKey(pk) {
-			if _, err := c.tx.Exec(c.ctx,
-				"INSERT IGNORE INTO host_allowlist_entry_hosts (db_allowlist_entry_id, db_host_id) VALUES (?,?)",
-				id,
-				hostID,
-			); err != nil {
-				return fmt.Errorf("failed to insert host into allowlist: %w", err)
-			}
-		}
->>>>>>> 7aff0fe1
 	}
 
 	// insert allowlist links
