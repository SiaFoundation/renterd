--- conflicted
+++ resolved
@@ -268,15 +268,15 @@
 			},
 		},
 		{
-<<<<<<< HEAD
-			ID: "00021_contractPrice",
-			Migrate: func(tx *gorm.DB) error {
-				return performMigration00021_contractPrice(tx, logger)
-=======
 			ID: "00021_multipoartUploadsBucketCascade",
 			Migrate: func(tx *gorm.DB) error {
 				return performMigration00021_multipartUploadsBucketCascade(tx, logger)
->>>>>>> 281806e3
+			},
+		},
+		{
+			ID: "00022_contractPrice",
+			Migrate: func(tx *gorm.DB) error {
+				return performMigration00022_contractPrice(tx, logger)
 			},
 		},
 	}
@@ -983,17 +983,6 @@
 	return nil
 }
 
-<<<<<<< HEAD
-func performMigration00021_contractPrice(txn *gorm.DB, logger *zap.SugaredLogger) error {
-	logger.Info("performing migration 00021_contractPrice")
-	if err := txn.Migrator().AutoMigrate(&dbArchivedContract{}); err != nil {
-		return fmt.Errorf("failed to migrate column 'ContractPrice' on table 'archived_contracts': %w", err)
-	}
-	if err := txn.Migrator().AutoMigrate(&dbContract{}); err != nil {
-		return fmt.Errorf("failed to migrate column 'ContractPrice' on table 'contracts': %w", err)
-	}
-	logger.Info("migration 00021_contractPrice complete")
-=======
 func performMigration00021_multipartUploadsBucketCascade(txn *gorm.DB, logger *zap.SugaredLogger) error {
 	logger.Info("performing migration 00021_multipoartUploadsBucketCascade")
 	// Disable foreign keys in SQLite to avoid issues with updating constraints.
@@ -1020,6 +1009,17 @@
 		}
 	}
 	logger.Info("migration 00021_multipoartUploadsBucketCascade complete")
->>>>>>> 281806e3
+	return nil
+}
+
+func performMigration00022_contractPrice(txn *gorm.DB, logger *zap.SugaredLogger) error {
+	logger.Info("performing migration 00022_contractPrice")
+	if err := txn.Migrator().AutoMigrate(&dbArchivedContract{}); err != nil {
+		return fmt.Errorf("failed to migrate column 'ContractPrice' on table 'archived_contracts': %w", err)
+	}
+	if err := txn.Migrator().AutoMigrate(&dbContract{}); err != nil {
+		return fmt.Errorf("failed to migrate column 'ContractPrice' on table 'contracts': %w", err)
+	}
+	logger.Info("migration 00022_contractPrice complete")
 	return nil
 }