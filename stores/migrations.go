--- conflicted
+++ resolved
@@ -57,21 +57,21 @@
 			},
 		},
 		{
-<<<<<<< HEAD
-			ID: "00006_peer_store",
+			ID: "00006_idx_objects_created_at",
+			Migrate: func(tx *gorm.DB) error {
+				return performMigration(tx, dbIdentifier, "00006_idx_objects_created_at", logger)
+			},
+		},
+		{
+			ID: "00007_peer_store",
 			Migrate: func(tx *gorm.DB) error {
 				return performMigration(tx, dbIdentifier, "00006_peer_store", logger)
 			},
 		},
 		{
-			ID: "00006_coreutils_wallet",
+			ID: "00008_coreutils_wallet",
 			Migrate: func(tx *gorm.DB) error {
 				return performMigration(tx, dbIdentifier, "00006_coreutils_wallet", logger)
-=======
-			ID: "00006_idx_objects_created_at",
-			Migrate: func(tx *gorm.DB) error {
-				return performMigration(tx, dbIdentifier, "00006_idx_objects_created_at", logger)
->>>>>>> 4945ce91
 			},
 		},
 	}
