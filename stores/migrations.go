--- conflicted
+++ resolved
@@ -268,15 +268,15 @@
 			},
 		},
 		{
-<<<<<<< HEAD
-			ID: "00022_defaultMinRecentScanFailures",
-			Migrate: func(tx *gorm.DB) error {
-				return performMigration00022_defaultMinRecentScanFailures(tx, logger)
-=======
 			ID: "00022_extendObjectID",
 			Migrate: func(tx *gorm.DB) error {
 				return performMigration00022_extendObjectID(tx, logger)
->>>>>>> 655c65c9
+			},
+		},
+		{
+			ID: "00023_defaultMinRecentScanFailures",
+			Migrate: func(tx *gorm.DB) error {
+				return performMigration00023_defaultMinRecentScanFailures(tx, logger)
 			},
 		},
 	}
@@ -986,9 +986,24 @@
 	return nil
 }
 
-<<<<<<< HEAD
-func performMigration00022_defaultMinRecentScanFailures(txn *gorm.DB, logger *zap.SugaredLogger) error {
-	logger.Info("performing migration 00022_defaultMinRecentScanFailures")
+func performMigration00022_extendObjectID(txn *gorm.DB, logger *zap.SugaredLogger) error {
+	logger.Info("performing migration 00022_extendObjectID")
+	if !isSQLite(txn) {
+		err := txn.Exec("ALTER TABLE objects MODIFY COLUMN object_id VARCHAR(766) CHARACTER SET utf8mb4 COLLATE utf8mb4_bin;").Error
+		if err != nil {
+			return fmt.Errorf("failed to change object_id collation: %w", err)
+		}
+		err = txn.Exec("ALTER TABLE multipart_uploads MODIFY COLUMN object_id VARCHAR(766) CHARACTER SET utf8mb4 COLLATE utf8mb4_bin;").Error
+		if err != nil {
+			return fmt.Errorf("failed to change object_id collation: %w", err)
+		}
+	}
+	logger.Info("migration 00022_extendObjectID complete")
+	return nil
+}
+
+func performMigration00023_defaultMinRecentScanFailures(txn *gorm.DB, logger *zap.SugaredLogger) error {
+	logger.Info("performing migration 00023_defaultMinRecentScanFailures")
 
 	var autopilots []dbAutopilot
 	if err := txn.Model(&dbAutopilot{}).Find(&autopilots).Error; err != nil {
@@ -1006,21 +1021,6 @@
 		}
 	}
 
-	logger.Info("migration 00022_defaultMinRecentScanFailures complete")
-=======
-func performMigration00022_extendObjectID(txn *gorm.DB, logger *zap.SugaredLogger) error {
-	logger.Info("performing migration 00022_extendObjectID")
-	if !isSQLite(txn) {
-		err := txn.Exec("ALTER TABLE objects MODIFY COLUMN object_id VARCHAR(766) CHARACTER SET utf8mb4 COLLATE utf8mb4_bin;").Error
-		if err != nil {
-			return fmt.Errorf("failed to change object_id collation: %w", err)
-		}
-		err = txn.Exec("ALTER TABLE multipart_uploads MODIFY COLUMN object_id VARCHAR(766) CHARACTER SET utf8mb4 COLLATE utf8mb4_bin;").Error
-		if err != nil {
-			return fmt.Errorf("failed to change object_id collation: %w", err)
-		}
-	}
-	logger.Info("migration 00022_extendObjectID complete")
->>>>>>> 655c65c9
+	logger.Info("migration 00023_defaultMinRecentScanFailures complete")
 	return nil
 }