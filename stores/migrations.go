package stores

import (
	"context"
	"fmt"
	"reflect"
	"strings"

	"github.com/go-gormigrate/gormigrate/v2"
	"go.sia.tech/renterd/api"
	"go.uber.org/zap"
	"gorm.io/gorm"
)

var (
	tables = []interface{}{
		// bus.MetadataStore tables
		&dbArchivedContract{},
		&dbContract{},
		&dbContractSet{},
		&dbObject{},
		&dbMultipartUpload{},
		&dbBucket{},
		&dbBufferedSlab{},
		&dbSlab{},
		&dbSector{},
		&dbSlice{},

		// bus.HostDB tables
		&dbAnnouncement{},
		&dbConsensusInfo{},
		&dbHost{},
		&dbAllowlistEntry{},
		&dbBlocklistEntry{},

		// wallet tables
		&dbSiacoinElement{},
		&dbTransaction{},

		// bus.SettingStore tables
		&dbSetting{},

		// bus.EphemeralAccountStore tables
		&dbAccount{},

		// bus.AutopilotStore tables
		&dbAutopilot{},

		// webhooks.WebhookStore tables
		&dbWebhook{},
	}
)

// migrateShards performs the migrations necessary for removing the 'shards'
// table.
func migrateShards(ctx context.Context, db *gorm.DB, logger *zap.SugaredLogger) error {
	m := db.Migrator()

	// add columns
	if !m.HasColumn(&dbSlice{}, "db_slab_id") {
		logger.Info(ctx, "adding column db_slab_id to table 'slices'")
		if err := m.AddColumn(&dbSlice{}, "db_slab_id"); err != nil {
			return err
		}
		logger.Info(ctx, "done adding column db_slab_id to table 'slices'")
	}
	if !m.HasColumn(&dbSector{}, "db_slab_id") {
		logger.Info(ctx, "adding column db_slab_id to table 'sectors'")
		if err := m.AddColumn(&dbSector{}, "db_slab_id"); err != nil {
			return err
		}
		logger.Info(ctx, "done adding column db_slab_id to table 'sectors'")
	}

	// populate new columns
	var err error
	if m.HasColumn(&dbSlab{}, "db_slice_id") {
		logger.Info(ctx, "populating column 'db_slab_id' in table 'slices'")
		if isSQLite(db) {
			err = db.Exec(`UPDATE slices SET db_slab_id = (SELECT slabs.id FROM slabs WHERE slabs.db_slice_id = slices.id)`).Error
		} else {
			err = db.Exec(`UPDATE slices sli
			INNER JOIN slabs sla ON sli.id=sla.db_slice_id
			SET sli.db_slab_id=sla.id`).Error
		}
		if err != nil {
			return err
		}
		logger.Info(ctx, "done populating column 'db_slab_id' in table 'slices'")
	}
	logger.Info(ctx, "populating column 'db_slab_id' in table 'sectors'")
	if isSQLite(db) {
		err = db.Exec(`UPDATE sectors SET db_slab_id = (SELECT shards.db_slab_id FROM shards WHERE shards.db_sector_id = sectors.id)`).Error
	} else {
		err = db.Exec(`UPDATE sectors sec
			INNER JOIN shards sha ON sec.id=sha.db_sector_id
			SET sec.db_slab_id=sha.db_slab_id`).Error
	}
	if err != nil {
		return err
	}
	logger.Info(ctx, "done populating column 'db_slab_id' in table 'sectors'")

	// drop column db_slice_id from slabs
	logger.Info(ctx, "dropping constraint 'fk_slices_slab' from table 'slabs'")
	if err := m.DropConstraint(&dbSlab{}, "fk_slices_slab"); err != nil {
		return err
	}
	logger.Info(ctx, "done dropping constraint 'fk_slices_slab' from table 'slabs'")
	logger.Info(ctx, "dropping column 'db_slice_id' from table 'slabs'")
	if err := m.DropColumn(&dbSlab{}, "db_slice_id"); err != nil {
		return err
	}
	logger.Info(ctx, "done dropping column 'db_slice_id' from table 'slabs'")

	// delete any sectors that are not referenced by a slab
	logger.Info(ctx, "pruning dangling sectors")
	if err := db.Exec(`DELETE FROM sectors WHERE db_slab_id IS NULL`).Error; err != nil {
		return err
	}
	logger.Info(ctx, "done pruning dangling sectors")

	// drop table shards
	logger.Info(ctx, "dropping table 'shards'")
	if err := m.DropTable("shards"); err != nil {
		return err
	}
	logger.Info(ctx, "done dropping table 'shards'")
	return nil
}

func performMigrations(db *gorm.DB, logger *zap.SugaredLogger) error {
	migrations := []*gormigrate.Migration{
		{
			ID: "00001_gormigrate",
			Migrate: func(tx *gorm.DB) error {
				return performMigration00001_gormigrate(tx, logger)
			},
			Rollback: nil,
		},
		{
			ID: "00002_dropconstraintslabcsid",
			Migrate: func(tx *gorm.DB) error {
				return performMigration00002_dropconstraintslabcsid(tx, logger)
			},
			Rollback: nil,
		},
		{
			ID: "00003_healthcache",
			Migrate: func(tx *gorm.DB) error {
				return performMigration00003_healthcache(tx, logger)
			},
			Rollback: nil,
		},
		{
			ID: "00004_objectID_collation",
			Migrate: func(tx *gorm.DB) error {
				return performMigration00004_objectID_collation(tx, logger)
			},
			Rollback: nil,
		},
		{
			ID: "00005_uploadPacking",
			Migrate: func(tx *gorm.DB) error {
				return performMigration00005_uploadPacking(tx, logger)
			},
			Rollback: nil,
		},
		{
			ID: "00006_contractspending",
			Migrate: func(tx *gorm.DB) error {
				return performMigration00006_contractspending(tx, logger)
			},
			Rollback: nil,
		},
		{
			ID: "00007_contractspending",
			Migrate: func(tx *gorm.DB) error {
				return performMigration00007_archivedcontractspending(tx, logger)
			},
			Rollback: nil,
		},
		{
			ID: "00008_jointableindices",
			Migrate: func(tx *gorm.DB) error {
				return performMigration00008_jointableindices(tx, logger)
			},
			Rollback: nil,
		},
		{
			ID: "00009_dropInteractions",
			Migrate: func(tx *gorm.DB) error {
				return performMigration00009_dropInteractions(tx, logger)
			},
			Rollback: nil,
		},
		{
			ID: "00010_distinctcontractsector",
			Migrate: func(tx *gorm.DB) error {
				return performMigration00010_distinctcontractsector(tx, logger)
			},
			Rollback: nil,
		},
		{
			ID: "00011_healthValidColumn",
			Migrate: func(tx *gorm.DB) error {
				return performMigration00011_healthValidColumn(tx, logger)
			},
		},
		{
			ID: "00012_webhooks",
			Migrate: func(tx *gorm.DB) error {
				return performMigration00012_webhooks(tx, logger)
			},
		},
		{
			ID: "00013_uploadPackingOptimisations",
			Migrate: func(tx *gorm.DB) error {
				return performMigration00013_uploadPackingOptimisations(tx, logger)
			},
		},
		{
			ID: "00014_buckets",
			Migrate: func(tx *gorm.DB) error {
				return performMigration00014_buckets(tx, logger)
			},
		},
		{
			ID: "00015_multipartUploads",
			Migrate: func(tx *gorm.DB) error {
				return performMigration00015_multipartUploads(tx, logger)
			},
		},
		{
			ID: "00016_bucketPolicy",
			Migrate: func(tx *gorm.DB) error {
				return performMigration00016_bucketPolicy(tx, logger)
			},
		},
		{
			ID: "00017_mimetype",
			Migrate: func(tx *gorm.DB) error {
				return performMigration00017_mimetype(tx, logger)
			},
		},
		{
			ID: "00018_etags",
			Migrate: func(tx *gorm.DB) error {
				return performMigration00018_etags(tx, logger)
			},
		},
		{
			ID: "00019_accounts_shutdown",
			Migrate: func(tx *gorm.DB) error {
				return performMigration00019_accountsShutdown(tx, logger)
			},
		},
		{
			ID: "00020_missingIndices",
			Migrate: func(tx *gorm.DB) error {
				return performMigration00020_missingIndices(tx, logger)
			},
		},
		{
			ID: "00021_multipoartUploadsBucketCascade",
			Migrate: func(tx *gorm.DB) error {
				return performMigration00021_multipartUploadsBucketCascade(tx, logger)
			},
		},
		{
			ID: "00022_extendObjectID",
			Migrate: func(tx *gorm.DB) error {
				return performMigration00022_extendObjectID(tx, logger)
			},
		},
		{
			ID: "00023_defaultMinRecentScanFailures",
			Migrate: func(tx *gorm.DB) error {
				return performMigration00023_defaultMinRecentScanFailures(tx, logger)
			},
		},
		{
<<<<<<< HEAD
			ID: "00024_healthValidUntilColumn",
			Migrate: func(tx *gorm.DB) error {
				return performMigration00024_healthValidUntilColumn(tx, logger)
=======
			ID: "00024_slabIndices",
			Migrate: func(tx *gorm.DB) error {
				return performMigration00024_slabIndices(tx, logger)
			},
		},
		{
			ID: "00025_contractState",
			Migrate: func(tx *gorm.DB) error {
				return performMigration00025_contractState(tx, logger)
>>>>>>> 058b1de9
			},
		},
	}
	// Create migrator.
	m := gormigrate.New(db, gormigrate.DefaultOptions, migrations)

	// Set init function. We only do this if the consenus info table doesn't
	// exist. Because we haven't always been using gormigrate so we want to run
	// all migrations instead of InitSchema the first time if it seems like we
	// are not starting with a clean db.
	if !db.Migrator().HasTable(&dbConsensusInfo{}) {
		m.InitSchema(initSchema)
	}

	// Perform migrations.
	if err := m.Migrate(); err != nil {
		return fmt.Errorf("failed to migrate: %v", err)
	}
	return nil
}

// initSchema is executed only on a clean database. Otherwise the individual
// migrations are executed.
func initSchema(tx *gorm.DB) error {
	// Setup join tables.
	err := setupJoinTables(tx)
	if err != nil {
		return fmt.Errorf("failed to setup join tables: %w", err)
	}

	// Run auto migrations.
	err = tx.AutoMigrate(tables...)
	if err != nil {
		return fmt.Errorf("failed to init schema: %w", err)
	}

	// Change the collation of columns that we need to be case sensitive.
	if !isSQLite(tx) {
		err = tx.Exec("ALTER TABLE objects MODIFY COLUMN object_id VARCHAR(766) CHARACTER SET utf8mb4 COLLATE utf8mb4_bin;").Error
		if err != nil {
			return fmt.Errorf("failed to change object_id collation: %w", err)
		}
		err = tx.Exec("ALTER TABLE buckets MODIFY COLUMN name VARCHAR(255) CHARACTER SET utf8mb4 COLLATE utf8mb4_bin;").Error
		if err != nil {
			return fmt.Errorf("failed to change buckets_name collation: %w", err)
		}
		err = tx.Exec("ALTER TABLE multipart_uploads MODIFY COLUMN object_id VARCHAR(766) CHARACTER SET utf8mb4 COLLATE utf8mb4_bin;").Error
		if err != nil {
			return fmt.Errorf("failed to change object_id collation: %w", err)
		}
	}

	// Add default bucket.
	return tx.Create(&dbBucket{
		Name: api.DefaultBucketName,
	}).Error
}

func detectMissingIndicesOnType(tx *gorm.DB, table interface{}, t reflect.Type, f func(dst interface{}, name string)) {
	if t.Kind() == reflect.Ptr {
		t = t.Elem()
	}
	for i := 0; i < t.NumField(); i++ {
		field := t.Field(i)
		if field.Anonymous {
			detectMissingIndicesOnType(tx, table, field.Type, f)
			continue
		}
		if !strings.Contains(field.Tag.Get("gorm"), "index") {
			continue // no index tag
		}
		if !tx.Migrator().HasIndex(table, field.Name) {
			f(table, field.Name)
		}
	}
}

func detectMissingIndices(tx *gorm.DB, f func(dst interface{}, name string)) {
	for _, table := range tables {
		detectMissingIndicesOnType(tx, table, reflect.TypeOf(table), f)
	}
}

func setupJoinTables(tx *gorm.DB) error {
	jointables := []struct {
		model     interface{}
		joinTable interface{ TableName() string }
		field     string
	}{
		{
			&dbAllowlistEntry{},
			&dbHostAllowlistEntryHost{},
			"Hosts",
		},
		{
			&dbBlocklistEntry{},
			&dbHostBlocklistEntryHost{},
			"Hosts",
		},
		{
			&dbSector{},
			&dbContractSector{},
			"Contracts",
		},
		{
			&dbContractSet{},
			&dbContractSetContract{},
			"Contracts",
		},
	}
	for _, t := range jointables {
		if err := tx.SetupJoinTable(t.model, t.field, t.joinTable); err != nil {
			return fmt.Errorf("failed to setup join table '%s': %w", t.joinTable.TableName(), err)
		}
	}
	return nil
}

// performMigration00001_gormigrate performs the first migration before
// introducing gormigrate.
func performMigration00001_gormigrate(txn *gorm.DB, logger *zap.SugaredLogger) error {
	ctx := context.Background()
	m := txn.Migrator()

	// Perform pre-auto migrations
	//
	// If the consensus info table is missing the height column, drop it to
	// force a resync.
	if m.HasTable(&dbConsensusInfo{}) && !m.HasColumn(&dbConsensusInfo{}, "height") {
		if err := m.DropTable(&dbConsensusInfo{}); err != nil {
			return err
		}
	}
	// If the shards table exists, we add the db_slab_id column to slices and
	// sectors before then dropping the shards table as well as the db_slice_id
	// column from the slabs table.
	if m.HasTable("shards") {
		logger.Info(ctx, "'shards' table detected, starting migration")
		if err := migrateShards(ctx, txn, logger); err != nil {
			return fmt.Errorf("failed to migrate 'shards' table: %w", err)
		}
		logger.Info(ctx, "finished migrating 'shards' table")
	}
	fillSlabContractSetID := !m.HasColumn(&dbSlab{}, "db_contract_set_id")

	// Drop owner column from accounts table.
	if m.HasColumn(&dbAccount{}, "owner") {
		if err := m.DropColumn(&dbAccount{}, "owner"); err != nil {
			return err
		}
	}

	// Drop constraint on Slices to avoid dropping slabs and sectors.
	if m.HasConstraint(&dbSlab{}, "Slices") {
		if err := m.DropConstraint(&dbSlab{}, "Slices"); err != nil {
			return fmt.Errorf("failed to drop constraint 'Slices' from table 'slabs': %w", err)
		}
	}
	if m.HasConstraint(&dbSlab{}, "Shards") {
		if err := m.DropConstraint(&dbSlab{}, "Shards"); err != nil {
			return fmt.Errorf("failed to drop constraint 'Shards' from table 'slabs': %w", err)
		}
	}

	// Perform auto migrations.
	if err := txn.AutoMigrate(tables...); err != nil {
		return err
	}

	// Re-add both constraints.
	if !m.HasConstraint(&dbSlab{}, "Slices") {
		if err := m.CreateConstraint(&dbSlab{}, "Slices"); err != nil {
			return fmt.Errorf("failed to add constraint 'Slices' to table 'slabs': %w", err)
		}
	}
	if !m.HasConstraint(&dbSlab{}, "Shards") {
		if err := m.CreateConstraint(&dbSlab{}, "Shards"); err != nil {
			return fmt.Errorf("failed to add constraint 'Shards' to table 'slabs': %w", err)
		}
	}

	if fillSlabContractSetID {
		// Compat code for databases that don't have the db_contract_set_id. We
		// have to assign all slabs to a contract set, if we only have one
		// contract set we use that one but if we have 0 or more than 1 we
		// create a migration set.
		var sets []dbContractSet
		if err := txn.Find(&sets).Error; err != nil {
			return fmt.Errorf("failed to retrieve contract sets from the database: %w", err)
		}

		logFn := logger.Info
		var cs dbContractSet
		if len(sets) != 1 {
			cs = dbContractSet{Name: "migration-slab-contract-set-id"}
			if err := txn.FirstOrCreate(&cs).Error; err != nil {
				return fmt.Errorf("failed to create migration set: %w", err)
			}
			logFn = logger.Warn // warn to alert the user of the migration set
		} else {
			cs = sets[0]
		}

		logFn(ctx, fmt.Sprintf("slabs table is missing 'db_contract_set_id' column - adding it and associating slabs with the contract set '%s'", cs.Name))
		if err := txn.Exec("UPDATE slabs SET db_contract_set_id = ? WHERE slabs.db_contract_set_id IS NULL", cs.ID).Error; err != nil {
			return fmt.Errorf("failed to update slab contract set ID: %w", err)
		}
	}

	// Perform post-auto migrations.
	if err := m.DropTable("host_sectors"); err != nil {
		return err
	}
	if !m.HasIndex(&dbHostBlocklistEntryHost{}, "DBHostID") {
		if err := m.CreateIndex(&dbHostBlocklistEntryHost{}, "DBHostID"); err != nil {
			return err
		}
	}
	return nil
}

func performMigration00002_dropconstraintslabcsid(txn *gorm.DB, logger *zap.SugaredLogger) error {
	ctx := context.Background()
	m := txn.Migrator()

	// Disable foreign keys in SQLite to avoid issues with updating constraints.
	if isSQLite(txn) {
		if err := txn.Exec(`PRAGMA foreign_keys = 0`).Error; err != nil {
			return err
		}
	}

	// Drop the constraint on DBContractSet.
	if m.HasConstraint(&dbSlab{}, "DBContractSet") {
		logger.Info(ctx, "migration 00002_dropconstraintslabcsid: dropping constraint on DBContractSet")
		if err := m.DropConstraint(&dbSlab{}, "DBContractSet"); err != nil {
			return fmt.Errorf("failed to drop constraint 'DBContractSet' from table 'slabs': %w", err)
		}
	}

	// Perform auto migrations.
	if err := txn.AutoMigrate(tables...); err != nil {
		return err
	}

	// Add constraint back.
	if !m.HasConstraint(&dbSlab{}, "DBContractSet") {
		logger.Info(ctx, "migration 00002_dropconstraintslabcsid: adding constraint on DBContractSet")
		if err := m.CreateConstraint(&dbSlab{}, "DBContractSet"); err != nil {
			return fmt.Errorf("failed to add constraint 'DBContractSet' to table 'slabs': %w", err)
		}
	}

	// Enable foreign keys again.
	if isSQLite(txn) {
		if err := txn.Exec(`PRAGMA foreign_keys = 1`).Error; err != nil {
			return err
		}
		if err := txn.Exec(`PRAGMA foreign_key_check(slabs)`).Error; err != nil {
			return err
		}
	}
	return nil
}

func performMigration00003_healthcache(txn *gorm.DB, logger *zap.SugaredLogger) error {
	logger.Info("performing migration 00003_healthcache")
	if !txn.Migrator().HasColumn(&dbSlab{}, "health") {
		if err := txn.Migrator().AddColumn(&dbSlab{}, "health"); err != nil {
			return err
		}
	}
	logger.Info("migration 00003_healthcheck complete")
	return nil
}

func performMigration00004_objectID_collation(txn *gorm.DB, logger *zap.SugaredLogger) error {
	logger.Info("performing migration 00004_objectID_collation")
	if !isSQLite(txn) {
		err := txn.Exec("ALTER TABLE objects MODIFY COLUMN object_id VARCHAR(255) CHARACTER SET utf8mb4 COLLATE utf8mb4_bin;").Error
		if err != nil {
			return err
		}
	}
	logger.Info("migration 00004_objectID_collation complete")
	return nil
}

func performMigration00005_uploadPacking(txn *gorm.DB, logger *zap.SugaredLogger) error {
	logger.Info("performing migration performMigration00005_uploadPacking")
	m := txn.Migrator()

	// Disable foreign keys in SQLite to avoid issues with updating constraints.
	if isSQLite(txn) {
		if err := txn.Exec(`PRAGMA foreign_keys = 0`).Error; err != nil {
			return err
		}
	}

	if m.HasTable(&dbBufferedSlab{}) {
		// Drop buffered slabs since the schema has changed and the table was
		// unused so far.
		if err := m.DropTable(&dbBufferedSlab{}); err != nil {
			return fmt.Errorf("failed to drop table 'buffered_slabs': %w", err)
		}
	}

	// Use AutoMigrate to recreate buffered_slabs.
	if err := m.AutoMigrate(&dbBufferedSlab{}); err != nil {
		return fmt.Errorf("failed to create table 'buffered_slabs': %w", err)
	}

	// Migrate slabs.
	if isSQLite(txn) {
		if !m.HasIndex(&dbSlab{}, "MinShards") {
			if err := m.CreateIndex(&dbSlab{}, "MinShards"); err != nil {
				return fmt.Errorf("failed to create index 'MinShards' on table 'slabs': %w", err)
			}
		}
		if !m.HasIndex(&dbSlab{}, "TotalShards") {
			if err := m.CreateIndex(&dbSlab{}, "TotalShards"); err != nil {
				return fmt.Errorf("failed to create index 'TotalShards' on table 'slabs': %w", err)
			}
		}
		if !m.HasColumn(&dbSlab{}, "db_buffered_slab_id") {
			if err := m.AddColumn(&dbSlab{}, "db_buffered_slab_id"); err != nil {
				return fmt.Errorf("failed to create column 'db_buffered_slab_id' on table 'slabs': %w", err)
			}
		}
	} else if err := m.AutoMigrate(&dbSlab{}); err != nil {
		return fmt.Errorf("failed to migrate table 'slabs': %w", err)
	}

	// Enable foreign keys again.
	if isSQLite(txn) {
		if err := txn.Exec(`PRAGMA foreign_keys = 1`).Error; err != nil {
			return err
		}
		if err := txn.Exec(`PRAGMA foreign_key_check(slabs)`).Error; err != nil {
			return err
		}
	}
	logger.Info("migration performMigration00005_uploadPacking complete")
	return nil
}

func performMigration00006_contractspending(txn *gorm.DB, logger *zap.SugaredLogger) error {
	logger.Info("performing migration 00006_contractspending")
	if !txn.Migrator().HasColumn(&dbContract{}, "delete_spending") {
		if err := txn.Migrator().AddColumn(&dbContract{}, "delete_spending"); err != nil {
			return err
		}
	}
	if !txn.Migrator().HasColumn(&dbContract{}, "list_spending") {
		if err := txn.Migrator().AddColumn(&dbContract{}, "list_spending"); err != nil {
			return err
		}
	}
	logger.Info("migration 00006_contractspending complete")
	return nil
}

func performMigration00007_archivedcontractspending(txn *gorm.DB, logger *zap.SugaredLogger) error {
	logger.Info("performing migration 00007_archivedcontractspending")
	if !txn.Migrator().HasColumn(&dbArchivedContract{}, "delete_spending") {
		if err := txn.Migrator().AddColumn(&dbArchivedContract{}, "delete_spending"); err != nil {
			return err
		}
	}
	if !txn.Migrator().HasColumn(&dbArchivedContract{}, "list_spending") {
		if err := txn.Migrator().AddColumn(&dbArchivedContract{}, "list_spending"); err != nil {
			return err
		}
	}
	logger.Info("migration 00007_archivedcontractspending complete")
	return nil
}

func performMigration00008_jointableindices(txn *gorm.DB, logger *zap.SugaredLogger) error {
	logger.Info("performing migration 00008_jointableindices")

	indices := []struct {
		joinTable interface{ TableName() string }
		column    string
	}{
		{
			&dbHostAllowlistEntryHost{},
			"DBHostID",
		},
		{
			&dbHostBlocklistEntryHost{},
			"DBHostID",
		},
		{
			&dbContractSector{},
			"DBContractID",
		},
		{
			&dbContractSetContract{},
			"DBContractID",
		},
	}

	m := txn.Migrator()
	for _, idx := range indices {
		if !m.HasIndex(idx.joinTable, idx.column) {
			if err := m.CreateIndex(idx.joinTable, idx.column); err != nil {
				return fmt.Errorf("failed to create index on column '%s' of table '%s': %w", idx.column, idx.joinTable.TableName(), err)
			}
		}
	}

	logger.Info("migration 00008_jointableindices complete")
	return nil
}

func performMigration00009_dropInteractions(txn *gorm.DB, logger *zap.SugaredLogger) error {
	logger.Info("performing migration 00009_dropInteractions")
	if !txn.Migrator().HasTable("host_interactions") {
		if err := txn.Migrator().DropTable("host_interactions"); err != nil {
			return err
		}
	}
	logger.Info("migration 00009_dropInteractions complete")
	return nil
}

func performMigration00010_distinctcontractsector(txn *gorm.DB, logger *zap.SugaredLogger) error {
	logger.Info("performing migration 00010_distinctcontractsector")

	if !txn.Migrator().HasIndex(&dbContractSector{}, "DBSectorID") {
		if err := txn.Migrator().CreateIndex(&dbContractSector{}, "DBSectorID"); err != nil {
			return fmt.Errorf("failed to create index on column 'DBSectorID' of table 'contract_sectors': %w", err)
		}
	}

	logger.Info("migration 00010_distinctcontractsector complete")
	return nil
}

func performMigration00011_healthValidColumn(txn *gorm.DB, logger *zap.SugaredLogger) error {
	logger.Info("performing migration 00011_healthValidColumn")
	if !txn.Migrator().HasColumn(&dbSlab{}, "health_valid") {
		if err := txn.Migrator().AddColumn(&dbSlab{}, "health_valid"); err != nil {
			return err
		}
	}
	logger.Info("migration 00011_healthValidColumn complete")
	return nil
}

func performMigration00012_webhooks(txn *gorm.DB, logger *zap.SugaredLogger) error {
	logger.Info("performing migration 00012_webhooks")
	if !txn.Migrator().HasTable(&dbWebhook{}) {
		if err := txn.Migrator().CreateTable(&dbWebhook{}); err != nil {
			return err
		}
	}
	logger.Info("migration 00012_webhooks complete")
	return nil
}

func performMigration00013_uploadPackingOptimisations(txn *gorm.DB, logger *zap.SugaredLogger) error {
	logger.Info("performing migration 00013_uploadPackingOptimisations")
	if txn.Migrator().HasColumn(&dbBufferedSlab{}, "lock_id") {
		if err := txn.Migrator().DropColumn(&dbBufferedSlab{}, "lock_id"); err != nil {
			return err
		}
	}
	if txn.Migrator().HasColumn(&dbBufferedSlab{}, "locked_until") {
		if err := txn.Migrator().DropColumn(&dbBufferedSlab{}, "locked_until"); err != nil {
			return err
		}
	}
	logger.Info("migration 00013_uploadPackingOptimisations complete")
	return nil
}

func performMigration00014_buckets(txn *gorm.DB, logger *zap.SugaredLogger) error {
	logger.Info("performing migration 00014_buckets")
	// Disable foreign keys in SQLite to avoid issues with updating constraints.
	if isSQLite(txn) {
		if err := txn.Exec(`PRAGMA foreign_keys = 0`).Error; err != nil {
			return err
		}
	}

	// Create buckets table
	if !txn.Migrator().HasTable(&dbBucket{}) {
		if err := txn.Migrator().CreateTable(&dbBucket{}); err != nil {
			return err
		}
		if !isSQLite(txn) {
			err := txn.Exec("ALTER TABLE buckets MODIFY COLUMN name VARCHAR(255) CHARACTER SET utf8mb4 COLLATE utf8mb4_bin;").Error
			if err != nil {
				return fmt.Errorf("failed to change buckets_name collation: %w", err)
			}
		}
	}

	// Add default bucket.
	bucket := &dbBucket{
		Name: api.DefaultBucketName,
	}
	if err := txn.FirstOrCreate(&bucket).Error; err != nil {
		return err
	}

	// Add bucket id column to objects table.
	if !txn.Migrator().HasColumn(&dbObject{}, "db_bucket_id") {
		if !isSQLite(txn) {
			// MySQL
			if err := txn.Migrator().AddColumn(&dbObject{}, "db_bucket_id"); err != nil {
				return err
			}
			// Update objects to belong to default bucket
			if err := txn.Model(&dbObject{}).
				Where("db_bucket_id", 0).
				Update("db_bucket_id", bucket.ID).Error; err != nil {
				return err
			}
		} else {
			// SQLite
			if txn.Migrator().HasTable("objects_temp") {
				if err := txn.Migrator().DropTable("objects_temp"); err != nil {
					return err
				}
			}
			// Since SQLite doesn't support altering columns, we have to create
			// a new temporary objects table, copy the objects over with the
			// default bucket id and then delete the old table and rename the
			// temporary one to 'objects'.
			if err := txn.Table("objects_temp").Migrator().CreateTable(&dbObject{}); err != nil {
				return fmt.Errorf("failed to create temporary table: %w", err)
			} else if err := txn.Exec(`
			INSERT INTO objects_temp (id, created_at, db_bucket_id, object_id, key, size)
			SELECT objects.id, objects.created_at, ?, objects.object_id, objects.key, objects.size
			FROM objects
			`, bucket.ID).Error; err != nil {
				return fmt.Errorf("failed to copy objects to temporary table: %w", err)
			} else if err := txn.Migrator().DropTable("objects"); err != nil {
				return fmt.Errorf("failed to drop objects table: %w", err)
			} else if err := txn.Migrator().RenameTable("objects_temp", "objects"); err != nil {
				return fmt.Errorf("failed to rename temporary table: %w", err)
			} else if err := txn.Migrator().AutoMigrate(&dbObject{}); err != nil {
				return fmt.Errorf("failed to auto-migrate objects table: %w", err)
			}
		}
	}

	// Create missing composite index.
	if !txn.Migrator().HasIndex(&dbObject{}, "idx_object_bucket") {
		if err := txn.Migrator().CreateIndex(&dbObject{}, "idx_object_bucket"); err != nil {
			return err
		}
	}

	// Add foreign key constraint between dbObject's db_bucket_id and dbBucket's id.
	if !txn.Migrator().HasConstraint(&dbObject{}, "DBBucket") {
		if err := txn.Migrator().CreateConstraint(&dbObject{}, "DBBucket"); err != nil {
			return err
		}
	}

	// Enable foreign keys again.
	if isSQLite(txn) {
		if err := txn.Exec(`PRAGMA foreign_keys = 1`).Error; err != nil {
			return err
		}
		if err := txn.Exec(`PRAGMA foreign_key_check(objects)`).Error; err != nil {
			return err
		}
	}
	logger.Info("migration 00014_buckets complete")
	return nil
}

func performMigration00015_multipartUploads(txn *gorm.DB, logger *zap.SugaredLogger) error {
	logger.Info("performing migration 00015_multipartUploads")
	// Disable foreign keys in SQLite to avoid issues with updating constraints.
	if isSQLite(txn) {
		if err := txn.Exec(`PRAGMA foreign_keys = 0`).Error; err != nil {
			return err
		}
	}

	// Create new tables.
	if err := txn.Migrator().AutoMigrate(&dbMultipartUpload{}, &dbMultipartPart{}); err != nil {
		return err
	}

	// Add column to slices table.
	if err := txn.Migrator().AutoMigrate(&dbSlice{}); err != nil {
		return err
	}

	// Enable foreign keys again.
	if isSQLite(txn) {
		if err := txn.Exec(`PRAGMA foreign_keys = 1`).Error; err != nil {
			return err
		}
		if err := txn.Exec(`PRAGMA foreign_key_check(slices)`).Error; err != nil {
			return err
		}
	}
	logger.Info("migration 00015_multipartUploads complete")
	return nil
}

func performMigration00016_bucketPolicy(txn *gorm.DB, logger *zap.SugaredLogger) error {
	logger.Info("performing migration 00016_bucketPolicy")
	if err := txn.Migrator().AutoMigrate(&dbBucket{}); err != nil {
		return err
	}
	logger.Info("migration 00016_bucketPolicy complete")
	return nil
}

func performMigration00017_mimetype(txn *gorm.DB, logger *zap.SugaredLogger) error {
	logger.Info("performing migration 00017_mimetype")
	if !txn.Migrator().HasColumn(&dbObject{}, "MimeType") {
		if err := txn.Migrator().AddColumn(&dbObject{}, "MimeType"); err != nil {
			return err
		}
	}
	if !txn.Migrator().HasColumn(&dbMultipartUpload{}, "MimeType") {
		if err := txn.Migrator().AddColumn(&dbMultipartUpload{}, "MimeType"); err != nil {
			return err
		}
	}
	logger.Info("migration 00017_mimetype complete")
	return nil
}

func performMigration00018_etags(txn *gorm.DB, logger *zap.SugaredLogger) error {
	logger.Info("performing migration 00018_etags")
	if !txn.Migrator().HasColumn(&dbObject{}, "etag") {
		if err := txn.Migrator().AddColumn(&dbObject{}, "etag"); err != nil {
			return err
		}
	}
	logger.Info("migration 00018_etags complete")
	return nil
}

func performMigration00019_accountsShutdown(txn *gorm.DB, logger *zap.SugaredLogger) error {
	logger.Info("performing migration 00019_accounts_shutdown")
	if err := txn.Migrator().AutoMigrate(&dbAccount{}); err != nil {
		return err
	}
	if err := txn.Model(&dbAccount{}).
		Where("TRUE").
		Updates(map[string]interface{}{
			"clean_shutdown": false,
			"requires_sync":  true,
			"drift":          "0",
		}).
		Error; err != nil {
		return fmt.Errorf("failed to update accounts: %w", err)
	}
	logger.Info("migration 00019_accounts_shutdown complete")
	return nil
}

func performMigration00020_missingIndices(txn *gorm.DB, logger *zap.SugaredLogger) error {
	logger.Info("performing migration 00020_missingIndices")
	var err error
	detectMissingIndices(txn, func(dst interface{}, name string) {
		if err != nil {
			return
		}
		err = txn.Migrator().CreateIndex(dst, name)
	})
	if err != nil {
		return fmt.Errorf("failed to create missing indices: %w", err)
	}
	logger.Info("migration 00020_missingIndices complete")
	return nil
}

func performMigration00021_multipartUploadsBucketCascade(txn *gorm.DB, logger *zap.SugaredLogger) error {
	logger.Info("performing migration 00021_multipoartUploadsBucketCascade")
	// Disable foreign keys in SQLite to avoid issues with updating constraints.
	if isSQLite(txn) {
		if err := txn.Exec(`PRAGMA foreign_keys = 0`).Error; err != nil {
			return err
		}
	}

	// Add cascade constraint.
	if err := txn.Migrator().DropConstraint(&dbMultipartUpload{}, "DBBucket"); err != nil {
		return err
	} else if err := txn.Migrator().CreateConstraint(&dbMultipartUpload{}, "DBBucket"); err != nil {
		return err
	}

	// Enable foreign keys again.
	if isSQLite(txn) {
		if err := txn.Exec(`PRAGMA foreign_keys = 1`).Error; err != nil {
			return err
		}
		if err := txn.Exec(`PRAGMA foreign_key_check(slices)`).Error; err != nil {
			return err
		}
	}
	logger.Info("migration 00021_multipoartUploadsBucketCascade complete")
	return nil
}

func performMigration00022_extendObjectID(txn *gorm.DB, logger *zap.SugaredLogger) error {
	logger.Info("performing migration 00022_extendObjectID")
	if !isSQLite(txn) {
		err := txn.Exec("ALTER TABLE objects MODIFY COLUMN object_id VARCHAR(766) CHARACTER SET utf8mb4 COLLATE utf8mb4_bin;").Error
		if err != nil {
			return fmt.Errorf("failed to change object_id collation: %w", err)
		}
		err = txn.Exec("ALTER TABLE multipart_uploads MODIFY COLUMN object_id VARCHAR(766) CHARACTER SET utf8mb4 COLLATE utf8mb4_bin;").Error
		if err != nil {
			return fmt.Errorf("failed to change object_id collation: %w", err)
		}
	}
	logger.Info("migration 00022_extendObjectID complete")
	return nil
}

func performMigration00023_defaultMinRecentScanFailures(txn *gorm.DB, logger *zap.SugaredLogger) error {
	logger.Info("performing migration 00023_defaultMinRecentScanFailures")

	var autopilots []dbAutopilot
	if err := txn.Model(&dbAutopilot{}).Find(&autopilots).Error; err != nil {
		return err
	}

	for _, autopilot := range autopilots {
		if autopilot.Config.Hosts.MinRecentScanFailures == 0 {
			autopilot.Config.Hosts.MinRecentScanFailures = 10
			if err := txn.Save(&autopilot).Error; err != nil {
				logger.Errorf("failed to set default value for MinRecentScanFailures on autopilot '%v', err: %v", autopilot.Identifier, err)
				return err
			}
			logger.Debugf("successfully defaulted MinRecentScanFailures to 10 on autopilot '%v'", autopilot.Identifier)
		}
	}

	logger.Info("migration 00023_defaultMinRecentScanFailures complete")
	return nil
}

<<<<<<< HEAD
func performMigration00024_healthValidUntilColumn(txn *gorm.DB, logger *zap.SugaredLogger) error {
	logger.Info("performing migration 00024_healthValidUntilColumn")
	if !txn.Migrator().HasColumn(&dbSlab{}, "health_valid_until") {
		if err := txn.Migrator().AddColumn(&dbSlab{}, "health_valid_until"); err != nil {
			return err
		}
	}
	if txn.Migrator().HasColumn(&dbSlab{}, "health_valid") {
		if err := txn.Migrator().DropColumn(&dbSlab{}, "health_valid"); err != nil {
			return err
		}
	}
	logger.Info("migration 00024_healthValidUntilColumn complete")
=======
func performMigration00024_slabIndices(txn *gorm.DB, logger *zap.SugaredLogger) error {
	logger.Info("performing migration 00024_slabIndices")

	if isSQLite(txn) {
		// SQLite
		if err := txn.Exec(`
			BEGIN TRANSACTION;
			PRAGMA foreign_keys = 0;

			CREATE TABLE sectors_temp (id integer,created_at datetime,db_slab_id integer NOT NULL,slab_index integer NOT NULL,latest_host blob NOT NULL,root blob NOT NULL UNIQUE,PRIMARY KEY (id),CONSTRAINT fk_slabs_shards FOREIGN KEY (db_slab_id) REFERENCES slabs(id) ON DELETE CASCADE);
			INSERT INTO sectors_temp (id, created_at, db_slab_id, slab_index, latest_host, root) SELECT id, created_at, db_slab_id, 0, latest_host, root FROM sectors;

			DROP INDEX IF EXISTS idx_sectors_db_slab_id;
			DROP INDEX IF EXISTS idx_sectors_slab_index;
			DROP INDEX IF EXISTS idx_sectors_slab_id_slab_index;
			DROP INDEX IF EXISTS idx_sectors_root;
			
			CREATE INDEX idx_sectors_db_slab_id ON sectors_temp(db_slab_id);
			CREATE INDEX idx_sectors_slab_index ON sectors_temp(slab_index);
			CREATE INDEX idx_sectors_root ON sectors_temp(root);

			UPDATE sectors_temp
			SET slab_index = (
				SELECT
			        COUNT(*) + 1
				FROM
			        sectors_temp AS s2
				WHERE
					s2.db_slab_id = sectors_temp.db_slab_id AND s2.id < sectors_temp.id
			);

			CREATE UNIQUE INDEX idx_sectors_slab_id_slab_index ON sectors_temp(db_slab_id,slab_index);

			DROP TABLE sectors;
			ALTER TABLE sectors_temp RENAME TO sectors;

			PRAGMA foreign_keys = 1;
			PRAGMA foreign_key_check(sectors);
			COMMIT;
			`).Error; err != nil {
			return err
		}
	} else {
		// MySQL
		if err := txn.Table("sectors").Migrator().AutoMigrate(&struct {
			SlabIndex int `gorm:"NOT NULL"`
		}{}); err != nil {
			return err
		}

		// Populate column.
		if err := txn.Exec(`
			UPDATE sectors
			JOIN (
			    SELECT
			        id,
			        ROW_NUMBER() OVER (PARTITION BY db_slab_id ORDER BY id) AS new_index
			    FROM
			        sectors
			) AS RowNumbered ON sectors.id = RowNumbered.id
			SET
			    sectors.slab_index = RowNumbered.new_index;
		`).Error; err != nil {
			return err
		}

		// Create indices.
		if !txn.Migrator().HasIndex(&dbSector{}, "idx_sectors_slab_index") {
			if err := txn.Migrator().CreateIndex(&dbSector{}, "idx_sectors_slab_index"); err != nil {
				return err
			}
		}
		if !txn.Migrator().HasIndex(&dbSector{}, "idx_sectors_slab_id_slab_index") {
			if err := txn.Migrator().CreateIndex(&dbSector{}, "idx_sectors_slab_id_slab_index"); err != nil {
				return err
			}
		}
	}

	logger.Info("migration 00024_slabIndices complete")
	return nil
}

func performMigration00025_contractState(txn *gorm.DB, logger *zap.SugaredLogger) error {
	logger.Info("performing migration 00025_contractState")
	// create column
	if !txn.Migrator().HasColumn(&dbContract{}, "State") {
		if err := txn.Migrator().AddColumn(&dbContract{}, "State"); err != nil {
			return err
		}
	}
	if !txn.Migrator().HasColumn(&dbArchivedContract{}, "State") {
		if err := txn.Migrator().AddColumn(&dbArchivedContract{}, "State"); err != nil {
			return err
		}
	}
	// update column
	if err := txn.Model(&dbContract{}).Where("TRUE").Update("State", contractStateActive).Error; err != nil {
		return err
	}
	if err := txn.Model(&dbArchivedContract{}).Where("TRUE").Update("State", contractStateComplete).Error; err != nil {
		return err
	}
	// create index
	if !txn.Migrator().HasIndex(&dbContract{}, "State") {
		if err := txn.Migrator().CreateIndex(&dbContract{}, "State"); err != nil {
			return err
		}
	}
	if !txn.Migrator().HasIndex(&dbArchivedContract{}, "State") {
		if err := txn.Migrator().CreateIndex(&dbArchivedContract{}, "State"); err != nil {
			return err
		}
	}
	logger.Info("migration 00025_contractState complete")
>>>>>>> 058b1de9
	return nil
}<|MERGE_RESOLUTION|>--- conflicted
+++ resolved
@@ -280,11 +280,6 @@
 			},
 		},
 		{
-<<<<<<< HEAD
-			ID: "00024_healthValidUntilColumn",
-			Migrate: func(tx *gorm.DB) error {
-				return performMigration00024_healthValidUntilColumn(tx, logger)
-=======
 			ID: "00024_slabIndices",
 			Migrate: func(tx *gorm.DB) error {
 				return performMigration00024_slabIndices(tx, logger)
@@ -294,7 +289,12 @@
 			ID: "00025_contractState",
 			Migrate: func(tx *gorm.DB) error {
 				return performMigration00025_contractState(tx, logger)
->>>>>>> 058b1de9
+			},
+		},
+		{
+			ID: "00026_healthValidUntilColumn",
+			Migrate: func(tx *gorm.DB) error {
+				return performMigration00026_healthValidUntilColumn(tx, logger)
 			},
 		},
 	}
@@ -1043,21 +1043,6 @@
 	return nil
 }
 
-<<<<<<< HEAD
-func performMigration00024_healthValidUntilColumn(txn *gorm.DB, logger *zap.SugaredLogger) error {
-	logger.Info("performing migration 00024_healthValidUntilColumn")
-	if !txn.Migrator().HasColumn(&dbSlab{}, "health_valid_until") {
-		if err := txn.Migrator().AddColumn(&dbSlab{}, "health_valid_until"); err != nil {
-			return err
-		}
-	}
-	if txn.Migrator().HasColumn(&dbSlab{}, "health_valid") {
-		if err := txn.Migrator().DropColumn(&dbSlab{}, "health_valid"); err != nil {
-			return err
-		}
-	}
-	logger.Info("migration 00024_healthValidUntilColumn complete")
-=======
 func performMigration00024_slabIndices(txn *gorm.DB, logger *zap.SugaredLogger) error {
 	logger.Info("performing migration 00024_slabIndices")
 
@@ -1074,7 +1059,7 @@
 			DROP INDEX IF EXISTS idx_sectors_slab_index;
 			DROP INDEX IF EXISTS idx_sectors_slab_id_slab_index;
 			DROP INDEX IF EXISTS idx_sectors_root;
-			
+
 			CREATE INDEX idx_sectors_db_slab_id ON sectors_temp(db_slab_id);
 			CREATE INDEX idx_sectors_slab_index ON sectors_temp(slab_index);
 			CREATE INDEX idx_sectors_root ON sectors_temp(root);
@@ -1173,6 +1158,21 @@
 		}
 	}
 	logger.Info("migration 00025_contractState complete")
->>>>>>> 058b1de9
+	return nil
+}
+
+func performMigration00026_healthValidUntilColumn(txn *gorm.DB, logger *zap.SugaredLogger) error {
+	logger.Info("performing migration 00026_healthValidUntilColumn")
+	if !txn.Migrator().HasColumn(&dbSlab{}, "health_valid_until") {
+		if err := txn.Migrator().AddColumn(&dbSlab{}, "health_valid_until"); err != nil {
+			return err
+		}
+	}
+	if txn.Migrator().HasColumn(&dbSlab{}, "health_valid") {
+		if err := txn.Migrator().DropColumn(&dbSlab{}, "health_valid"); err != nil {
+			return err
+		}
+	}
+	logger.Info("migration 00026_healthValidUntilColumn complete")
 	return nil
 }