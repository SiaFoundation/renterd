--- conflicted
+++ resolved
@@ -156,18 +156,17 @@
 			Rollback: nil,
 		},
 		{
-<<<<<<< HEAD
-			ID: "00004_uploadPacking",
-			Migrate: func(tx *gorm.DB) error {
-				return performMigration00004_uploadPacking(tx, logger)
-			},
-=======
 			ID: "00004_objectID_collation",
 			Migrate: func(tx *gorm.DB) error {
 				return performMigration00004_objectID_collation(tx, logger)
 			},
 			Rollback: nil,
->>>>>>> 97a784f0
+		},
+		{
+			ID: "00005_uploadPacking",
+			Migrate: func(tx *gorm.DB) error {
+				return performMigration00005_uploadPacking(tx, logger)
+			},
 		},
 	}
 
@@ -192,18 +191,13 @@
 // initSchema is executed only on a clean database. Otherwise the individual
 // migrations are executed.
 func initSchema(tx *gorm.DB) error {
-<<<<<<< HEAD
-	if err := tx.AutoMigrate(tables...); err != nil {
-		return fmt.Errorf("failed to init schema: %w", err)
-=======
 	err := tx.AutoMigrate(tables...)
 	if err != nil {
-		return err
+		return fmt.Errorf("failed to init schema: %w", err)
 	}
 	// Change the object_id colum to use case sensitive collation.
 	if !isSQLite(tx) {
 		return tx.Exec("ALTER TABLE objects MODIFY COLUMN object_id VARCHAR(255) CHARACTER SET utf8mb4 COLLATE utf8mb4_bin;").Error
->>>>>>> 97a784f0
 	}
 	return nil
 }
@@ -366,8 +360,20 @@
 	return nil
 }
 
-<<<<<<< HEAD
-func performMigration00004_uploadPacking(txn *gorm.DB, logger glogger.Interface) error {
+func performMigration00004_objectID_collation(txn *gorm.DB, logger glogger.Interface) error {
+	logger.Info(context.Background(), "performing migration 00004_objectID_collation")
+	if !isSQLite(txn) {
+		err := txn.Exec("ALTER TABLE objects MODIFY COLUMN object_id VARCHAR(255) CHARACTER SET utf8mb4 COLLATE utf8mb4_bin;").Error
+		if err != nil {
+			return err
+		}
+	}
+	logger.Info(context.Background(), "migration 00004_objectID_collation complete")
+	return nil
+}
+
+func performMigration00005_uploadPacking(txn *gorm.DB, logger glogger.Interface) error {
+	logger.Info(context.Background(), "performing migration performMigration00005_uploadPacking")
 	m := txn.Migrator()
 
 	// Disable foreign keys in SQLite to avoid issues with updating constraints.
@@ -400,16 +406,6 @@
 			return err
 		}
 	}
-=======
-func performMigration00004_objectID_collation(txn *gorm.DB, logger glogger.Interface) error {
-	logger.Info(context.Background(), "performing migration 00004_objectID_collation")
-	if !isSQLite(txn) {
-		err := txn.Exec("ALTER TABLE objects MODIFY COLUMN object_id VARCHAR(255) CHARACTER SET utf8mb4 COLLATE utf8mb4_bin;").Error
-		if err != nil {
-			return err
-		}
-	}
-	logger.Info(context.Background(), "migration 00004_objectID_collation complete")
->>>>>>> 97a784f0
+	logger.Info(context.Background(), "migration performMigration00005_uploadPacking complete")
 	return nil
 }