package stores

import (
	"errors"
	"fmt"
	"time"

	"github.com/go-gormigrate/gormigrate/v2"
	"go.sia.tech/renterd/api"
	"go.uber.org/zap"
	"gorm.io/gorm"
)

var errRunV072 = errors.New("can't upgrade to >=v1.0.0 from your current version - please upgrade to v0.7.2 first (https://github.com/SiaFoundation/renterd/releases/tag/v0.7.2)")

var (
	tables = []interface{}{
		// bus.MetadataStore tables
		&dbArchivedContract{},
		&dbContract{},
		&dbContractSet{},
		&dbObject{},
		&dbMultipartUpload{},
		&dbBucket{},
		&dbBufferedSlab{},
		&dbSlab{},
		&dbSector{},
		&dbSlice{},
		&dbObjectUserMetadata{},
		&dbMultipartMetadata{},

		// bus.HostDB tables
		&dbAnnouncement{},
		&dbConsensusInfo{},
		&dbHost{},
		&dbAllowlistEntry{},
		&dbBlocklistEntry{},

		// wallet tables
		&dbSiacoinElement{},
		&dbTransaction{},

		// bus.SettingStore tables
		&dbSetting{},

		// bus.EphemeralAccountStore tables
		&dbAccount{},

		// bus.AutopilotStore tables
		&dbAutopilot{},

		// webhooks.WebhookStore tables
		&dbWebhook{},
	}
)

// initSchema is executed only on a clean database. Otherwise the individual
// migrations are executed.
func initSchema(tx *gorm.DB) error {
	// Setup join tables.
	err := setupJoinTables(tx)
	if err != nil {
		return fmt.Errorf("failed to setup join tables: %w", err)
	}

	// Pick the right migrations.
	var schema []byte
	if isSQLite(tx) {
		schema, err = migrations.ReadFile("migrations/sqlite/main/schema.sql")
	} else {
		schema, err = migrations.ReadFile("migrations/mysql/main/schema.sql")
	}
	if err != nil {
		return err
	}

	// Run it.
	err = tx.Exec(string(schema)).Error
	if err != nil {
		return fmt.Errorf("failed to init schema: %w", err)
	}

	// Add default bucket.
	return tx.Create(&dbBucket{
		Name: api.DefaultBucketName,
	}).Error
}

func performMigrations(db *gorm.DB, logger *zap.SugaredLogger) error {
	migrations := []*gormigrate.Migration{
		{
<<<<<<< HEAD
			ID: "00001_gormigrate",
			Migrate: func(tx *gorm.DB) error {
				return performMigration00001_gormigrate(tx, logger)
			},
			Rollback: nil,
		},
		{
			ID: "00002_dropconstraintslabcsid",
			Migrate: func(tx *gorm.DB) error {
				return performMigration00002_dropconstraintslabcsid(tx, logger)
			},
			Rollback: nil,
		},
		{
			ID: "00003_healthcache",
			Migrate: func(tx *gorm.DB) error {
				return performMigration00003_healthcache(tx, logger)
			},
			Rollback: nil,
		},
		{
			ID: "00004_objectID_collation",
			Migrate: func(tx *gorm.DB) error {
				return performMigration00004_objectID_collation(tx, logger)
			},
			Rollback: nil,
		},
		{
			ID: "00005_uploadPacking",
			Migrate: func(tx *gorm.DB) error {
				return performMigration00005_uploadPacking(tx, logger)
			},
			Rollback: nil,
		},
		{
			ID: "00006_contractspending",
			Migrate: func(tx *gorm.DB) error {
				return performMigration00006_contractspending(tx, logger)
			},
			Rollback: nil,
		},
		{
			ID: "00007_contractspending",
			Migrate: func(tx *gorm.DB) error {
				return performMigration00007_archivedcontractspending(tx, logger)
			},
			Rollback: nil,
		},
		{
			ID: "00008_jointableindices",
			Migrate: func(tx *gorm.DB) error {
				return performMigration00008_jointableindices(tx, logger)
			},
			Rollback: nil,
		},
		{
			ID: "00009_dropInteractions",
			Migrate: func(tx *gorm.DB) error {
				return performMigration00009_dropInteractions(tx, logger)
			},
			Rollback: nil,
		},
		{
			ID: "00010_distinctcontractsector",
			Migrate: func(tx *gorm.DB) error {
				return performMigration00010_distinctcontractsector(tx, logger)
			},
			Rollback: nil,
		},
		{
			ID: "00011_healthValidColumn",
			Migrate: func(tx *gorm.DB) error {
				return performMigration00011_healthValidColumn(tx, logger)
			},
		},
		{
			ID: "00012_webhooks",
			Migrate: func(tx *gorm.DB) error {
				return performMigration00012_webhooks(tx, logger)
			},
		},
		{
			ID: "00013_uploadPackingOptimisations",
			Migrate: func(tx *gorm.DB) error {
				return performMigration00013_uploadPackingOptimisations(tx, logger)
			},
		},
		{
			ID: "00014_buckets",
			Migrate: func(tx *gorm.DB) error {
				return performMigration00014_buckets(tx, logger)
			},
		},
		{
			ID: "00015_multipartUploads",
			Migrate: func(tx *gorm.DB) error {
				return performMigration00015_multipartUploads(tx, logger)
			},
		},
		{
			ID: "00016_bucketPolicy",
			Migrate: func(tx *gorm.DB) error {
				return performMigration00016_bucketPolicy(tx, logger)
			},
		},
		{
			ID: "00017_mimetype",
			Migrate: func(tx *gorm.DB) error {
				return performMigration00017_mimetype(tx, logger)
			},
		},
		{
			ID: "00018_etags",
			Migrate: func(tx *gorm.DB) error {
				return performMigration00018_etags(tx, logger)
			},
		},
		{
			ID: "00019_accounts_shutdown",
			Migrate: func(tx *gorm.DB) error {
				return performMigration00019_accountsShutdown(tx, logger)
			},
		},
		{
			ID: "00020_missingIndices",
			Migrate: func(tx *gorm.DB) error {
				return performMigration00020_missingIndices(tx, logger)
			},
		},
		{
			ID: "00021_multipoartUploadsBucketCascade",
			Migrate: func(tx *gorm.DB) error {
				return performMigration00021_multipartUploadsBucketCascade(tx, logger)
			},
		},
		{
			ID: "00022_extendObjectID",
			Migrate: func(tx *gorm.DB) error {
				return performMigration00022_extendObjectID(tx, logger)
			},
		},
		{
			ID: "00023_defaultMinRecentScanFailures",
			Migrate: func(tx *gorm.DB) error {
				return performMigration00023_defaultMinRecentScanFailures(tx, logger)
			},
		},
		{
			ID: "00024_slabIndices",
			Migrate: func(tx *gorm.DB) error {
				return performMigration00024_slabIndices(tx, logger)
			},
		},
		{
			ID: "00025_contractState",
			Migrate: func(tx *gorm.DB) error {
				return performMigration00025_contractState(tx, logger)
			},
		},
		{
			ID: "00026_healthValidUntilColumn",
			Migrate: func(tx *gorm.DB) error {
				return performMigration00026_healthValidUntilColumn(tx, logger)
			},
		},
		{
			ID: "000027_addMultipartUploadIndices",
			Migrate: func(tx *gorm.DB) error {
				return performMigration000027_addMultipartUploadIndices(tx, logger)
			},
		},
		{
			ID: "00028_lostSectors",
			Migrate: func(tx *gorm.DB) error {
				return performMigration00028_lostSectors(tx, logger)
			},
		},
		{
			ID: "00029_contractPrice",
			Migrate: func(tx *gorm.DB) error {
				return performMigration00029_contractPrice(tx, logger)
			},
		},
		{
			ID: "00030_defaultMigrationSurchargeMultiplier",
			Migrate: func(tx *gorm.DB) error {
				return performMigration00030_defaultMigrationSurchargeMultiplier(tx, logger)
			},
		},
		{
			ID: "00031_secretKey",
			Migrate: func(tx *gorm.DB) error {
				return performMigration00031_secretKey(tx, logger)
			},
		},
		{
			ID: "00032_objectIndices",
			Migrate: func(tx *gorm.DB) error {
				return performMigration00032_objectIndices(tx, logger)
			},
		},
		{
			ID: "00033_transactionsTimestampIndex",
			Migrate: func(tx *gorm.DB) error {
				return performMigration00033_transactionsTimestampIndex(tx, logger)
			},
		},
		{
			ID: "00034_objectHealth",
			Migrate: func(tx *gorm.DB) error {
				return performMigration00034_objectHealth(tx, logger)
			},
		},
		{
			ID: "00035_bufferedSlabsDropSizeAndComplete",
			Migrate: func(tx *gorm.DB) error {
				return performMigration00035_bufferedSlabsDropSizeAndComplete(tx, logger)
			},
		},
		{
			ID: "00036_contractPruneCfg",
			Migrate: func(tx *gorm.DB) error {
				return performMigration00036_contractPruneCfg(tx, logger)
			},
		},
		{
			ID: "00001_init",
			Migrate: func(tx *gorm.DB) error {
				return nil
			},
		},
		{
			ID: "00002_objectUserMetadata",
			Migrate: func(tx *gorm.DB) error {
				return performMigration00001_objectUserMetadata(tx, logger)
			},
		},
		{
			ID: "00003_multipartUserMetadata",
			Migrate: func(tx *gorm.DB) error {
				return performMigration00002_multipartUserMetadata(tx, logger)
			},
=======
			ID:      "00001_init",
			Migrate: func(tx *gorm.DB) error { return errRunV072 },
>>>>>>> 134be4c5
		},
	}
	// Create migrator.
	m := gormigrate.New(db, gormigrate.DefaultOptions, migrations)

	// Set init function.
	m.InitSchema(initSchema)

	// Perform migrations.
	if err := m.Migrate(); err != nil {
		return fmt.Errorf("failed to migrate: %v", err)
	}
	return nil
<<<<<<< HEAD
}

func performMigration00001_gormigrate(txn *gorm.DB, logger *zap.SugaredLogger) error {
	ctx := context.Background()
	m := txn.Migrator()

	// Perform pre-auto migrations
	//
	// If the consensus info table is missing the height column, drop it to
	// force a resync.
	if m.HasTable(&dbConsensusInfo{}) && !m.HasColumn(&dbConsensusInfo{}, "height") {
		if err := m.DropTable(&dbConsensusInfo{}); err != nil {
			return err
		}
	}
	// If the shards table exists, we add the db_slab_id column to slices and
	// sectors before then dropping the shards table as well as the db_slice_id
	// column from the slabs table.
	if m.HasTable("shards") {
		logger.Info(ctx, "'shards' table detected, starting migration")
		if err := migrateShards(ctx, txn, logger); err != nil {
			return fmt.Errorf("failed to migrate 'shards' table: %w", err)
		}
		logger.Info(ctx, "finished migrating 'shards' table")
	}
	fillSlabContractSetID := !m.HasColumn(&dbSlab{}, "db_contract_set_id")

	// Drop owner column from accounts table.
	if m.HasColumn(&dbAccount{}, "owner") {
		if err := m.DropColumn(&dbAccount{}, "owner"); err != nil {
			return err
		}
	}

	// Drop constraint on Slices to avoid dropping slabs and sectors.
	if m.HasConstraint(&dbSlab{}, "Slices") {
		if err := m.DropConstraint(&dbSlab{}, "Slices"); err != nil {
			return fmt.Errorf("failed to drop constraint 'Slices' from table 'slabs': %w", err)
		}
	}
	if m.HasConstraint(&dbSlab{}, "Shards") {
		if err := m.DropConstraint(&dbSlab{}, "Shards"); err != nil {
			return fmt.Errorf("failed to drop constraint 'Shards' from table 'slabs': %w", err)
		}
	}

	// Perform auto migrations.
	if err := txn.AutoMigrate(tables...); err != nil {
		return err
	}

	// Re-add both constraints.
	if !m.HasConstraint(&dbSlab{}, "Slices") {
		if err := m.CreateConstraint(&dbSlab{}, "Slices"); err != nil {
			return fmt.Errorf("failed to add constraint 'Slices' to table 'slabs': %w", err)
		}
	}
	if !m.HasConstraint(&dbSlab{}, "Shards") {
		if err := m.CreateConstraint(&dbSlab{}, "Shards"); err != nil {
			return fmt.Errorf("failed to add constraint 'Shards' to table 'slabs': %w", err)
		}
	}

	if fillSlabContractSetID {
		// Compat code for databases that don't have the db_contract_set_id. We
		// have to assign all slabs to a contract set, if we only have one
		// contract set we use that one but if we have 0 or more than 1 we
		// create a migration set.
		var sets []dbContractSet
		if err := txn.Find(&sets).Error; err != nil {
			return fmt.Errorf("failed to retrieve contract sets from the database: %w", err)
		}

		logFn := logger.Info
		var cs dbContractSet
		if len(sets) != 1 {
			cs = dbContractSet{Name: "migration-slab-contract-set-id"}
			if err := txn.FirstOrCreate(&cs).Error; err != nil {
				return fmt.Errorf("failed to create migration set: %w", err)
			}
			logFn = logger.Warn // warn to alert the user of the migration set
		} else {
			cs = sets[0]
		}

		logFn(ctx, fmt.Sprintf("slabs table is missing 'db_contract_set_id' column - adding it and associating slabs with the contract set '%s'", cs.Name))
		if err := txn.Exec("UPDATE slabs SET db_contract_set_id = ? WHERE slabs.db_contract_set_id IS NULL", cs.ID).Error; err != nil {
			return fmt.Errorf("failed to update slab contract set ID: %w", err)
		}
	}

	// Perform post-auto migrations.
	if err := m.DropTable("host_sectors"); err != nil {
		return err
	}
	if !m.HasIndex(&dbHostBlocklistEntryHost{}, "DBHostID") {
		if err := m.CreateIndex(&dbHostBlocklistEntryHost{}, "DBHostID"); err != nil {
			return err
		}
	}
	return nil
}

// migrateShards performs the migrations necessary for removing the 'shards'
// table.
func migrateShards(ctx context.Context, db *gorm.DB, logger *zap.SugaredLogger) error {
	m := db.Migrator()

	// add columns
	if !m.HasColumn(&dbSlice{}, "db_slab_id") {
		logger.Info(ctx, "adding column db_slab_id to table 'slices'")
		if err := m.AddColumn(&dbSlice{}, "db_slab_id"); err != nil {
			return err
		}
		logger.Info(ctx, "done adding column db_slab_id to table 'slices'")
	}
	if !m.HasColumn(&dbSector{}, "db_slab_id") {
		logger.Info(ctx, "adding column db_slab_id to table 'sectors'")
		if err := m.AddColumn(&dbSector{}, "db_slab_id"); err != nil {
			return err
		}
		logger.Info(ctx, "done adding column db_slab_id to table 'sectors'")
	}

	// populate new columns
	var err error
	if m.HasColumn(&dbSlab{}, "db_slice_id") {
		logger.Info(ctx, "populating column 'db_slab_id' in table 'slices'")
		if isSQLite(db) {
			err = db.Exec(`UPDATE slices SET db_slab_id = (SELECT slabs.id FROM slabs WHERE slabs.db_slice_id = slices.id)`).Error
		} else {
			err = db.Exec(`UPDATE slices sli
			INNER JOIN slabs sla ON sli.id=sla.db_slice_id
			SET sli.db_slab_id=sla.id`).Error
		}
		if err != nil {
			return err
		}
		logger.Info(ctx, "done populating column 'db_slab_id' in table 'slices'")
	}
	logger.Info(ctx, "populating column 'db_slab_id' in table 'sectors'")
	if isSQLite(db) {
		err = db.Exec(`UPDATE sectors SET db_slab_id = (SELECT shards.db_slab_id FROM shards WHERE shards.db_sector_id = sectors.id)`).Error
	} else {
		err = db.Exec(`UPDATE sectors sec
			INNER JOIN shards sha ON sec.id=sha.db_sector_id
			SET sec.db_slab_id=sha.db_slab_id`).Error
	}
	if err != nil {
		return err
	}
	logger.Info(ctx, "done populating column 'db_slab_id' in table 'sectors'")

	// drop column db_slice_id from slabs
	logger.Info(ctx, "dropping constraint 'fk_slices_slab' from table 'slabs'")
	if err := m.DropConstraint(&dbSlab{}, "fk_slices_slab"); err != nil {
		return err
	}
	logger.Info(ctx, "done dropping constraint 'fk_slices_slab' from table 'slabs'")
	logger.Info(ctx, "dropping column 'db_slice_id' from table 'slabs'")
	if err := m.DropColumn(&dbSlab{}, "db_slice_id"); err != nil {
		return err
	}
	logger.Info(ctx, "done dropping column 'db_slice_id' from table 'slabs'")

	// delete any sectors that are not referenced by a slab
	logger.Info(ctx, "pruning dangling sectors")
	if err := db.Exec(`DELETE FROM sectors WHERE db_slab_id IS NULL`).Error; err != nil {
		return err
	}
	logger.Info(ctx, "done pruning dangling sectors")

	// drop table shards
	logger.Info(ctx, "dropping table 'shards'")
	if err := m.DropTable("shards"); err != nil {
		return err
	}
	logger.Info(ctx, "done dropping table 'shards'")
	return nil
}

func performMigration00002_dropconstraintslabcsid(txn *gorm.DB, logger *zap.SugaredLogger) error {
	ctx := context.Background()
	m := txn.Migrator()

	// Disable foreign keys in SQLite to avoid issues with updating constraints.
	if isSQLite(txn) {
		if err := txn.Exec(`PRAGMA foreign_keys = 0`).Error; err != nil {
			return err
		}
	}

	// Drop the constraint on DBContractSet.
	if m.HasConstraint(&dbSlab{}, "DBContractSet") {
		logger.Info(ctx, "migration 00002_dropconstraintslabcsid: dropping constraint on DBContractSet")
		if err := m.DropConstraint(&dbSlab{}, "DBContractSet"); err != nil {
			return fmt.Errorf("failed to drop constraint 'DBContractSet' from table 'slabs': %w", err)
		}
	}

	// Perform auto migrations.
	if err := txn.AutoMigrate(tables...); err != nil {
		return err
	}

	// Add constraint back.
	if !m.HasConstraint(&dbSlab{}, "DBContractSet") {
		logger.Info(ctx, "migration 00002_dropconstraintslabcsid: adding constraint on DBContractSet")
		if err := m.CreateConstraint(&dbSlab{}, "DBContractSet"); err != nil {
			return fmt.Errorf("failed to add constraint 'DBContractSet' to table 'slabs': %w", err)
		}
	}

	// Enable foreign keys again.
	if isSQLite(txn) {
		if err := txn.Exec(`PRAGMA foreign_keys = 1`).Error; err != nil {
			return err
		}
		if err := txn.Exec(`PRAGMA foreign_key_check(slabs)`).Error; err != nil {
			return err
		}
	}
	return nil
}

func performMigration00003_healthcache(txn *gorm.DB, logger *zap.SugaredLogger) error {
	logger.Info("performing migration 00003_healthcache")
	if !txn.Migrator().HasColumn(&dbSlab{}, "health") {
		if err := txn.Migrator().AddColumn(&dbSlab{}, "health"); err != nil {
			return err
		}
	}
	logger.Info("migration 00003_healthcheck complete")
	return nil
}

func performMigration00004_objectID_collation(txn *gorm.DB, logger *zap.SugaredLogger) error {
	logger.Info("performing migration 00004_objectID_collation")
	if !isSQLite(txn) {
		err := txn.Exec("ALTER TABLE objects MODIFY COLUMN object_id VARCHAR(255) CHARACTER SET utf8mb4 COLLATE utf8mb4_bin;").Error
		if err != nil {
			return err
		}
	}
	logger.Info("migration 00004_objectID_collation complete")
	return nil
}

func performMigration00005_uploadPacking(txn *gorm.DB, logger *zap.SugaredLogger) error {
	logger.Info("performing migration performMigration00005_uploadPacking")
	m := txn.Migrator()

	// Disable foreign keys in SQLite to avoid issues with updating constraints.
	if isSQLite(txn) {
		if err := txn.Exec(`PRAGMA foreign_keys = 0`).Error; err != nil {
			return err
		}
	}

	if m.HasTable(&dbBufferedSlab{}) {
		// Drop buffered slabs since the schema has changed and the table was
		// unused so far.
		if err := m.DropTable(&dbBufferedSlab{}); err != nil {
			return fmt.Errorf("failed to drop table 'buffered_slabs': %w", err)
		}
	}

	// Use AutoMigrate to recreate buffered_slabs.
	if err := m.AutoMigrate(&dbBufferedSlab{}); err != nil {
		return fmt.Errorf("failed to create table 'buffered_slabs': %w", err)
	}

	// Migrate slabs.
	if isSQLite(txn) {
		if !m.HasIndex(&dbSlab{}, "MinShards") {
			if err := m.CreateIndex(&dbSlab{}, "MinShards"); err != nil {
				return fmt.Errorf("failed to create index 'MinShards' on table 'slabs': %w", err)
			}
		}
		if !m.HasIndex(&dbSlab{}, "TotalShards") {
			if err := m.CreateIndex(&dbSlab{}, "TotalShards"); err != nil {
				return fmt.Errorf("failed to create index 'TotalShards' on table 'slabs': %w", err)
			}
		}
		if !m.HasColumn(&dbSlab{}, "db_buffered_slab_id") {
			if err := m.AddColumn(&dbSlab{}, "db_buffered_slab_id"); err != nil {
				return fmt.Errorf("failed to create column 'db_buffered_slab_id' on table 'slabs': %w", err)
			}
		}
	} else if err := m.AutoMigrate(&dbSlab{}); err != nil {
		return fmt.Errorf("failed to migrate table 'slabs': %w", err)
	}

	// Enable foreign keys again.
	if isSQLite(txn) {
		if err := txn.Exec(`PRAGMA foreign_keys = 1`).Error; err != nil {
			return err
		}
		if err := txn.Exec(`PRAGMA foreign_key_check(slabs)`).Error; err != nil {
			return err
		}
	}
	logger.Info("migration performMigration00005_uploadPacking complete")
	return nil
}

func performMigration00006_contractspending(txn *gorm.DB, logger *zap.SugaredLogger) error {
	logger.Info("performing migration 00006_contractspending")
	if !txn.Migrator().HasColumn(&dbContract{}, "delete_spending") {
		if err := txn.Migrator().AddColumn(&dbContract{}, "delete_spending"); err != nil {
			return err
		}
	}
	if !txn.Migrator().HasColumn(&dbContract{}, "list_spending") {
		if err := txn.Migrator().AddColumn(&dbContract{}, "list_spending"); err != nil {
			return err
		}
	}
	logger.Info("migration 00006_contractspending complete")
	return nil
}

func performMigration00007_archivedcontractspending(txn *gorm.DB, logger *zap.SugaredLogger) error {
	logger.Info("performing migration 00007_archivedcontractspending")
	if !txn.Migrator().HasColumn(&dbArchivedContract{}, "delete_spending") {
		if err := txn.Migrator().AddColumn(&dbArchivedContract{}, "delete_spending"); err != nil {
			return err
		}
	}
	if !txn.Migrator().HasColumn(&dbArchivedContract{}, "list_spending") {
		if err := txn.Migrator().AddColumn(&dbArchivedContract{}, "list_spending"); err != nil {
			return err
		}
	}
	logger.Info("migration 00007_archivedcontractspending complete")
	return nil
}

func performMigration00008_jointableindices(txn *gorm.DB, logger *zap.SugaredLogger) error {
	logger.Info("performing migration 00008_jointableindices")

	indices := []struct {
		joinTable interface{ TableName() string }
		column    string
	}{
		{
			&dbHostAllowlistEntryHost{},
			"DBHostID",
		},
		{
			&dbHostBlocklistEntryHost{},
			"DBHostID",
		},
		{
			&dbContractSector{},
			"DBContractID",
		},
		{
			&dbContractSetContract{},
			"DBContractID",
		},
	}

	m := txn.Migrator()
	for _, idx := range indices {
		if !m.HasIndex(idx.joinTable, idx.column) {
			if err := m.CreateIndex(idx.joinTable, idx.column); err != nil {
				return fmt.Errorf("failed to create index on column '%s' of table '%s': %w", idx.column, idx.joinTable.TableName(), err)
			}
		}
	}

	logger.Info("migration 00008_jointableindices complete")
	return nil
}

func performMigration00009_dropInteractions(txn *gorm.DB, logger *zap.SugaredLogger) error {
	logger.Info("performing migration 00009_dropInteractions")
	if !txn.Migrator().HasTable("host_interactions") {
		if err := txn.Migrator().DropTable("host_interactions"); err != nil {
			return err
		}
	}
	logger.Info("migration 00009_dropInteractions complete")
	return nil
}

func performMigration00010_distinctcontractsector(txn *gorm.DB, logger *zap.SugaredLogger) error {
	logger.Info("performing migration 00010_distinctcontractsector")

	if !txn.Migrator().HasIndex(&dbContractSector{}, "DBSectorID") {
		if err := txn.Migrator().CreateIndex(&dbContractSector{}, "DBSectorID"); err != nil {
			return fmt.Errorf("failed to create index on column 'DBSectorID' of table 'contract_sectors': %w", err)
		}
	}

	logger.Info("migration 00010_distinctcontractsector complete")
	return nil
}

func performMigration00011_healthValidColumn(txn *gorm.DB, logger *zap.SugaredLogger) error {
	logger.Info("performing migration 00011_healthValidColumn")
	if !txn.Migrator().HasColumn(&dbSlab{}, "health_valid") {
		if err := txn.Migrator().AddColumn(&dbSlab{}, "health_valid"); err != nil {
			return err
		}
	}
	logger.Info("migration 00011_healthValidColumn complete")
	return nil
}

func performMigration00012_webhooks(txn *gorm.DB, logger *zap.SugaredLogger) error {
	logger.Info("performing migration 00012_webhooks")
	if !txn.Migrator().HasTable(&dbWebhook{}) {
		if err := txn.Migrator().CreateTable(&dbWebhook{}); err != nil {
			return err
		}
	}
	logger.Info("migration 00012_webhooks complete")
	return nil
}

func performMigration00013_uploadPackingOptimisations(txn *gorm.DB, logger *zap.SugaredLogger) error {
	logger.Info("performing migration 00013_uploadPackingOptimisations")
	if txn.Migrator().HasColumn(&dbBufferedSlab{}, "lock_id") {
		if err := txn.Migrator().DropColumn(&dbBufferedSlab{}, "lock_id"); err != nil {
			return err
		}
	}
	if txn.Migrator().HasColumn(&dbBufferedSlab{}, "locked_until") {
		if err := txn.Migrator().DropColumn(&dbBufferedSlab{}, "locked_until"); err != nil {
			return err
		}
	}
	logger.Info("migration 00013_uploadPackingOptimisations complete")
	return nil
}

func performMigration00014_buckets(txn *gorm.DB, logger *zap.SugaredLogger) error {
	logger.Info("performing migration 00014_buckets")
	// Disable foreign keys in SQLite to avoid issues with updating constraints.
	if isSQLite(txn) {
		if err := txn.Exec(`PRAGMA foreign_keys = 0`).Error; err != nil {
			return err
		}
	}

	// Create buckets table
	if !txn.Migrator().HasTable(&dbBucket{}) {
		if err := txn.Migrator().CreateTable(&dbBucket{}); err != nil {
			return err
		}
		if !isSQLite(txn) {
			err := txn.Exec("ALTER TABLE buckets MODIFY COLUMN name VARCHAR(255) CHARACTER SET utf8mb4 COLLATE utf8mb4_bin;").Error
			if err != nil {
				return fmt.Errorf("failed to change buckets_name collation: %w", err)
			}
		}
	}

	// Add default bucket.
	bucket := &dbBucket{
		Name: api.DefaultBucketName,
	}
	if err := txn.FirstOrCreate(&bucket).Error; err != nil {
		return err
	}

	// Add bucket id column to objects table.
	if !txn.Migrator().HasColumn(&dbObject{}, "db_bucket_id") {
		if !isSQLite(txn) {
			// MySQL
			if err := txn.Migrator().AddColumn(&dbObject{}, "db_bucket_id"); err != nil {
				return err
			}
			// Update objects to belong to default bucket
			if err := txn.Model(&dbObject{}).
				Where("db_bucket_id", 0).
				Update("db_bucket_id", bucket.ID).Error; err != nil {
				return err
			}
		} else {
			// SQLite
			if txn.Migrator().HasTable("objects_temp") {
				if err := txn.Migrator().DropTable("objects_temp"); err != nil {
					return err
				}
			}
			// Since SQLite doesn't support altering columns, we have to create
			// a new temporary objects table, copy the objects over with the
			// default bucket id and then delete the old table and rename the
			// temporary one to 'objects'.
			if err := txn.Table("objects_temp").Migrator().CreateTable(&dbObject{}); err != nil {
				return fmt.Errorf("failed to create temporary table: %w", err)
			} else if err := txn.Exec(`
			INSERT INTO objects_temp (id, created_at, db_bucket_id, object_id, key, size)
			SELECT objects.id, objects.created_at, ?, objects.object_id, objects.key, objects.size
			FROM objects
			`, bucket.ID).Error; err != nil {
				return fmt.Errorf("failed to copy objects to temporary table: %w", err)
			} else if err := txn.Migrator().DropTable("objects"); err != nil {
				return fmt.Errorf("failed to drop objects table: %w", err)
			} else if err := txn.Migrator().RenameTable("objects_temp", "objects"); err != nil {
				return fmt.Errorf("failed to rename temporary table: %w", err)
			} else if err := txn.Migrator().AutoMigrate(&dbObject{}); err != nil {
				return fmt.Errorf("failed to auto-migrate objects table: %w", err)
			}
		}
	}

	// Create missing composite index.
	if !txn.Migrator().HasIndex(&dbObject{}, "idx_object_bucket") {
		if err := txn.Migrator().CreateIndex(&dbObject{}, "idx_object_bucket"); err != nil {
			return err
		}
	}

	// Add foreign key constraint between dbObject's db_bucket_id and dbBucket's id.
	if !txn.Migrator().HasConstraint(&dbObject{}, "DBBucket") {
		if err := txn.Migrator().CreateConstraint(&dbObject{}, "DBBucket"); err != nil {
			return err
		}
	}

	// Enable foreign keys again.
	if isSQLite(txn) {
		if err := txn.Exec(`PRAGMA foreign_keys = 1`).Error; err != nil {
			return err
		}
		if err := txn.Exec(`PRAGMA foreign_key_check(objects)`).Error; err != nil {
			return err
		}
	}
	logger.Info("migration 00014_buckets complete")
	return nil
}

func performMigration00015_multipartUploads(txn *gorm.DB, logger *zap.SugaredLogger) error {
	logger.Info("performing migration 00015_multipartUploads")
	// Disable foreign keys in SQLite to avoid issues with updating constraints.
	if isSQLite(txn) {
		if err := txn.Exec(`PRAGMA foreign_keys = 0`).Error; err != nil {
			return err
		}
	}

	// Create new tables.
	if err := txn.Migrator().AutoMigrate(&dbMultipartUpload{}, &dbMultipartPart{}); err != nil {
		return err
	}

	// Add column to slices table.
	if err := txn.Migrator().AutoMigrate(&dbSlice{}); err != nil {
		return err
	}

	// Enable foreign keys again.
	if isSQLite(txn) {
		if err := txn.Exec(`PRAGMA foreign_keys = 1`).Error; err != nil {
			return err
		}
		if err := txn.Exec(`PRAGMA foreign_key_check(slices)`).Error; err != nil {
			return err
		}
	}
	logger.Info("migration 00015_multipartUploads complete")
	return nil
}

func performMigration00016_bucketPolicy(txn *gorm.DB, logger *zap.SugaredLogger) error {
	logger.Info("performing migration 00016_bucketPolicy")
	if err := txn.Migrator().AutoMigrate(&dbBucket{}); err != nil {
		return err
	}
	logger.Info("migration 00016_bucketPolicy complete")
	return nil
}

func performMigration00017_mimetype(txn *gorm.DB, logger *zap.SugaredLogger) error {
	logger.Info("performing migration 00017_mimetype")
	if !txn.Migrator().HasColumn(&dbObject{}, "MimeType") {
		if err := txn.Migrator().AddColumn(&dbObject{}, "MimeType"); err != nil {
			return err
		}
	}
	if !txn.Migrator().HasColumn(&dbMultipartUpload{}, "MimeType") {
		if err := txn.Migrator().AddColumn(&dbMultipartUpload{}, "MimeType"); err != nil {
			return err
		}
	}
	logger.Info("migration 00017_mimetype complete")
	return nil
}

func performMigration00018_etags(txn *gorm.DB, logger *zap.SugaredLogger) error {
	logger.Info("performing migration 00018_etags")
	if !txn.Migrator().HasColumn(&dbObject{}, "etag") {
		if err := txn.Migrator().AddColumn(&dbObject{}, "etag"); err != nil {
			return err
		}
	}
	logger.Info("migration 00018_etags complete")
	return nil
}

func performMigration00019_accountsShutdown(txn *gorm.DB, logger *zap.SugaredLogger) error {
	logger.Info("performing migration 00019_accounts_shutdown")
	if err := txn.Migrator().AutoMigrate(&dbAccount{}); err != nil {
		return err
	}
	if err := txn.Model(&dbAccount{}).
		Where("TRUE").
		Updates(map[string]interface{}{
			"clean_shutdown": false,
			"requires_sync":  true,
			"drift":          "0",
		}).
		Error; err != nil {
		return fmt.Errorf("failed to update accounts: %w", err)
	}
	logger.Info("migration 00019_accounts_shutdown complete")
	return nil
}

func performMigration00020_missingIndices(txn *gorm.DB, logger *zap.SugaredLogger) error {
	logger.Info("performing migration 00020_missingIndices")
	// removed since it caused issues when migrating old nodes
	logger.Info("migration 00020_missingIndices complete")
	return nil
}

func performMigration00021_multipartUploadsBucketCascade(txn *gorm.DB, logger *zap.SugaredLogger) error {
	logger.Info("performing migration 00021_multipoartUploadsBucketCascade")
	// Disable foreign keys in SQLite to avoid issues with updating constraints.
	if isSQLite(txn) {
		if err := txn.Exec(`PRAGMA foreign_keys = 0`).Error; err != nil {
			return err
		}
	}

	// Add cascade constraint.
	if err := txn.Migrator().DropConstraint(&dbMultipartUpload{}, "DBBucket"); err != nil {
		return err
	} else if err := txn.Migrator().CreateConstraint(&dbMultipartUpload{}, "DBBucket"); err != nil {
		return err
	}

	// Enable foreign keys again.
	if isSQLite(txn) {
		if err := txn.Exec(`PRAGMA foreign_keys = 1`).Error; err != nil {
			return err
		}
		if err := txn.Exec(`PRAGMA foreign_key_check(slices)`).Error; err != nil {
			return err
		}
	}
	logger.Info("migration 00021_multipoartUploadsBucketCascade complete")
	return nil
}

func performMigration00022_extendObjectID(txn *gorm.DB, logger *zap.SugaredLogger) error {
	logger.Info("performing migration 00022_extendObjectID")
	if !isSQLite(txn) {
		err := txn.Exec("ALTER TABLE objects MODIFY COLUMN object_id VARCHAR(766) CHARACTER SET utf8mb4 COLLATE utf8mb4_bin;").Error
		if err != nil {
			return fmt.Errorf("failed to change object_id collation: %w", err)
		}
		err = txn.Exec("ALTER TABLE multipart_uploads MODIFY COLUMN object_id VARCHAR(766) CHARACTER SET utf8mb4 COLLATE utf8mb4_bin;").Error
		if err != nil {
			return fmt.Errorf("failed to change object_id collation: %w", err)
		}
	}
	logger.Info("migration 00022_extendObjectID complete")
	return nil
}

func performMigration00023_defaultMinRecentScanFailures(txn *gorm.DB, logger *zap.SugaredLogger) error {
	logger.Info("performing migration 00023_defaultMinRecentScanFailures")

	var autopilots []dbAutopilot
	if err := txn.Model(&dbAutopilot{}).Find(&autopilots).Error; err != nil {
		return err
	}

	for _, autopilot := range autopilots {
		if autopilot.Config.Hosts.MinRecentScanFailures == 0 {
			autopilot.Config.Hosts.MinRecentScanFailures = 10
			if err := txn.Save(&autopilot).Error; err != nil {
				logger.Errorf("failed to set default value for MinRecentScanFailures on autopilot '%v', err: %v", autopilot.Identifier, err)
				return err
			}
			logger.Debugf("successfully defaulted MinRecentScanFailures to 10 on autopilot '%v'", autopilot.Identifier)
		}
	}

	logger.Info("migration 00023_defaultMinRecentScanFailures complete")
	return nil
}

func performMigration00024_slabIndices(txn *gorm.DB, logger *zap.SugaredLogger) error {
	logger.Info("performing migration 00024_slabIndices")

	if isSQLite(txn) {
		// SQLite
		if err := txn.Exec(`
			BEGIN TRANSACTION;
			PRAGMA foreign_keys = 0;

			CREATE TABLE sectors_temp (id integer,created_at datetime,db_slab_id integer NOT NULL,slab_index integer NOT NULL,latest_host blob NOT NULL,root blob NOT NULL UNIQUE,PRIMARY KEY (id),CONSTRAINT fk_slabs_shards FOREIGN KEY (db_slab_id) REFERENCES slabs(id) ON DELETE CASCADE);
			INSERT INTO sectors_temp (id, created_at, db_slab_id, slab_index, latest_host, root) SELECT id, created_at, db_slab_id, 0, latest_host, root FROM sectors;

			DROP INDEX IF EXISTS idx_sectors_db_slab_id;
			DROP INDEX IF EXISTS idx_sectors_slab_index;
			DROP INDEX IF EXISTS idx_sectors_slab_id_slab_index;
			DROP INDEX IF EXISTS idx_sectors_root;

			CREATE INDEX idx_sectors_db_slab_id ON sectors_temp(db_slab_id);
			CREATE INDEX idx_sectors_slab_index ON sectors_temp(slab_index);
			CREATE INDEX idx_sectors_root ON sectors_temp(root);

			UPDATE sectors_temp
			SET slab_index = (
				SELECT
			        COUNT(*) + 1
				FROM
			        sectors_temp AS s2
				WHERE
					s2.db_slab_id = sectors_temp.db_slab_id AND s2.id < sectors_temp.id
			);

			CREATE UNIQUE INDEX idx_sectors_slab_id_slab_index ON sectors_temp(db_slab_id,slab_index);

			DROP TABLE sectors;
			ALTER TABLE sectors_temp RENAME TO sectors;

			PRAGMA foreign_keys = 1;
			PRAGMA foreign_key_check(sectors);
			COMMIT;
			`).Error; err != nil {
			return err
		}
	} else {
		// MySQL
		if err := txn.Table("sectors").Migrator().AutoMigrate(&struct {
			SlabIndex int `gorm:"NOT NULL"`
		}{}); err != nil {
			return err
		}

		// Populate column.
		if err := txn.Exec(`
			UPDATE sectors
			JOIN (
			    SELECT
			        id,
			        ROW_NUMBER() OVER (PARTITION BY db_slab_id ORDER BY id) AS new_index
			    FROM
			        sectors
			) AS RowNumbered ON sectors.id = RowNumbered.id
			SET
			    sectors.slab_index = RowNumbered.new_index;
		`).Error; err != nil {
			return err
		}

		// Create indices.
		if !txn.Migrator().HasIndex(&dbSector{}, "idx_sectors_slab_index") {
			if err := txn.Migrator().CreateIndex(&dbSector{}, "idx_sectors_slab_index"); err != nil {
				return err
			}
		}
		if !txn.Migrator().HasIndex(&dbSector{}, "idx_sectors_slab_id_slab_index") {
			if err := txn.Migrator().CreateIndex(&dbSector{}, "idx_sectors_slab_id_slab_index"); err != nil {
				return err
			}
		}
	}

	logger.Info("migration 00024_slabIndices complete")
	return nil
}

func performMigration00025_contractState(txn *gorm.DB, logger *zap.SugaredLogger) error {
	logger.Info("performing migration 00025_contractState")
	// create column
	if !txn.Migrator().HasColumn(&dbContract{}, "State") {
		if err := txn.Migrator().AddColumn(&dbContract{}, "State"); err != nil {
			return err
		}
	}
	if !txn.Migrator().HasColumn(&dbArchivedContract{}, "State") {
		if err := txn.Migrator().AddColumn(&dbArchivedContract{}, "State"); err != nil {
			return err
		}
	}
	// update column
	if err := txn.Model(&dbContract{}).Where("TRUE").Update("State", contractStateActive).Error; err != nil {
		return err
	}
	if err := txn.Model(&dbArchivedContract{}).Where("TRUE").Update("State", contractStateComplete).Error; err != nil {
		return err
	}
	// create index
	if !txn.Migrator().HasIndex(&dbContract{}, "State") {
		if err := txn.Migrator().CreateIndex(&dbContract{}, "State"); err != nil {
			return err
		}
	}
	if !txn.Migrator().HasIndex(&dbArchivedContract{}, "State") {
		if err := txn.Migrator().CreateIndex(&dbArchivedContract{}, "State"); err != nil {
			return err
		}
	}
	logger.Info("migration 00025_contractState complete")
	return nil
}

func performMigration00026_healthValidUntilColumn(txn *gorm.DB, logger *zap.SugaredLogger) error {
	logger.Info("performing migration 00026_healthValidUntilColumn")

	// Disable foreign keys in SQLite to avoid issues with updating constraints.
	if isSQLite(txn) {
		if err := txn.Exec(`PRAGMA foreign_keys = 0`).Error; err != nil {
			return err
		}
	}

	// Use 'AutoMigrate' to add 'health_valid_until'.
	if err := txn.Table("slabs").Migrator().AutoMigrate(&struct {
		HealthValidUntil int64 `gorm:"index;default:0; NOT NULL"` // unix timestamp
	}{}); err != nil {
		return err
	}

	// Drop the current 'health_valid' column and accompanying index.
	if isSQLite(txn) {
		if err := txn.Exec("DROP INDEX IF EXISTS idx_slabs_health_valid;").Error; err != nil {
			return err
		}
	}
	if err := txn.Exec("ALTER TABLE slabs DROP COLUMN health_valid;").Error; err != nil {
		return err
	}

	// Enable foreign keys again.
	if isSQLite(txn) {
		if err := txn.Exec(`PRAGMA foreign_keys = 1`).Error; err != nil {
			return err
		}
		if err := txn.Exec(`PRAGMA foreign_key_check(slabs)`).Error; err != nil {
			return err
		}
	}
	logger.Info("migration 00026_healthValidUntilColumn complete")
	return nil
}

func performMigration000027_addMultipartUploadIndices(txn *gorm.DB, logger *zap.SugaredLogger) error {
	logger.Info("performing migration 000027_addMultipartUploadIndices")

	// Disable foreign keys in SQLite to avoid issues with updating constraints.
	if isSQLite(txn) {
		if err := txn.Exec(`PRAGMA foreign_keys = 0`).Error; err != nil {
			return err
		}
	}

	// Use 'AutoMigrate' to add missing indices
	if err := txn.Table("multipart_uploads").Migrator().AutoMigrate(&struct {
		ObjectID   string `gorm:"index:idx_multipart_uploads_object_id;NOT NULL"`
		DBBucketID uint   `gorm:"index:idx_multipart_uploads_db_bucket_id;NOT NULL"`
		MimeType   string `gorm:"index:idx_multipart_uploads_mime_type"`
	}{}); err != nil {
		return err
	}

	// Enable foreign keys again.
	if isSQLite(txn) {
		if err := txn.Exec(`PRAGMA foreign_keys = 1`).Error; err != nil {
			return err
		}
		if err := txn.Exec(`PRAGMA foreign_key_check(multipart_uploads)`).Error; err != nil {
			return err
		}
	}

	logger.Info("migration 000027_addMultipartUploadIndices complete")
	return nil
}

func performMigration00028_lostSectors(txn *gorm.DB, logger *zap.SugaredLogger) error {
	logger.Info("performing migration 00028_lostSectors")
	if !txn.Migrator().HasColumn(&dbHost{}, "LostSectors") {
		if err := txn.Migrator().AddColumn(&dbHost{}, "LostSectors"); err != nil {
			return err
		}
	}
	logger.Info("migration 00028_lostSectors complete")
	return nil
}

func performMigration00029_contractPrice(txn *gorm.DB, logger *zap.SugaredLogger) error {
	logger.Info("performing migration 00029_contractPrice")
	if err := txn.Migrator().AutoMigrate(&dbArchivedContract{}); err != nil {
		return fmt.Errorf("failed to migrate column 'ContractPrice' on table 'archived_contracts': %w", err)
	}
	if err := txn.Migrator().AutoMigrate(&dbContract{}); err != nil {
		return fmt.Errorf("failed to migrate column 'ContractPrice' on table 'contracts': %w", err)
	}
	logger.Info("migration 00029_contractPrice complete")
	return nil
}

func performMigration00030_defaultMigrationSurchargeMultiplier(txn *gorm.DB, logger *zap.SugaredLogger) error {
	logger.Info("performing migration 00030_defaultMigrationSurchargeMultiplier")

	// fetch setting
	var entry dbSetting
	if err := txn.
		Where(&dbSetting{Key: api.SettingGouging}).
		Take(&entry).
		Error; errors.Is(err, gorm.ErrRecordNotFound) {
		logger.Debugf("no gouging settings found, skipping migration")
		return nil
	} else if err != nil {
		return fmt.Errorf("failed to fetch gouging settings: %w", err)
	}

	// unmarshal setting into gouging settings
	var gs api.GougingSettings
	if err := json.Unmarshal([]byte(entry.Value), &gs); err != nil {
		return err
	}

	// set default value
	if gs.MigrationSurchargeMultiplier == 0 {
		gs.MigrationSurchargeMultiplier = 10
	}

	// update setting
	if err := gs.Validate(); err != nil {
		return err
	} else if bytes, err := json.Marshal(gs); err != nil {
		return err
	} else if err := txn.Clauses(clause.OnConflict{
		Columns:   []clause.Column{{Name: "key"}},
		DoUpdates: clause.AssignmentColumns([]string{"value"}),
	}).Create(&dbSetting{
		Key:   api.SettingGouging,
		Value: string(bytes),
	}).Error; err != nil {
		return err
	}

	logger.Info("migration 00030_defaultMigrationSurchargeMultiplier complete")
	return nil
}

func performMigration00031_secretKey(txn *gorm.DB, logger *zap.SugaredLogger) error {
	logger.Info("performing migration 00031_secretKey")
	err := txn.Transaction(func(tx *gorm.DB) error {
		if err := tx.Exec("UPDATE slabs SET `key` = unhex(substr(`key`, 5))").Error; err != nil {
			return fmt.Errorf("failed to update slabs: %w", err)
		} else if err := tx.Exec("UPDATE objects SET `key` = unhex(substr(`key`, 5))").Error; err != nil {
			return fmt.Errorf("failed to update objects: %w", err)
		}
		return nil
	})
	if err != nil {
		return err
	}
	logger.Info("migration 00031_secretKey complete")
	return nil
}

func performMigration00032_objectIndices(txn *gorm.DB, logger *zap.SugaredLogger) error {
	logger.Info("performing migration 00032_objectIndices")

	// create column
	if err := txn.Table("slices").Migrator().AutoMigrate(&struct {
		ObjectIndex uint `gorm:"index:idx_slices_object_index"`
	}{}); err != nil {
		return err
	}

	// populate the column
	var err error
	if isSQLite(txn) {
		err = txn.Exec(`
			UPDATE slices
			SET
				object_index = (
					SELECT
						COUNT(*) + 1
					FROM
						slices AS s2
					WHERE
						s2.db_object_id = slices.db_object_id AND s2.id < slices.id
			)
			WHERE
				db_object_id IS NOT NULL;
			`).Error
	} else {
		err = txn.Exec(`
			UPDATE slices
			INNER JOIN (
			    SELECT
			        id,
			        ROW_NUMBER() OVER (PARTITION BY db_object_id ORDER BY id) AS new_index
			    FROM
			        slices
				) AS RowNumbered ON slices.id = RowNumbered.id AND slices.db_object_id IS NOT NULL
			SET
			    slices.object_index = RowNumbered.new_index;
		`).Error
	}
	if err != nil {
		return err
	}

	logger.Info("migration 00032_objectIndices complete")
	return nil
}

func performMigration00033_transactionsTimestampIndex(txn *gorm.DB, logger *zap.SugaredLogger) error {
	logger.Info("performing migration 00033_transactionsTimestampIndex")

	if err := txn.Table("transactions").Migrator().AutoMigrate(&struct {
		Timestamp int64 `gorm:"index:idx_transactions_timestamp"`
	}{}); err != nil {
		return err
	}

	logger.Info("migration 00033_transactionsTimestampIndex complete")
	return nil
}

func performMigration00034_objectHealth(txn *gorm.DB, logger *zap.SugaredLogger) error {
	logger.Info("performing migration 00034_objectHealth")

	// add health column
	if err := txn.Table("objects").Migrator().AutoMigrate(&struct {
		Health float64 `gorm:"index;default:1.0; NOT NULL"`
	}{}); err != nil {
		return err
	}

	// update health for all objects
	if err := updateAllObjectsHealth(txn); err != nil {
		return err
	}

	logger.Info("migration 00034_objectHealth complete")
	return nil
}

func performMigration00035_bufferedSlabsDropSizeAndComplete(txn *gorm.DB, logger *zap.SugaredLogger) error {
	logger.Info("performing migration 00035_bufferedSlabsDropSizeAndComplete")

	// Disable foreign keys in SQLite to avoid issues with updating constraints.
	if isSQLite(txn) {
		if err := txn.Exec(`PRAGMA foreign_keys = 0`).Error; err != nil {
			return err
		}
	}

	if txn.Migrator().HasColumn(&dbBufferedSlab{}, "size") {
		if err := txn.Exec("ALTER TABLE buffered_slabs DROP COLUMN size").Error; err != nil {
			return err
		}
	}
	if txn.Migrator().HasColumn(&dbBufferedSlab{}, "complete") {
		if err := txn.Exec("ALTER TABLE buffered_slabs DROP COLUMN complete").Error; err != nil {
			return err
		}
	}

	// Enable foreign keys again.
	if isSQLite(txn) {
		if err := txn.Exec(`PRAGMA foreign_keys = 1`).Error; err != nil {
			return err
		}
		if err := txn.Exec(`PRAGMA foreign_key_check(buffered_slabs)`).Error; err != nil {
			return err
		}
	}
	logger.Info("migration 00035_bufferedSlabsDropSizeAndComplete complete")
	return nil
}

func performMigration00036_contractPruneCfg(txn *gorm.DB, logger *zap.SugaredLogger) error {
	logger.Info("performing migration 00036_contractPruneCfg")

	var autopilots []dbAutopilot
	if err := txn.Model(&dbAutopilot{}).Find(&autopilots).Error; err != nil {
		return err
	}

	for _, autopilot := range autopilots {
		autopilot.Config.Contracts.Prune = false
		if err := txn.Save(&autopilot).Error; err != nil {
			logger.Errorf("failed to set default value for Contracts.Prune on autopilot '%v', err: %v", autopilot.Identifier, err)
			return err
		}
		logger.Debugf("successfully defaulted Contracts.Prune to 'false' on autopilot '%v'", autopilot.Identifier)
	}

	logger.Info("migration 00036_contractPruneCfg complete")
	return nil
}

func performMigration00001_objectUserMetadata(txn *gorm.DB, logger *zap.SugaredLogger) error {
	logger.Info("performing migration 00001_objectUserMetadata")

	if err := txn.Table(dbObjectUserMetadata{}.TableName()).Migrator().AutoMigrate(&struct {
		ID        uint `gorm:"primarykey"`
		CreatedAt time.Time

		DBObjectID uint   `gorm:"index:uniqueIndex:idx_object_meta_key"`
		Key        string `gorm:"index:uniqueIndex:idx_object_meta_key"`
		Value      string
	}{}); err != nil {
		return err
	}

	logger.Info("migration 00001_objectUserMetadata complete")
	return nil
}

func performMigration00002_multipartUserMetadata(txn *gorm.DB, logger *zap.SugaredLogger) error {
	logger.Info("performing migration 00002_multipartUserMetadata")

	if err := txn.Table(dbMultipartMetadata{}.TableName()).Migrator().AutoMigrate(&struct {
		ID        uint `gorm:"primarykey"`
		CreatedAt time.Time

		DBMultipartUploadID uint   `gorm:"index:uniqueIndex:idx_multipart_meta_key"`
		Key                 string `gorm:"index:uniqueIndex:idx_multipart_meta_key"`
		Value               string
	}{}); err != nil {
		return err
	}

	logger.Info("migration 00002_multipartUserMetadata complete")
	return nil
=======
>>>>>>> 134be4c5
}<|MERGE_RESOLUTION|>--- conflicted
+++ resolved
@@ -89,253 +89,20 @@
 func performMigrations(db *gorm.DB, logger *zap.SugaredLogger) error {
 	migrations := []*gormigrate.Migration{
 		{
-<<<<<<< HEAD
-			ID: "00001_gormigrate",
-			Migrate: func(tx *gorm.DB) error {
-				return performMigration00001_gormigrate(tx, logger)
-			},
-			Rollback: nil,
-		},
-		{
-			ID: "00002_dropconstraintslabcsid",
-			Migrate: func(tx *gorm.DB) error {
-				return performMigration00002_dropconstraintslabcsid(tx, logger)
-			},
-			Rollback: nil,
-		},
-		{
-			ID: "00003_healthcache",
-			Migrate: func(tx *gorm.DB) error {
-				return performMigration00003_healthcache(tx, logger)
-			},
-			Rollback: nil,
-		},
-		{
-			ID: "00004_objectID_collation",
-			Migrate: func(tx *gorm.DB) error {
-				return performMigration00004_objectID_collation(tx, logger)
-			},
-			Rollback: nil,
-		},
-		{
-			ID: "00005_uploadPacking",
-			Migrate: func(tx *gorm.DB) error {
-				return performMigration00005_uploadPacking(tx, logger)
-			},
-			Rollback: nil,
-		},
-		{
-			ID: "00006_contractspending",
-			Migrate: func(tx *gorm.DB) error {
-				return performMigration00006_contractspending(tx, logger)
-			},
-			Rollback: nil,
-		},
-		{
-			ID: "00007_contractspending",
-			Migrate: func(tx *gorm.DB) error {
-				return performMigration00007_archivedcontractspending(tx, logger)
-			},
-			Rollback: nil,
-		},
-		{
-			ID: "00008_jointableindices",
-			Migrate: func(tx *gorm.DB) error {
-				return performMigration00008_jointableindices(tx, logger)
-			},
-			Rollback: nil,
-		},
-		{
-			ID: "00009_dropInteractions",
-			Migrate: func(tx *gorm.DB) error {
-				return performMigration00009_dropInteractions(tx, logger)
-			},
-			Rollback: nil,
-		},
-		{
-			ID: "00010_distinctcontractsector",
-			Migrate: func(tx *gorm.DB) error {
-				return performMigration00010_distinctcontractsector(tx, logger)
-			},
-			Rollback: nil,
-		},
-		{
-			ID: "00011_healthValidColumn",
-			Migrate: func(tx *gorm.DB) error {
-				return performMigration00011_healthValidColumn(tx, logger)
-			},
-		},
-		{
-			ID: "00012_webhooks",
-			Migrate: func(tx *gorm.DB) error {
-				return performMigration00012_webhooks(tx, logger)
-			},
-		},
-		{
-			ID: "00013_uploadPackingOptimisations",
-			Migrate: func(tx *gorm.DB) error {
-				return performMigration00013_uploadPackingOptimisations(tx, logger)
-			},
-		},
-		{
-			ID: "00014_buckets",
-			Migrate: func(tx *gorm.DB) error {
-				return performMigration00014_buckets(tx, logger)
-			},
-		},
-		{
-			ID: "00015_multipartUploads",
-			Migrate: func(tx *gorm.DB) error {
-				return performMigration00015_multipartUploads(tx, logger)
-			},
-		},
-		{
-			ID: "00016_bucketPolicy",
-			Migrate: func(tx *gorm.DB) error {
-				return performMigration00016_bucketPolicy(tx, logger)
-			},
-		},
-		{
-			ID: "00017_mimetype",
-			Migrate: func(tx *gorm.DB) error {
-				return performMigration00017_mimetype(tx, logger)
-			},
-		},
-		{
-			ID: "00018_etags",
-			Migrate: func(tx *gorm.DB) error {
-				return performMigration00018_etags(tx, logger)
-			},
-		},
-		{
-			ID: "00019_accounts_shutdown",
-			Migrate: func(tx *gorm.DB) error {
-				return performMigration00019_accountsShutdown(tx, logger)
-			},
-		},
-		{
-			ID: "00020_missingIndices",
-			Migrate: func(tx *gorm.DB) error {
-				return performMigration00020_missingIndices(tx, logger)
-			},
-		},
-		{
-			ID: "00021_multipoartUploadsBucketCascade",
-			Migrate: func(tx *gorm.DB) error {
-				return performMigration00021_multipartUploadsBucketCascade(tx, logger)
-			},
-		},
-		{
-			ID: "00022_extendObjectID",
-			Migrate: func(tx *gorm.DB) error {
-				return performMigration00022_extendObjectID(tx, logger)
-			},
-		},
-		{
-			ID: "00023_defaultMinRecentScanFailures",
-			Migrate: func(tx *gorm.DB) error {
-				return performMigration00023_defaultMinRecentScanFailures(tx, logger)
-			},
-		},
-		{
-			ID: "00024_slabIndices",
-			Migrate: func(tx *gorm.DB) error {
-				return performMigration00024_slabIndices(tx, logger)
-			},
-		},
-		{
-			ID: "00025_contractState",
-			Migrate: func(tx *gorm.DB) error {
-				return performMigration00025_contractState(tx, logger)
-			},
-		},
-		{
-			ID: "00026_healthValidUntilColumn",
-			Migrate: func(tx *gorm.DB) error {
-				return performMigration00026_healthValidUntilColumn(tx, logger)
-			},
-		},
-		{
-			ID: "000027_addMultipartUploadIndices",
-			Migrate: func(tx *gorm.DB) error {
-				return performMigration000027_addMultipartUploadIndices(tx, logger)
-			},
-		},
-		{
-			ID: "00028_lostSectors",
-			Migrate: func(tx *gorm.DB) error {
-				return performMigration00028_lostSectors(tx, logger)
-			},
-		},
-		{
-			ID: "00029_contractPrice",
-			Migrate: func(tx *gorm.DB) error {
-				return performMigration00029_contractPrice(tx, logger)
-			},
-		},
-		{
-			ID: "00030_defaultMigrationSurchargeMultiplier",
-			Migrate: func(tx *gorm.DB) error {
-				return performMigration00030_defaultMigrationSurchargeMultiplier(tx, logger)
-			},
-		},
-		{
-			ID: "00031_secretKey",
-			Migrate: func(tx *gorm.DB) error {
-				return performMigration00031_secretKey(tx, logger)
-			},
-		},
-		{
-			ID: "00032_objectIndices",
-			Migrate: func(tx *gorm.DB) error {
-				return performMigration00032_objectIndices(tx, logger)
-			},
-		},
-		{
-			ID: "00033_transactionsTimestampIndex",
-			Migrate: func(tx *gorm.DB) error {
-				return performMigration00033_transactionsTimestampIndex(tx, logger)
-			},
-		},
-		{
-			ID: "00034_objectHealth",
-			Migrate: func(tx *gorm.DB) error {
-				return performMigration00034_objectHealth(tx, logger)
-			},
-		},
-		{
-			ID: "00035_bufferedSlabsDropSizeAndComplete",
-			Migrate: func(tx *gorm.DB) error {
-				return performMigration00035_bufferedSlabsDropSizeAndComplete(tx, logger)
-			},
-		},
-		{
-			ID: "00036_contractPruneCfg",
-			Migrate: func(tx *gorm.DB) error {
-				return performMigration00036_contractPruneCfg(tx, logger)
-			},
-		},
-		{
-			ID: "00001_init",
-			Migrate: func(tx *gorm.DB) error {
-				return nil
-			},
+			ID:      "00001_init",
+			Migrate: func(tx *gorm.DB) error { return errRunV072 },
 		},
 		{
 			ID: "00002_objectUserMetadata",
 			Migrate: func(tx *gorm.DB) error {
-				return performMigration00001_objectUserMetadata(tx, logger)
+				return performMigration00002_objectUserMetadata(tx, logger)
 			},
 		},
 		{
 			ID: "00003_multipartUserMetadata",
 			Migrate: func(tx *gorm.DB) error {
-				return performMigration00002_multipartUserMetadata(tx, logger)
+				return performMigration00003_multipartUserMetadata(tx, logger)
 			},
-=======
-			ID:      "00001_init",
-			Migrate: func(tx *gorm.DB) error { return errRunV072 },
->>>>>>> 134be4c5
 		},
 	}
 	// Create migrator.
@@ -349,1119 +116,9 @@
 		return fmt.Errorf("failed to migrate: %v", err)
 	}
 	return nil
-<<<<<<< HEAD
 }
 
-func performMigration00001_gormigrate(txn *gorm.DB, logger *zap.SugaredLogger) error {
-	ctx := context.Background()
-	m := txn.Migrator()
-
-	// Perform pre-auto migrations
-	//
-	// If the consensus info table is missing the height column, drop it to
-	// force a resync.
-	if m.HasTable(&dbConsensusInfo{}) && !m.HasColumn(&dbConsensusInfo{}, "height") {
-		if err := m.DropTable(&dbConsensusInfo{}); err != nil {
-			return err
-		}
-	}
-	// If the shards table exists, we add the db_slab_id column to slices and
-	// sectors before then dropping the shards table as well as the db_slice_id
-	// column from the slabs table.
-	if m.HasTable("shards") {
-		logger.Info(ctx, "'shards' table detected, starting migration")
-		if err := migrateShards(ctx, txn, logger); err != nil {
-			return fmt.Errorf("failed to migrate 'shards' table: %w", err)
-		}
-		logger.Info(ctx, "finished migrating 'shards' table")
-	}
-	fillSlabContractSetID := !m.HasColumn(&dbSlab{}, "db_contract_set_id")
-
-	// Drop owner column from accounts table.
-	if m.HasColumn(&dbAccount{}, "owner") {
-		if err := m.DropColumn(&dbAccount{}, "owner"); err != nil {
-			return err
-		}
-	}
-
-	// Drop constraint on Slices to avoid dropping slabs and sectors.
-	if m.HasConstraint(&dbSlab{}, "Slices") {
-		if err := m.DropConstraint(&dbSlab{}, "Slices"); err != nil {
-			return fmt.Errorf("failed to drop constraint 'Slices' from table 'slabs': %w", err)
-		}
-	}
-	if m.HasConstraint(&dbSlab{}, "Shards") {
-		if err := m.DropConstraint(&dbSlab{}, "Shards"); err != nil {
-			return fmt.Errorf("failed to drop constraint 'Shards' from table 'slabs': %w", err)
-		}
-	}
-
-	// Perform auto migrations.
-	if err := txn.AutoMigrate(tables...); err != nil {
-		return err
-	}
-
-	// Re-add both constraints.
-	if !m.HasConstraint(&dbSlab{}, "Slices") {
-		if err := m.CreateConstraint(&dbSlab{}, "Slices"); err != nil {
-			return fmt.Errorf("failed to add constraint 'Slices' to table 'slabs': %w", err)
-		}
-	}
-	if !m.HasConstraint(&dbSlab{}, "Shards") {
-		if err := m.CreateConstraint(&dbSlab{}, "Shards"); err != nil {
-			return fmt.Errorf("failed to add constraint 'Shards' to table 'slabs': %w", err)
-		}
-	}
-
-	if fillSlabContractSetID {
-		// Compat code for databases that don't have the db_contract_set_id. We
-		// have to assign all slabs to a contract set, if we only have one
-		// contract set we use that one but if we have 0 or more than 1 we
-		// create a migration set.
-		var sets []dbContractSet
-		if err := txn.Find(&sets).Error; err != nil {
-			return fmt.Errorf("failed to retrieve contract sets from the database: %w", err)
-		}
-
-		logFn := logger.Info
-		var cs dbContractSet
-		if len(sets) != 1 {
-			cs = dbContractSet{Name: "migration-slab-contract-set-id"}
-			if err := txn.FirstOrCreate(&cs).Error; err != nil {
-				return fmt.Errorf("failed to create migration set: %w", err)
-			}
-			logFn = logger.Warn // warn to alert the user of the migration set
-		} else {
-			cs = sets[0]
-		}
-
-		logFn(ctx, fmt.Sprintf("slabs table is missing 'db_contract_set_id' column - adding it and associating slabs with the contract set '%s'", cs.Name))
-		if err := txn.Exec("UPDATE slabs SET db_contract_set_id = ? WHERE slabs.db_contract_set_id IS NULL", cs.ID).Error; err != nil {
-			return fmt.Errorf("failed to update slab contract set ID: %w", err)
-		}
-	}
-
-	// Perform post-auto migrations.
-	if err := m.DropTable("host_sectors"); err != nil {
-		return err
-	}
-	if !m.HasIndex(&dbHostBlocklistEntryHost{}, "DBHostID") {
-		if err := m.CreateIndex(&dbHostBlocklistEntryHost{}, "DBHostID"); err != nil {
-			return err
-		}
-	}
-	return nil
-}
-
-// migrateShards performs the migrations necessary for removing the 'shards'
-// table.
-func migrateShards(ctx context.Context, db *gorm.DB, logger *zap.SugaredLogger) error {
-	m := db.Migrator()
-
-	// add columns
-	if !m.HasColumn(&dbSlice{}, "db_slab_id") {
-		logger.Info(ctx, "adding column db_slab_id to table 'slices'")
-		if err := m.AddColumn(&dbSlice{}, "db_slab_id"); err != nil {
-			return err
-		}
-		logger.Info(ctx, "done adding column db_slab_id to table 'slices'")
-	}
-	if !m.HasColumn(&dbSector{}, "db_slab_id") {
-		logger.Info(ctx, "adding column db_slab_id to table 'sectors'")
-		if err := m.AddColumn(&dbSector{}, "db_slab_id"); err != nil {
-			return err
-		}
-		logger.Info(ctx, "done adding column db_slab_id to table 'sectors'")
-	}
-
-	// populate new columns
-	var err error
-	if m.HasColumn(&dbSlab{}, "db_slice_id") {
-		logger.Info(ctx, "populating column 'db_slab_id' in table 'slices'")
-		if isSQLite(db) {
-			err = db.Exec(`UPDATE slices SET db_slab_id = (SELECT slabs.id FROM slabs WHERE slabs.db_slice_id = slices.id)`).Error
-		} else {
-			err = db.Exec(`UPDATE slices sli
-			INNER JOIN slabs sla ON sli.id=sla.db_slice_id
-			SET sli.db_slab_id=sla.id`).Error
-		}
-		if err != nil {
-			return err
-		}
-		logger.Info(ctx, "done populating column 'db_slab_id' in table 'slices'")
-	}
-	logger.Info(ctx, "populating column 'db_slab_id' in table 'sectors'")
-	if isSQLite(db) {
-		err = db.Exec(`UPDATE sectors SET db_slab_id = (SELECT shards.db_slab_id FROM shards WHERE shards.db_sector_id = sectors.id)`).Error
-	} else {
-		err = db.Exec(`UPDATE sectors sec
-			INNER JOIN shards sha ON sec.id=sha.db_sector_id
-			SET sec.db_slab_id=sha.db_slab_id`).Error
-	}
-	if err != nil {
-		return err
-	}
-	logger.Info(ctx, "done populating column 'db_slab_id' in table 'sectors'")
-
-	// drop column db_slice_id from slabs
-	logger.Info(ctx, "dropping constraint 'fk_slices_slab' from table 'slabs'")
-	if err := m.DropConstraint(&dbSlab{}, "fk_slices_slab"); err != nil {
-		return err
-	}
-	logger.Info(ctx, "done dropping constraint 'fk_slices_slab' from table 'slabs'")
-	logger.Info(ctx, "dropping column 'db_slice_id' from table 'slabs'")
-	if err := m.DropColumn(&dbSlab{}, "db_slice_id"); err != nil {
-		return err
-	}
-	logger.Info(ctx, "done dropping column 'db_slice_id' from table 'slabs'")
-
-	// delete any sectors that are not referenced by a slab
-	logger.Info(ctx, "pruning dangling sectors")
-	if err := db.Exec(`DELETE FROM sectors WHERE db_slab_id IS NULL`).Error; err != nil {
-		return err
-	}
-	logger.Info(ctx, "done pruning dangling sectors")
-
-	// drop table shards
-	logger.Info(ctx, "dropping table 'shards'")
-	if err := m.DropTable("shards"); err != nil {
-		return err
-	}
-	logger.Info(ctx, "done dropping table 'shards'")
-	return nil
-}
-
-func performMigration00002_dropconstraintslabcsid(txn *gorm.DB, logger *zap.SugaredLogger) error {
-	ctx := context.Background()
-	m := txn.Migrator()
-
-	// Disable foreign keys in SQLite to avoid issues with updating constraints.
-	if isSQLite(txn) {
-		if err := txn.Exec(`PRAGMA foreign_keys = 0`).Error; err != nil {
-			return err
-		}
-	}
-
-	// Drop the constraint on DBContractSet.
-	if m.HasConstraint(&dbSlab{}, "DBContractSet") {
-		logger.Info(ctx, "migration 00002_dropconstraintslabcsid: dropping constraint on DBContractSet")
-		if err := m.DropConstraint(&dbSlab{}, "DBContractSet"); err != nil {
-			return fmt.Errorf("failed to drop constraint 'DBContractSet' from table 'slabs': %w", err)
-		}
-	}
-
-	// Perform auto migrations.
-	if err := txn.AutoMigrate(tables...); err != nil {
-		return err
-	}
-
-	// Add constraint back.
-	if !m.HasConstraint(&dbSlab{}, "DBContractSet") {
-		logger.Info(ctx, "migration 00002_dropconstraintslabcsid: adding constraint on DBContractSet")
-		if err := m.CreateConstraint(&dbSlab{}, "DBContractSet"); err != nil {
-			return fmt.Errorf("failed to add constraint 'DBContractSet' to table 'slabs': %w", err)
-		}
-	}
-
-	// Enable foreign keys again.
-	if isSQLite(txn) {
-		if err := txn.Exec(`PRAGMA foreign_keys = 1`).Error; err != nil {
-			return err
-		}
-		if err := txn.Exec(`PRAGMA foreign_key_check(slabs)`).Error; err != nil {
-			return err
-		}
-	}
-	return nil
-}
-
-func performMigration00003_healthcache(txn *gorm.DB, logger *zap.SugaredLogger) error {
-	logger.Info("performing migration 00003_healthcache")
-	if !txn.Migrator().HasColumn(&dbSlab{}, "health") {
-		if err := txn.Migrator().AddColumn(&dbSlab{}, "health"); err != nil {
-			return err
-		}
-	}
-	logger.Info("migration 00003_healthcheck complete")
-	return nil
-}
-
-func performMigration00004_objectID_collation(txn *gorm.DB, logger *zap.SugaredLogger) error {
-	logger.Info("performing migration 00004_objectID_collation")
-	if !isSQLite(txn) {
-		err := txn.Exec("ALTER TABLE objects MODIFY COLUMN object_id VARCHAR(255) CHARACTER SET utf8mb4 COLLATE utf8mb4_bin;").Error
-		if err != nil {
-			return err
-		}
-	}
-	logger.Info("migration 00004_objectID_collation complete")
-	return nil
-}
-
-func performMigration00005_uploadPacking(txn *gorm.DB, logger *zap.SugaredLogger) error {
-	logger.Info("performing migration performMigration00005_uploadPacking")
-	m := txn.Migrator()
-
-	// Disable foreign keys in SQLite to avoid issues with updating constraints.
-	if isSQLite(txn) {
-		if err := txn.Exec(`PRAGMA foreign_keys = 0`).Error; err != nil {
-			return err
-		}
-	}
-
-	if m.HasTable(&dbBufferedSlab{}) {
-		// Drop buffered slabs since the schema has changed and the table was
-		// unused so far.
-		if err := m.DropTable(&dbBufferedSlab{}); err != nil {
-			return fmt.Errorf("failed to drop table 'buffered_slabs': %w", err)
-		}
-	}
-
-	// Use AutoMigrate to recreate buffered_slabs.
-	if err := m.AutoMigrate(&dbBufferedSlab{}); err != nil {
-		return fmt.Errorf("failed to create table 'buffered_slabs': %w", err)
-	}
-
-	// Migrate slabs.
-	if isSQLite(txn) {
-		if !m.HasIndex(&dbSlab{}, "MinShards") {
-			if err := m.CreateIndex(&dbSlab{}, "MinShards"); err != nil {
-				return fmt.Errorf("failed to create index 'MinShards' on table 'slabs': %w", err)
-			}
-		}
-		if !m.HasIndex(&dbSlab{}, "TotalShards") {
-			if err := m.CreateIndex(&dbSlab{}, "TotalShards"); err != nil {
-				return fmt.Errorf("failed to create index 'TotalShards' on table 'slabs': %w", err)
-			}
-		}
-		if !m.HasColumn(&dbSlab{}, "db_buffered_slab_id") {
-			if err := m.AddColumn(&dbSlab{}, "db_buffered_slab_id"); err != nil {
-				return fmt.Errorf("failed to create column 'db_buffered_slab_id' on table 'slabs': %w", err)
-			}
-		}
-	} else if err := m.AutoMigrate(&dbSlab{}); err != nil {
-		return fmt.Errorf("failed to migrate table 'slabs': %w", err)
-	}
-
-	// Enable foreign keys again.
-	if isSQLite(txn) {
-		if err := txn.Exec(`PRAGMA foreign_keys = 1`).Error; err != nil {
-			return err
-		}
-		if err := txn.Exec(`PRAGMA foreign_key_check(slabs)`).Error; err != nil {
-			return err
-		}
-	}
-	logger.Info("migration performMigration00005_uploadPacking complete")
-	return nil
-}
-
-func performMigration00006_contractspending(txn *gorm.DB, logger *zap.SugaredLogger) error {
-	logger.Info("performing migration 00006_contractspending")
-	if !txn.Migrator().HasColumn(&dbContract{}, "delete_spending") {
-		if err := txn.Migrator().AddColumn(&dbContract{}, "delete_spending"); err != nil {
-			return err
-		}
-	}
-	if !txn.Migrator().HasColumn(&dbContract{}, "list_spending") {
-		if err := txn.Migrator().AddColumn(&dbContract{}, "list_spending"); err != nil {
-			return err
-		}
-	}
-	logger.Info("migration 00006_contractspending complete")
-	return nil
-}
-
-func performMigration00007_archivedcontractspending(txn *gorm.DB, logger *zap.SugaredLogger) error {
-	logger.Info("performing migration 00007_archivedcontractspending")
-	if !txn.Migrator().HasColumn(&dbArchivedContract{}, "delete_spending") {
-		if err := txn.Migrator().AddColumn(&dbArchivedContract{}, "delete_spending"); err != nil {
-			return err
-		}
-	}
-	if !txn.Migrator().HasColumn(&dbArchivedContract{}, "list_spending") {
-		if err := txn.Migrator().AddColumn(&dbArchivedContract{}, "list_spending"); err != nil {
-			return err
-		}
-	}
-	logger.Info("migration 00007_archivedcontractspending complete")
-	return nil
-}
-
-func performMigration00008_jointableindices(txn *gorm.DB, logger *zap.SugaredLogger) error {
-	logger.Info("performing migration 00008_jointableindices")
-
-	indices := []struct {
-		joinTable interface{ TableName() string }
-		column    string
-	}{
-		{
-			&dbHostAllowlistEntryHost{},
-			"DBHostID",
-		},
-		{
-			&dbHostBlocklistEntryHost{},
-			"DBHostID",
-		},
-		{
-			&dbContractSector{},
-			"DBContractID",
-		},
-		{
-			&dbContractSetContract{},
-			"DBContractID",
-		},
-	}
-
-	m := txn.Migrator()
-	for _, idx := range indices {
-		if !m.HasIndex(idx.joinTable, idx.column) {
-			if err := m.CreateIndex(idx.joinTable, idx.column); err != nil {
-				return fmt.Errorf("failed to create index on column '%s' of table '%s': %w", idx.column, idx.joinTable.TableName(), err)
-			}
-		}
-	}
-
-	logger.Info("migration 00008_jointableindices complete")
-	return nil
-}
-
-func performMigration00009_dropInteractions(txn *gorm.DB, logger *zap.SugaredLogger) error {
-	logger.Info("performing migration 00009_dropInteractions")
-	if !txn.Migrator().HasTable("host_interactions") {
-		if err := txn.Migrator().DropTable("host_interactions"); err != nil {
-			return err
-		}
-	}
-	logger.Info("migration 00009_dropInteractions complete")
-	return nil
-}
-
-func performMigration00010_distinctcontractsector(txn *gorm.DB, logger *zap.SugaredLogger) error {
-	logger.Info("performing migration 00010_distinctcontractsector")
-
-	if !txn.Migrator().HasIndex(&dbContractSector{}, "DBSectorID") {
-		if err := txn.Migrator().CreateIndex(&dbContractSector{}, "DBSectorID"); err != nil {
-			return fmt.Errorf("failed to create index on column 'DBSectorID' of table 'contract_sectors': %w", err)
-		}
-	}
-
-	logger.Info("migration 00010_distinctcontractsector complete")
-	return nil
-}
-
-func performMigration00011_healthValidColumn(txn *gorm.DB, logger *zap.SugaredLogger) error {
-	logger.Info("performing migration 00011_healthValidColumn")
-	if !txn.Migrator().HasColumn(&dbSlab{}, "health_valid") {
-		if err := txn.Migrator().AddColumn(&dbSlab{}, "health_valid"); err != nil {
-			return err
-		}
-	}
-	logger.Info("migration 00011_healthValidColumn complete")
-	return nil
-}
-
-func performMigration00012_webhooks(txn *gorm.DB, logger *zap.SugaredLogger) error {
-	logger.Info("performing migration 00012_webhooks")
-	if !txn.Migrator().HasTable(&dbWebhook{}) {
-		if err := txn.Migrator().CreateTable(&dbWebhook{}); err != nil {
-			return err
-		}
-	}
-	logger.Info("migration 00012_webhooks complete")
-	return nil
-}
-
-func performMigration00013_uploadPackingOptimisations(txn *gorm.DB, logger *zap.SugaredLogger) error {
-	logger.Info("performing migration 00013_uploadPackingOptimisations")
-	if txn.Migrator().HasColumn(&dbBufferedSlab{}, "lock_id") {
-		if err := txn.Migrator().DropColumn(&dbBufferedSlab{}, "lock_id"); err != nil {
-			return err
-		}
-	}
-	if txn.Migrator().HasColumn(&dbBufferedSlab{}, "locked_until") {
-		if err := txn.Migrator().DropColumn(&dbBufferedSlab{}, "locked_until"); err != nil {
-			return err
-		}
-	}
-	logger.Info("migration 00013_uploadPackingOptimisations complete")
-	return nil
-}
-
-func performMigration00014_buckets(txn *gorm.DB, logger *zap.SugaredLogger) error {
-	logger.Info("performing migration 00014_buckets")
-	// Disable foreign keys in SQLite to avoid issues with updating constraints.
-	if isSQLite(txn) {
-		if err := txn.Exec(`PRAGMA foreign_keys = 0`).Error; err != nil {
-			return err
-		}
-	}
-
-	// Create buckets table
-	if !txn.Migrator().HasTable(&dbBucket{}) {
-		if err := txn.Migrator().CreateTable(&dbBucket{}); err != nil {
-			return err
-		}
-		if !isSQLite(txn) {
-			err := txn.Exec("ALTER TABLE buckets MODIFY COLUMN name VARCHAR(255) CHARACTER SET utf8mb4 COLLATE utf8mb4_bin;").Error
-			if err != nil {
-				return fmt.Errorf("failed to change buckets_name collation: %w", err)
-			}
-		}
-	}
-
-	// Add default bucket.
-	bucket := &dbBucket{
-		Name: api.DefaultBucketName,
-	}
-	if err := txn.FirstOrCreate(&bucket).Error; err != nil {
-		return err
-	}
-
-	// Add bucket id column to objects table.
-	if !txn.Migrator().HasColumn(&dbObject{}, "db_bucket_id") {
-		if !isSQLite(txn) {
-			// MySQL
-			if err := txn.Migrator().AddColumn(&dbObject{}, "db_bucket_id"); err != nil {
-				return err
-			}
-			// Update objects to belong to default bucket
-			if err := txn.Model(&dbObject{}).
-				Where("db_bucket_id", 0).
-				Update("db_bucket_id", bucket.ID).Error; err != nil {
-				return err
-			}
-		} else {
-			// SQLite
-			if txn.Migrator().HasTable("objects_temp") {
-				if err := txn.Migrator().DropTable("objects_temp"); err != nil {
-					return err
-				}
-			}
-			// Since SQLite doesn't support altering columns, we have to create
-			// a new temporary objects table, copy the objects over with the
-			// default bucket id and then delete the old table and rename the
-			// temporary one to 'objects'.
-			if err := txn.Table("objects_temp").Migrator().CreateTable(&dbObject{}); err != nil {
-				return fmt.Errorf("failed to create temporary table: %w", err)
-			} else if err := txn.Exec(`
-			INSERT INTO objects_temp (id, created_at, db_bucket_id, object_id, key, size)
-			SELECT objects.id, objects.created_at, ?, objects.object_id, objects.key, objects.size
-			FROM objects
-			`, bucket.ID).Error; err != nil {
-				return fmt.Errorf("failed to copy objects to temporary table: %w", err)
-			} else if err := txn.Migrator().DropTable("objects"); err != nil {
-				return fmt.Errorf("failed to drop objects table: %w", err)
-			} else if err := txn.Migrator().RenameTable("objects_temp", "objects"); err != nil {
-				return fmt.Errorf("failed to rename temporary table: %w", err)
-			} else if err := txn.Migrator().AutoMigrate(&dbObject{}); err != nil {
-				return fmt.Errorf("failed to auto-migrate objects table: %w", err)
-			}
-		}
-	}
-
-	// Create missing composite index.
-	if !txn.Migrator().HasIndex(&dbObject{}, "idx_object_bucket") {
-		if err := txn.Migrator().CreateIndex(&dbObject{}, "idx_object_bucket"); err != nil {
-			return err
-		}
-	}
-
-	// Add foreign key constraint between dbObject's db_bucket_id and dbBucket's id.
-	if !txn.Migrator().HasConstraint(&dbObject{}, "DBBucket") {
-		if err := txn.Migrator().CreateConstraint(&dbObject{}, "DBBucket"); err != nil {
-			return err
-		}
-	}
-
-	// Enable foreign keys again.
-	if isSQLite(txn) {
-		if err := txn.Exec(`PRAGMA foreign_keys = 1`).Error; err != nil {
-			return err
-		}
-		if err := txn.Exec(`PRAGMA foreign_key_check(objects)`).Error; err != nil {
-			return err
-		}
-	}
-	logger.Info("migration 00014_buckets complete")
-	return nil
-}
-
-func performMigration00015_multipartUploads(txn *gorm.DB, logger *zap.SugaredLogger) error {
-	logger.Info("performing migration 00015_multipartUploads")
-	// Disable foreign keys in SQLite to avoid issues with updating constraints.
-	if isSQLite(txn) {
-		if err := txn.Exec(`PRAGMA foreign_keys = 0`).Error; err != nil {
-			return err
-		}
-	}
-
-	// Create new tables.
-	if err := txn.Migrator().AutoMigrate(&dbMultipartUpload{}, &dbMultipartPart{}); err != nil {
-		return err
-	}
-
-	// Add column to slices table.
-	if err := txn.Migrator().AutoMigrate(&dbSlice{}); err != nil {
-		return err
-	}
-
-	// Enable foreign keys again.
-	if isSQLite(txn) {
-		if err := txn.Exec(`PRAGMA foreign_keys = 1`).Error; err != nil {
-			return err
-		}
-		if err := txn.Exec(`PRAGMA foreign_key_check(slices)`).Error; err != nil {
-			return err
-		}
-	}
-	logger.Info("migration 00015_multipartUploads complete")
-	return nil
-}
-
-func performMigration00016_bucketPolicy(txn *gorm.DB, logger *zap.SugaredLogger) error {
-	logger.Info("performing migration 00016_bucketPolicy")
-	if err := txn.Migrator().AutoMigrate(&dbBucket{}); err != nil {
-		return err
-	}
-	logger.Info("migration 00016_bucketPolicy complete")
-	return nil
-}
-
-func performMigration00017_mimetype(txn *gorm.DB, logger *zap.SugaredLogger) error {
-	logger.Info("performing migration 00017_mimetype")
-	if !txn.Migrator().HasColumn(&dbObject{}, "MimeType") {
-		if err := txn.Migrator().AddColumn(&dbObject{}, "MimeType"); err != nil {
-			return err
-		}
-	}
-	if !txn.Migrator().HasColumn(&dbMultipartUpload{}, "MimeType") {
-		if err := txn.Migrator().AddColumn(&dbMultipartUpload{}, "MimeType"); err != nil {
-			return err
-		}
-	}
-	logger.Info("migration 00017_mimetype complete")
-	return nil
-}
-
-func performMigration00018_etags(txn *gorm.DB, logger *zap.SugaredLogger) error {
-	logger.Info("performing migration 00018_etags")
-	if !txn.Migrator().HasColumn(&dbObject{}, "etag") {
-		if err := txn.Migrator().AddColumn(&dbObject{}, "etag"); err != nil {
-			return err
-		}
-	}
-	logger.Info("migration 00018_etags complete")
-	return nil
-}
-
-func performMigration00019_accountsShutdown(txn *gorm.DB, logger *zap.SugaredLogger) error {
-	logger.Info("performing migration 00019_accounts_shutdown")
-	if err := txn.Migrator().AutoMigrate(&dbAccount{}); err != nil {
-		return err
-	}
-	if err := txn.Model(&dbAccount{}).
-		Where("TRUE").
-		Updates(map[string]interface{}{
-			"clean_shutdown": false,
-			"requires_sync":  true,
-			"drift":          "0",
-		}).
-		Error; err != nil {
-		return fmt.Errorf("failed to update accounts: %w", err)
-	}
-	logger.Info("migration 00019_accounts_shutdown complete")
-	return nil
-}
-
-func performMigration00020_missingIndices(txn *gorm.DB, logger *zap.SugaredLogger) error {
-	logger.Info("performing migration 00020_missingIndices")
-	// removed since it caused issues when migrating old nodes
-	logger.Info("migration 00020_missingIndices complete")
-	return nil
-}
-
-func performMigration00021_multipartUploadsBucketCascade(txn *gorm.DB, logger *zap.SugaredLogger) error {
-	logger.Info("performing migration 00021_multipoartUploadsBucketCascade")
-	// Disable foreign keys in SQLite to avoid issues with updating constraints.
-	if isSQLite(txn) {
-		if err := txn.Exec(`PRAGMA foreign_keys = 0`).Error; err != nil {
-			return err
-		}
-	}
-
-	// Add cascade constraint.
-	if err := txn.Migrator().DropConstraint(&dbMultipartUpload{}, "DBBucket"); err != nil {
-		return err
-	} else if err := txn.Migrator().CreateConstraint(&dbMultipartUpload{}, "DBBucket"); err != nil {
-		return err
-	}
-
-	// Enable foreign keys again.
-	if isSQLite(txn) {
-		if err := txn.Exec(`PRAGMA foreign_keys = 1`).Error; err != nil {
-			return err
-		}
-		if err := txn.Exec(`PRAGMA foreign_key_check(slices)`).Error; err != nil {
-			return err
-		}
-	}
-	logger.Info("migration 00021_multipoartUploadsBucketCascade complete")
-	return nil
-}
-
-func performMigration00022_extendObjectID(txn *gorm.DB, logger *zap.SugaredLogger) error {
-	logger.Info("performing migration 00022_extendObjectID")
-	if !isSQLite(txn) {
-		err := txn.Exec("ALTER TABLE objects MODIFY COLUMN object_id VARCHAR(766) CHARACTER SET utf8mb4 COLLATE utf8mb4_bin;").Error
-		if err != nil {
-			return fmt.Errorf("failed to change object_id collation: %w", err)
-		}
-		err = txn.Exec("ALTER TABLE multipart_uploads MODIFY COLUMN object_id VARCHAR(766) CHARACTER SET utf8mb4 COLLATE utf8mb4_bin;").Error
-		if err != nil {
-			return fmt.Errorf("failed to change object_id collation: %w", err)
-		}
-	}
-	logger.Info("migration 00022_extendObjectID complete")
-	return nil
-}
-
-func performMigration00023_defaultMinRecentScanFailures(txn *gorm.DB, logger *zap.SugaredLogger) error {
-	logger.Info("performing migration 00023_defaultMinRecentScanFailures")
-
-	var autopilots []dbAutopilot
-	if err := txn.Model(&dbAutopilot{}).Find(&autopilots).Error; err != nil {
-		return err
-	}
-
-	for _, autopilot := range autopilots {
-		if autopilot.Config.Hosts.MinRecentScanFailures == 0 {
-			autopilot.Config.Hosts.MinRecentScanFailures = 10
-			if err := txn.Save(&autopilot).Error; err != nil {
-				logger.Errorf("failed to set default value for MinRecentScanFailures on autopilot '%v', err: %v", autopilot.Identifier, err)
-				return err
-			}
-			logger.Debugf("successfully defaulted MinRecentScanFailures to 10 on autopilot '%v'", autopilot.Identifier)
-		}
-	}
-
-	logger.Info("migration 00023_defaultMinRecentScanFailures complete")
-	return nil
-}
-
-func performMigration00024_slabIndices(txn *gorm.DB, logger *zap.SugaredLogger) error {
-	logger.Info("performing migration 00024_slabIndices")
-
-	if isSQLite(txn) {
-		// SQLite
-		if err := txn.Exec(`
-			BEGIN TRANSACTION;
-			PRAGMA foreign_keys = 0;
-
-			CREATE TABLE sectors_temp (id integer,created_at datetime,db_slab_id integer NOT NULL,slab_index integer NOT NULL,latest_host blob NOT NULL,root blob NOT NULL UNIQUE,PRIMARY KEY (id),CONSTRAINT fk_slabs_shards FOREIGN KEY (db_slab_id) REFERENCES slabs(id) ON DELETE CASCADE);
-			INSERT INTO sectors_temp (id, created_at, db_slab_id, slab_index, latest_host, root) SELECT id, created_at, db_slab_id, 0, latest_host, root FROM sectors;
-
-			DROP INDEX IF EXISTS idx_sectors_db_slab_id;
-			DROP INDEX IF EXISTS idx_sectors_slab_index;
-			DROP INDEX IF EXISTS idx_sectors_slab_id_slab_index;
-			DROP INDEX IF EXISTS idx_sectors_root;
-
-			CREATE INDEX idx_sectors_db_slab_id ON sectors_temp(db_slab_id);
-			CREATE INDEX idx_sectors_slab_index ON sectors_temp(slab_index);
-			CREATE INDEX idx_sectors_root ON sectors_temp(root);
-
-			UPDATE sectors_temp
-			SET slab_index = (
-				SELECT
-			        COUNT(*) + 1
-				FROM
-			        sectors_temp AS s2
-				WHERE
-					s2.db_slab_id = sectors_temp.db_slab_id AND s2.id < sectors_temp.id
-			);
-
-			CREATE UNIQUE INDEX idx_sectors_slab_id_slab_index ON sectors_temp(db_slab_id,slab_index);
-
-			DROP TABLE sectors;
-			ALTER TABLE sectors_temp RENAME TO sectors;
-
-			PRAGMA foreign_keys = 1;
-			PRAGMA foreign_key_check(sectors);
-			COMMIT;
-			`).Error; err != nil {
-			return err
-		}
-	} else {
-		// MySQL
-		if err := txn.Table("sectors").Migrator().AutoMigrate(&struct {
-			SlabIndex int `gorm:"NOT NULL"`
-		}{}); err != nil {
-			return err
-		}
-
-		// Populate column.
-		if err := txn.Exec(`
-			UPDATE sectors
-			JOIN (
-			    SELECT
-			        id,
-			        ROW_NUMBER() OVER (PARTITION BY db_slab_id ORDER BY id) AS new_index
-			    FROM
-			        sectors
-			) AS RowNumbered ON sectors.id = RowNumbered.id
-			SET
-			    sectors.slab_index = RowNumbered.new_index;
-		`).Error; err != nil {
-			return err
-		}
-
-		// Create indices.
-		if !txn.Migrator().HasIndex(&dbSector{}, "idx_sectors_slab_index") {
-			if err := txn.Migrator().CreateIndex(&dbSector{}, "idx_sectors_slab_index"); err != nil {
-				return err
-			}
-		}
-		if !txn.Migrator().HasIndex(&dbSector{}, "idx_sectors_slab_id_slab_index") {
-			if err := txn.Migrator().CreateIndex(&dbSector{}, "idx_sectors_slab_id_slab_index"); err != nil {
-				return err
-			}
-		}
-	}
-
-	logger.Info("migration 00024_slabIndices complete")
-	return nil
-}
-
-func performMigration00025_contractState(txn *gorm.DB, logger *zap.SugaredLogger) error {
-	logger.Info("performing migration 00025_contractState")
-	// create column
-	if !txn.Migrator().HasColumn(&dbContract{}, "State") {
-		if err := txn.Migrator().AddColumn(&dbContract{}, "State"); err != nil {
-			return err
-		}
-	}
-	if !txn.Migrator().HasColumn(&dbArchivedContract{}, "State") {
-		if err := txn.Migrator().AddColumn(&dbArchivedContract{}, "State"); err != nil {
-			return err
-		}
-	}
-	// update column
-	if err := txn.Model(&dbContract{}).Where("TRUE").Update("State", contractStateActive).Error; err != nil {
-		return err
-	}
-	if err := txn.Model(&dbArchivedContract{}).Where("TRUE").Update("State", contractStateComplete).Error; err != nil {
-		return err
-	}
-	// create index
-	if !txn.Migrator().HasIndex(&dbContract{}, "State") {
-		if err := txn.Migrator().CreateIndex(&dbContract{}, "State"); err != nil {
-			return err
-		}
-	}
-	if !txn.Migrator().HasIndex(&dbArchivedContract{}, "State") {
-		if err := txn.Migrator().CreateIndex(&dbArchivedContract{}, "State"); err != nil {
-			return err
-		}
-	}
-	logger.Info("migration 00025_contractState complete")
-	return nil
-}
-
-func performMigration00026_healthValidUntilColumn(txn *gorm.DB, logger *zap.SugaredLogger) error {
-	logger.Info("performing migration 00026_healthValidUntilColumn")
-
-	// Disable foreign keys in SQLite to avoid issues with updating constraints.
-	if isSQLite(txn) {
-		if err := txn.Exec(`PRAGMA foreign_keys = 0`).Error; err != nil {
-			return err
-		}
-	}
-
-	// Use 'AutoMigrate' to add 'health_valid_until'.
-	if err := txn.Table("slabs").Migrator().AutoMigrate(&struct {
-		HealthValidUntil int64 `gorm:"index;default:0; NOT NULL"` // unix timestamp
-	}{}); err != nil {
-		return err
-	}
-
-	// Drop the current 'health_valid' column and accompanying index.
-	if isSQLite(txn) {
-		if err := txn.Exec("DROP INDEX IF EXISTS idx_slabs_health_valid;").Error; err != nil {
-			return err
-		}
-	}
-	if err := txn.Exec("ALTER TABLE slabs DROP COLUMN health_valid;").Error; err != nil {
-		return err
-	}
-
-	// Enable foreign keys again.
-	if isSQLite(txn) {
-		if err := txn.Exec(`PRAGMA foreign_keys = 1`).Error; err != nil {
-			return err
-		}
-		if err := txn.Exec(`PRAGMA foreign_key_check(slabs)`).Error; err != nil {
-			return err
-		}
-	}
-	logger.Info("migration 00026_healthValidUntilColumn complete")
-	return nil
-}
-
-func performMigration000027_addMultipartUploadIndices(txn *gorm.DB, logger *zap.SugaredLogger) error {
-	logger.Info("performing migration 000027_addMultipartUploadIndices")
-
-	// Disable foreign keys in SQLite to avoid issues with updating constraints.
-	if isSQLite(txn) {
-		if err := txn.Exec(`PRAGMA foreign_keys = 0`).Error; err != nil {
-			return err
-		}
-	}
-
-	// Use 'AutoMigrate' to add missing indices
-	if err := txn.Table("multipart_uploads").Migrator().AutoMigrate(&struct {
-		ObjectID   string `gorm:"index:idx_multipart_uploads_object_id;NOT NULL"`
-		DBBucketID uint   `gorm:"index:idx_multipart_uploads_db_bucket_id;NOT NULL"`
-		MimeType   string `gorm:"index:idx_multipart_uploads_mime_type"`
-	}{}); err != nil {
-		return err
-	}
-
-	// Enable foreign keys again.
-	if isSQLite(txn) {
-		if err := txn.Exec(`PRAGMA foreign_keys = 1`).Error; err != nil {
-			return err
-		}
-		if err := txn.Exec(`PRAGMA foreign_key_check(multipart_uploads)`).Error; err != nil {
-			return err
-		}
-	}
-
-	logger.Info("migration 000027_addMultipartUploadIndices complete")
-	return nil
-}
-
-func performMigration00028_lostSectors(txn *gorm.DB, logger *zap.SugaredLogger) error {
-	logger.Info("performing migration 00028_lostSectors")
-	if !txn.Migrator().HasColumn(&dbHost{}, "LostSectors") {
-		if err := txn.Migrator().AddColumn(&dbHost{}, "LostSectors"); err != nil {
-			return err
-		}
-	}
-	logger.Info("migration 00028_lostSectors complete")
-	return nil
-}
-
-func performMigration00029_contractPrice(txn *gorm.DB, logger *zap.SugaredLogger) error {
-	logger.Info("performing migration 00029_contractPrice")
-	if err := txn.Migrator().AutoMigrate(&dbArchivedContract{}); err != nil {
-		return fmt.Errorf("failed to migrate column 'ContractPrice' on table 'archived_contracts': %w", err)
-	}
-	if err := txn.Migrator().AutoMigrate(&dbContract{}); err != nil {
-		return fmt.Errorf("failed to migrate column 'ContractPrice' on table 'contracts': %w", err)
-	}
-	logger.Info("migration 00029_contractPrice complete")
-	return nil
-}
-
-func performMigration00030_defaultMigrationSurchargeMultiplier(txn *gorm.DB, logger *zap.SugaredLogger) error {
-	logger.Info("performing migration 00030_defaultMigrationSurchargeMultiplier")
-
-	// fetch setting
-	var entry dbSetting
-	if err := txn.
-		Where(&dbSetting{Key: api.SettingGouging}).
-		Take(&entry).
-		Error; errors.Is(err, gorm.ErrRecordNotFound) {
-		logger.Debugf("no gouging settings found, skipping migration")
-		return nil
-	} else if err != nil {
-		return fmt.Errorf("failed to fetch gouging settings: %w", err)
-	}
-
-	// unmarshal setting into gouging settings
-	var gs api.GougingSettings
-	if err := json.Unmarshal([]byte(entry.Value), &gs); err != nil {
-		return err
-	}
-
-	// set default value
-	if gs.MigrationSurchargeMultiplier == 0 {
-		gs.MigrationSurchargeMultiplier = 10
-	}
-
-	// update setting
-	if err := gs.Validate(); err != nil {
-		return err
-	} else if bytes, err := json.Marshal(gs); err != nil {
-		return err
-	} else if err := txn.Clauses(clause.OnConflict{
-		Columns:   []clause.Column{{Name: "key"}},
-		DoUpdates: clause.AssignmentColumns([]string{"value"}),
-	}).Create(&dbSetting{
-		Key:   api.SettingGouging,
-		Value: string(bytes),
-	}).Error; err != nil {
-		return err
-	}
-
-	logger.Info("migration 00030_defaultMigrationSurchargeMultiplier complete")
-	return nil
-}
-
-func performMigration00031_secretKey(txn *gorm.DB, logger *zap.SugaredLogger) error {
-	logger.Info("performing migration 00031_secretKey")
-	err := txn.Transaction(func(tx *gorm.DB) error {
-		if err := tx.Exec("UPDATE slabs SET `key` = unhex(substr(`key`, 5))").Error; err != nil {
-			return fmt.Errorf("failed to update slabs: %w", err)
-		} else if err := tx.Exec("UPDATE objects SET `key` = unhex(substr(`key`, 5))").Error; err != nil {
-			return fmt.Errorf("failed to update objects: %w", err)
-		}
-		return nil
-	})
-	if err != nil {
-		return err
-	}
-	logger.Info("migration 00031_secretKey complete")
-	return nil
-}
-
-func performMigration00032_objectIndices(txn *gorm.DB, logger *zap.SugaredLogger) error {
-	logger.Info("performing migration 00032_objectIndices")
-
-	// create column
-	if err := txn.Table("slices").Migrator().AutoMigrate(&struct {
-		ObjectIndex uint `gorm:"index:idx_slices_object_index"`
-	}{}); err != nil {
-		return err
-	}
-
-	// populate the column
-	var err error
-	if isSQLite(txn) {
-		err = txn.Exec(`
-			UPDATE slices
-			SET
-				object_index = (
-					SELECT
-						COUNT(*) + 1
-					FROM
-						slices AS s2
-					WHERE
-						s2.db_object_id = slices.db_object_id AND s2.id < slices.id
-			)
-			WHERE
-				db_object_id IS NOT NULL;
-			`).Error
-	} else {
-		err = txn.Exec(`
-			UPDATE slices
-			INNER JOIN (
-			    SELECT
-			        id,
-			        ROW_NUMBER() OVER (PARTITION BY db_object_id ORDER BY id) AS new_index
-			    FROM
-			        slices
-				) AS RowNumbered ON slices.id = RowNumbered.id AND slices.db_object_id IS NOT NULL
-			SET
-			    slices.object_index = RowNumbered.new_index;
-		`).Error
-	}
-	if err != nil {
-		return err
-	}
-
-	logger.Info("migration 00032_objectIndices complete")
-	return nil
-}
-
-func performMigration00033_transactionsTimestampIndex(txn *gorm.DB, logger *zap.SugaredLogger) error {
-	logger.Info("performing migration 00033_transactionsTimestampIndex")
-
-	if err := txn.Table("transactions").Migrator().AutoMigrate(&struct {
-		Timestamp int64 `gorm:"index:idx_transactions_timestamp"`
-	}{}); err != nil {
-		return err
-	}
-
-	logger.Info("migration 00033_transactionsTimestampIndex complete")
-	return nil
-}
-
-func performMigration00034_objectHealth(txn *gorm.DB, logger *zap.SugaredLogger) error {
-	logger.Info("performing migration 00034_objectHealth")
-
-	// add health column
-	if err := txn.Table("objects").Migrator().AutoMigrate(&struct {
-		Health float64 `gorm:"index;default:1.0; NOT NULL"`
-	}{}); err != nil {
-		return err
-	}
-
-	// update health for all objects
-	if err := updateAllObjectsHealth(txn); err != nil {
-		return err
-	}
-
-	logger.Info("migration 00034_objectHealth complete")
-	return nil
-}
-
-func performMigration00035_bufferedSlabsDropSizeAndComplete(txn *gorm.DB, logger *zap.SugaredLogger) error {
-	logger.Info("performing migration 00035_bufferedSlabsDropSizeAndComplete")
-
-	// Disable foreign keys in SQLite to avoid issues with updating constraints.
-	if isSQLite(txn) {
-		if err := txn.Exec(`PRAGMA foreign_keys = 0`).Error; err != nil {
-			return err
-		}
-	}
-
-	if txn.Migrator().HasColumn(&dbBufferedSlab{}, "size") {
-		if err := txn.Exec("ALTER TABLE buffered_slabs DROP COLUMN size").Error; err != nil {
-			return err
-		}
-	}
-	if txn.Migrator().HasColumn(&dbBufferedSlab{}, "complete") {
-		if err := txn.Exec("ALTER TABLE buffered_slabs DROP COLUMN complete").Error; err != nil {
-			return err
-		}
-	}
-
-	// Enable foreign keys again.
-	if isSQLite(txn) {
-		if err := txn.Exec(`PRAGMA foreign_keys = 1`).Error; err != nil {
-			return err
-		}
-		if err := txn.Exec(`PRAGMA foreign_key_check(buffered_slabs)`).Error; err != nil {
-			return err
-		}
-	}
-	logger.Info("migration 00035_bufferedSlabsDropSizeAndComplete complete")
-	return nil
-}
-
-func performMigration00036_contractPruneCfg(txn *gorm.DB, logger *zap.SugaredLogger) error {
-	logger.Info("performing migration 00036_contractPruneCfg")
-
-	var autopilots []dbAutopilot
-	if err := txn.Model(&dbAutopilot{}).Find(&autopilots).Error; err != nil {
-		return err
-	}
-
-	for _, autopilot := range autopilots {
-		autopilot.Config.Contracts.Prune = false
-		if err := txn.Save(&autopilot).Error; err != nil {
-			logger.Errorf("failed to set default value for Contracts.Prune on autopilot '%v', err: %v", autopilot.Identifier, err)
-			return err
-		}
-		logger.Debugf("successfully defaulted Contracts.Prune to 'false' on autopilot '%v'", autopilot.Identifier)
-	}
-
-	logger.Info("migration 00036_contractPruneCfg complete")
-	return nil
-}
-
-func performMigration00001_objectUserMetadata(txn *gorm.DB, logger *zap.SugaredLogger) error {
+func performMigration00002_objectUserMetadata(txn *gorm.DB, logger *zap.SugaredLogger) error {
 	logger.Info("performing migration 00001_objectUserMetadata")
 
 	if err := txn.Table(dbObjectUserMetadata{}.TableName()).Migrator().AutoMigrate(&struct {
@@ -1479,7 +136,7 @@
 	return nil
 }
 
-func performMigration00002_multipartUserMetadata(txn *gorm.DB, logger *zap.SugaredLogger) error {
+func performMigration00003_multipartUserMetadata(txn *gorm.DB, logger *zap.SugaredLogger) error {
 	logger.Info("performing migration 00002_multipartUserMetadata")
 
 	if err := txn.Table(dbMultipartMetadata{}.TableName()).Migrator().AutoMigrate(&struct {
@@ -1495,6 +152,4 @@
 
 	logger.Info("migration 00002_multipartUserMetadata complete")
 	return nil
-=======
->>>>>>> 134be4c5
 }