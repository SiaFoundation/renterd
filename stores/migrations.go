--- conflicted
+++ resolved
@@ -295,11 +295,6 @@
 			},
 		},
 		{
-<<<<<<< HEAD
-			ID: "00026_defaultMigrationSurchargeMultiplier",
-			Migrate: func(tx *gorm.DB) error {
-				return performMigration00026_defaultMigrationSurchargeMultiplier(tx, logger)
-=======
 			ID: "00026_healthValidUntilColumn",
 			Migrate: func(tx *gorm.DB) error {
 				return performMigration00026_healthValidUntilColumn(tx, logger)
@@ -315,7 +310,12 @@
 			ID: "00028_lostSectors",
 			Migrate: func(tx *gorm.DB) error {
 				return performMigration00028_lostSectors(tx, logger)
->>>>>>> 00739fbd
+			},
+		},
+		{
+			ID: "00029_defaultMigrationSurchargeMultiplier",
+			Migrate: func(tx *gorm.DB) error {
+				return performMigration00029_defaultMigrationSurchargeMultiplier(tx, logger)
 			},
 		},
 	}
@@ -1182,9 +1182,92 @@
 	return nil
 }
 
-<<<<<<< HEAD
-func performMigration00026_defaultMigrationSurchargeMultiplier(txn *gorm.DB, logger *zap.SugaredLogger) error {
-	logger.Info("performing migration 00026_defaultMigrationSurchargeMultiplier")
+func performMigration00026_healthValidUntilColumn(txn *gorm.DB, logger *zap.SugaredLogger) error {
+	logger.Info("performing migration 00026_healthValidUntilColumn")
+
+	// Disable foreign keys in SQLite to avoid issues with updating constraints.
+	if isSQLite(txn) {
+		if err := txn.Exec(`PRAGMA foreign_keys = 0`).Error; err != nil {
+			return err
+		}
+	}
+
+	// Use 'AutoMigrate' to add 'health_valid_until'.
+	if err := txn.Table("slabs").Migrator().AutoMigrate(&struct {
+		HealthValidUntil int64 `gorm:"index;default:0; NOT NULL"` // unix timestamp
+	}{}); err != nil {
+		return err
+	}
+
+	// Drop the current 'health_valid' column and accompanying index.
+	if isSQLite(txn) {
+		if err := txn.Exec("DROP INDEX IF EXISTS idx_slabs_health_valid;").Error; err != nil {
+			return err
+		}
+	}
+	if err := txn.Exec("ALTER TABLE slabs DROP COLUMN health_valid;").Error; err != nil {
+		return err
+	}
+
+	// Enable foreign keys again.
+	if isSQLite(txn) {
+		if err := txn.Exec(`PRAGMA foreign_keys = 1`).Error; err != nil {
+			return err
+		}
+		if err := txn.Exec(`PRAGMA foreign_key_check(slabs)`).Error; err != nil {
+			return err
+		}
+	}
+	logger.Info("migration 00026_healthValidUntilColumn complete")
+	return nil
+}
+
+func performMigration000027_addMultipartUploadIndices(txn *gorm.DB, logger *zap.SugaredLogger) error {
+	logger.Info("performing migration 000027_addMultipartUploadIndices")
+
+	// Disable foreign keys in SQLite to avoid issues with updating constraints.
+	if isSQLite(txn) {
+		if err := txn.Exec(`PRAGMA foreign_keys = 0`).Error; err != nil {
+			return err
+		}
+	}
+
+	// Use 'AutoMigrate' to add missing indices
+	if err := txn.Table("multipart_uploads").Migrator().AutoMigrate(&struct {
+		ObjectID   string `gorm:"index:idx_multipart_uploads_object_id;NOT NULL"`
+		DBBucketID uint   `gorm:"index:idx_multipart_uploads_db_bucket_id;NOT NULL"`
+		MimeType   string `gorm:"index:idx_multipart_uploads_mime_type"`
+	}{}); err != nil {
+		return err
+	}
+
+	// Enable foreign keys again.
+	if isSQLite(txn) {
+		if err := txn.Exec(`PRAGMA foreign_keys = 1`).Error; err != nil {
+			return err
+		}
+		if err := txn.Exec(`PRAGMA foreign_key_check(multipart_uploads)`).Error; err != nil {
+			return err
+		}
+	}
+
+	logger.Info("migration 000027_addMultipartUploadIndices complete")
+	return nil
+}
+
+func performMigration00028_lostSectors(txn *gorm.DB, logger *zap.SugaredLogger) error {
+	logger.Info("performing migration 00028_lostSectors")
+	if !txn.Migrator().HasColumn(&dbHost{}, "LostSectors") {
+		if err := txn.Migrator().AddColumn(&dbHost{}, "LostSectors"); err != nil {
+			return err
+		}
+	}
+	logger.Info("migration 00028_lostSectors complete")
+	return nil
+}
+
+func performMigration00029_defaultMigrationSurchargeMultiplier(txn *gorm.DB, logger *zap.SugaredLogger) error {
+	logger.Info("performing migration 00029_defaultMigrationSurchargeMultiplier")
 
 	// fetch setting
 	var entry dbSetting
@@ -1224,89 +1307,6 @@
 		return err
 	}
 
-	logger.Info("migration 00026_defaultMigrationSurchargeMultiplier complete")
-=======
-func performMigration00026_healthValidUntilColumn(txn *gorm.DB, logger *zap.SugaredLogger) error {
-	logger.Info("performing migration 00026_healthValidUntilColumn")
-
-	// Disable foreign keys in SQLite to avoid issues with updating constraints.
-	if isSQLite(txn) {
-		if err := txn.Exec(`PRAGMA foreign_keys = 0`).Error; err != nil {
-			return err
-		}
-	}
-
-	// Use 'AutoMigrate' to add 'health_valid_until'.
-	if err := txn.Table("slabs").Migrator().AutoMigrate(&struct {
-		HealthValidUntil int64 `gorm:"index;default:0; NOT NULL"` // unix timestamp
-	}{}); err != nil {
-		return err
-	}
-
-	// Drop the current 'health_valid' column and accompanying index.
-	if isSQLite(txn) {
-		if err := txn.Exec("DROP INDEX IF EXISTS idx_slabs_health_valid;").Error; err != nil {
-			return err
-		}
-	}
-	if err := txn.Exec("ALTER TABLE slabs DROP COLUMN health_valid;").Error; err != nil {
-		return err
-	}
-
-	// Enable foreign keys again.
-	if isSQLite(txn) {
-		if err := txn.Exec(`PRAGMA foreign_keys = 1`).Error; err != nil {
-			return err
-		}
-		if err := txn.Exec(`PRAGMA foreign_key_check(slabs)`).Error; err != nil {
-			return err
-		}
-	}
-	logger.Info("migration 00026_healthValidUntilColumn complete")
-	return nil
-}
-
-func performMigration000027_addMultipartUploadIndices(txn *gorm.DB, logger *zap.SugaredLogger) error {
-	logger.Info("performing migration 000027_addMultipartUploadIndices")
-
-	// Disable foreign keys in SQLite to avoid issues with updating constraints.
-	if isSQLite(txn) {
-		if err := txn.Exec(`PRAGMA foreign_keys = 0`).Error; err != nil {
-			return err
-		}
-	}
-
-	// Use 'AutoMigrate' to add missing indices
-	if err := txn.Table("multipart_uploads").Migrator().AutoMigrate(&struct {
-		ObjectID   string `gorm:"index:idx_multipart_uploads_object_id;NOT NULL"`
-		DBBucketID uint   `gorm:"index:idx_multipart_uploads_db_bucket_id;NOT NULL"`
-		MimeType   string `gorm:"index:idx_multipart_uploads_mime_type"`
-	}{}); err != nil {
-		return err
-	}
-
-	// Enable foreign keys again.
-	if isSQLite(txn) {
-		if err := txn.Exec(`PRAGMA foreign_keys = 1`).Error; err != nil {
-			return err
-		}
-		if err := txn.Exec(`PRAGMA foreign_key_check(multipart_uploads)`).Error; err != nil {
-			return err
-		}
-	}
-
-	logger.Info("migration 000027_addMultipartUploadIndices complete")
-	return nil
-}
-
-func performMigration00028_lostSectors(txn *gorm.DB, logger *zap.SugaredLogger) error {
-	logger.Info("performing migration 00028_lostSectors")
-	if !txn.Migrator().HasColumn(&dbHost{}, "LostSectors") {
-		if err := txn.Migrator().AddColumn(&dbHost{}, "LostSectors"); err != nil {
-			return err
-		}
-	}
-	logger.Info("migration 00028_lostSectors complete")
->>>>>>> 00739fbd
+	logger.Info("migration 00029_defaultMigrationSurchargeMultiplier complete")
 	return nil
 }