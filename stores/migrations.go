package stores

import (
	"context"
	"fmt"
	"reflect"
	"strings"

	"github.com/go-gormigrate/gormigrate/v2"
	"go.sia.tech/renterd/api"
	"go.uber.org/zap"
	"gorm.io/gorm"
)

var (
	tables = []interface{}{
		// bus.MetadataStore tables
		&dbArchivedContract{},
		&dbContract{},
		&dbContractSet{},
		&dbObject{},
		&dbMultipartUpload{},
		&dbBucket{},
		&dbBufferedSlab{},
		&dbSlab{},
		&dbSector{},
		&dbSlice{},

		// bus.HostDB tables
		&dbAnnouncement{},
		&dbConsensusInfo{},
		&dbHost{},
		&dbAllowlistEntry{},
		&dbBlocklistEntry{},

		// wallet tables
		&dbSiacoinElement{},
		&dbTransaction{},

		// bus.SettingStore tables
		&dbSetting{},

		// bus.EphemeralAccountStore tables
		&dbAccount{},

		// bus.AutopilotStore tables
		&dbAutopilot{},

		// webhooks.WebhookStore tables
		&dbWebhook{},
	}
)

// migrateShards performs the migrations necessary for removing the 'shards'
// table.
func migrateShards(ctx context.Context, db *gorm.DB, logger *zap.SugaredLogger) error {
	m := db.Migrator()

	// add columns
	if !m.HasColumn(&dbSlice{}, "db_slab_id") {
		logger.Info(ctx, "adding column db_slab_id to table 'slices'")
		if err := m.AddColumn(&dbSlice{}, "db_slab_id"); err != nil {
			return err
		}
		logger.Info(ctx, "done adding column db_slab_id to table 'slices'")
	}
	if !m.HasColumn(&dbSector{}, "db_slab_id") {
		logger.Info(ctx, "adding column db_slab_id to table 'sectors'")
		if err := m.AddColumn(&dbSector{}, "db_slab_id"); err != nil {
			return err
		}
		logger.Info(ctx, "done adding column db_slab_id to table 'sectors'")
	}

	// populate new columns
	var err error
	if m.HasColumn(&dbSlab{}, "db_slice_id") {
		logger.Info(ctx, "populating column 'db_slab_id' in table 'slices'")
		if isSQLite(db) {
			err = db.Exec(`UPDATE slices SET db_slab_id = (SELECT slabs.id FROM slabs WHERE slabs.db_slice_id = slices.id)`).Error
		} else {
			err = db.Exec(`UPDATE slices sli
			INNER JOIN slabs sla ON sli.id=sla.db_slice_id
			SET sli.db_slab_id=sla.id`).Error
		}
		if err != nil {
			return err
		}
		logger.Info(ctx, "done populating column 'db_slab_id' in table 'slices'")
	}
	logger.Info(ctx, "populating column 'db_slab_id' in table 'sectors'")
	if isSQLite(db) {
		err = db.Exec(`UPDATE sectors SET db_slab_id = (SELECT shards.db_slab_id FROM shards WHERE shards.db_sector_id = sectors.id)`).Error
	} else {
		err = db.Exec(`UPDATE sectors sec
			INNER JOIN shards sha ON sec.id=sha.db_sector_id
			SET sec.db_slab_id=sha.db_slab_id`).Error
	}
	if err != nil {
		return err
	}
	logger.Info(ctx, "done populating column 'db_slab_id' in table 'sectors'")

	// drop column db_slice_id from slabs
	logger.Info(ctx, "dropping constraint 'fk_slices_slab' from table 'slabs'")
	if err := m.DropConstraint(&dbSlab{}, "fk_slices_slab"); err != nil {
		return err
	}
	logger.Info(ctx, "done dropping constraint 'fk_slices_slab' from table 'slabs'")
	logger.Info(ctx, "dropping column 'db_slice_id' from table 'slabs'")
	if err := m.DropColumn(&dbSlab{}, "db_slice_id"); err != nil {
		return err
	}
	logger.Info(ctx, "done dropping column 'db_slice_id' from table 'slabs'")

	// delete any sectors that are not referenced by a slab
	logger.Info(ctx, "pruning dangling sectors")
	if err := db.Exec(`DELETE FROM sectors WHERE db_slab_id IS NULL`).Error; err != nil {
		return err
	}
	logger.Info(ctx, "done pruning dangling sectors")

	// drop table shards
	logger.Info(ctx, "dropping table 'shards'")
	if err := m.DropTable("shards"); err != nil {
		return err
	}
	logger.Info(ctx, "done dropping table 'shards'")
	return nil
}

func performMigrations(db *gorm.DB, logger *zap.SugaredLogger) error {
	migrations := []*gormigrate.Migration{
		{
			ID: "00001_gormigrate",
			Migrate: func(tx *gorm.DB) error {
				return performMigration00001_gormigrate(tx, logger)
			},
			Rollback: nil,
		},
		{
			ID: "00002_dropconstraintslabcsid",
			Migrate: func(tx *gorm.DB) error {
				return performMigration00002_dropconstraintslabcsid(tx, logger)
			},
			Rollback: nil,
		},
		{
			ID: "00003_healthcache",
			Migrate: func(tx *gorm.DB) error {
				return performMigration00003_healthcache(tx, logger)
			},
			Rollback: nil,
		},
		{
			ID: "00004_objectID_collation",
			Migrate: func(tx *gorm.DB) error {
				return performMigration00004_objectID_collation(tx, logger)
			},
			Rollback: nil,
		},
		{
			ID: "00005_uploadPacking",
			Migrate: func(tx *gorm.DB) error {
				return performMigration00005_uploadPacking(tx, logger)
			},
			Rollback: nil,
		},
		{
			ID: "00006_contractspending",
			Migrate: func(tx *gorm.DB) error {
				return performMigration00006_contractspending(tx, logger)
			},
			Rollback: nil,
		},
		{
			ID: "00007_contractspending",
			Migrate: func(tx *gorm.DB) error {
				return performMigration00007_archivedcontractspending(tx, logger)
			},
			Rollback: nil,
		},
		{
			ID: "00008_jointableindices",
			Migrate: func(tx *gorm.DB) error {
				return performMigration00008_jointableindices(tx, logger)
			},
			Rollback: nil,
		},
		{
			ID: "00009_dropInteractions",
			Migrate: func(tx *gorm.DB) error {
				return performMigration00009_dropInteractions(tx, logger)
			},
			Rollback: nil,
		},
		{
			ID: "00010_distinctcontractsector",
			Migrate: func(tx *gorm.DB) error {
				return performMigration00010_distinctcontractsector(tx, logger)
			},
			Rollback: nil,
		},
		{
			ID: "00011_healthValidColumn",
			Migrate: func(tx *gorm.DB) error {
				return performMigration00011_healthValidColumn(tx, logger)
			},
		},
		{
			ID: "00012_webhooks",
			Migrate: func(tx *gorm.DB) error {
				return performMigration00012_webhooks(tx, logger)
			},
		},
		{
			ID: "00013_uploadPackingOptimisations",
			Migrate: func(tx *gorm.DB) error {
				return performMigration00013_uploadPackingOptimisations(tx, logger)
			},
		},
		{
			ID: "00014_buckets",
			Migrate: func(tx *gorm.DB) error {
				return performMigration00014_buckets(tx, logger)
			},
		},
		{
			ID: "00015_multipartUploads",
			Migrate: func(tx *gorm.DB) error {
				return performMigration00015_multipartUploads(tx, logger)
			},
		},
		{
			ID: "00016_bucketPolicy",
			Migrate: func(tx *gorm.DB) error {
				return performMigration00016_bucketPolicy(tx, logger)
			},
		},
		{
			ID: "00017_mimetype",
			Migrate: func(tx *gorm.DB) error {
				return performMigration00017_mimetype(tx, logger)
			},
		},
		{
			ID: "00018_etags",
			Migrate: func(tx *gorm.DB) error {
				return performMigration00018_etags(tx, logger)
			},
		},
		{
			ID: "00019_accounts_shutdown",
			Migrate: func(tx *gorm.DB) error {
				return performMigration00019_accountsShutdown(tx, logger)
			},
		},
		{
			ID: "00020_missingIndices",
			Migrate: func(tx *gorm.DB) error {
				return performMigration00020_missingIndices(tx, logger)
			},
		},
		{
			ID: "00021_multipoartUploadsBucketCascade",
			Migrate: func(tx *gorm.DB) error {
				return performMigration00021_multipartUploadsBucketCascade(tx, logger)
			},
		},
		{
			ID: "00022_extendObjectID",
			Migrate: func(tx *gorm.DB) error {
				return performMigration00022_extendObjectID(tx, logger)
			},
		},
		{
			ID: "00023_defaultMinRecentScanFailures",
			Migrate: func(tx *gorm.DB) error {
				return performMigration00023_defaultMinRecentScanFailures(tx, logger)
			},
		},
		{
<<<<<<< HEAD
			ID: "00024_contractState",
			Migrate: func(tx *gorm.DB) error {
				return performMigration00024_contractState(tx, logger)
=======
			ID: "00024_slabIndices",
			Migrate: func(tx *gorm.DB) error {
				return performMigration00024_slabIndices(tx, logger)
>>>>>>> 20bdb2c5
			},
		},
	}
	// Create migrator.
	m := gormigrate.New(db, gormigrate.DefaultOptions, migrations)

	// Set init function. We only do this if the consenus info table doesn't
	// exist. Because we haven't always been using gormigrate so we want to run
	// all migrations instead of InitSchema the first time if it seems like we
	// are not starting with a clean db.
	if !db.Migrator().HasTable(&dbConsensusInfo{}) {
		m.InitSchema(initSchema)
	}

	// Perform migrations.
	if err := m.Migrate(); err != nil {
		return fmt.Errorf("failed to migrate: %v", err)
	}
	return nil
}

// initSchema is executed only on a clean database. Otherwise the individual
// migrations are executed.
func initSchema(tx *gorm.DB) error {
	// Setup join tables.
	err := setupJoinTables(tx)
	if err != nil {
		return fmt.Errorf("failed to setup join tables: %w", err)
	}

	// Run auto migrations.
	err = tx.AutoMigrate(tables...)
	if err != nil {
		return fmt.Errorf("failed to init schema: %w", err)
	}

	// Change the collation of columns that we need to be case sensitive.
	if !isSQLite(tx) {
		err = tx.Exec("ALTER TABLE objects MODIFY COLUMN object_id VARCHAR(766) CHARACTER SET utf8mb4 COLLATE utf8mb4_bin;").Error
		if err != nil {
			return fmt.Errorf("failed to change object_id collation: %w", err)
		}
		err = tx.Exec("ALTER TABLE buckets MODIFY COLUMN name VARCHAR(255) CHARACTER SET utf8mb4 COLLATE utf8mb4_bin;").Error
		if err != nil {
			return fmt.Errorf("failed to change buckets_name collation: %w", err)
		}
		err = tx.Exec("ALTER TABLE multipart_uploads MODIFY COLUMN object_id VARCHAR(766) CHARACTER SET utf8mb4 COLLATE utf8mb4_bin;").Error
		if err != nil {
			return fmt.Errorf("failed to change object_id collation: %w", err)
		}
	}

	// Add default bucket.
	return tx.Create(&dbBucket{
		Name: api.DefaultBucketName,
	}).Error
}

func detectMissingIndicesOnType(tx *gorm.DB, table interface{}, t reflect.Type, f func(dst interface{}, name string)) {
	if t.Kind() == reflect.Ptr {
		t = t.Elem()
	}
	for i := 0; i < t.NumField(); i++ {
		field := t.Field(i)
		if field.Anonymous {
			detectMissingIndicesOnType(tx, table, field.Type, f)
			continue
		}
		if !strings.Contains(field.Tag.Get("gorm"), "index") {
			continue // no index tag
		}
		if !tx.Migrator().HasIndex(table, field.Name) {
			f(table, field.Name)
		}
	}
}

func detectMissingIndices(tx *gorm.DB, f func(dst interface{}, name string)) {
	for _, table := range tables {
		detectMissingIndicesOnType(tx, table, reflect.TypeOf(table), f)
	}
}

func setupJoinTables(tx *gorm.DB) error {
	jointables := []struct {
		model     interface{}
		joinTable interface{ TableName() string }
		field     string
	}{
		{
			&dbAllowlistEntry{},
			&dbHostAllowlistEntryHost{},
			"Hosts",
		},
		{
			&dbBlocklistEntry{},
			&dbHostBlocklistEntryHost{},
			"Hosts",
		},
		{
			&dbSector{},
			&dbContractSector{},
			"Contracts",
		},
		{
			&dbContractSet{},
			&dbContractSetContract{},
			"Contracts",
		},
	}
	for _, t := range jointables {
		if err := tx.SetupJoinTable(t.model, t.field, t.joinTable); err != nil {
			return fmt.Errorf("failed to setup join table '%s': %w", t.joinTable.TableName(), err)
		}
	}
	return nil
}

// performMigration00001_gormigrate performs the first migration before
// introducing gormigrate.
func performMigration00001_gormigrate(txn *gorm.DB, logger *zap.SugaredLogger) error {
	ctx := context.Background()
	m := txn.Migrator()

	// Perform pre-auto migrations
	//
	// If the consensus info table is missing the height column, drop it to
	// force a resync.
	if m.HasTable(&dbConsensusInfo{}) && !m.HasColumn(&dbConsensusInfo{}, "height") {
		if err := m.DropTable(&dbConsensusInfo{}); err != nil {
			return err
		}
	}
	// If the shards table exists, we add the db_slab_id column to slices and
	// sectors before then dropping the shards table as well as the db_slice_id
	// column from the slabs table.
	if m.HasTable("shards") {
		logger.Info(ctx, "'shards' table detected, starting migration")
		if err := migrateShards(ctx, txn, logger); err != nil {
			return fmt.Errorf("failed to migrate 'shards' table: %w", err)
		}
		logger.Info(ctx, "finished migrating 'shards' table")
	}
	fillSlabContractSetID := !m.HasColumn(&dbSlab{}, "db_contract_set_id")

	// Drop owner column from accounts table.
	if m.HasColumn(&dbAccount{}, "owner") {
		if err := m.DropColumn(&dbAccount{}, "owner"); err != nil {
			return err
		}
	}

	// Drop constraint on Slices to avoid dropping slabs and sectors.
	if m.HasConstraint(&dbSlab{}, "Slices") {
		if err := m.DropConstraint(&dbSlab{}, "Slices"); err != nil {
			return fmt.Errorf("failed to drop constraint 'Slices' from table 'slabs': %w", err)
		}
	}
	if m.HasConstraint(&dbSlab{}, "Shards") {
		if err := m.DropConstraint(&dbSlab{}, "Shards"); err != nil {
			return fmt.Errorf("failed to drop constraint 'Shards' from table 'slabs': %w", err)
		}
	}

	// Perform auto migrations.
	if err := txn.AutoMigrate(tables...); err != nil {
		return err
	}

	// Re-add both constraints.
	if !m.HasConstraint(&dbSlab{}, "Slices") {
		if err := m.CreateConstraint(&dbSlab{}, "Slices"); err != nil {
			return fmt.Errorf("failed to add constraint 'Slices' to table 'slabs': %w", err)
		}
	}
	if !m.HasConstraint(&dbSlab{}, "Shards") {
		if err := m.CreateConstraint(&dbSlab{}, "Shards"); err != nil {
			return fmt.Errorf("failed to add constraint 'Shards' to table 'slabs': %w", err)
		}
	}

	if fillSlabContractSetID {
		// Compat code for databases that don't have the db_contract_set_id. We
		// have to assign all slabs to a contract set, if we only have one
		// contract set we use that one but if we have 0 or more than 1 we
		// create a migration set.
		var sets []dbContractSet
		if err := txn.Find(&sets).Error; err != nil {
			return fmt.Errorf("failed to retrieve contract sets from the database: %w", err)
		}

		logFn := logger.Info
		var cs dbContractSet
		if len(sets) != 1 {
			cs = dbContractSet{Name: "migration-slab-contract-set-id"}
			if err := txn.FirstOrCreate(&cs).Error; err != nil {
				return fmt.Errorf("failed to create migration set: %w", err)
			}
			logFn = logger.Warn // warn to alert the user of the migration set
		} else {
			cs = sets[0]
		}

		logFn(ctx, fmt.Sprintf("slabs table is missing 'db_contract_set_id' column - adding it and associating slabs with the contract set '%s'", cs.Name))
		if err := txn.Exec("UPDATE slabs SET db_contract_set_id = ? WHERE slabs.db_contract_set_id IS NULL", cs.ID).Error; err != nil {
			return fmt.Errorf("failed to update slab contract set ID: %w", err)
		}
	}

	// Perform post-auto migrations.
	if err := m.DropTable("host_sectors"); err != nil {
		return err
	}
	if !m.HasIndex(&dbHostBlocklistEntryHost{}, "DBHostID") {
		if err := m.CreateIndex(&dbHostBlocklistEntryHost{}, "DBHostID"); err != nil {
			return err
		}
	}
	return nil
}

func performMigration00002_dropconstraintslabcsid(txn *gorm.DB, logger *zap.SugaredLogger) error {
	ctx := context.Background()
	m := txn.Migrator()

	// Disable foreign keys in SQLite to avoid issues with updating constraints.
	if isSQLite(txn) {
		if err := txn.Exec(`PRAGMA foreign_keys = 0`).Error; err != nil {
			return err
		}
	}

	// Drop the constraint on DBContractSet.
	if m.HasConstraint(&dbSlab{}, "DBContractSet") {
		logger.Info(ctx, "migration 00002_dropconstraintslabcsid: dropping constraint on DBContractSet")
		if err := m.DropConstraint(&dbSlab{}, "DBContractSet"); err != nil {
			return fmt.Errorf("failed to drop constraint 'DBContractSet' from table 'slabs': %w", err)
		}
	}

	// Perform auto migrations.
	if err := txn.AutoMigrate(tables...); err != nil {
		return err
	}

	// Add constraint back.
	if !m.HasConstraint(&dbSlab{}, "DBContractSet") {
		logger.Info(ctx, "migration 00002_dropconstraintslabcsid: adding constraint on DBContractSet")
		if err := m.CreateConstraint(&dbSlab{}, "DBContractSet"); err != nil {
			return fmt.Errorf("failed to add constraint 'DBContractSet' to table 'slabs': %w", err)
		}
	}

	// Enable foreign keys again.
	if isSQLite(txn) {
		if err := txn.Exec(`PRAGMA foreign_keys = 1`).Error; err != nil {
			return err
		}
		if err := txn.Exec(`PRAGMA foreign_key_check(slabs)`).Error; err != nil {
			return err
		}
	}
	return nil
}

func performMigration00003_healthcache(txn *gorm.DB, logger *zap.SugaredLogger) error {
	logger.Info("performing migration 00003_healthcache")
	if !txn.Migrator().HasColumn(&dbSlab{}, "health") {
		if err := txn.Migrator().AddColumn(&dbSlab{}, "health"); err != nil {
			return err
		}
	}
	logger.Info("migration 00003_healthcheck complete")
	return nil
}

func performMigration00004_objectID_collation(txn *gorm.DB, logger *zap.SugaredLogger) error {
	logger.Info("performing migration 00004_objectID_collation")
	if !isSQLite(txn) {
		err := txn.Exec("ALTER TABLE objects MODIFY COLUMN object_id VARCHAR(255) CHARACTER SET utf8mb4 COLLATE utf8mb4_bin;").Error
		if err != nil {
			return err
		}
	}
	logger.Info("migration 00004_objectID_collation complete")
	return nil
}

func performMigration00005_uploadPacking(txn *gorm.DB, logger *zap.SugaredLogger) error {
	logger.Info("performing migration performMigration00005_uploadPacking")
	m := txn.Migrator()

	// Disable foreign keys in SQLite to avoid issues with updating constraints.
	if isSQLite(txn) {
		if err := txn.Exec(`PRAGMA foreign_keys = 0`).Error; err != nil {
			return err
		}
	}

	if m.HasTable(&dbBufferedSlab{}) {
		// Drop buffered slabs since the schema has changed and the table was
		// unused so far.
		if err := m.DropTable(&dbBufferedSlab{}); err != nil {
			return fmt.Errorf("failed to drop table 'buffered_slabs': %w", err)
		}
	}

	// Use AutoMigrate to recreate buffered_slabs.
	if err := m.AutoMigrate(&dbBufferedSlab{}); err != nil {
		return fmt.Errorf("failed to create table 'buffered_slabs': %w", err)
	}

	// Migrate slabs.
	if isSQLite(txn) {
		if !m.HasIndex(&dbSlab{}, "MinShards") {
			if err := m.CreateIndex(&dbSlab{}, "MinShards"); err != nil {
				return fmt.Errorf("failed to create index 'MinShards' on table 'slabs': %w", err)
			}
		}
		if !m.HasIndex(&dbSlab{}, "TotalShards") {
			if err := m.CreateIndex(&dbSlab{}, "TotalShards"); err != nil {
				return fmt.Errorf("failed to create index 'TotalShards' on table 'slabs': %w", err)
			}
		}
		if !m.HasColumn(&dbSlab{}, "db_buffered_slab_id") {
			if err := m.AddColumn(&dbSlab{}, "db_buffered_slab_id"); err != nil {
				return fmt.Errorf("failed to create column 'db_buffered_slab_id' on table 'slabs': %w", err)
			}
		}
	} else if err := m.AutoMigrate(&dbSlab{}); err != nil {
		return fmt.Errorf("failed to migrate table 'slabs': %w", err)
	}

	// Enable foreign keys again.
	if isSQLite(txn) {
		if err := txn.Exec(`PRAGMA foreign_keys = 1`).Error; err != nil {
			return err
		}
		if err := txn.Exec(`PRAGMA foreign_key_check(slabs)`).Error; err != nil {
			return err
		}
	}
	logger.Info("migration performMigration00005_uploadPacking complete")
	return nil
}

func performMigration00006_contractspending(txn *gorm.DB, logger *zap.SugaredLogger) error {
	logger.Info("performing migration 00006_contractspending")
	if !txn.Migrator().HasColumn(&dbContract{}, "delete_spending") {
		if err := txn.Migrator().AddColumn(&dbContract{}, "delete_spending"); err != nil {
			return err
		}
	}
	if !txn.Migrator().HasColumn(&dbContract{}, "list_spending") {
		if err := txn.Migrator().AddColumn(&dbContract{}, "list_spending"); err != nil {
			return err
		}
	}
	logger.Info("migration 00006_contractspending complete")
	return nil
}

func performMigration00007_archivedcontractspending(txn *gorm.DB, logger *zap.SugaredLogger) error {
	logger.Info("performing migration 00007_archivedcontractspending")
	if !txn.Migrator().HasColumn(&dbArchivedContract{}, "delete_spending") {
		if err := txn.Migrator().AddColumn(&dbArchivedContract{}, "delete_spending"); err != nil {
			return err
		}
	}
	if !txn.Migrator().HasColumn(&dbArchivedContract{}, "list_spending") {
		if err := txn.Migrator().AddColumn(&dbArchivedContract{}, "list_spending"); err != nil {
			return err
		}
	}
	logger.Info("migration 00007_archivedcontractspending complete")
	return nil
}

func performMigration00008_jointableindices(txn *gorm.DB, logger *zap.SugaredLogger) error {
	logger.Info("performing migration 00008_jointableindices")

	indices := []struct {
		joinTable interface{ TableName() string }
		column    string
	}{
		{
			&dbHostAllowlistEntryHost{},
			"DBHostID",
		},
		{
			&dbHostBlocklistEntryHost{},
			"DBHostID",
		},
		{
			&dbContractSector{},
			"DBContractID",
		},
		{
			&dbContractSetContract{},
			"DBContractID",
		},
	}

	m := txn.Migrator()
	for _, idx := range indices {
		if !m.HasIndex(idx.joinTable, idx.column) {
			if err := m.CreateIndex(idx.joinTable, idx.column); err != nil {
				return fmt.Errorf("failed to create index on column '%s' of table '%s': %w", idx.column, idx.joinTable.TableName(), err)
			}
		}
	}

	logger.Info("migration 00008_jointableindices complete")
	return nil
}

func performMigration00009_dropInteractions(txn *gorm.DB, logger *zap.SugaredLogger) error {
	logger.Info("performing migration 00009_dropInteractions")
	if !txn.Migrator().HasTable("host_interactions") {
		if err := txn.Migrator().DropTable("host_interactions"); err != nil {
			return err
		}
	}
	logger.Info("migration 00009_dropInteractions complete")
	return nil
}

func performMigration00010_distinctcontractsector(txn *gorm.DB, logger *zap.SugaredLogger) error {
	logger.Info("performing migration 00010_distinctcontractsector")

	if !txn.Migrator().HasIndex(&dbContractSector{}, "DBSectorID") {
		if err := txn.Migrator().CreateIndex(&dbContractSector{}, "DBSectorID"); err != nil {
			return fmt.Errorf("failed to create index on column 'DBSectorID' of table 'contract_sectors': %w", err)
		}
	}

	logger.Info("migration 00010_distinctcontractsector complete")
	return nil
}

func performMigration00011_healthValidColumn(txn *gorm.DB, logger *zap.SugaredLogger) error {
	logger.Info("performing migration 00011_healthValidColumn")
	if !txn.Migrator().HasColumn(&dbSlab{}, "health_valid") {
		if err := txn.Migrator().AddColumn(&dbSlab{}, "health_valid"); err != nil {
			return err
		}
	}
	logger.Info("migration 00011_healthValidColumn complete")
	return nil
}

func performMigration00012_webhooks(txn *gorm.DB, logger *zap.SugaredLogger) error {
	logger.Info("performing migration 00012_webhooks")
	if !txn.Migrator().HasTable(&dbWebhook{}) {
		if err := txn.Migrator().CreateTable(&dbWebhook{}); err != nil {
			return err
		}
	}
	logger.Info("migration 00012_webhooks complete")
	return nil
}

func performMigration00013_uploadPackingOptimisations(txn *gorm.DB, logger *zap.SugaredLogger) error {
	logger.Info("performing migration 00013_uploadPackingOptimisations")
	if txn.Migrator().HasColumn(&dbBufferedSlab{}, "lock_id") {
		if err := txn.Migrator().DropColumn(&dbBufferedSlab{}, "lock_id"); err != nil {
			return err
		}
	}
	if txn.Migrator().HasColumn(&dbBufferedSlab{}, "locked_until") {
		if err := txn.Migrator().DropColumn(&dbBufferedSlab{}, "locked_until"); err != nil {
			return err
		}
	}
	logger.Info("migration 00013_uploadPackingOptimisations complete")
	return nil
}

func performMigration00014_buckets(txn *gorm.DB, logger *zap.SugaredLogger) error {
	logger.Info("performing migration 00014_buckets")
	// Disable foreign keys in SQLite to avoid issues with updating constraints.
	if isSQLite(txn) {
		if err := txn.Exec(`PRAGMA foreign_keys = 0`).Error; err != nil {
			return err
		}
	}

	// Create buckets table
	if !txn.Migrator().HasTable(&dbBucket{}) {
		if err := txn.Migrator().CreateTable(&dbBucket{}); err != nil {
			return err
		}
		if !isSQLite(txn) {
			err := txn.Exec("ALTER TABLE buckets MODIFY COLUMN name VARCHAR(255) CHARACTER SET utf8mb4 COLLATE utf8mb4_bin;").Error
			if err != nil {
				return fmt.Errorf("failed to change buckets_name collation: %w", err)
			}
		}
	}

	// Add default bucket.
	bucket := &dbBucket{
		Name: api.DefaultBucketName,
	}
	if err := txn.FirstOrCreate(&bucket).Error; err != nil {
		return err
	}

	// Add bucket id column to objects table.
	if !txn.Migrator().HasColumn(&dbObject{}, "db_bucket_id") {
		if !isSQLite(txn) {
			// MySQL
			if err := txn.Migrator().AddColumn(&dbObject{}, "db_bucket_id"); err != nil {
				return err
			}
			// Update objects to belong to default bucket
			if err := txn.Model(&dbObject{}).
				Where("db_bucket_id", 0).
				Update("db_bucket_id", bucket.ID).Error; err != nil {
				return err
			}
		} else {
			// SQLite
			if txn.Migrator().HasTable("objects_temp") {
				if err := txn.Migrator().DropTable("objects_temp"); err != nil {
					return err
				}
			}
			// Since SQLite doesn't support altering columns, we have to create
			// a new temporary objects table, copy the objects over with the
			// default bucket id and then delete the old table and rename the
			// temporary one to 'objects'.
			if err := txn.Table("objects_temp").Migrator().CreateTable(&dbObject{}); err != nil {
				return fmt.Errorf("failed to create temporary table: %w", err)
			} else if err := txn.Exec(`
			INSERT INTO objects_temp (id, created_at, db_bucket_id, object_id, key, size)
			SELECT objects.id, objects.created_at, ?, objects.object_id, objects.key, objects.size
			FROM objects
			`, bucket.ID).Error; err != nil {
				return fmt.Errorf("failed to copy objects to temporary table: %w", err)
			} else if err := txn.Migrator().DropTable("objects"); err != nil {
				return fmt.Errorf("failed to drop objects table: %w", err)
			} else if err := txn.Migrator().RenameTable("objects_temp", "objects"); err != nil {
				return fmt.Errorf("failed to rename temporary table: %w", err)
			} else if err := txn.Migrator().AutoMigrate(&dbObject{}); err != nil {
				return fmt.Errorf("failed to auto-migrate objects table: %w", err)
			}
		}
	}

	// Create missing composite index.
	if !txn.Migrator().HasIndex(&dbObject{}, "idx_object_bucket") {
		if err := txn.Migrator().CreateIndex(&dbObject{}, "idx_object_bucket"); err != nil {
			return err
		}
	}

	// Add foreign key constraint between dbObject's db_bucket_id and dbBucket's id.
	if !txn.Migrator().HasConstraint(&dbObject{}, "DBBucket") {
		if err := txn.Migrator().CreateConstraint(&dbObject{}, "DBBucket"); err != nil {
			return err
		}
	}

	// Enable foreign keys again.
	if isSQLite(txn) {
		if err := txn.Exec(`PRAGMA foreign_keys = 1`).Error; err != nil {
			return err
		}
		if err := txn.Exec(`PRAGMA foreign_key_check(objects)`).Error; err != nil {
			return err
		}
	}
	logger.Info("migration 00014_buckets complete")
	return nil
}

func performMigration00015_multipartUploads(txn *gorm.DB, logger *zap.SugaredLogger) error {
	logger.Info("performing migration 00015_multipartUploads")
	// Disable foreign keys in SQLite to avoid issues with updating constraints.
	if isSQLite(txn) {
		if err := txn.Exec(`PRAGMA foreign_keys = 0`).Error; err != nil {
			return err
		}
	}

	// Create new tables.
	if err := txn.Migrator().AutoMigrate(&dbMultipartUpload{}, &dbMultipartPart{}); err != nil {
		return err
	}

	// Add column to slices table.
	if err := txn.Migrator().AutoMigrate(&dbSlice{}); err != nil {
		return err
	}

	// Enable foreign keys again.
	if isSQLite(txn) {
		if err := txn.Exec(`PRAGMA foreign_keys = 1`).Error; err != nil {
			return err
		}
		if err := txn.Exec(`PRAGMA foreign_key_check(slices)`).Error; err != nil {
			return err
		}
	}
	logger.Info("migration 00015_multipartUploads complete")
	return nil
}

func performMigration00016_bucketPolicy(txn *gorm.DB, logger *zap.SugaredLogger) error {
	logger.Info("performing migration 00016_bucketPolicy")
	if err := txn.Migrator().AutoMigrate(&dbBucket{}); err != nil {
		return err
	}
	logger.Info("migration 00016_bucketPolicy complete")
	return nil
}

func performMigration00017_mimetype(txn *gorm.DB, logger *zap.SugaredLogger) error {
	logger.Info("performing migration 00017_mimetype")
	if !txn.Migrator().HasColumn(&dbObject{}, "MimeType") {
		if err := txn.Migrator().AddColumn(&dbObject{}, "MimeType"); err != nil {
			return err
		}
	}
	if !txn.Migrator().HasColumn(&dbMultipartUpload{}, "MimeType") {
		if err := txn.Migrator().AddColumn(&dbMultipartUpload{}, "MimeType"); err != nil {
			return err
		}
	}
	logger.Info("migration 00017_mimetype complete")
	return nil
}

func performMigration00018_etags(txn *gorm.DB, logger *zap.SugaredLogger) error {
	logger.Info("performing migration 00018_etags")
	if !txn.Migrator().HasColumn(&dbObject{}, "etag") {
		if err := txn.Migrator().AddColumn(&dbObject{}, "etag"); err != nil {
			return err
		}
	}
	logger.Info("migration 00018_etags complete")
	return nil
}

func performMigration00019_accountsShutdown(txn *gorm.DB, logger *zap.SugaredLogger) error {
	logger.Info("performing migration 00019_accounts_shutdown")
	if err := txn.Migrator().AutoMigrate(&dbAccount{}); err != nil {
		return err
	}
	if err := txn.Model(&dbAccount{}).
		Where("TRUE").
		Updates(map[string]interface{}{
			"clean_shutdown": false,
			"requires_sync":  true,
			"drift":          "0",
		}).
		Error; err != nil {
		return fmt.Errorf("failed to update accounts: %w", err)
	}
	logger.Info("migration 00019_accounts_shutdown complete")
	return nil
}

func performMigration00020_missingIndices(txn *gorm.DB, logger *zap.SugaredLogger) error {
	logger.Info("performing migration 00020_missingIndices")
	var err error
	detectMissingIndices(txn, func(dst interface{}, name string) {
		if err != nil {
			return
		}
		err = txn.Migrator().CreateIndex(dst, name)
	})
	if err != nil {
		return fmt.Errorf("failed to create missing indices: %w", err)
	}
	logger.Info("migration 00020_missingIndices complete")
	return nil
}

func performMigration00021_multipartUploadsBucketCascade(txn *gorm.DB, logger *zap.SugaredLogger) error {
	logger.Info("performing migration 00021_multipoartUploadsBucketCascade")
	// Disable foreign keys in SQLite to avoid issues with updating constraints.
	if isSQLite(txn) {
		if err := txn.Exec(`PRAGMA foreign_keys = 0`).Error; err != nil {
			return err
		}
	}

	// Add cascade constraint.
	if err := txn.Migrator().DropConstraint(&dbMultipartUpload{}, "DBBucket"); err != nil {
		return err
	} else if err := txn.Migrator().CreateConstraint(&dbMultipartUpload{}, "DBBucket"); err != nil {
		return err
	}

	// Enable foreign keys again.
	if isSQLite(txn) {
		if err := txn.Exec(`PRAGMA foreign_keys = 1`).Error; err != nil {
			return err
		}
		if err := txn.Exec(`PRAGMA foreign_key_check(slices)`).Error; err != nil {
			return err
		}
	}
	logger.Info("migration 00021_multipoartUploadsBucketCascade complete")
	return nil
}

func performMigration00022_extendObjectID(txn *gorm.DB, logger *zap.SugaredLogger) error {
	logger.Info("performing migration 00022_extendObjectID")
	if !isSQLite(txn) {
		err := txn.Exec("ALTER TABLE objects MODIFY COLUMN object_id VARCHAR(766) CHARACTER SET utf8mb4 COLLATE utf8mb4_bin;").Error
		if err != nil {
			return fmt.Errorf("failed to change object_id collation: %w", err)
		}
		err = txn.Exec("ALTER TABLE multipart_uploads MODIFY COLUMN object_id VARCHAR(766) CHARACTER SET utf8mb4 COLLATE utf8mb4_bin;").Error
		if err != nil {
			return fmt.Errorf("failed to change object_id collation: %w", err)
		}
	}
	logger.Info("migration 00022_extendObjectID complete")
	return nil
}

func performMigration00023_defaultMinRecentScanFailures(txn *gorm.DB, logger *zap.SugaredLogger) error {
	logger.Info("performing migration 00023_defaultMinRecentScanFailures")

	var autopilots []dbAutopilot
	if err := txn.Model(&dbAutopilot{}).Find(&autopilots).Error; err != nil {
		return err
	}

	for _, autopilot := range autopilots {
		if autopilot.Config.Hosts.MinRecentScanFailures == 0 {
			autopilot.Config.Hosts.MinRecentScanFailures = 10
			if err := txn.Save(&autopilot).Error; err != nil {
				logger.Errorf("failed to set default value for MinRecentScanFailures on autopilot '%v', err: %v", autopilot.Identifier, err)
				return err
			}
			logger.Debugf("successfully defaulted MinRecentScanFailures to 10 on autopilot '%v'", autopilot.Identifier)
		}
	}

	logger.Info("migration 00023_defaultMinRecentScanFailures complete")
	return nil
}

<<<<<<< HEAD
func performMigration00024_contractState(txn *gorm.DB, logger *zap.SugaredLogger) error {
	logger.Info("performing migration 00024_contractState")
	if !txn.Migrator().HasColumn(&dbContract{}, "State") {
		if err := txn.Migrator().AddColumn(&dbContract{}, "State"); err != nil {
			return err
		}
		if err := txn.Model(&dbContract{}).Where("TRUE").Update("State", contractStateActive).Error; err != nil {
			return err
		}
	}
	if !txn.Migrator().HasColumn(&dbArchivedContract{}, "State") {
		if err := txn.Migrator().AddColumn(&dbArchivedContract{}, "State"); err != nil {
			return err
		}
		if err := txn.Model(&dbArchivedContract{}).Where("TRUE").Update("State", contractStateComplete).Error; err != nil {
			return err
		}
	}
	logger.Info("migration 00024_contractState complete")
=======
func performMigration00024_slabIndices(txn *gorm.DB, logger *zap.SugaredLogger) error {
	logger.Info("performing migration 00024_slabIndices")

	if isSQLite(txn) {
		// SQLite
		if err := txn.Exec(`
			BEGIN TRANSACTION;
			PRAGMA foreign_keys = 0;

			CREATE TABLE sectors_temp (id integer,created_at datetime,db_slab_id integer NOT NULL,slab_index integer NOT NULL,latest_host blob NOT NULL,root blob NOT NULL UNIQUE,PRIMARY KEY (id),CONSTRAINT fk_slabs_shards FOREIGN KEY (db_slab_id) REFERENCES slabs(id) ON DELETE CASCADE);
			INSERT INTO sectors_temp (id, created_at, db_slab_id, slab_index, latest_host, root) SELECT id, created_at, db_slab_id, 0, latest_host, root FROM sectors;

			DROP INDEX IF EXISTS idx_sectors_db_slab_id;
			DROP INDEX IF EXISTS idx_sectors_slab_index;
			DROP INDEX IF EXISTS idx_sectors_slab_id_slab_index;
			DROP INDEX IF EXISTS idx_sectors_root;
			
			CREATE INDEX idx_sectors_db_slab_id ON sectors_temp(db_slab_id);
			CREATE INDEX idx_sectors_slab_index ON sectors_temp(slab_index);
			CREATE INDEX idx_sectors_root ON sectors_temp(root);

			UPDATE sectors_temp
			SET slab_index = (
				SELECT
			        COUNT(*) + 1
				FROM
			        sectors_temp AS s2
				WHERE
					s2.db_slab_id = sectors_temp.db_slab_id AND s2.id < sectors_temp.id
			);

			CREATE UNIQUE INDEX idx_sectors_slab_id_slab_index ON sectors_temp(db_slab_id,slab_index);

			DROP TABLE sectors;
			ALTER TABLE sectors_temp RENAME TO sectors;

			PRAGMA foreign_keys = 1;
			PRAGMA foreign_key_check(sectors);
			COMMIT;
			`).Error; err != nil {
			return err
		}
	} else {
		// MySQL
		if err := txn.Table("sectors").Migrator().AutoMigrate(&struct {
			SlabIndex int `gorm:"NOT NULL"`
		}{}); err != nil {
			return err
		}

		// Populate column.
		if err := txn.Exec(`
			UPDATE sectors
			JOIN (
			    SELECT
			        id,
			        ROW_NUMBER() OVER (PARTITION BY db_slab_id ORDER BY id) AS new_index
			    FROM
			        sectors
			) AS RowNumbered ON sectors.id = RowNumbered.id
			SET
			    sectors.slab_index = RowNumbered.new_index;
		`).Error; err != nil {
			return err
		}

		// Create indices.
		if !txn.Migrator().HasIndex(&dbSector{}, "idx_sectors_slab_index") {
			if err := txn.Migrator().CreateIndex(&dbSector{}, "idx_sectors_slab_index"); err != nil {
				return err
			}
		}
		if !txn.Migrator().HasIndex(&dbSector{}, "idx_sectors_slab_id_slab_index") {
			if err := txn.Migrator().CreateIndex(&dbSector{}, "idx_sectors_slab_id_slab_index"); err != nil {
				return err
			}
		}
	}

	logger.Info("migration 00024_slabIndices complete")
>>>>>>> 20bdb2c5
	return nil
}<|MERGE_RESOLUTION|>--- conflicted
+++ resolved
@@ -280,15 +280,15 @@
 			},
 		},
 		{
-<<<<<<< HEAD
-			ID: "00024_contractState",
-			Migrate: func(tx *gorm.DB) error {
-				return performMigration00024_contractState(tx, logger)
-=======
 			ID: "00024_slabIndices",
 			Migrate: func(tx *gorm.DB) error {
 				return performMigration00024_slabIndices(tx, logger)
->>>>>>> 20bdb2c5
+			},
+		},
+		{
+			ID: "00025_contractState",
+			Migrate: func(tx *gorm.DB) error {
+				return performMigration00025_contractState(tx, logger)
 			},
 		},
 	}
@@ -1037,27 +1037,6 @@
 	return nil
 }
 
-<<<<<<< HEAD
-func performMigration00024_contractState(txn *gorm.DB, logger *zap.SugaredLogger) error {
-	logger.Info("performing migration 00024_contractState")
-	if !txn.Migrator().HasColumn(&dbContract{}, "State") {
-		if err := txn.Migrator().AddColumn(&dbContract{}, "State"); err != nil {
-			return err
-		}
-		if err := txn.Model(&dbContract{}).Where("TRUE").Update("State", contractStateActive).Error; err != nil {
-			return err
-		}
-	}
-	if !txn.Migrator().HasColumn(&dbArchivedContract{}, "State") {
-		if err := txn.Migrator().AddColumn(&dbArchivedContract{}, "State"); err != nil {
-			return err
-		}
-		if err := txn.Model(&dbArchivedContract{}).Where("TRUE").Update("State", contractStateComplete).Error; err != nil {
-			return err
-		}
-	}
-	logger.Info("migration 00024_contractState complete")
-=======
 func performMigration00024_slabIndices(txn *gorm.DB, logger *zap.SugaredLogger) error {
 	logger.Info("performing migration 00024_slabIndices")
 
@@ -1138,6 +1117,27 @@
 	}
 
 	logger.Info("migration 00024_slabIndices complete")
->>>>>>> 20bdb2c5
+	return nil
+}
+
+func performMigration00025_contractState(txn *gorm.DB, logger *zap.SugaredLogger) error {
+	logger.Info("performing migration 00025_contractState")
+	if !txn.Migrator().HasColumn(&dbContract{}, "State") {
+		if err := txn.Migrator().AddColumn(&dbContract{}, "State"); err != nil {
+			return err
+		}
+		if err := txn.Model(&dbContract{}).Where("TRUE").Update("State", contractStateActive).Error; err != nil {
+			return err
+		}
+	}
+	if !txn.Migrator().HasColumn(&dbArchivedContract{}, "State") {
+		if err := txn.Migrator().AddColumn(&dbArchivedContract{}, "State"); err != nil {
+			return err
+		}
+		if err := txn.Model(&dbArchivedContract{}).Where("TRUE").Update("State", contractStateComplete).Error; err != nil {
+			return err
+		}
+	}
+	logger.Info("migration 00025_contractState complete")
 	return nil
 }