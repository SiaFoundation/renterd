--- conflicted
+++ resolved
@@ -5,12 +5,6 @@
 	"encoding/json"
 	"errors"
 	"fmt"
-<<<<<<< HEAD
-	"reflect"
-	"strings"
-	"time"
-=======
->>>>>>> 46643289
 
 	"github.com/go-gormigrate/gormigrate/v2"
 	"go.sia.tech/renterd/api"
@@ -56,16 +50,6 @@
 		// webhooks.WebhookStore tables
 		&dbWebhook{},
 	}
-<<<<<<< HEAD
-	metricsTables = []interface{}{
-		&dbContractMetric{},
-		&dbContractPruneMetric{},
-		&dbContractSetMetric{},
-		&dbContractSetChurnMetric{},
-		&dbPerformanceMetric{},
-	}
-=======
->>>>>>> 46643289
 )
 
 // initSchema is executed only on a clean database. Otherwise the individual
@@ -340,165 +324,6 @@
 	return nil
 }
 
-<<<<<<< HEAD
-func performMetricsMigrations(db *gorm.DB, logger *zap.SugaredLogger) error {
-	migrations := []*gormigrate.Migration{
-		{
-			ID: "00001_contract_prune_metrics",
-			Migrate: func(tx *gorm.DB) error {
-				return performMigration00001_contract_prune_metrics(tx, logger)
-			},
-			Rollback: nil,
-		},
-	}
-
-	// Create migrator.
-	m := gormigrate.New(db, gormigrate.DefaultOptions, migrations)
-
-	// Set init function.
-	m.InitSchema(initMetricsSchema)
-
-	// Perform migrations.
-	if err := m.Migrate(); err != nil {
-		return fmt.Errorf("failed to migrate: %v", err)
-	}
-	return nil
-}
-
-func performMigration00001_contract_prune_metrics(txn *gorm.DB, logger *zap.SugaredLogger) error {
-	logger.Info("performing migration 00001_contract_prune_metrics")
-	if err := txn.Table("contract_prunes").Migrator().AutoMigrate(&struct {
-		ID        uint `gorm:"primarykey"`
-		CreatedAt time.Time
-
-		Timestamp unixTimeMS `gorm:"index;NOT NULL"`
-
-		FCID        fileContractID `gorm:"index;size:32;NOT NULL;column:fcid"`
-		Host        publicKey      `gorm:"index;size:32;NOT NULL"`
-		HostVersion string         `gorm:"index"`
-
-		Pruned    unsigned64    `gorm:"index;NOT NULL"`
-		Remaining unsigned64    `gorm:"index;NOT NULL"`
-		Duration  time.Duration `gorm:"index;NOT NULL"`
-	}{}); err != nil {
-		return err
-	}
-	logger.Info("migration 00001_contract_prune_metrics complete")
-	return nil
-}
-
-// initSchema is executed only on a clean database. Otherwise the individual
-// migrations are executed.
-func initSchema(tx *gorm.DB) error {
-	// Setup join tables.
-	err := setupJoinTables(tx)
-	if err != nil {
-		return fmt.Errorf("failed to setup join tables: %w", err)
-	}
-
-	// Run auto migrations.
-	err = tx.AutoMigrate(tables...)
-	if err != nil {
-		return fmt.Errorf("failed to init schema: %w", err)
-	}
-
-	// Change the collation of columns that we need to be case sensitive.
-	if !isSQLite(tx) {
-		err = tx.Exec("ALTER TABLE objects MODIFY COLUMN object_id VARCHAR(766) CHARACTER SET utf8mb4 COLLATE utf8mb4_bin;").Error
-		if err != nil {
-			return fmt.Errorf("failed to change object_id collation: %w", err)
-		}
-		err = tx.Exec("ALTER TABLE buckets MODIFY COLUMN name VARCHAR(255) CHARACTER SET utf8mb4 COLLATE utf8mb4_bin;").Error
-		if err != nil {
-			return fmt.Errorf("failed to change buckets_name collation: %w", err)
-		}
-		err = tx.Exec("ALTER TABLE multipart_uploads MODIFY COLUMN object_id VARCHAR(766) CHARACTER SET utf8mb4 COLLATE utf8mb4_bin;").Error
-		if err != nil {
-			return fmt.Errorf("failed to change object_id collation: %w", err)
-		}
-	}
-
-	// Add default bucket.
-	return tx.Create(&dbBucket{
-		Name: api.DefaultBucketName,
-	}).Error
-}
-
-// initMetricsSchema is executed only on a clean database. Otherwise the individual
-// migrations are executed.
-func initMetricsSchema(tx *gorm.DB) error {
-	// Run auto migrations.
-	err := tx.AutoMigrate(metricsTables...)
-	if err != nil {
-		return fmt.Errorf("failed to init schema: %w", err)
-	}
-	return nil
-}
-
-func detectMissingIndicesOnType(tx *gorm.DB, table interface{}, t reflect.Type, f func(dst interface{}, name string)) {
-	if t.Kind() == reflect.Ptr {
-		t = t.Elem()
-	}
-	for i := 0; i < t.NumField(); i++ {
-		field := t.Field(i)
-		if field.Anonymous {
-			detectMissingIndicesOnType(tx, table, field.Type, f)
-			continue
-		}
-		if !strings.Contains(field.Tag.Get("gorm"), "index") {
-			continue // no index tag
-		}
-		if !tx.Migrator().HasIndex(table, field.Name) {
-			f(table, field.Name)
-		}
-	}
-}
-
-func detectMissingIndices(tx *gorm.DB, f func(dst interface{}, name string)) {
-	for _, table := range tables {
-		detectMissingIndicesOnType(tx, table, reflect.TypeOf(table), f)
-	}
-}
-
-func setupJoinTables(tx *gorm.DB) error {
-	jointables := []struct {
-		model     interface{}
-		joinTable interface{ TableName() string }
-		field     string
-	}{
-		{
-			&dbAllowlistEntry{},
-			&dbHostAllowlistEntryHost{},
-			"Hosts",
-		},
-		{
-			&dbBlocklistEntry{},
-			&dbHostBlocklistEntryHost{},
-			"Hosts",
-		},
-		{
-			&dbSector{},
-			&dbContractSector{},
-			"Contracts",
-		},
-		{
-			&dbContractSet{},
-			&dbContractSetContract{},
-			"Contracts",
-		},
-	}
-	for _, t := range jointables {
-		if err := tx.SetupJoinTable(t.model, t.field, t.joinTable); err != nil {
-			return fmt.Errorf("failed to setup join table '%s': %w", t.joinTable.TableName(), err)
-		}
-	}
-	return nil
-}
-
-// performMigration00001_gormigrate performs the first migration before
-// introducing gormigrate.
-=======
->>>>>>> 46643289
 func performMigration00001_gormigrate(txn *gorm.DB, logger *zap.SugaredLogger) error {
 	ctx := context.Background()
 	m := txn.Migrator()
