--- conflicted
+++ resolved
@@ -181,18 +181,18 @@
 			Rollback: nil,
 		},
 		{
-<<<<<<< HEAD
-			ID: "00009_distinctcontractsector",
-			Migrate: func(tx *gorm.DB) error {
-				return performMigration00009_distinctcontractsector(tx, logger)
-			},
-			Rollback: nil,
-=======
 			ID: "00009_dropInteractions",
 			Migrate: func(tx *gorm.DB) error {
 				return performMigration00009_dropInteractions(tx, logger)
 			},
->>>>>>> cdc466bf
+			Rollback: nil,
+		},
+		{
+			ID: "00010_distinctcontractsector",
+			Migrate: func(tx *gorm.DB) error {
+				return performMigration00010_distinctcontractsector(tx, logger)
+			},
+			Rollback: nil,
 		},
 	}
 
@@ -568,18 +568,6 @@
 	return nil
 }
 
-<<<<<<< HEAD
-func performMigration00009_distinctcontractsector(txn *gorm.DB, logger glogger.Interface) error {
-	logger.Info(context.Background(), "performing migration 00009_distinctcontractsector")
-
-	if !txn.Migrator().HasIndex(&dbContractSector{}, "DBSectorID") {
-		if err := txn.Migrator().CreateIndex(&dbContractSector{}, "DBSectorID"); err != nil {
-			return fmt.Errorf("failed to create index on column 'DBSectorID' of table 'contract_sectors': %w", err)
-		}
-	}
-
-	logger.Info(context.Background(), "migration 00009_distinctcontractsector complete")
-=======
 func performMigration00009_dropInteractions(txn *gorm.DB, logger glogger.Interface) error {
 	logger.Info(context.Background(), "performing migration 00009_dropInteractions")
 	if !txn.Migrator().HasTable("host_interactions") {
@@ -588,6 +576,18 @@
 		}
 	}
 	logger.Info(context.Background(), "migration 00009_dropInteractions complete")
->>>>>>> cdc466bf
+	return nil
+}
+
+func performMigration00010_distinctcontractsector(txn *gorm.DB, logger glogger.Interface) error {
+	logger.Info(context.Background(), "performing migration 00010_distinctcontractsector")
+
+	if !txn.Migrator().HasIndex(&dbContractSector{}, "DBSectorID") {
+		if err := txn.Migrator().CreateIndex(&dbContractSector{}, "DBSectorID"); err != nil {
+			return fmt.Errorf("failed to create index on column 'DBSectorID' of table 'contract_sectors': %w", err)
+		}
+	}
+
+	logger.Info(context.Background(), "migration 00010_distinctcontractsector complete")
 	return nil
 }