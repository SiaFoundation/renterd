--- conflicted
+++ resolved
@@ -277,11 +277,6 @@
 			},
 		},
 		{
-<<<<<<< HEAD
-			ID: "00023_defaultMigrationSurchargeMultiplier",
-			Migrate: func(tx *gorm.DB) error {
-				return performMigration00023_defaultMigrationSurchargeMultiplier(tx, logger)
-=======
 			ID: "00023_defaultMinRecentScanFailures",
 			Migrate: func(tx *gorm.DB) error {
 				return performMigration00023_defaultMinRecentScanFailures(tx, logger)
@@ -297,7 +292,12 @@
 			ID: "00025_contractState",
 			Migrate: func(tx *gorm.DB) error {
 				return performMigration00025_contractState(tx, logger)
->>>>>>> 058b1de9
+			},
+		},
+		{
+			ID: "00026_defaultMigrationSurchargeMultiplier",
+			Migrate: func(tx *gorm.DB) error {
+				return performMigration00026_defaultMigrationSurchargeMultiplier(tx, logger)
 			},
 		},
 	}
@@ -1023,50 +1023,6 @@
 	return nil
 }
 
-<<<<<<< HEAD
-func performMigration00023_defaultMigrationSurchargeMultiplier(txn *gorm.DB, logger *zap.SugaredLogger) error {
-	logger.Info("performing migration 00023_defaultMigrationSurchargeMultiplier")
-
-	// fetch setting
-	var entry dbSetting
-	if err := txn.
-		Where(&dbSetting{Key: api.SettingGouging}).
-		Take(&entry).
-		Error; errors.Is(err, gorm.ErrRecordNotFound) {
-		logger.Debugf("no gouging settings found, skipping migration")
-		return nil
-	} else if err != nil {
-		return fmt.Errorf("failed to fetch gouging settings: %w", err)
-	}
-
-	// unmarshal setting into gouging settings
-	var gs api.GougingSettings
-	if err := json.Unmarshal([]byte(entry.Value), &gs); err != nil {
-		return err
-	}
-
-	// set default value
-	if gs.MigrationSurchargeMultiplier == 0 {
-		gs.MigrationSurchargeMultiplier = 10
-	}
-
-	// update setting
-	if err := gs.Validate(); err != nil {
-		return err
-	} else if bytes, err := json.Marshal(gs); err != nil {
-		return err
-	} else if err := txn.Clauses(clause.OnConflict{
-		Columns:   []clause.Column{{Name: "key"}},
-		DoUpdates: clause.AssignmentColumns([]string{"value"}),
-	}).Create(&dbSetting{
-		Key:   api.SettingGouging,
-		Value: string(bytes),
-	}).Error; err != nil {
-		return err
-	}
-
-	logger.Info("migration 00023_defaultMigrationSurchargeMultiplier complete")
-=======
 func performMigration00023_defaultMinRecentScanFailures(txn *gorm.DB, logger *zap.SugaredLogger) error {
 	logger.Info("performing migration 00023_defaultMinRecentScanFailures")
 
@@ -1106,7 +1062,7 @@
 			DROP INDEX IF EXISTS idx_sectors_slab_index;
 			DROP INDEX IF EXISTS idx_sectors_slab_id_slab_index;
 			DROP INDEX IF EXISTS idx_sectors_root;
-			
+
 			CREATE INDEX idx_sectors_db_slab_id ON sectors_temp(db_slab_id);
 			CREATE INDEX idx_sectors_slab_index ON sectors_temp(slab_index);
 			CREATE INDEX idx_sectors_root ON sectors_temp(root);
@@ -1205,6 +1161,50 @@
 		}
 	}
 	logger.Info("migration 00025_contractState complete")
->>>>>>> 058b1de9
+	return nil
+}
+
+func performMigration00026_defaultMigrationSurchargeMultiplier(txn *gorm.DB, logger *zap.SugaredLogger) error {
+	logger.Info("performing migration 00026_defaultMigrationSurchargeMultiplier")
+
+	// fetch setting
+	var entry dbSetting
+	if err := txn.
+		Where(&dbSetting{Key: api.SettingGouging}).
+		Take(&entry).
+		Error; errors.Is(err, gorm.ErrRecordNotFound) {
+		logger.Debugf("no gouging settings found, skipping migration")
+		return nil
+	} else if err != nil {
+		return fmt.Errorf("failed to fetch gouging settings: %w", err)
+	}
+
+	// unmarshal setting into gouging settings
+	var gs api.GougingSettings
+	if err := json.Unmarshal([]byte(entry.Value), &gs); err != nil {
+		return err
+	}
+
+	// set default value
+	if gs.MigrationSurchargeMultiplier == 0 {
+		gs.MigrationSurchargeMultiplier = 10
+	}
+
+	// update setting
+	if err := gs.Validate(); err != nil {
+		return err
+	} else if bytes, err := json.Marshal(gs); err != nil {
+		return err
+	} else if err := txn.Clauses(clause.OnConflict{
+		Columns:   []clause.Column{{Name: "key"}},
+		DoUpdates: clause.AssignmentColumns([]string{"value"}),
+	}).Create(&dbSetting{
+		Key:   api.SettingGouging,
+		Value: string(bytes),
+	}).Error; err != nil {
+		return err
+	}
+
+	logger.Info("migration 00026_defaultMigrationSurchargeMultiplier complete")
 	return nil
 }