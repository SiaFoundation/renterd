--- conflicted
+++ resolved
@@ -24,13 +24,8 @@
 // database operations.
 //
 // cpu: Apple M1 Max
-<<<<<<< HEAD
-// BenchmarkObjects/ObjectEntries-10   	   11618	     102732 ns/op	     7074 B/op	     99 allocs/op
-// BenchmarkObjects/RenameObjects-10   	   12705         94236 ns/op         3506 B/op       81 allocs/op
-=======
 // BenchmarkObjects/Objects-10         	    9920	    113301 ns/op	    6758 B/op	      97 allocs/op
 // BenchmarkObjects/RenameObjects-10   	   19507	     62000 ns/op	    3521 B/op	      81 allocs/op
->>>>>>> 9742d269
 func BenchmarkObjects(b *testing.B) {
 	db, err := newTestDB(context.Background(), b.TempDir())
 	if err != nil {
@@ -47,19 +42,11 @@
 		b.Fatal(err)
 	}
 
-<<<<<<< HEAD
-	b.Run("ObjectEntries", func(b *testing.B) {
-		b.ResetTimer()
-		for i := 0; i < b.N; i++ {
-			if err := db.Transaction(context.Background(), func(tx sql.DatabaseTx) error {
-				_, _, err := tx.ObjectEntries(context.Background(), bucket, dirs[i%len(dirs)], "", "", "", "", 0, -1)
-=======
 	b.Run("Objects", func(b *testing.B) {
 		b.ResetTimer()
 		for i := 0; i < b.N; i++ {
 			if err := db.Transaction(context.Background(), func(tx sql.DatabaseTx) error {
 				_, err := tx.Objects(context.Background(), bucket, dirs[i%len(dirs)], "", "/", "", "", "", -1, object.EncryptionKey{})
->>>>>>> 9742d269
 				return err
 			}); err != nil {
 				b.Fatal(err)
