package stores

import (
	"context"
	"fmt"
	"time"

	"go.sia.tech/core/types"
	"go.sia.tech/renterd/api"
	"gorm.io/gorm"
)

type (
	// dbContractMetric tracks information about a contract's funds.  It is
	// supposed to be reported by a worker every time a contract is revised.
	dbContractMetric struct {
		Model

		Timestamp unixTimeMS `gorm:"index;NOT NULL"`

		FCID fileContractID `gorm:"index;size:32;NOT NULL;column:fcid"`
		Host publicKey      `gorm:"index;size:32;NOT NULL"`

<<<<<<< HEAD
		RemainingCollateralLo unsigned64 `gorm:"index:idx_remaining_collateral;NOT NULL"`
		RemainingCollateralHi unsigned64 `gorm:"index:idx_remaining_collateral;NOT NULL"`
		RemainingFundsLo      unsigned64 `gorm:"index:idx_remaining_funds;NOT NULL"`
		RemainingFundsHi      unsigned64 `gorm:"index:idx_remaining_funds;NOT NULL"`
		RevisionNumber        unsigned64 `gorm:"index;NOT NULL"`

		UploadSpendingLo      unsigned64 `gorm:"index:idx_upload_spending;NOT NULL"`
		UploadSpendingHi      unsigned64 `gorm:"index:idx_upload_spending;NOT NULL"`
		DownloadSpendingLo    unsigned64 `gorm:"index:idx_download_spending;NOT NULL"`
		DownloadSpendingHi    unsigned64 `gorm:"index:idx_download_spending;NOT NULL"`
		FundAccountSpendingLo unsigned64 `gorm:"index:idx_fund_account_spending;NOT NULL"`
		FundAccountSpendingHi unsigned64 `gorm:"index:idx_fund_account_spending;NOT NULL"`
		DeleteSpendingLo      unsigned64 `gorm:"index:idx_delete_spending;NOT NULL"`
		DeleteSpendingHi      unsigned64 `gorm:"index:idx_delete_spending;NOT NULL"`
		ListSpendingLo        unsigned64 `gorm:"index:idx_list_spending;NOT NULL"`
		ListSpendingHi        unsigned64 `gorm:"index:idx_list_spending;NOT NULL"`
=======
		RemainingCollateralLo unsigned64 `gorm:"index;NOT NULL"`
		RemainingCollateralHi unsigned64 `gorm:"index;NOT NULL"`
		RemainingFundsLo      unsigned64 `gorm:"index;NOT NULL"`
		RemainingFundsHi      unsigned64 `gorm:"index;NOT NULL"`
		RevisionNumber        unsigned64 `gorm:"index;NOT NULL"`

		UploadSpendingLo      unsigned64 `gorm:"index;NOT NULL"`
		UploadSpendingHi      unsigned64 `gorm:"index;NOT NULL"`
		DownloadSpendingLo    unsigned64 `gorm:"index;NOT NULL"`
		DownloadSpendingHi    unsigned64 `gorm:"index;NOT NULL"`
		FundAccountSpendingLo unsigned64 `gorm:"index;NOT NULL"`
		FundAccountSpendingHi unsigned64 `gorm:"index;NOT NULL"`
		DeleteSpendingLo      unsigned64 `gorm:"index;NOT NULL"`
		DeleteSpendingHi      unsigned64 `gorm:"index;NOT NULL"`
		ListSpendingLo        unsigned64 `gorm:"index;NOT NULL"`
		ListSpendingHi        unsigned64 `gorm:"index;NOT NULL"`
>>>>>>> cd3cf4c9
	}

	// dbContractSetMetric tracks information about a specific contract set.
	// Such as the number of contracts it contains. Intended to be reported by
	// the bus every time the set is updated.
	dbContractSetMetric struct {
		Model
		Timestamp unixTimeMS `gorm:"index;NOT NULL"`

		Name      string `gorm:"index;NOT NULL"`
		Contracts int    `gorm:"index;NOT NULL"`
	}

	// dbContractSetChurnMetric contains information about contracts being added
	// to / removed from a contract set. Expected to be reported by the entity
	// updating the set. e.g. the autopilot.
	dbContractSetChurnMetric struct {
		Model
		Timestamp unixTimeMS `gorm:"index;NOT NULL"`

		Name      string         `gorm:"index;NOT NULL"`
		FCID      fileContractID `gorm:"index;size:32;NOT NULL"`
		Direction string         `gorm:"index;NOT NULL"` // "added" or "removed"
		Reason    string         `gorm:"index;NOT NULL"`
	}

	// dbPerformanceMetric is a generic metric used to track the performance of
	// an action. Such an action could be a ReadSector operation. Expected to be
	// reported by workers.
	dbPerformanceMetric struct {
		Model
		Timestamp unixTimeMS `gorm:"index;NOT NULL"`

		Action   string        `gorm:"index;NOT NULL"`
		Host     publicKey     `gorm:"index;size:32;NOT NULL"`
<<<<<<< HEAD
		Reporter string        `gorm:"index;NOT NULL"`
=======
		Origin   string        `gorm:"index;NOT NULL"`
>>>>>>> cd3cf4c9
		Duration time.Duration `gorm:"index;NOT NULL"`
	}
)

func (dbContractMetric) TableName() string         { return "contracts" }
func (dbContractSetMetric) TableName() string      { return "contract_sets" }
func (dbContractSetChurnMetric) TableName() string { return "contract_sets_churn" }
func (dbPerformanceMetric) TableName() string      { return "performance" }

func scopeTimeRange(tx *gorm.DB, after, before time.Time) *gorm.DB {
	if after != (time.Time{}) {
		tx = tx.Where("timestamp > ?", unixTimeMS(after))
	}
	if before != (time.Time{}) {
		tx = tx.Where("timestamp <= ?", unixTimeMS(before))
	}
	return tx
}

func (s *SQLStore) contractSetMetrics(ctx context.Context, opts api.ContractSetMetricsQueryOpts) ([]dbContractSetMetric, error) {
	tx := s.dbMetrics
	if opts.Name != "" {
		tx = tx.Where("name", opts.Name)
<<<<<<< HEAD
	}
	if opts.Offset != 0 {
		tx = tx.Offset(opts.Offset)
	}
	if opts.Limit != 0 {
		tx = tx.Limit(opts.Limit)
=======
>>>>>>> cd3cf4c9
	}
	var metrics []dbContractSetMetric
	err := tx.Scopes(func(tx *gorm.DB) *gorm.DB {
		return scopeTimeRange(tx, opts.After, opts.Before)
	}).
		Order("timestamp ASC").
		Find(&metrics).
		Error
	if err != nil {
		return nil, fmt.Errorf("failed to fetch contract set metrics: %w", err)
	}
	return metrics, nil
}

func (s *SQLStore) ContractSetMetrics(ctx context.Context, opts api.ContractSetMetricsQueryOpts) ([]api.ContractSetMetric, error) {
	metrics, err := s.contractSetMetrics(ctx, opts)
	if err != nil {
		return nil, err
	}
	resp := make([]api.ContractSetMetric, len(metrics))
	for i := range resp {
		resp[i] = api.ContractSetMetric{
			Contracts: metrics[i].Contracts,
			Name:      metrics[i].Name,
			Timestamp: time.Time(metrics[i].Timestamp).UTC(),
		}
	}
	return resp, nil
}

<<<<<<< HEAD
func (s *SQLStore) RecordContractSetMetric(ctx context.Context, metrics ...api.ContractSetMetric) error {
	dbMetrics := make([]dbContractSetMetric, len(metrics))
	for i, metric := range metrics {
		dbMetrics[i] = dbContractSetMetric{
			Contracts: metric.Contracts,
			Name:      metric.Name,
			Time:      unixTimeMS(metric.Time),
		}
	}
	return s.dbMetrics.Create(&dbMetrics).Error
=======
func (s *SQLStore) RecordContractSetMetric(ctx context.Context, metric api.ContractSetMetric) error {
	return s.dbMetrics.Create(&dbContractSetMetric{
		Contracts: metric.Contracts,
		Name:      metric.Name,
		Timestamp: unixTimeMS(metric.Timestamp),
	}).Error
>>>>>>> cd3cf4c9
}

func (s *SQLStore) contractSetChurnMetrics(ctx context.Context, opts api.ContractSetChurnMetricsQueryOpts) ([]dbContractSetChurnMetric, error) {
	tx := s.dbMetrics
	if opts.Name != "" {
		tx = tx.Where("name", opts.Name)
	}
	if opts.Direction != "" {
		tx = tx.Where("direction", opts.Direction)
	}
	if opts.Reason != "" {
		tx = tx.Where("reason", opts.Reason)
	}
<<<<<<< HEAD
	if opts.Offset != 0 {
		tx = tx.Offset(opts.Offset)
	}
	if opts.Limit != 0 {
		tx = tx.Limit(opts.Limit)
	}
=======
>>>>>>> cd3cf4c9
	var metrics []dbContractSetChurnMetric
	err := tx.Scopes(func(tx *gorm.DB) *gorm.DB {
		return scopeTimeRange(tx, opts.After, opts.Before)
	}).
<<<<<<< HEAD
		Order("time ASC").
=======
		Order("timestamp ASC").
>>>>>>> cd3cf4c9
		Find(&metrics).
		Error
	if err != nil {
		return nil, fmt.Errorf("failed to fetch contract set churn metrics: %w", err)
	}
	return metrics, nil
}

func (s *SQLStore) ContractSetChurnMetrics(ctx context.Context, opts api.ContractSetChurnMetricsQueryOpts) ([]api.ContractSetChurnMetric, error) {
	metrics, err := s.contractSetChurnMetrics(ctx, opts)
	if err != nil {
		return nil, err
	}
	resp := make([]api.ContractSetChurnMetric, len(metrics))
	for i := range resp {
		resp[i] = api.ContractSetChurnMetric{
			Direction: metrics[i].Direction,
			FCID:      types.FileContractID(metrics[i].FCID),
			Name:      metrics[i].Name,
			Reason:    metrics[i].Reason,
<<<<<<< HEAD
			Time:      time.Time(metrics[i].Time).UTC(),
=======
			Timestamp: time.Time(metrics[i].Timestamp).UTC(),
>>>>>>> cd3cf4c9
		}
	}
	return resp, nil
}

<<<<<<< HEAD
func (s *SQLStore) RecordContractSetChurnMetric(ctx context.Context, metrics ...api.ContractSetChurnMetric) error {
	dbMetrics := make([]dbContractSetChurnMetric, len(metrics))
	for i, metric := range metrics {
		dbMetrics[i] = dbContractSetChurnMetric{
			Direction: string(metric.Direction),
			FCID:      fileContractID(metric.FCID),
			Name:      metric.Name,
			Reason:    metric.Reason,
			Time:      unixTimeMS(metric.Time),
		}
	}
	return s.dbMetrics.Create(dbMetrics).Error
=======
func (s *SQLStore) RecordContractSetChurnMetric(ctx context.Context, metric api.ContractSetChurnMetric) error {
	return s.dbMetrics.Create(&dbContractSetChurnMetric{
		Direction: string(metric.Direction),
		FCID:      fileContractID(metric.FCID),
		Name:      metric.Name,
		Reason:    metric.Reason,
		Timestamp: unixTimeMS(metric.Timestamp),
	}).Error
>>>>>>> cd3cf4c9
}

func (s *SQLStore) performanceMetrics(ctx context.Context, opts api.PerformanceMetricsQueryOpts) ([]dbPerformanceMetric, error) {
	tx := s.dbMetrics
	if opts.Action != "" {
		tx = tx.Where("action", opts.Action)
	}
	if opts.Host != (types.PublicKey{}) {
		tx = tx.Where("host", publicKey(opts.Host))
	}
<<<<<<< HEAD
	if opts.Reporter != "" {
		tx = tx.Where("reporter", opts.Reporter)
=======
	if opts.Origin != "" {
		tx = tx.Where("origin", opts.Origin)
>>>>>>> cd3cf4c9
	}
	if opts.Duration != 0 {
		tx = tx.Where("duration", opts.Duration)
	}
<<<<<<< HEAD
	if opts.Offset != 0 {
		tx = tx.Offset(opts.Offset)
	}
	if opts.Limit != 0 {
		tx = tx.Limit(opts.Limit)
	}
=======
>>>>>>> cd3cf4c9

	var metrics []dbPerformanceMetric
	err := tx.Scopes(func(tx *gorm.DB) *gorm.DB {
		return scopeTimeRange(tx, opts.After, opts.Before)
	}).
<<<<<<< HEAD
		Order("time ASC").
=======
		Order("timestamp ASC").
>>>>>>> cd3cf4c9
		Find(&metrics).
		Error
	if err != nil {
		return nil, fmt.Errorf("failed to fetch performance metrics: %w", err)
	}
	return metrics, nil
}

func (s *SQLStore) PerformanceMetrics(ctx context.Context, opts api.PerformanceMetricsQueryOpts) ([]api.PerformanceMetric, error) {
	metrics, err := s.performanceMetrics(ctx, opts)
	if err != nil {
		return nil, err
	}
	resp := make([]api.PerformanceMetric, len(metrics))
	for i := range resp {
		resp[i] = api.PerformanceMetric{
<<<<<<< HEAD
			Action:   metrics[i].Action,
			Host:     types.PublicKey(metrics[i].Host),
			Reporter: metrics[i].Reporter,
			Duration: metrics[i].Duration,
			Time:     time.Time(metrics[i].Time).UTC(),
=======
			Action:    metrics[i].Action,
			Host:      types.PublicKey(metrics[i].Host),
			Origin:    metrics[i].Origin,
			Duration:  metrics[i].Duration,
			Timestamp: time.Time(metrics[i].Timestamp).UTC(),
>>>>>>> cd3cf4c9
		}
	}
	return resp, nil
}

<<<<<<< HEAD
func (s *SQLStore) RecordPerformanceMetric(ctx context.Context, metrics ...api.PerformanceMetric) error {
	dbMetrics := make([]dbPerformanceMetric, len(metrics))
	for i, metric := range metrics {
		dbMetrics[i] = dbPerformanceMetric{
			Action:   metric.Action,
			Duration: metric.Duration,
			Host:     publicKey(metric.Host),
			Reporter: metric.Reporter,
			Time:     unixTimeMS(metric.Time),
		}
	}
	return s.dbMetrics.Create(dbMetrics).Error
=======
func (s *SQLStore) RecordPerformanceMetric(ctx context.Context, metric api.PerformanceMetric) error {
	return s.dbMetrics.Create(&dbPerformanceMetric{
		Action:    metric.Action,
		Duration:  metric.Duration,
		Host:      publicKey(metric.Host),
		Origin:    metric.Origin,
		Timestamp: unixTimeMS(metric.Timestamp),
	}).Error
>>>>>>> cd3cf4c9
}

func (s *SQLStore) contractMetrics(ctx context.Context, opts api.ContractMetricsQueryOpts) ([]dbContractMetric, error) {
	tx := s.dbMetrics
	if opts.FCID != (types.FileContractID{}) {
		tx = tx.Where("fcid", fileContractID(opts.FCID))
	}
	if opts.Host != (types.PublicKey{}) {
		tx = tx.Where("host", publicKey(opts.Host))
	}
<<<<<<< HEAD
	if opts.Offset != 0 {
		tx = tx.Offset(opts.Offset)
	}
	if opts.Limit != 0 {
		tx = tx.Limit(opts.Limit)
	}
=======
>>>>>>> cd3cf4c9

	var metrics []dbContractMetric
	err := tx.Scopes(func(tx *gorm.DB) *gorm.DB {
		return scopeTimeRange(tx, opts.After, opts.Before)
	}).
<<<<<<< HEAD
		Order("time ASC").
=======
		Order("timestamp ASC").
>>>>>>> cd3cf4c9
		Find(&metrics).
		Error
	if err != nil {
		return nil, fmt.Errorf("failed to fetch contract metrics: %w", err)
	}
	return metrics, nil
}

func (s *SQLStore) ContractMetrics(ctx context.Context, opts api.ContractMetricsQueryOpts) ([]api.ContractMetric, error) {
	metrics, err := s.contractMetrics(ctx, opts)
	if err != nil {
		return nil, err
	}
	resp := make([]api.ContractMetric, len(metrics))
	toCurr := func(lo, hi unsigned64) types.Currency {
		return types.NewCurrency(uint64(lo), uint64(hi))
	}
	for i := range resp {
		resp[i] = api.ContractMetric{
<<<<<<< HEAD
			Time:                time.Time(metrics[i].Time).UTC(),
=======
			Timestamp:           time.Time(metrics[i].Timestamp).UTC(),
>>>>>>> cd3cf4c9
			FCID:                types.FileContractID(metrics[i].FCID),
			Host:                types.PublicKey(metrics[i].Host),
			RemainingCollateral: toCurr(metrics[i].RemainingCollateralLo, metrics[i].RemainingCollateralHi),
			RemainingFunds:      toCurr(metrics[i].RemainingFundsLo, metrics[i].RemainingFundsHi),
			RevisionNumber:      uint64(metrics[i].RevisionNumber),
			UploadSpending:      toCurr(metrics[i].UploadSpendingLo, metrics[i].UploadSpendingHi),
			DownloadSpending:    toCurr(metrics[i].DownloadSpendingLo, metrics[i].DownloadSpendingHi),
			FundAccountSpending: toCurr(metrics[i].FundAccountSpendingLo, metrics[i].FundAccountSpendingHi),
			DeleteSpending:      toCurr(metrics[i].DeleteSpendingLo, metrics[i].DeleteSpendingHi),
			ListSpending:        toCurr(metrics[i].ListSpendingLo, metrics[i].ListSpendingHi),
		}
	}
	return resp, nil
}

<<<<<<< HEAD
func (s *SQLStore) RecordContractMetric(ctx context.Context, metrics ...api.ContractMetric) error {
	dbMetrics := make([]dbContractMetric, len(metrics))
	for i, metric := range metrics {
		dbMetrics[i] = dbContractMetric{
			Time:                  unixTimeMS(metric.Time),
			FCID:                  fileContractID(metric.FCID),
			Host:                  publicKey(metric.Host),
			RemainingCollateralLo: unsigned64(metric.RemainingCollateral.Lo),
			RemainingCollateralHi: unsigned64(metric.RemainingCollateral.Hi),
			RemainingFundsLo:      unsigned64(metric.RemainingFunds.Lo),
			RemainingFundsHi:      unsigned64(metric.RemainingFunds.Hi),
			RevisionNumber:        unsigned64(metric.RevisionNumber),
			UploadSpendingLo:      unsigned64(metric.UploadSpending.Lo),
			UploadSpendingHi:      unsigned64(metric.UploadSpending.Hi),
			DownloadSpendingLo:    unsigned64(metric.DownloadSpending.Lo),
			DownloadSpendingHi:    unsigned64(metric.DownloadSpending.Hi),
			FundAccountSpendingLo: unsigned64(metric.FundAccountSpending.Lo),
			FundAccountSpendingHi: unsigned64(metric.FundAccountSpending.Hi),
			DeleteSpendingLo:      unsigned64(metric.DeleteSpending.Lo),
			DeleteSpendingHi:      unsigned64(metric.DeleteSpending.Hi),
			ListSpendingLo:        unsigned64(metric.ListSpending.Lo),
			ListSpendingHi:        unsigned64(metric.ListSpending.Hi),
		}
	}
	return s.dbMetrics.Create(&dbMetrics).Error
=======
func (s *SQLStore) RecordContractMetric(ctx context.Context, metric api.ContractMetric) error {
	return s.dbMetrics.Create(&dbContractMetric{
		Timestamp:             unixTimeMS(metric.Timestamp),
		FCID:                  fileContractID(metric.FCID),
		Host:                  publicKey(metric.Host),
		RemainingCollateralLo: unsigned64(metric.RemainingCollateral.Lo),
		RemainingCollateralHi: unsigned64(metric.RemainingCollateral.Hi),
		RemainingFundsLo:      unsigned64(metric.RemainingFunds.Lo),
		RemainingFundsHi:      unsigned64(metric.RemainingFunds.Hi),
		RevisionNumber:        unsigned64(metric.RevisionNumber),
		UploadSpendingLo:      unsigned64(metric.UploadSpending.Lo),
		UploadSpendingHi:      unsigned64(metric.UploadSpending.Hi),
		DownloadSpendingLo:    unsigned64(metric.DownloadSpending.Lo),
		DownloadSpendingHi:    unsigned64(metric.DownloadSpending.Hi),
		FundAccountSpendingLo: unsigned64(metric.FundAccountSpending.Lo),
		FundAccountSpendingHi: unsigned64(metric.FundAccountSpending.Hi),
		DeleteSpendingLo:      unsigned64(metric.DeleteSpending.Lo),
		DeleteSpendingHi:      unsigned64(metric.DeleteSpending.Hi),
		ListSpendingLo:        unsigned64(metric.ListSpending.Lo),
		ListSpendingHi:        unsigned64(metric.ListSpending.Hi),
	}).Error
>>>>>>> cd3cf4c9
}<|MERGE_RESOLUTION|>--- conflicted
+++ resolved
@@ -21,7 +21,6 @@
 		FCID fileContractID `gorm:"index;size:32;NOT NULL;column:fcid"`
 		Host publicKey      `gorm:"index;size:32;NOT NULL"`
 
-<<<<<<< HEAD
 		RemainingCollateralLo unsigned64 `gorm:"index:idx_remaining_collateral;NOT NULL"`
 		RemainingCollateralHi unsigned64 `gorm:"index:idx_remaining_collateral;NOT NULL"`
 		RemainingFundsLo      unsigned64 `gorm:"index:idx_remaining_funds;NOT NULL"`
@@ -38,24 +37,6 @@
 		DeleteSpendingHi      unsigned64 `gorm:"index:idx_delete_spending;NOT NULL"`
 		ListSpendingLo        unsigned64 `gorm:"index:idx_list_spending;NOT NULL"`
 		ListSpendingHi        unsigned64 `gorm:"index:idx_list_spending;NOT NULL"`
-=======
-		RemainingCollateralLo unsigned64 `gorm:"index;NOT NULL"`
-		RemainingCollateralHi unsigned64 `gorm:"index;NOT NULL"`
-		RemainingFundsLo      unsigned64 `gorm:"index;NOT NULL"`
-		RemainingFundsHi      unsigned64 `gorm:"index;NOT NULL"`
-		RevisionNumber        unsigned64 `gorm:"index;NOT NULL"`
-
-		UploadSpendingLo      unsigned64 `gorm:"index;NOT NULL"`
-		UploadSpendingHi      unsigned64 `gorm:"index;NOT NULL"`
-		DownloadSpendingLo    unsigned64 `gorm:"index;NOT NULL"`
-		DownloadSpendingHi    unsigned64 `gorm:"index;NOT NULL"`
-		FundAccountSpendingLo unsigned64 `gorm:"index;NOT NULL"`
-		FundAccountSpendingHi unsigned64 `gorm:"index;NOT NULL"`
-		DeleteSpendingLo      unsigned64 `gorm:"index;NOT NULL"`
-		DeleteSpendingHi      unsigned64 `gorm:"index;NOT NULL"`
-		ListSpendingLo        unsigned64 `gorm:"index;NOT NULL"`
-		ListSpendingHi        unsigned64 `gorm:"index;NOT NULL"`
->>>>>>> cd3cf4c9
 	}
 
 	// dbContractSetMetric tracks information about a specific contract set.
@@ -91,11 +72,7 @@
 
 		Action   string        `gorm:"index;NOT NULL"`
 		Host     publicKey     `gorm:"index;size:32;NOT NULL"`
-<<<<<<< HEAD
-		Reporter string        `gorm:"index;NOT NULL"`
-=======
 		Origin   string        `gorm:"index;NOT NULL"`
->>>>>>> cd3cf4c9
 		Duration time.Duration `gorm:"index;NOT NULL"`
 	}
 )
@@ -119,15 +96,12 @@
 	tx := s.dbMetrics
 	if opts.Name != "" {
 		tx = tx.Where("name", opts.Name)
-<<<<<<< HEAD
 	}
 	if opts.Offset != 0 {
 		tx = tx.Offset(opts.Offset)
 	}
 	if opts.Limit != 0 {
 		tx = tx.Limit(opts.Limit)
-=======
->>>>>>> cd3cf4c9
 	}
 	var metrics []dbContractSetMetric
 	err := tx.Scopes(func(tx *gorm.DB) *gorm.DB {
@@ -158,25 +132,16 @@
 	return resp, nil
 }
 
-<<<<<<< HEAD
 func (s *SQLStore) RecordContractSetMetric(ctx context.Context, metrics ...api.ContractSetMetric) error {
 	dbMetrics := make([]dbContractSetMetric, len(metrics))
 	for i, metric := range metrics {
 		dbMetrics[i] = dbContractSetMetric{
 			Contracts: metric.Contracts,
 			Name:      metric.Name,
-			Time:      unixTimeMS(metric.Time),
+			Timestamp: unixTimeMS(metric.Timestamp),
 		}
 	}
 	return s.dbMetrics.Create(&dbMetrics).Error
-=======
-func (s *SQLStore) RecordContractSetMetric(ctx context.Context, metric api.ContractSetMetric) error {
-	return s.dbMetrics.Create(&dbContractSetMetric{
-		Contracts: metric.Contracts,
-		Name:      metric.Name,
-		Timestamp: unixTimeMS(metric.Timestamp),
-	}).Error
->>>>>>> cd3cf4c9
 }
 
 func (s *SQLStore) contractSetChurnMetrics(ctx context.Context, opts api.ContractSetChurnMetricsQueryOpts) ([]dbContractSetChurnMetric, error) {
@@ -190,24 +155,17 @@
 	if opts.Reason != "" {
 		tx = tx.Where("reason", opts.Reason)
 	}
-<<<<<<< HEAD
 	if opts.Offset != 0 {
 		tx = tx.Offset(opts.Offset)
 	}
 	if opts.Limit != 0 {
 		tx = tx.Limit(opts.Limit)
 	}
-=======
->>>>>>> cd3cf4c9
 	var metrics []dbContractSetChurnMetric
 	err := tx.Scopes(func(tx *gorm.DB) *gorm.DB {
 		return scopeTimeRange(tx, opts.After, opts.Before)
 	}).
-<<<<<<< HEAD
-		Order("time ASC").
-=======
 		Order("timestamp ASC").
->>>>>>> cd3cf4c9
 		Find(&metrics).
 		Error
 	if err != nil {
@@ -228,17 +186,12 @@
 			FCID:      types.FileContractID(metrics[i].FCID),
 			Name:      metrics[i].Name,
 			Reason:    metrics[i].Reason,
-<<<<<<< HEAD
-			Time:      time.Time(metrics[i].Time).UTC(),
-=======
 			Timestamp: time.Time(metrics[i].Timestamp).UTC(),
->>>>>>> cd3cf4c9
 		}
 	}
 	return resp, nil
 }
 
-<<<<<<< HEAD
 func (s *SQLStore) RecordContractSetChurnMetric(ctx context.Context, metrics ...api.ContractSetChurnMetric) error {
 	dbMetrics := make([]dbContractSetChurnMetric, len(metrics))
 	for i, metric := range metrics {
@@ -247,20 +200,10 @@
 			FCID:      fileContractID(metric.FCID),
 			Name:      metric.Name,
 			Reason:    metric.Reason,
-			Time:      unixTimeMS(metric.Time),
+			Timestamp: unixTimeMS(metric.Timestamp),
 		}
 	}
 	return s.dbMetrics.Create(dbMetrics).Error
-=======
-func (s *SQLStore) RecordContractSetChurnMetric(ctx context.Context, metric api.ContractSetChurnMetric) error {
-	return s.dbMetrics.Create(&dbContractSetChurnMetric{
-		Direction: string(metric.Direction),
-		FCID:      fileContractID(metric.FCID),
-		Name:      metric.Name,
-		Reason:    metric.Reason,
-		Timestamp: unixTimeMS(metric.Timestamp),
-	}).Error
->>>>>>> cd3cf4c9
 }
 
 func (s *SQLStore) performanceMetrics(ctx context.Context, opts api.PerformanceMetricsQueryOpts) ([]dbPerformanceMetric, error) {
@@ -271,36 +214,24 @@
 	if opts.Host != (types.PublicKey{}) {
 		tx = tx.Where("host", publicKey(opts.Host))
 	}
-<<<<<<< HEAD
-	if opts.Reporter != "" {
-		tx = tx.Where("reporter", opts.Reporter)
-=======
 	if opts.Origin != "" {
 		tx = tx.Where("origin", opts.Origin)
->>>>>>> cd3cf4c9
 	}
 	if opts.Duration != 0 {
 		tx = tx.Where("duration", opts.Duration)
 	}
-<<<<<<< HEAD
 	if opts.Offset != 0 {
 		tx = tx.Offset(opts.Offset)
 	}
 	if opts.Limit != 0 {
 		tx = tx.Limit(opts.Limit)
 	}
-=======
->>>>>>> cd3cf4c9
 
 	var metrics []dbPerformanceMetric
 	err := tx.Scopes(func(tx *gorm.DB) *gorm.DB {
 		return scopeTimeRange(tx, opts.After, opts.Before)
 	}).
-<<<<<<< HEAD
-		Order("time ASC").
-=======
 		Order("timestamp ASC").
->>>>>>> cd3cf4c9
 		Find(&metrics).
 		Error
 	if err != nil {
@@ -317,47 +248,28 @@
 	resp := make([]api.PerformanceMetric, len(metrics))
 	for i := range resp {
 		resp[i] = api.PerformanceMetric{
-<<<<<<< HEAD
-			Action:   metrics[i].Action,
-			Host:     types.PublicKey(metrics[i].Host),
-			Reporter: metrics[i].Reporter,
-			Duration: metrics[i].Duration,
-			Time:     time.Time(metrics[i].Time).UTC(),
-=======
 			Action:    metrics[i].Action,
 			Host:      types.PublicKey(metrics[i].Host),
 			Origin:    metrics[i].Origin,
 			Duration:  metrics[i].Duration,
 			Timestamp: time.Time(metrics[i].Timestamp).UTC(),
->>>>>>> cd3cf4c9
 		}
 	}
 	return resp, nil
 }
 
-<<<<<<< HEAD
 func (s *SQLStore) RecordPerformanceMetric(ctx context.Context, metrics ...api.PerformanceMetric) error {
 	dbMetrics := make([]dbPerformanceMetric, len(metrics))
 	for i, metric := range metrics {
 		dbMetrics[i] = dbPerformanceMetric{
-			Action:   metric.Action,
-			Duration: metric.Duration,
-			Host:     publicKey(metric.Host),
-			Reporter: metric.Reporter,
-			Time:     unixTimeMS(metric.Time),
+			Action:    metric.Action,
+			Duration:  metric.Duration,
+			Host:      publicKey(metric.Host),
+			Origin:    metric.Origin,
+			Timestamp: unixTimeMS(metric.Timestamp),
 		}
 	}
 	return s.dbMetrics.Create(dbMetrics).Error
-=======
-func (s *SQLStore) RecordPerformanceMetric(ctx context.Context, metric api.PerformanceMetric) error {
-	return s.dbMetrics.Create(&dbPerformanceMetric{
-		Action:    metric.Action,
-		Duration:  metric.Duration,
-		Host:      publicKey(metric.Host),
-		Origin:    metric.Origin,
-		Timestamp: unixTimeMS(metric.Timestamp),
-	}).Error
->>>>>>> cd3cf4c9
 }
 
 func (s *SQLStore) contractMetrics(ctx context.Context, opts api.ContractMetricsQueryOpts) ([]dbContractMetric, error) {
@@ -368,25 +280,18 @@
 	if opts.Host != (types.PublicKey{}) {
 		tx = tx.Where("host", publicKey(opts.Host))
 	}
-<<<<<<< HEAD
 	if opts.Offset != 0 {
 		tx = tx.Offset(opts.Offset)
 	}
 	if opts.Limit != 0 {
 		tx = tx.Limit(opts.Limit)
 	}
-=======
->>>>>>> cd3cf4c9
 
 	var metrics []dbContractMetric
 	err := tx.Scopes(func(tx *gorm.DB) *gorm.DB {
 		return scopeTimeRange(tx, opts.After, opts.Before)
 	}).
-<<<<<<< HEAD
-		Order("time ASC").
-=======
 		Order("timestamp ASC").
->>>>>>> cd3cf4c9
 		Find(&metrics).
 		Error
 	if err != nil {
@@ -406,11 +311,7 @@
 	}
 	for i := range resp {
 		resp[i] = api.ContractMetric{
-<<<<<<< HEAD
-			Time:                time.Time(metrics[i].Time).UTC(),
-=======
 			Timestamp:           time.Time(metrics[i].Timestamp).UTC(),
->>>>>>> cd3cf4c9
 			FCID:                types.FileContractID(metrics[i].FCID),
 			Host:                types.PublicKey(metrics[i].Host),
 			RemainingCollateral: toCurr(metrics[i].RemainingCollateralLo, metrics[i].RemainingCollateralHi),
@@ -426,12 +327,11 @@
 	return resp, nil
 }
 
-<<<<<<< HEAD
 func (s *SQLStore) RecordContractMetric(ctx context.Context, metrics ...api.ContractMetric) error {
 	dbMetrics := make([]dbContractMetric, len(metrics))
 	for i, metric := range metrics {
 		dbMetrics[i] = dbContractMetric{
-			Time:                  unixTimeMS(metric.Time),
+			Timestamp:             unixTimeMS(metric.Time),
 			FCID:                  fileContractID(metric.FCID),
 			Host:                  publicKey(metric.Host),
 			RemainingCollateralLo: unsigned64(metric.RemainingCollateral.Lo),
@@ -452,27 +352,4 @@
 		}
 	}
 	return s.dbMetrics.Create(&dbMetrics).Error
-=======
-func (s *SQLStore) RecordContractMetric(ctx context.Context, metric api.ContractMetric) error {
-	return s.dbMetrics.Create(&dbContractMetric{
-		Timestamp:             unixTimeMS(metric.Timestamp),
-		FCID:                  fileContractID(metric.FCID),
-		Host:                  publicKey(metric.Host),
-		RemainingCollateralLo: unsigned64(metric.RemainingCollateral.Lo),
-		RemainingCollateralHi: unsigned64(metric.RemainingCollateral.Hi),
-		RemainingFundsLo:      unsigned64(metric.RemainingFunds.Lo),
-		RemainingFundsHi:      unsigned64(metric.RemainingFunds.Hi),
-		RevisionNumber:        unsigned64(metric.RevisionNumber),
-		UploadSpendingLo:      unsigned64(metric.UploadSpending.Lo),
-		UploadSpendingHi:      unsigned64(metric.UploadSpending.Hi),
-		DownloadSpendingLo:    unsigned64(metric.DownloadSpending.Lo),
-		DownloadSpendingHi:    unsigned64(metric.DownloadSpending.Hi),
-		FundAccountSpendingLo: unsigned64(metric.FundAccountSpending.Lo),
-		FundAccountSpendingHi: unsigned64(metric.FundAccountSpending.Hi),
-		DeleteSpendingLo:      unsigned64(metric.DeleteSpending.Lo),
-		DeleteSpendingHi:      unsigned64(metric.DeleteSpending.Hi),
-		ListSpendingLo:        unsigned64(metric.ListSpending.Lo),
-		ListSpendingHi:        unsigned64(metric.ListSpending.Hi),
-	}).Error
->>>>>>> cd3cf4c9
 }