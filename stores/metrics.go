package stores

import (
	"context"
	"fmt"
	"time"

	"go.sia.tech/core/types"
	"go.sia.tech/renterd/api"
	"gorm.io/gorm"
)

type (
	// dbContractMetric tracks information about a contract's funds.  It is
	// supposed to be reported by a worker every time a contract is revised.
	dbContractMetric struct {
		Model

		Timestamp unixTimeMS `gorm:"index;NOT NULL"`

		FCID fileContractID `gorm:"index;size:32;NOT NULL;column:fcid"`
		Host publicKey      `gorm:"index;size:32;NOT NULL"`

		RemainingCollateralLo unsigned64 `gorm:"index:idx_remaining_collateral;NOT NULL"`
		RemainingCollateralHi unsigned64 `gorm:"index:idx_remaining_collateral;NOT NULL"`
		RemainingFundsLo      unsigned64 `gorm:"index:idx_remaining_funds;NOT NULL"`
		RemainingFundsHi      unsigned64 `gorm:"index:idx_remaining_funds;NOT NULL"`
		RevisionNumber        unsigned64 `gorm:"index;NOT NULL"`

		UploadSpendingLo      unsigned64 `gorm:"index:idx_upload_spending;NOT NULL"`
		UploadSpendingHi      unsigned64 `gorm:"index:idx_upload_spending;NOT NULL"`
		DownloadSpendingLo    unsigned64 `gorm:"index:idx_download_spending;NOT NULL"`
		DownloadSpendingHi    unsigned64 `gorm:"index:idx_download_spending;NOT NULL"`
		FundAccountSpendingLo unsigned64 `gorm:"index:idx_fund_account_spending;NOT NULL"`
		FundAccountSpendingHi unsigned64 `gorm:"index:idx_fund_account_spending;NOT NULL"`
		DeleteSpendingLo      unsigned64 `gorm:"index:idx_delete_spending;NOT NULL"`
		DeleteSpendingHi      unsigned64 `gorm:"index:idx_delete_spending;NOT NULL"`
		ListSpendingLo        unsigned64 `gorm:"index:idx_list_spending;NOT NULL"`
		ListSpendingHi        unsigned64 `gorm:"index:idx_list_spending;NOT NULL"`
	}

	// dbContractPruneMetric tracks information about contract pruning. Such as
	// the number of bytes pruned, how much data there is left to prune and how
	// long it took, along with potential errors that occurred while trying to
	// prune the contract.
	dbContractPruneMetric struct {
		Model

		Timestamp unixTimeMS `gorm:"index;NOT NULL"`

		FCID        fileContractID `gorm:"index;size:32;NOT NULL;column:fcid"`
		Host        publicKey      `gorm:"index;size:32;NOT NULL"`
		HostVersion string         `gorm:"index"`

		Pruned    unsigned64    `gorm:"index;NOT NULL"`
		Remaining unsigned64    `gorm:"index;NOT NULL"`
		Duration  time.Duration `gorm:"index;NOT NULL"`
	}

	// dbContractSetMetric tracks information about a specific contract set.
	// Such as the number of contracts it contains. Intended to be reported by
	// the bus every time the set is updated.
	dbContractSetMetric struct {
		Model
		Timestamp unixTimeMS `gorm:"index;NOT NULL"`

		Name      string `gorm:"index;NOT NULL"`
		Contracts int    `gorm:"index;NOT NULL"`
	}

	// dbContractSetChurnMetric contains information about contracts being added
	// to / removed from a contract set. Expected to be reported by the entity
	// updating the set. e.g. the autopilot.
	dbContractSetChurnMetric struct {
		Model
		Timestamp unixTimeMS `gorm:"index;NOT NULL"`

		Name      string         `gorm:"index;NOT NULL"`
		FCID      fileContractID `gorm:"index;size:32;NOT NULL"`
		Direction string         `gorm:"index;NOT NULL"` // "added" or "removed"
		Reason    string         `gorm:"index;NOT NULL"`
	}

	// dbPerformanceMetric is a generic metric used to track the performance of
	// an action. Such an action could be a ReadSector operation. Expected to be
	// reported by workers.
	dbPerformanceMetric struct {
		Model
		Timestamp unixTimeMS `gorm:"index;NOT NULL"`

		Action   string        `gorm:"index;NOT NULL"`
		Host     publicKey     `gorm:"index;size:32;NOT NULL"`
		Origin   string        `gorm:"index;NOT NULL"`
		Duration time.Duration `gorm:"index;NOT NULL"`
	}

	// dbWalletMetric tracks information about a specific wallet.
	dbWalletMetric struct {
		Model
		Timestamp unixTimeMS `gorm:"index;NOT NULL"`

		ConfirmedLo   unsigned64 `gorm:"index:idx_confirmed;NOT NULL"`
		ConfirmedHi   unsigned64 `gorm:"index:idx_confirmed;NOT NULL"`
		SpendableLo   unsigned64 `gorm:"index:idx_spendable;NOT NULL"`
		SpendableHi   unsigned64 `gorm:"index:idx_spendable;NOT NULL"`
		UnconfirmedLo unsigned64 `gorm:"index:idx_unconfirmed;NOT NULL"`
		UnconfirmedHi unsigned64 `gorm:"index:idx_unconfirmed;NOT NULL"`
	}
)

func (dbContractMetric) TableName() string         { return "contracts" }
func (dbContractPruneMetric) TableName() string    { return "contract_prunes" }
func (dbContractSetMetric) TableName() string      { return "contract_sets" }
func (dbContractSetChurnMetric) TableName() string { return "contract_sets_churn" }
func (dbPerformanceMetric) TableName() string      { return "performance" }
func (dbWalletMetric) TableName() string           { return "wallets" }

func (s *SQLStore) ContractMetrics(ctx context.Context, start time.Time, n uint64, interval time.Duration, opts api.ContractMetricsQueryOpts) ([]api.ContractMetric, error) {
	metrics, err := s.contractMetrics(ctx, start, n, interval, opts)
	if err != nil {
		return nil, err
	}
	resp := make([]api.ContractMetric, len(metrics))
	toCurr := func(lo, hi unsigned64) types.Currency {
		return types.NewCurrency(uint64(lo), uint64(hi))
	}
	for i := range resp {
		resp[i] = api.ContractMetric{
			Timestamp:           time.Time(metrics[i].Timestamp).UTC(),
			ContractID:          types.FileContractID(metrics[i].FCID),
			HostKey:             types.PublicKey(metrics[i].Host),
			RemainingCollateral: toCurr(metrics[i].RemainingCollateralLo, metrics[i].RemainingCollateralHi),
			RemainingFunds:      toCurr(metrics[i].RemainingFundsLo, metrics[i].RemainingFundsHi),
			RevisionNumber:      uint64(metrics[i].RevisionNumber),
			UploadSpending:      toCurr(metrics[i].UploadSpendingLo, metrics[i].UploadSpendingHi),
			DownloadSpending:    toCurr(metrics[i].DownloadSpendingLo, metrics[i].DownloadSpendingHi),
			FundAccountSpending: toCurr(metrics[i].FundAccountSpendingLo, metrics[i].FundAccountSpendingHi),
			DeleteSpending:      toCurr(metrics[i].DeleteSpendingLo, metrics[i].DeleteSpendingHi),
			ListSpending:        toCurr(metrics[i].ListSpendingLo, metrics[i].ListSpendingHi),
		}
	}
	return resp, nil
}

func (s *SQLStore) ContractSetChurnMetrics(ctx context.Context, start time.Time, n uint64, interval time.Duration, opts api.ContractSetChurnMetricsQueryOpts) ([]api.ContractSetChurnMetric, error) {
	metrics, err := s.contractSetChurnMetrics(ctx, start, n, interval, opts)
	if err != nil {
		return nil, err
	}
	resp := make([]api.ContractSetChurnMetric, len(metrics))
	for i := range resp {
		resp[i] = api.ContractSetChurnMetric{
			Direction:  metrics[i].Direction,
			ContractID: types.FileContractID(metrics[i].FCID),
			Name:       metrics[i].Name,
			Reason:     metrics[i].Reason,
			Timestamp:  time.Time(metrics[i].Timestamp).UTC(),
		}
	}
	return resp, nil
}

func (s *SQLStore) ContractSetMetrics(ctx context.Context, start time.Time, n uint64, interval time.Duration, opts api.ContractSetMetricsQueryOpts) ([]api.ContractSetMetric, error) {
	metrics, err := s.contractSetMetrics(ctx, start, n, interval, opts)
	if err != nil {
		return nil, err
	}
	resp := make([]api.ContractSetMetric, len(metrics))
	for i := range resp {
		resp[i] = api.ContractSetMetric{
			Contracts: metrics[i].Contracts,
			Name:      metrics[i].Name,
			Timestamp: time.Time(metrics[i].Timestamp).UTC(),
		}
	}
	return resp, nil
}

func (s *SQLStore) PerformanceMetrics(ctx context.Context, start time.Time, n uint64, interval time.Duration, opts api.PerformanceMetricsQueryOpts) ([]api.PerformanceMetric, error) {
	metrics, err := s.performanceMetrics(ctx, start, n, interval, opts)
	if err != nil {
		return nil, err
	}
	resp := make([]api.PerformanceMetric, len(metrics))
	for i := range resp {
		resp[i] = api.PerformanceMetric{
			Action:    metrics[i].Action,
			HostKey:   types.PublicKey(metrics[i].Host),
			Origin:    metrics[i].Origin,
			Duration:  metrics[i].Duration,
			Timestamp: time.Time(metrics[i].Timestamp).UTC(),
		}
	}
	return resp, nil
}

func (s *SQLStore) RecordContractMetric(ctx context.Context, metrics ...api.ContractMetric) error {
	dbMetrics := make([]dbContractMetric, len(metrics))
	for i, metric := range metrics {
		dbMetrics[i] = dbContractMetric{
			Timestamp:             unixTimeMS(metric.Timestamp),
			FCID:                  fileContractID(metric.ContractID),
			Host:                  publicKey(metric.HostKey),
			RemainingCollateralLo: unsigned64(metric.RemainingCollateral.Lo),
			RemainingCollateralHi: unsigned64(metric.RemainingCollateral.Hi),
			RemainingFundsLo:      unsigned64(metric.RemainingFunds.Lo),
			RemainingFundsHi:      unsigned64(metric.RemainingFunds.Hi),
			RevisionNumber:        unsigned64(metric.RevisionNumber),
			UploadSpendingLo:      unsigned64(metric.UploadSpending.Lo),
			UploadSpendingHi:      unsigned64(metric.UploadSpending.Hi),
			DownloadSpendingLo:    unsigned64(metric.DownloadSpending.Lo),
			DownloadSpendingHi:    unsigned64(metric.DownloadSpending.Hi),
			FundAccountSpendingLo: unsigned64(metric.FundAccountSpending.Lo),
			FundAccountSpendingHi: unsigned64(metric.FundAccountSpending.Hi),
			DeleteSpendingLo:      unsigned64(metric.DeleteSpending.Lo),
			DeleteSpendingHi:      unsigned64(metric.DeleteSpending.Hi),
			ListSpendingLo:        unsigned64(metric.ListSpending.Lo),
			ListSpendingHi:        unsigned64(metric.ListSpending.Hi),
		}
	}
	return s.dbMetrics.Create(&dbMetrics).Error
}

func (s *SQLStore) RecordContractSetChurnMetric(ctx context.Context, metrics ...api.ContractSetChurnMetric) error {
	dbMetrics := make([]dbContractSetChurnMetric, len(metrics))
	for i, metric := range metrics {
		dbMetrics[i] = dbContractSetChurnMetric{
			Direction: string(metric.Direction),
			FCID:      fileContractID(metric.ContractID),
			Name:      metric.Name,
			Reason:    metric.Reason,
			Timestamp: unixTimeMS(metric.Timestamp),
		}
	}
	return s.dbMetrics.Create(&dbMetrics).Error
}

func (s *SQLStore) RecordContractSetMetric(ctx context.Context, metrics ...api.ContractSetMetric) error {
	dbMetrics := make([]dbContractSetMetric, len(metrics))
	for i, metric := range metrics {
		dbMetrics[i] = dbContractSetMetric{
			Contracts: metric.Contracts,
			Name:      metric.Name,
			Timestamp: unixTimeMS(metric.Timestamp),
		}
	}
	return s.dbMetrics.Create(&dbMetrics).Error
}

func (s *SQLStore) RecordWalletMetric(ctx context.Context, metrics ...api.WalletMetric) error {
	dbMetrics := make([]dbWalletMetric, len(metrics))
	for i, metric := range metrics {
		dbMetrics[i] = dbWalletMetric{
			Timestamp:     unixTimeMS(metric.Timestamp),
			ConfirmedLo:   unsigned64(metric.Confirmed.Lo),
			ConfirmedHi:   unsigned64(metric.Confirmed.Hi),
			SpendableLo:   unsigned64(metric.Spendable.Lo),
			SpendableHi:   unsigned64(metric.Spendable.Hi),
			UnconfirmedLo: unsigned64(metric.Unconfirmed.Lo),
			UnconfirmedHi: unsigned64(metric.Unconfirmed.Hi),
		}
	}
	return s.dbMetrics.Create(&dbMetrics).Error
}

func (s *SQLStore) RecordPerformanceMetric(ctx context.Context, metrics ...api.PerformanceMetric) error {
	dbMetrics := make([]dbPerformanceMetric, len(metrics))
	for i, metric := range metrics {
		dbMetrics[i] = dbPerformanceMetric{
			Action:    metric.Action,
			Duration:  metric.Duration,
			Host:      publicKey(metric.HostKey),
			Origin:    metric.Origin,
			Timestamp: unixTimeMS(metric.Timestamp),
		}
	}
	return s.dbMetrics.Create(dbMetrics).Error
}

func (s *SQLStore) WalletMetrics(ctx context.Context, start time.Time, n uint64, interval time.Duration, opts api.WalletMetricsQueryOpts) ([]api.WalletMetric, error) {
	metrics, err := s.walletMetrics(ctx, start, n, interval, opts)
	if err != nil {
		return nil, err
	}
	resp := make([]api.WalletMetric, len(metrics))
	toCurr := func(lo, hi unsigned64) types.Currency {
		return types.NewCurrency(uint64(lo), uint64(hi))
	}
	for i := range resp {
		resp[i] = api.WalletMetric{
			Timestamp:   time.Time(metrics[i].Timestamp).UTC(),
			Confirmed:   toCurr(metrics[i].ConfirmedLo, metrics[i].ConfirmedHi),
			Spendable:   toCurr(metrics[i].SpendableLo, metrics[i].SpendableHi),
			Unconfirmed: toCurr(metrics[i].UnconfirmedLo, metrics[i].UnconfirmedHi),
		}
	}
	return resp, nil
}

func (s *SQLStore) contractMetrics(ctx context.Context, start time.Time, n uint64, interval time.Duration, opts api.ContractMetricsQueryOpts) ([]dbContractMetric, error) {
	tx := s.dbMetrics
	if opts.ContractID != (types.FileContractID{}) {
		tx = tx.Where("fcid", fileContractID(opts.ContractID))
	}
	if opts.HostKey != (types.PublicKey{}) {
		tx = tx.Where("host", publicKey(opts.HostKey))
	}

	var metrics []dbContractMetric
	err := s.findPeriods(tx, &metrics, start, n, interval)
	if err != nil {
		return nil, fmt.Errorf("failed to fetch contract metrics: %w", err)
	}

	return metrics, nil
}

func (s *SQLStore) contractSetChurnMetrics(ctx context.Context, start time.Time, n uint64, interval time.Duration, opts api.ContractSetChurnMetricsQueryOpts) ([]dbContractSetChurnMetric, error) {
	tx := s.dbMetrics
	if opts.Name != "" {
		tx = tx.Where("name", opts.Name)
	}
	if opts.Direction != "" {
		tx = tx.Where("direction", opts.Direction)
	}
	if opts.Reason != "" {
		tx = tx.Where("reason", opts.Reason)
	}
	var metrics []dbContractSetChurnMetric
	err := s.findPeriods(tx, &metrics, start, n, interval)
	if err != nil {
		return nil, fmt.Errorf("failed to fetch contract set churn metrics: %w", err)
	}

	return metrics, nil
}

func (s *SQLStore) contractSetMetrics(ctx context.Context, start time.Time, n uint64, interval time.Duration, opts api.ContractSetMetricsQueryOpts) ([]dbContractSetMetric, error) {
	tx := s.dbMetrics
	if opts.Name != "" {
		tx = tx.Where("name", opts.Name)
	}

	var metrics []dbContractSetMetric
	err := s.findPeriods(tx, &metrics, start, n, interval)
	if err != nil {
		return nil, fmt.Errorf("failed to fetch contract set metrics: %w", err)
	}

	return metrics, nil
}

// findPeriods is the core of all methods retrieving metrics. By using integer
// division rounding combined with a GROUP BY operation, all rows of a table are
// split into intervals and the row with the lowest timestamp for each interval
// is returned. The result is then joined with the original table to retrieve
// only the metrics we want.
func (s *SQLStore) findPeriods(tx *gorm.DB, dst interface{}, start time.Time, n uint64, interval time.Duration) error {
	end := start.Add(time.Duration(n) * interval)
	// inner groups all metrics within the requested time range into periods of
	// 'interval' length and gives us the min timestamp of each period.
	inner := tx.Model(dst).
		Select("MIN(timestamp) AS min_time, (timestamp - ?) / ? * ? AS period", unixTimeMS(start), interval.Milliseconds(), interval.Milliseconds()).
		Where("timestamp >= ? AND timestamp < ?", unixTimeMS(start), unixTimeMS(end)).
		Group("period")
	// mid then joins the result with the original table. This might yield
	// duplicates if multiple rows have the same timestamp so we attach a
	// row number. We order the rows by id to make the result deterministic.
	mid := s.dbMetrics.Model(dst).
		Joins("INNER JOIN (?) periods ON timestamp = periods.min_time", inner).
		Select("*, ROW_NUMBER() OVER (PARTITION BY periods.min_time ORDER BY id) AS row_num")
	// lastly we select all metrics with row number 1
	return s.dbMetrics.Table("(?) numbered", mid).
		Where("numbered.row_num = 1").
		Find(dst).
		Error
}

func (s *SQLStore) walletMetrics(ctx context.Context, start time.Time, n uint64, interval time.Duration, opts api.WalletMetricsQueryOpts) (metrics []dbWalletMetric, err error) {
	err = s.findPeriods(s.dbMetrics, &metrics, start, n, interval)
	if err != nil {
		return nil, fmt.Errorf("failed to fetch wallet metrics: %w", err)
	}
<<<<<<< HEAD
	return s.dbMetrics.Create(&dbMetrics).Error
}

func (s *SQLStore) ContractPruneMetrics(ctx context.Context, start time.Time, n uint64, interval time.Duration, opts api.ContractPruneMetricsQueryOpts) ([]api.ContractPruneMetric, error) {
	metrics, err := s.contractPruneMetrics(ctx, start, n, interval, opts)
	if err != nil {
		return nil, err
	}

	resp := make([]api.ContractPruneMetric, len(metrics))
	for i := range resp {
		resp[i] = api.ContractPruneMetric{
			Timestamp: time.Time(metrics[i].Timestamp).UTC(),

			ContractID:  types.FileContractID(metrics[i].FCID),
			HostKey:     types.PublicKey(metrics[i].Host),
			HostVersion: metrics[i].HostVersion,

			Pruned:    uint64(metrics[i].Pruned),
			Remaining: uint64(metrics[i].Remaining),
			Duration:  metrics[i].Duration,
		}
	}
	return resp, nil
}

func (s *SQLStore) RecordContractPruneMetric(ctx context.Context, metrics ...api.ContractPruneMetric) error {
	dbMetrics := make([]dbContractPruneMetric, len(metrics))
	for i, metric := range metrics {
		dbMetrics[i] = dbContractPruneMetric{
			Timestamp: unixTimeMS(metric.Timestamp),

			FCID:        fileContractID(metric.ContractID),
			Host:        publicKey(metric.HostKey),
			HostVersion: metric.HostVersion,

			Pruned:    unsigned64(metric.Pruned),
			Remaining: unsigned64(metric.Remaining),
			Duration:  metric.Duration,
		}
	}
	return s.dbMetrics.Create(&dbMetrics).Error
}

func (s *SQLStore) contractPruneMetrics(ctx context.Context, start time.Time, n uint64, interval time.Duration, opts api.ContractPruneMetricsQueryOpts) ([]dbContractPruneMetric, error) {
	tx := s.dbMetrics
	if opts.ContractID != (types.FileContractID{}) {
		tx = tx.Where("fcid", fileContractID(opts.ContractID))
=======
	return
}

func (s *SQLStore) performanceMetrics(ctx context.Context, start time.Time, n uint64, interval time.Duration, opts api.PerformanceMetricsQueryOpts) ([]dbPerformanceMetric, error) {
	tx := s.dbMetrics
	if opts.Action != "" {
		tx = tx.Where("action", opts.Action)
>>>>>>> 46643289
	}
	if opts.HostKey != (types.PublicKey{}) {
		tx = tx.Where("host", publicKey(opts.HostKey))
	}
<<<<<<< HEAD
	if opts.HostVersion != "" {
		tx = tx.Where("host_version", opts.HostVersion)
	}

	var metrics []dbContractPruneMetric
	err := s.findPeriods(tx, &metrics, start, n, interval)
	if err != nil {
		return nil, fmt.Errorf("failed to fetch contract metrics: %w", err)
=======
	if opts.Origin != "" {
		tx = tx.Where("origin", opts.Origin)
	}

	var metrics []dbPerformanceMetric
	err := s.findPeriods(tx, &metrics, start, n, interval)
	if err != nil {
		return nil, fmt.Errorf("failed to fetch performance metrics: %w", err)
>>>>>>> 46643289
	}

	return metrics, nil
}<|MERGE_RESOLUTION|>--- conflicted
+++ resolved
@@ -137,6 +137,29 @@
 			FundAccountSpending: toCurr(metrics[i].FundAccountSpendingLo, metrics[i].FundAccountSpendingHi),
 			DeleteSpending:      toCurr(metrics[i].DeleteSpendingLo, metrics[i].DeleteSpendingHi),
 			ListSpending:        toCurr(metrics[i].ListSpendingLo, metrics[i].ListSpendingHi),
+		}
+	}
+	return resp, nil
+}
+
+func (s *SQLStore) ContractPruneMetrics(ctx context.Context, start time.Time, n uint64, interval time.Duration, opts api.ContractPruneMetricsQueryOpts) ([]api.ContractPruneMetric, error) {
+	metrics, err := s.contractPruneMetrics(ctx, start, n, interval, opts)
+	if err != nil {
+		return nil, err
+	}
+
+	resp := make([]api.ContractPruneMetric, len(metrics))
+	for i := range resp {
+		resp[i] = api.ContractPruneMetric{
+			Timestamp: time.Time(metrics[i].Timestamp).UTC(),
+
+			ContractID:  types.FileContractID(metrics[i].FCID),
+			HostKey:     types.PublicKey(metrics[i].Host),
+			HostVersion: metrics[i].HostVersion,
+
+			Pruned:    uint64(metrics[i].Pruned),
+			Remaining: uint64(metrics[i].Remaining),
+			Duration:  metrics[i].Duration,
 		}
 	}
 	return resp, nil
@@ -221,6 +244,24 @@
 	return s.dbMetrics.Create(&dbMetrics).Error
 }
 
+func (s *SQLStore) RecordContractPruneMetric(ctx context.Context, metrics ...api.ContractPruneMetric) error {
+	dbMetrics := make([]dbContractPruneMetric, len(metrics))
+	for i, metric := range metrics {
+		dbMetrics[i] = dbContractPruneMetric{
+			Timestamp: unixTimeMS(metric.Timestamp),
+
+			FCID:        fileContractID(metric.ContractID),
+			Host:        publicKey(metric.HostKey),
+			HostVersion: metric.HostVersion,
+
+			Pruned:    unsigned64(metric.Pruned),
+			Remaining: unsigned64(metric.Remaining),
+			Duration:  metric.Duration,
+		}
+	}
+	return s.dbMetrics.Create(&dbMetrics).Error
+}
+
 func (s *SQLStore) RecordContractSetChurnMetric(ctx context.Context, metrics ...api.ContractSetChurnMetric) error {
 	dbMetrics := make([]dbContractSetChurnMetric, len(metrics))
 	for i, metric := range metrics {
@@ -307,6 +348,27 @@
 	}
 
 	var metrics []dbContractMetric
+	err := s.findPeriods(tx, &metrics, start, n, interval)
+	if err != nil {
+		return nil, fmt.Errorf("failed to fetch contract metrics: %w", err)
+	}
+
+	return metrics, nil
+}
+
+func (s *SQLStore) contractPruneMetrics(ctx context.Context, start time.Time, n uint64, interval time.Duration, opts api.ContractPruneMetricsQueryOpts) ([]dbContractPruneMetric, error) {
+	tx := s.dbMetrics
+	if opts.ContractID != (types.FileContractID{}) {
+		tx = tx.Where("fcid", fileContractID(opts.ContractID))
+	}
+	if opts.HostKey != (types.PublicKey{}) {
+		tx = tx.Where("host", publicKey(opts.HostKey))
+	}
+	if opts.HostVersion != "" {
+		tx = tx.Where("host_version", opts.HostVersion)
+	}
+
+	var metrics []dbContractPruneMetric
 	err := s.findPeriods(tx, &metrics, start, n, interval)
 	if err != nil {
 		return nil, fmt.Errorf("failed to fetch contract metrics: %w", err)
@@ -381,56 +443,6 @@
 	if err != nil {
 		return nil, fmt.Errorf("failed to fetch wallet metrics: %w", err)
 	}
-<<<<<<< HEAD
-	return s.dbMetrics.Create(&dbMetrics).Error
-}
-
-func (s *SQLStore) ContractPruneMetrics(ctx context.Context, start time.Time, n uint64, interval time.Duration, opts api.ContractPruneMetricsQueryOpts) ([]api.ContractPruneMetric, error) {
-	metrics, err := s.contractPruneMetrics(ctx, start, n, interval, opts)
-	if err != nil {
-		return nil, err
-	}
-
-	resp := make([]api.ContractPruneMetric, len(metrics))
-	for i := range resp {
-		resp[i] = api.ContractPruneMetric{
-			Timestamp: time.Time(metrics[i].Timestamp).UTC(),
-
-			ContractID:  types.FileContractID(metrics[i].FCID),
-			HostKey:     types.PublicKey(metrics[i].Host),
-			HostVersion: metrics[i].HostVersion,
-
-			Pruned:    uint64(metrics[i].Pruned),
-			Remaining: uint64(metrics[i].Remaining),
-			Duration:  metrics[i].Duration,
-		}
-	}
-	return resp, nil
-}
-
-func (s *SQLStore) RecordContractPruneMetric(ctx context.Context, metrics ...api.ContractPruneMetric) error {
-	dbMetrics := make([]dbContractPruneMetric, len(metrics))
-	for i, metric := range metrics {
-		dbMetrics[i] = dbContractPruneMetric{
-			Timestamp: unixTimeMS(metric.Timestamp),
-
-			FCID:        fileContractID(metric.ContractID),
-			Host:        publicKey(metric.HostKey),
-			HostVersion: metric.HostVersion,
-
-			Pruned:    unsigned64(metric.Pruned),
-			Remaining: unsigned64(metric.Remaining),
-			Duration:  metric.Duration,
-		}
-	}
-	return s.dbMetrics.Create(&dbMetrics).Error
-}
-
-func (s *SQLStore) contractPruneMetrics(ctx context.Context, start time.Time, n uint64, interval time.Duration, opts api.ContractPruneMetricsQueryOpts) ([]dbContractPruneMetric, error) {
-	tx := s.dbMetrics
-	if opts.ContractID != (types.FileContractID{}) {
-		tx = tx.Where("fcid", fileContractID(opts.ContractID))
-=======
 	return
 }
 
@@ -438,21 +450,10 @@
 	tx := s.dbMetrics
 	if opts.Action != "" {
 		tx = tx.Where("action", opts.Action)
->>>>>>> 46643289
 	}
 	if opts.HostKey != (types.PublicKey{}) {
 		tx = tx.Where("host", publicKey(opts.HostKey))
 	}
-<<<<<<< HEAD
-	if opts.HostVersion != "" {
-		tx = tx.Where("host_version", opts.HostVersion)
-	}
-
-	var metrics []dbContractPruneMetric
-	err := s.findPeriods(tx, &metrics, start, n, interval)
-	if err != nil {
-		return nil, fmt.Errorf("failed to fetch contract metrics: %w", err)
-=======
 	if opts.Origin != "" {
 		tx = tx.Where("origin", opts.Origin)
 	}
@@ -461,7 +462,6 @@
 	err := s.findPeriods(tx, &metrics, start, n, interval)
 	if err != nil {
 		return nil, fmt.Errorf("failed to fetch performance metrics: %w", err)
->>>>>>> 46643289
 	}
 
 	return metrics, nil
