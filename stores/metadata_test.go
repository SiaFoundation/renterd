--- conflicted
+++ resolved
@@ -371,66 +371,9 @@
 		t.Fatal(err)
 	}
 
-<<<<<<< HEAD
-	// Create random unlock conditions for the host.
-	uc := randomMultisigUC()
-	uc.PublicKeys[1].Key = hk[:]
-	uc.Timelock = 192837
-
-	// Create a contract and set all fields.
-	fcid := types.FileContractID{1, 1, 1, 1, 1}
-	c := rhpv2.ContractRevision{
-		Revision: types.FileContractRevision{
-			ParentID:         fcid,
-			UnlockConditions: uc,
-			FileContract: types.FileContract{
-				RevisionNumber: 200,
-				Filesize:       4096,
-				FileMerkleRoot: types.Hash256{222},
-				WindowStart:    400,
-				WindowEnd:      500,
-				ValidProofOutputs: []types.SiacoinOutput{
-					{
-						Value:   types.NewCurrency64(121),
-						Address: types.Address{2, 1, 2},
-					},
-				},
-				MissedProofOutputs: []types.SiacoinOutput{
-					{
-						Value:   types.NewCurrency64(323),
-						Address: types.Address{2, 3, 2},
-					},
-				},
-				UnlockHash: types.Address{6, 6, 6},
-			},
-		},
-		Signatures: [2]types.TransactionSignature{
-			{
-				ParentID:       types.Hash256(fcid),
-				PublicKeyIndex: 0,
-				Timelock:       100000,
-				CoveredFields:  types.CoveredFields{WholeTransaction: true},
-				Signature:      []byte("signature1"),
-			},
-			{
-				ParentID:       types.Hash256(fcid),
-				PublicKeyIndex: 1,
-				Timelock:       200000,
-				CoveredFields:  types.CoveredFields{WholeTransaction: true},
-				Signature:      []byte("signature2"),
-			},
-		},
-	}
-
-	// Look it up. Should fail.
-	ctx := context.Background()
-	_, err = ss.Contract(ctx, c.ID())
-	if !errors.Is(err, api.ErrContractNotFound) {
-=======
 	// assert api.ErrContractNotFound is returned
 	fcid := types.FileContractID{1}
 	if _, err := ss.Contract(context.Background(), fcid); !errors.Is(err, api.ErrContractNotFound) {
->>>>>>> 9742d269
 		t.Fatal(err)
 	}
 
@@ -738,53 +681,6 @@
 	}
 }
 
-<<<<<<< HEAD
-func testContractRevision(fcid types.FileContractID, hk types.PublicKey) rhpv2.ContractRevision {
-	uc := randomMultisigUC()
-	uc.PublicKeys[1].Key = hk[:]
-	uc.Timelock = 192837
-	return rhpv2.ContractRevision{
-		Revision: types.FileContractRevision{
-			ParentID:         fcid,
-			UnlockConditions: uc,
-			FileContract: types.FileContract{
-				RevisionNumber: 200,
-				Filesize:       4096,
-				FileMerkleRoot: types.Hash256{222},
-				WindowStart:    400,
-				WindowEnd:      500,
-				ValidProofOutputs: []types.SiacoinOutput{
-					{
-						Value:   types.NewCurrency64(121),
-						Address: types.Address{2, 1, 2},
-					},
-				},
-				MissedProofOutputs: []types.SiacoinOutput{
-					{
-						Value:   types.NewCurrency64(323),
-						Address: types.Address{2, 3, 2},
-					},
-				},
-				UnlockHash: types.Address{6, 6, 6},
-			},
-		},
-		Signatures: [2]types.TransactionSignature{
-			{
-				ParentID:       types.Hash256(fcid),
-				PublicKeyIndex: 0,
-				Timelock:       100000,
-				CoveredFields:  types.CoveredFields{WholeTransaction: true},
-				Signature:      []byte("signature1"),
-			},
-			{
-				ParentID:       types.Hash256(fcid),
-				PublicKeyIndex: 1,
-				Timelock:       200000,
-				CoveredFields:  types.CoveredFields{WholeTransaction: true},
-				Signature:      []byte("signature2"),
-			},
-		},
-=======
 func newTestContract(fcid types.FileContractID, hk types.PublicKey) api.ContractMetadata {
 	return api.ContractMetadata{
 		ID:                 fcid,
@@ -793,7 +689,6 @@
 		Usability:          api.ContractUsabilityGood,
 		ContractPrice:      types.NewCurrency64(1),
 		InitialRenterFunds: types.NewCurrency64(2),
->>>>>>> 9742d269
 	}
 }
 
@@ -1415,13 +1310,8 @@
 		want    []api.ObjectMetadata
 	}{
 		{"/", "", "", "", []api.ObjectMetadata{
-<<<<<<< HEAD
-			{Name: "/dir/", Size: 1, Health: 0.5},
-			{Name: "/dir2/", Size: 0, Health: 1},
-=======
 			{Key: "/dir/", Size: 1, Health: 0.5},
 			{Key: "/dir2/", Size: 0, Health: 1},
->>>>>>> 9742d269
 		}},
 		{"/dir/", "", "", "", []api.ObjectMetadata{{ETag: "d34db33f", Key: "/dir/file", Size: 1, Health: 0.5, MimeType: testMimeType}}},
 	}
@@ -2372,15 +2262,9 @@
 	}
 
 	// Assert paths are correct.
-<<<<<<< HEAD
-	for _, obj := range objs {
-		if _, exists := objectsAfterMap[obj.Name]; !exists {
-			t.Fatal("unexpected path", obj.Name)
-=======
 	for _, obj := range resp.Objects {
 		if _, exists := objectsAfterMap[obj.Key]; !exists {
 			t.Fatal("unexpected path", obj.Key)
->>>>>>> 9742d269
 		}
 	}
 }
@@ -2466,25 +2350,6 @@
 
 	assertNumObjects("/video/", 2)
 	assertNumObjects("/video/thriller/", 2)
-	assertNumObjects("/", 4)
-
-	// assert we can move a folder up
-	if err := ss.RenameObjects(ctx, testBucket, "/video/thriller/", "/thriller/", false); err != nil {
-		t.Fatal(err)
-	}
-
-	assertNumObjects("/video/", 1)
-	assertNumObjects("/thriller/", 2)
-	assertNumObjects("/", 5)
-
-	// assert we can move a folder down
-	if err := ss.RenameObjects(ctx, testBucket, "/thriller/", "/audio/thriller/", false); err != nil {
-		t.Fatal(err)
-	}
-
-	assertNumObjects("/video/", 1)
-	assertNumObjects("/audio/thriller/", 2)
-	assertNumObjects("/audio/", 2)
 	assertNumObjects("/", 4)
 
 	// assert we can move a folder up
@@ -4218,11 +4083,7 @@
 	}
 
 	// create objects
-<<<<<<< HEAD
-	insertObjStmt, err := ss.DB().Prepare(context.Background(), "INSERT INTO objects (object_id, db_bucket_id, health) VALUES (?, ?, ?);")
-=======
 	insertObjStmt, err := ss.DB().Prepare(context.Background(), "INSERT INTO objects (object_id, db_bucket_id, health, `key`) VALUES (?, ?, ?, ?);")
->>>>>>> 9742d269
 	if err != nil {
 		t.Fatal(err)
 	}
@@ -4233,20 +4094,12 @@
 	}
 
 	var obj1ID, obj2ID int64
-<<<<<<< HEAD
-	if res, err := insertObjStmt.Exec(context.Background(), "/1", ss.DefaultBucketID(), 1); err != nil {
-		t.Fatal(err)
-	} else if obj1ID, err = res.LastInsertId(); err != nil {
-		t.Fatal(err)
-	} else if res, err := insertObjStmt.Exec(context.Background(), "/2", ss.DefaultBucketID(), 1); err != nil {
-=======
 	obj1Key, obj2Key := randomKey(), randomKey()
 	if res, err := insertObjStmt.Exec(context.Background(), "/1", ss.DefaultBucketID(), 1, obj1Key); err != nil {
 		t.Fatal(err)
 	} else if obj1ID, err = res.LastInsertId(); err != nil {
 		t.Fatal(err)
 	} else if res, err := insertObjStmt.Exec(context.Background(), "/2", ss.DefaultBucketID(), 1, obj2Key); err != nil {
->>>>>>> 9742d269
 		t.Fatal(err)
 	} else if obj2ID, err = res.LastInsertId(); err != nil {
 		t.Fatal(err)
@@ -4302,12 +4155,8 @@
 	}
 
 	var obj3ID int64
-<<<<<<< HEAD
-	if res, err := insertObjStmt.Exec(context.Background(), "3", ss.DefaultBucketID(), 1); err != nil {
-=======
 	obj3Key := randomKey()
 	if res, err := insertObjStmt.Exec(context.Background(), "3", ss.DefaultBucketID(), 1, obj3Key); err != nil {
->>>>>>> 9742d269
 		t.Fatal(err)
 	} else if obj3ID, err = res.LastInsertId(); err != nil {
 		t.Fatal(err)
@@ -4748,8 +4597,6 @@
 
 	close(c)
 	wg.Wait()
-<<<<<<< HEAD
-=======
 }
 
 func TestPutContract(t *testing.T) {
@@ -4966,5 +4813,4 @@
 	} else if updatedAt == updatedAtNew {
 		t.Fatal("expected updated at to change")
 	}
->>>>>>> 9742d269
 }