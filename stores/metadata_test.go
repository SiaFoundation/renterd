--- conflicted
+++ resolved
@@ -16,7 +16,6 @@
 	"github.com/google/go-cmp/cmp"
 	rhpv2 "go.sia.tech/core/rhp/v2"
 	"go.sia.tech/core/types"
-	"go.sia.tech/coreutils/chain"
 	"go.sia.tech/renterd/api"
 	"go.sia.tech/renterd/object"
 	"gorm.io/gorm"
@@ -219,16 +218,7 @@
 	}
 
 	// Add an announcement.
-<<<<<<< HEAD
-	err = ss.insertTestAnnouncement(announcement{
-		hk: hk,
-		HostAnnouncement: chain.HostAnnouncement{
-			NetAddress: "address",
-		},
-	})
-=======
 	err = ss.insertTestAnnouncement(newTestAnnouncement(hk, "address"))
->>>>>>> e11844e5
 	if err != nil {
 		t.Fatal(err)
 	}
@@ -519,29 +509,11 @@
 	hk, hk2 := hks[0], hks[1]
 
 	// Add announcements.
-<<<<<<< HEAD
-	err = ss.insertTestAnnouncement(announcement{
-		hk: hk,
-		HostAnnouncement: chain.HostAnnouncement{
-			NetAddress: "address",
-		},
-	})
-	if err != nil {
-		t.Fatal(err)
-	}
-	err = ss.insertTestAnnouncement(announcement{
-		hk: hk2,
-		HostAnnouncement: chain.HostAnnouncement{
-			NetAddress: "address2",
-		},
-	})
-=======
 	err = ss.insertTestAnnouncement(newTestAnnouncement(hk, "address"))
 	if err != nil {
 		t.Fatal(err)
 	}
 	err = ss.insertTestAnnouncement(newTestAnnouncement(hk2, "address2"))
->>>>>>> e11844e5
 	if err != nil {
 		t.Fatal(err)
 	}
@@ -2291,16 +2263,7 @@
 	}
 
 	// Add an announcement.
-<<<<<<< HEAD
-	err = ss.insertTestAnnouncement(announcement{
-		hk: hk,
-		HostAnnouncement: chain.HostAnnouncement{
-			NetAddress: "address",
-		},
-	})
-=======
 	err = ss.insertTestAnnouncement(newTestAnnouncement(hk, "address"))
->>>>>>> e11844e5
 	if err != nil {
 		t.Fatal(err)
 	}
