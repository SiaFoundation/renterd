package stores

import (
	"bytes"
	"context"
	dsql "database/sql"
	"encoding/hex"
	"errors"
	"fmt"
	"os"
	"reflect"
	"strings"
	"sync"
	"testing"
	"time"

	"github.com/google/go-cmp/cmp"
	rhpv2 "go.sia.tech/core/rhp/v2"
	"go.sia.tech/core/types"
	"go.sia.tech/renterd/api"
	"go.sia.tech/renterd/config"
	isql "go.sia.tech/renterd/internal/sql"
	"go.sia.tech/renterd/internal/test"
	"go.sia.tech/renterd/object"
	sql "go.sia.tech/renterd/stores/sql"
	"lukechampine.com/frand"
)

func (s *testSQLStore) InsertSlab(slab object.Slab) {
	s.t.Helper()
	obj := object.Object{
		Key: object.GenerateEncryptionKey(),
		Slabs: object.SlabSlices{
			object.SlabSlice{
				Slab: slab,
			},
		},
	}
	err := s.UpdateObject(context.Background(), api.DefaultBucketName, hex.EncodeToString(frand.Bytes(16)), testContractSet, "", "", api.ObjectUserMetadata{}, obj)
	if err != nil {
		s.t.Fatal(err)
	}
}

func (s *SQLStore) RemoveObjectBlocking(ctx context.Context, bucket, key string) error {
	ts := time.Now()
	time.Sleep(time.Millisecond)
	if err := s.RemoveObject(ctx, bucket, key); err != nil {
		return err
	}
	return s.waitForPruneLoop(ts)
}

func (s *SQLStore) RemoveObjectsBlocking(ctx context.Context, bucket, prefix string) error {
	ts := time.Now()
	time.Sleep(time.Millisecond)
	if err := s.RemoveObjects(ctx, bucket, prefix); err != nil {
		return err
	}
	return s.waitForPruneLoop(ts)
}

func (s *SQLStore) RenameObjectBlocking(ctx context.Context, bucket, keyOld, keyNew string, force bool) error {
	ts := time.Now()
	time.Sleep(time.Millisecond)
	if err := s.RenameObject(ctx, bucket, keyOld, keyNew, force); err != nil {
		return err
	}
	return s.waitForPruneLoop(ts)
}

func (s *SQLStore) RenameObjectsBlocking(ctx context.Context, bucket, prefixOld, prefixNew string, force bool) error {
	ts := time.Now()
	time.Sleep(time.Millisecond)
	if err := s.RenameObjects(ctx, bucket, prefixOld, prefixNew, force); err != nil {
		return err
	}
	return s.waitForPruneLoop(ts)
}

func (s *SQLStore) UpdateObjectBlocking(ctx context.Context, bucket, path, contractSet, eTag, mimeType string, metadata api.ObjectUserMetadata, o object.Object) error {
	var ts time.Time
	_, err := s.Object(ctx, bucket, path)
	if err == nil {
		ts = time.Now()
		time.Sleep(time.Millisecond)
	}
	if err := s.UpdateObject(ctx, bucket, path, contractSet, eTag, mimeType, metadata, o); err != nil {
		return err
	}
	return s.waitForPruneLoop(ts)
}

func (s *SQLStore) waitForPruneLoop(ts time.Time) error {
	return test.Retry(100, 100*time.Millisecond, func() error {
		s.mu.Lock()
		defer s.mu.Unlock()
		if !s.lastPrunedAt.After(ts) {
			return errors.New("slabs have not been pruned yet")
		}
		return nil
	})
}

func updateAllObjectsHealth(db *isql.DB) error {
	_, err := db.Exec(context.Background(), `
UPDATE objects
SET health = (
	SELECT COALESCE(MIN(slabs.health), 1)
	FROM slabs
	INNER JOIN slices sli ON sli.db_slab_id = slabs.id
	WHERE sli.db_object_id = objects.id)
`)
	return err
}

func TestPrunableContractRoots(t *testing.T) {
	// create a SQL store
	ss := newTestSQLStore(t, defaultTestSQLStoreConfig)
	defer ss.Close()

	// add a contract
	hks, err := ss.addTestHosts(1)
	if err != nil {
		t.Fatal(err)
	}
	fcids, _, err := ss.addTestContracts(hks)
	if err != nil {
		t.Fatal(err)
	}

	// add 4 objects
	for i := 1; i <= 4; i++ {
		if _, err := ss.addTestObject(fmt.Sprintf("%s_%d", t.Name(), i), object.Object{
			Key: object.GenerateEncryptionKey(),
			Slabs: []object.SlabSlice{
				{
					Slab: object.Slab{
						EncryptionKey: object.GenerateEncryptionKey(),
						MinShards:     1,
						Shards:        newTestShards(hks[0], fcids[0], types.Hash256{byte(i)}),
					},
				},
			},
		}); err != nil {
			t.Fatal(err)
		}
	}

	// assert there's 4 roots in the database
	roots, err := ss.ContractRoots(context.Background(), fcids[0])
	if err != nil {
		t.Fatal(err)
	} else if len(roots) != 4 {
		t.Fatal("unexpected number of roots", len(roots))
	}

	// diff the roots - should be empty
	indices, err := ss.PrunableContractRoots(context.Background(), fcids[0], roots)
	if err != nil {
		t.Fatal(err)
	} else if len(indices) != 0 {
		t.Fatal("unexpected number of indices", len(indices))
	}

	// delete every other object
	if err := ss.RemoveObjectBlocking(context.Background(), api.DefaultBucketName, fmt.Sprintf("%s_1", t.Name())); err != nil {
		t.Fatal(err)
	}
	if err := ss.RemoveObjectBlocking(context.Background(), api.DefaultBucketName, fmt.Sprintf("%s_3", t.Name())); err != nil {
		t.Fatal(err)
	}

	// assert there's 2 roots left
	updated, err := ss.ContractRoots(context.Background(), fcids[0])
	if err != nil {
		t.Fatal(err)
	} else if len(updated) != 2 {
		t.Fatal("unexpected number of roots", len(updated))
	}

	// diff the roots again, should return indices 0 and 2
	indices, err = ss.PrunableContractRoots(context.Background(), fcids[0], roots)
	if err != nil {
		t.Fatal(err)
	} else if len(indices) != 2 {
		t.Fatal("unexpected number of indices", len(indices))
	} else if indices[0] != 0 || indices[1] != 2 {
		t.Fatal("unexpected indices", indices)
	}
}

// TestObjectBasic tests the hydration of raw objects works when we fetch
// objects from the metadata store.
func TestObjectBasic(t *testing.T) {
	ss := newTestSQLStore(t, defaultTestSQLStoreConfig)
	defer ss.Close()

	// create 2 hosts
	hks, err := ss.addTestHosts(2)
	if err != nil {
		t.Fatal(err)
	}
	hk1, hk2 := hks[0], hks[1]

	// create 2 contracts
	fcids, _, err := ss.addTestContracts(hks)
	if err != nil {
		t.Fatal(err)
	}
	fcid1, fcid2 := fcids[0], fcids[1]

	// create an object
	want := object.Object{
		Key: object.GenerateEncryptionKey(),
		Slabs: []object.SlabSlice{
			{
				Slab: object.Slab{
					Health:        1.0,
					EncryptionKey: object.GenerateEncryptionKey(),
					MinShards:     1,
					Shards:        newTestShards(hk1, fcid1, types.Hash256{1}),
				},
				Offset: 10,
				Length: 100,
			},
			{
				Slab: object.Slab{
					Health:        1.0,
					EncryptionKey: object.GenerateEncryptionKey(),
					MinShards:     2,
					Shards:        newTestShards(hk2, fcid2, types.Hash256{2}),
				},
				Offset: 20,
				Length: 200,
			},
		},
	}

	// add the object
	got, err := ss.addTestObject(t.Name(), want)
	if err != nil {
		t.Fatal(err)
	}
	if !reflect.DeepEqual(*got.Object, want) {
		t.Fatal("object mismatch", got.Object, want)
	}

	// update the sector to have a non-consecutive slab index
	_, err = ss.DB().Exec(context.Background(), "UPDATE sectors SET slab_index = 100 WHERE slab_index = 1")
	if err != nil {
		t.Fatalf("failed to update sector: %v", err)
	}

	// fetch the object again and assert we receive an indication it was corrupted
	_, err = ss.Object(context.Background(), api.DefaultBucketName, t.Name())
	if !errors.Is(err, api.ErrObjectCorrupted) {
		t.Fatal("unexpected err", err)
	}

	// create an object without slabs
	want2 := object.Object{
		Key:   object.GenerateEncryptionKey(),
		Slabs: []object.SlabSlice{},
	}

	// add the object
	got2, err := ss.addTestObject(t.Name(), want2)
	if err != nil {
		t.Fatal(err)
	}
	if !reflect.DeepEqual(*got2.Object, want2) {
		t.Fatal("object mismatch", cmp.Diff(got2.Object, want2))
	}
}

func TestObjectMetadata(t *testing.T) {
	ss := newTestSQLStore(t, defaultTestSQLStoreConfig)
	defer ss.Close()

	// create 2 hosts
	hks, err := ss.addTestHosts(2)
	if err != nil {
		t.Fatal(err)
	}
	hk1, hk2 := hks[0], hks[1]

	// create 2 contracts
	fcids, _, err := ss.addTestContracts(hks)
	if err != nil {
		t.Fatal(err)
	}
	fcid1, fcid2 := fcids[0], fcids[1]

	// create an object
	want := object.Object{
		Key: object.GenerateEncryptionKey(),
		Slabs: []object.SlabSlice{
			{
				Slab: object.Slab{
					Health:        1.0,
					EncryptionKey: object.GenerateEncryptionKey(),
					MinShards:     1,
					Shards:        newTestShards(hk1, fcid1, types.Hash256{1}),
				},
				Offset: 10,
				Length: 100,
			},
			{
				Slab: object.Slab{
					Health:        1.0,
					EncryptionKey: object.GenerateEncryptionKey(),
					MinShards:     2,
					Shards:        newTestShards(hk2, fcid2, types.Hash256{2}),
				},
				Offset: 20,
				Length: 200,
			},
		},
	}

	// add the object
	got, err := ss.addTestObject(t.Name(), want)
	if err != nil {
		t.Fatal(err)
	}

	// assert it matches
	if !reflect.DeepEqual(*got.Object, want) {
		t.Log(got.Object)
		t.Log(want)
		t.Fatal("object mismatch", cmp.Diff(got.Object, want, cmp.AllowUnexported(object.EncryptionKey{})))
	}
	if !reflect.DeepEqual(got.Metadata, testMetadata) {
		t.Fatal("meta mismatch", cmp.Diff(got.Metadata, testMetadata))
	}

	// assert metadata CASCADE on object delete
	if cnt := ss.Count("object_user_metadata"); cnt != 2 {
		t.Fatal("unexpected number of metadata entries", cnt)
	}

	// remove the object
	if err := ss.RemoveObjectBlocking(context.Background(), api.DefaultBucketName, t.Name()); err != nil {
		t.Fatal(err)
	}

	// assert records are gone
	if cnt := ss.Count("object_user_metadata"); cnt != 0 {
		t.Fatal("unexpected number of metadata entries", cnt)
	}
}

// TestSQLContractStore tests SQLContractStore functionality.
func TestSQLContractStore(t *testing.T) {
	ss := newTestSQLStore(t, defaultTestSQLStoreConfig)
	defer ss.Close()

	// add test host
	hk := types.GeneratePrivateKey().PublicKey()
	err := ss.addTestHost(hk)
	if err != nil {
		t.Fatal(err)
	}

	// announce a custom address
	if err := ss.announceHost(hk, "address"); err != nil {
		t.Fatal(err)
	}

	// assert api.ErrContractNotFound is returned
	fcid := types.FileContractID{1}
	if _, err := ss.Contract(context.Background(), fcid); !errors.Is(err, api.ErrContractNotFound) {
		t.Fatal(err)
	}

	// add the contract
	c := api.ContractMetadata{
		ID:      fcid,
		HostKey: hk,

		ProofHeight:    1,
		RenewedFrom:    types.FileContractID{1},
		RevisionHeight: 2,
		RevisionNumber: 3,
		Size:           4,
		StartHeight:    5,
		State:          api.ContractStateActive,
		WindowStart:    6,
		WindowEnd:      7,

		ContractPrice:      types.NewCurrency64(1),
		InitialRenterFunds: types.NewCurrency64(2),

		Spending: api.ContractSpending{
			Deletions:   types.NewCurrency64(3),
			FundAccount: types.NewCurrency64(4),
			SectorRoots: types.NewCurrency64(5),
			Uploads:     types.NewCurrency64(6),
		},
	}
	if err := ss.InsertContract(context.Background(), c); err != nil {
		t.Fatal(err)
	}

	// fetch the contract
	inserted, err := ss.Contract(context.Background(), fcid)
	if err != nil {
		t.Fatal(err)
	}

	// assert it's equal
	c.HostIP = inserted.HostIP
	if !reflect.DeepEqual(inserted, c) {
		t.Fatal("contract mismatch", cmp.Diff(inserted, c))
	}

	// fetch all contracts
	if contracts, err := ss.Contracts(context.Background(), api.ContractsOpts{}); err != nil {
		t.Fatal(err)
	} else if len(contracts) != 1 {
		t.Fatalf("should have 1 contracts but got %v", len(contracts))
	} else if !reflect.DeepEqual(contracts[0], c) {
		t.Fatal("contract mismatch")
	}

	// add a contract set, assert we can fetch it and it holds our contract
	if err := ss.UpdateContractSet(context.Background(), "foo", []types.FileContractID{fcid}, nil); err != nil {
		t.Fatal(err)
	} else if contracts, err := ss.Contracts(context.Background(), api.ContractsOpts{ContractSet: "foo"}); err != nil {
		t.Fatal(err)
	} else if len(contracts) != 1 {
		t.Fatalf("should have 1 contracts but got %v", len(contracts))
	}

	// assert api.ErrContractSetNotFound is returned
	if _, err := ss.Contracts(context.Background(), api.ContractsOpts{ContractSet: "bar"}); !errors.Is(err, api.ErrContractSetNotFound) {
		t.Fatal(err)
	}

	// add another contract set
	if err := ss.UpdateContractSet(context.Background(), "foo2", []types.FileContractID{fcid}, nil); err != nil {
		t.Fatal(err)
	}

	// fetch all sets
	sets, err := ss.ContractSets(context.Background())
	if err != nil {
		t.Fatal(err)
	}
	if len(sets) != 3 { // 2 sets + default set
		t.Fatal("wrong number of sets")
	}
	if sets[0] != "foo" || sets[1] != "foo2" || sets[2] != testContractSet {
		t.Fatal("wrong sets returned", sets)
	}

	// archive the contract
	if err := ss.ArchiveContract(context.Background(), fcid, api.ContractArchivalReasonRemoved); err != nil {
		t.Fatal(err)
	}

	// assert archived contracts are not returned
	_, err = ss.Contract(context.Background(), fcid)
	if !errors.Is(err, api.ErrContractNotFound) {
		t.Fatal(err)
	}
	contracts, err := ss.Contracts(context.Background(), api.ContractsOpts{})
	if err != nil {
		t.Fatal(err)
	}
	if len(contracts) != 0 {
		t.Fatalf("should have 0 contracts but got %v", len(contracts))
	}

	// assert sectors got removed
	if count := ss.Count("contract_sectors"); count != 0 {
		t.Fatalf("expected %v objects in contract_sectors but got %v", 0, count)
	}
}

// TestContractRoots tests the ContractRoots function on the store.
func TestContractRoots(t *testing.T) {
	// create a SQL store
	ss := newTestSQLStore(t, defaultTestSQLStoreConfig)
	defer ss.Close()

	// add a contract
	hks, err := ss.addTestHosts(1)
	if err != nil {
		t.Fatal(err)
	}
	fcids, _, err := ss.addTestContracts(hks)
	if err != nil {
		t.Fatal(err)
	}

	// add an object
	root := types.Hash256{1}
	obj := object.Object{
		Key: object.GenerateEncryptionKey(),
		Slabs: []object.SlabSlice{
			{
				Slab: object.Slab{
					EncryptionKey: object.GenerateEncryptionKey(),
					MinShards:     1,
					Shards:        newTestShards(hks[0], fcids[0], types.Hash256{1}),
				},
			},
		},
	}

	// add the object.
	_, err = ss.addTestObject(t.Name(), obj)
	if err != nil {
		t.Fatal(err)
	}

	// fetch roots
	roots, err := ss.ContractRoots(context.Background(), fcids[0])
	if err != nil {
		t.Fatal(err)
	}
	if len(roots) != 1 || roots[0] != root {
		t.Fatal("unexpected", roots)
	}
}

<<<<<<< HEAD
=======
// TestRenewContract is a test for AddRenewedContract.
func TestRenewedContract(t *testing.T) {
	ss := newTestSQLStore(t, defaultTestSQLStoreConfig)
	defer ss.Close()

	// Create a host for the contract and another one for redundancy.
	hks, err := ss.addTestHosts(2)
	if err != nil {
		t.Fatal(err)
	}
	hk, hk2 := hks[0], hks[1]

	// Add announcements.
	if err := ss.announceHost(hk, "address"); err != nil {
		t.Fatal(err)
	}
	if err := ss.announceHost(hk2, "address2"); err != nil {
		t.Fatal(err)
	}

	// Create random unlock conditions for the hosts.
	uc := randomMultisigUC()
	uc.PublicKeys[1].Key = hk[:]
	uc.Timelock = 192837

	uc2 := randomMultisigUC()
	uc2.PublicKeys[1].Key = hk2[:]
	uc2.Timelock = 192837

	// Insert the contracts.
	fcid1 := types.FileContractID{1, 1, 1, 1, 1}
	c := rhpv2.ContractRevision{
		Revision: types.FileContractRevision{
			ParentID:         fcid1,
			UnlockConditions: uc,
			FileContract: types.FileContract{
				Filesize:       1,
				WindowStart:    2,
				WindowEnd:      3,
				RevisionNumber: 4,
			},
		},
	}
	oldContractPrice := types.NewCurrency64(1)
	oldContractTotal := types.NewCurrency64(111)
	oldContractStartHeight := uint64(100)
	ctx := context.Background()
	added, err := ss.AddContract(ctx, c, oldContractPrice, oldContractTotal, oldContractStartHeight, api.ContractStatePending)
	if err != nil {
		t.Fatal(err)
	}

	// Assert the contract is returned.
	if added.RenewedFrom != (types.FileContractID{}) {
		t.Fatal("unexpected")
	}

	fcid2 := types.FileContractID{9, 9, 9, 9, 9}
	c2 := c
	c2.Revision.ParentID = fcid2
	c2.Revision.UnlockConditions = uc2
	_, err = ss.AddContract(ctx, c2, oldContractPrice, oldContractTotal, oldContractStartHeight, api.ContractStatePending)
	if err != nil {
		t.Fatal(err)
	}

	// add an object for that contract.
	obj := object.Object{
		Key: object.GenerateEncryptionKey(),
		Slabs: []object.SlabSlice{
			// good slab
			{
				Slab: object.Slab{
					EncryptionKey: object.GenerateEncryptionKey(),
					MinShards:     1,
					Shards:        append(newTestShards(hk, fcid1, types.Hash256{1}), newTestShards(hk2, fcid2, types.Hash256{2})...),
				},
			},
		},
	}

	// create a contract set with both contracts.
	if err := ss.UpdateContractSet(context.Background(), "test", []types.FileContractID{fcid1, fcid2}, nil); err != nil {
		t.Fatal(err)
	}

	// add the object.
	if _, err := ss.addTestObject(t.Name(), obj); err != nil {
		t.Fatal(err)
	}

	// mock recording of spending records to ensure the cached fields get updated
	spending := api.ContractSpending{
		Uploads:     types.Siacoins(1),
		Downloads:   types.Siacoins(2),
		FundAccount: types.Siacoins(3),
		Deletions:   types.Siacoins(4),
		SectorRoots: types.Siacoins(5),
	}
	if err := ss.RecordContractSpending(context.Background(), []api.ContractSpendingRecord{
		{ContractID: fcid1, RevisionNumber: 1, Size: rhpv2.SectorSize, ContractSpending: spending},
		{ContractID: fcid2, RevisionNumber: 1, Size: rhpv2.SectorSize, ContractSpending: spending},
	}); err != nil {
		t.Fatal(err)
	}

	// no slabs should be unhealthy.
	if err := ss.RefreshHealth(context.Background()); err != nil {
		t.Fatal(err)
	}
	slabs, err := ss.UnhealthySlabs(context.Background(), 0.99, "test", 10)
	if err != nil {
		t.Fatal(err)
	}
	if len(slabs) > 0 {
		t.Fatal("shouldn't return any slabs", len(slabs))
	}

	// Assert we can't fetch the renewed contract.
	_, err = ss.RenewedContract(context.Background(), fcid1)
	if !errors.Is(err, api.ErrContractNotFound) {
		t.Fatal("unexpected", err)
	}

	// Renew it.
	fcid1Renewed := types.FileContractID{2, 2, 2, 2, 2}
	rev := rhpv2.ContractRevision{
		Revision: types.FileContractRevision{
			ParentID:         fcid1Renewed,
			UnlockConditions: uc,
			FileContract: types.FileContract{
				Filesize:           2 * rhpv2.SectorSize,
				MissedProofOutputs: []types.SiacoinOutput{},
				ValidProofOutputs:  []types.SiacoinOutput{},
			},
		},
	}
	newContractPrice := types.NewCurrency64(2)
	newContractTotal := types.NewCurrency64(222)
	newContractStartHeight := uint64(200)
	if _, err := ss.AddRenewedContract(ctx, rev, newContractPrice, newContractTotal, newContractStartHeight, fcid1, api.ContractStatePending); err != nil {
		t.Fatal(err)
	}

	// Assert we can fetch the renewed contract.
	renewed, err := ss.RenewedContract(context.Background(), fcid1)
	if err != nil {
		t.Fatal("unexpected", err)
	}
	if renewed.ID != fcid1Renewed {
		t.Fatal("unexpected")
	}

	// make sure the contract set was updated.
	setContracts, err := ss.Contracts(ctx, api.ContractsOpts{ContractSet: "test"})
	if err != nil {
		t.Fatal(err)
	}
	if len(setContracts) != 2 || (setContracts[0].ID != fcid1Renewed && setContracts[1].ID != fcid1Renewed) {
		t.Fatal("contract set wasn't updated", setContracts)
	}

	// slab should still be in good shape.
	if err := ss.RefreshHealth(context.Background()); err != nil {
		t.Fatal(err)
	}
	slabs, err = ss.UnhealthySlabs(context.Background(), 0.99, "test", 10)
	if err != nil {
		t.Fatal(err)
	}
	if len(slabs) > 0 {
		t.Fatal("shouldn't return any slabs", len(slabs))
	}

	// Contract should be gone from active contracts.
	_, err = ss.Contract(ctx, fcid1)
	if !errors.Is(err, api.ErrContractNotFound) {
		t.Fatal(err)
	}

	// New contract should exist.
	newContract, err := ss.Contract(ctx, fcid1Renewed)
	if err != nil {
		t.Fatal(err)
	}
	expected := api.ContractMetadata{
		ID:          fcid1Renewed,
		HostIP:      "address",
		HostKey:     hk,
		StartHeight: newContractStartHeight,
		RenewedFrom: fcid1,
		Size:        2 * rhpv2.SectorSize,
		State:       api.ContractStatePending,
		Spending: api.ContractSpending{
			Uploads:     types.ZeroCurrency,
			Downloads:   types.ZeroCurrency,
			FundAccount: types.ZeroCurrency,
		},
		ContractPrice: types.NewCurrency64(2),
		ContractSets:  []string{"test"},
		TotalCost:     newContractTotal,
	}
	if !reflect.DeepEqual(newContract, expected) {
		t.Fatal("mismatch")
	}

	// Archived contract should exist.
	ancestors, err := ss.AncestorContracts(context.Background(), fcid1Renewed, 0)
	if err != nil {
		t.Fatal(err)
	} else if len(ancestors) != 1 {
		t.Fatalf("expected 1 ancestor but got %v", len(ancestors))
	}
	ac := ancestors[0]

	expectedContract := api.ArchivedContract{
		ID:        fcid1,
		HostIP:    "address",
		HostKey:   c.HostKey(),
		RenewedTo: fcid1Renewed,
		Spending: api.ContractSpending{
			Uploads:     types.Siacoins(1),
			Downloads:   types.Siacoins(2),
			FundAccount: types.Siacoins(3),
			Deletions:   types.Siacoins(4),
			SectorRoots: types.ZeroCurrency, // currently not persisted
		},

		ArchivalReason: api.ContractArchivalReasonRenewed,
		ContractPrice:  oldContractPrice,
		ProofHeight:    0,
		RenewedFrom:    types.FileContractID{},
		RevisionHeight: 0,
		RevisionNumber: 1,
		Size:           rhpv2.SectorSize,
		StartHeight:    100,
		State:          api.ContractStatePending,
		TotalCost:      oldContractTotal,
		WindowStart:    2,
		WindowEnd:      3,
	}

	if !reflect.DeepEqual(ac, expectedContract) {
		t.Fatal("mismatch", cmp.Diff(ac, expectedContract))
	}

	// Renew it once more.
	fcid3 := types.FileContractID{3, 3, 3, 3, 3}
	rev = rhpv2.ContractRevision{
		Revision: types.FileContractRevision{
			ParentID:         fcid3,
			UnlockConditions: uc,
			FileContract: types.FileContract{
				MissedProofOutputs: []types.SiacoinOutput{},
				ValidProofOutputs:  []types.SiacoinOutput{},
			},
		},
	}
	newContractPrice = types.NewCurrency64(3)
	newContractTotal = types.NewCurrency64(333)
	newContractStartHeight = uint64(300)

	// Assert the renewed contract is returned
	renewedContract, err := ss.AddRenewedContract(ctx, rev, newContractPrice, newContractTotal, newContractStartHeight, fcid1Renewed, api.ContractStatePending)
	if err != nil {
		t.Fatal(err)
	}
	if renewedContract.RenewedFrom != fcid1Renewed {
		t.Fatal("unexpected")
	}
}

>>>>>>> 61ab4646
// TestAncestorsContracts verifies that AncestorContracts returns the right
// ancestors in the correct order.
func TestAncestorsContracts(t *testing.T) {
	ss := newTestSQLStore(t, defaultTestSQLStoreConfig)
	defer ss.Close()

	hk := types.PublicKey{1, 2, 3}
	if err := ss.addTestHost(hk); err != nil {
		t.Fatal(err)
	}

	// Create a chain of 6 contracts.
	// Their start heights are 0, 1, 2, 3, 4, 5, 6.
	fcids := []types.FileContractID{{1}, {2}, {3}, {4}, {5}, {6}}
	if _, err := ss.addTestContract(fcids[0], hk); err != nil {
		t.Fatal(err)
	}
	for i := 1; i < len(fcids); i++ {
		if err := ss.renewTestContract(hk, fcids[i-1], fcids[i], uint64(i)); err != nil {
			t.Fatal(err)
		}
	}

	// Fetch the ancestors but only the ones with a startHeight >= 1. That
	// should return 2 contracts. The active one with height 3 isn't
	// returned and the one with height 0 is also not returned.
	contracts, err := ss.AncestorContracts(context.Background(), fcids[len(fcids)-1], 1)
	if err != nil {
		t.Fatal(err)
	}
	if len(contracts) != len(fcids)-2 {
		t.Fatal("wrong number of contracts returned", len(contracts))
	}
	for i := 0; i < len(contracts); i++ {
		var renewedFrom, renewedTo types.FileContractID
		if j := len(fcids) - 3 - i; j >= 0 {
			renewedFrom = fcids[j]
		}
		if j := len(fcids) - 1 - i; j >= 0 {
			renewedTo = fcids[j]
		}

		expected := newTestContract(fcids[len(fcids)-2-i], hk)
		expected.RenewedFrom = renewedFrom
		expected.RenewedTo = renewedTo
		expected.ArchivalReason = api.ContractArchivalReasonRenewed
		expected.StartHeight = uint64(len(fcids) - 2 - i)
		if !reflect.DeepEqual(contracts[i], expected) {
			t.Log(cmp.Diff(contracts[i], expected))
			t.Fatal("wrong contract", i, contracts[i])
		}
	}

	// Fetch the ancestors with startHeight >= 5. That should return 0 contracts.
	contracts, err = ss.AncestorContracts(context.Background(), fcids[len(fcids)-1], 5)
	if err != nil {
		t.Fatal(err)
	} else if len(contracts) != 0 {
		t.Fatalf("should have 0 contracts but got %v", len(contracts))
	}
}

func TestArchiveContracts(t *testing.T) {
	ss := newTestSQLStore(t, defaultTestSQLStoreConfig)
	defer ss.Close()

	// add 3 hosts
	hks, err := ss.addTestHosts(3)
	if err != nil {
		t.Fatal(err)
	}

	// add 3 contracts
	fcids, _, err := ss.addTestContracts(hks)
	if err != nil {
		t.Fatal(err)
	}

	// archive 2 of them
	toArchive := map[types.FileContractID]string{
		fcids[1]: "foo",
		fcids[2]: "bar",
	}
	if err := ss.ArchiveContracts(context.Background(), toArchive); err != nil {
		t.Fatal(err)
	}

	// assert the first one is still active
	active, err := ss.Contracts(context.Background(), api.ContractsOpts{})
	if err != nil {
		t.Fatal(err)
	}
	if len(active) != 1 || active[0].ID != fcids[0] {
		t.Fatal("wrong contracts", active)
	}

	// assert the two others were archived
	ffcids := make([]sql.FileContractID, 2)
	ffcids[0] = sql.FileContractID(fcids[1])
	ffcids[1] = sql.FileContractID(fcids[2])
	rows, err := ss.DB().Query(context.Background(), "SELECT archival_reason FROM contracts WHERE fcid IN (?, ?)",
		sql.FileContractID(ffcids[0]), sql.FileContractID(ffcids[1]))
	if err != nil {
		t.Fatal(err)
	}
	defer rows.Close()

	var cnt int
	for rows.Next() {
		var reason string
		if err := rows.Scan(&reason); err != nil {
			t.Fatal(err)
		} else if cnt == 0 && reason != "foo" {
			t.Fatal("unexpected reason", reason)
		} else if cnt == 1 && reason != "bar" {
			t.Fatal("unexpected reason", reason)
		}
		cnt++
	}
	if cnt != 2 {
		t.Fatal("wrong number of archived contracts", cnt)
	}
}

func newTestContract(fcid types.FileContractID, hk types.PublicKey) api.ContractMetadata {
	return api.ContractMetadata{
		ID:                 fcid,
		HostKey:            hk,
		State:              api.ContractStatePending,
		ContractPrice:      types.NewCurrency64(1),
		InitialRenterFunds: types.NewCurrency64(2),
	}
}

// TestSQLMetadataStore tests basic MetadataStore functionality.
func TestSQLMetadataStore(t *testing.T) {
	ss := newTestSQLStore(t, defaultTestSQLStoreConfig)
	defer ss.Close()

	// add 2 hosts
	hks, err := ss.addTestHosts(2)
	if err != nil {
		t.Fatal(err)
	}
	hk1, hk2 := hks[0], hks[1]

	// add 2 contracts
	fcids, _, err := ss.addTestContracts(hks)
	if err != nil {
		t.Fatal(err)
	}
	fcid1, fcid2 := fcids[0], fcids[1]

	// create an object with 2 slabs pointing to 2 different sectors.
	obj1 := object.Object{
		Key: object.GenerateEncryptionKey(),
		Slabs: []object.SlabSlice{
			{
				Slab: object.Slab{
					Health:        1,
					EncryptionKey: object.GenerateEncryptionKey(),
					MinShards:     1,
					Shards:        newTestShards(hk1, fcid1, types.Hash256{1}),
				},
				Offset: 10,
				Length: 100,
			},
			{
				Slab: object.Slab{
					Health:        1,
					EncryptionKey: object.GenerateEncryptionKey(),
					MinShards:     2,
					Shards:        newTestShards(hk2, fcid2, types.Hash256{2}),
				},
				Offset: 20,
				Length: 200,
			},
		},
	}

	// add it
	ctx := context.Background()
	objID := "key1"
	if _, err := ss.addTestObject(objID, obj1); err != nil {
		t.Fatal(err)
	}

	// fetch it
	obj, err := ss.Object(context.Background(), api.DefaultBucketName, objID)
	if err != nil {
		t.Fatal(err)
	}

	// compare timestamp separately
	if obj.ModTime.IsZero() {
		t.Fatal("unexpected", obj.ModTime)
	}
	obj.ModTime = api.TimeRFC3339{}

	obj1Slab0Key := obj1.Slabs[0].EncryptionKey
	obj1Slab1Key := obj1.Slabs[1].EncryptionKey

	expectedObj := api.Object{
		ObjectMetadata: api.ObjectMetadata{
			ETag:     testETag,
			Health:   1,
			ModTime:  api.TimeRFC3339{},
			Key:      objID,
			Size:     obj1.TotalSize(),
			MimeType: testMimeType,
		},
		Metadata: testMetadata,
		Object: &object.Object{
			Key: obj1.Key,
			Slabs: []object.SlabSlice{
				{
					Offset: 10,
					Length: 100,
					Slab: object.Slab{
						Health:        1,
						EncryptionKey: obj1Slab0Key,
						MinShards:     1,
						Shards: []object.Sector{
							{
								LatestHost: hk1,
								Root:       types.Hash256{1},
								Contracts: map[types.PublicKey][]types.FileContractID{
									hk1: {fcid1},
								},
							},
						},
					},
				},
				{
					Offset: 20,
					Length: 200,
					Slab: object.Slab{
						Health:        1,
						EncryptionKey: obj1Slab1Key,
						MinShards:     2,
						Shards: []object.Sector{
							{
								LatestHost: hk2,
								Root:       types.Hash256{2},
								Contracts: map[types.PublicKey][]types.FileContractID{
									hk2: {fcid2},
								},
							},
						},
					},
				},
			},
		},
	}
	if !reflect.DeepEqual(obj, expectedObj) {
		t.Fatal("object mismatch", cmp.Diff(obj, expectedObj, cmp.AllowUnexported(object.EncryptionKey{}), cmp.Comparer(api.CompareTimeRFC3339)))
	}

	// try to add it again, should work
	if _, err := ss.addTestObject(objID, obj1); err != nil {
		t.Fatal(err)
	}

	// fetch it again and verify
	obj, err = ss.Object(context.Background(), api.DefaultBucketName, objID)
	if err != nil {
		t.Fatal(err)
	}

	// compare timestamp separately
	if obj.ModTime.IsZero() {
		t.Fatal("unexpected", obj.ModTime)
	}
	obj.ModTime = api.TimeRFC3339{}

	// the expected object is the same
	if !reflect.DeepEqual(obj, expectedObj) {
		t.Fatal("object mismatch", cmp.Diff(obj, expectedObj, cmp.AllowUnexported(object.EncryptionKey{}), cmp.Comparer(api.CompareTimeRFC3339)))
	}

	// fetch it and verify again
	fullObj, err := ss.Object(ctx, api.DefaultBucketName, objID)
	if err != nil {
		t.Fatal(err)
	}
	if !reflect.DeepEqual(*fullObj.Object, obj1) {
		t.Fatal("object mismatch", cmp.Diff(fullObj, obj1))
	}

	expectedObjSlab1 := object.Slab{
		Health:        1,
		EncryptionKey: obj1Slab0Key,
		MinShards:     1,
		Shards: []object.Sector{
			{
				Contracts: map[types.PublicKey][]types.FileContractID{
					hk1: {fcid1},
				},
				LatestHost: hk1,
				Root:       types.Hash256{1},
			},
		},
	}

	expectedContract1 := api.ContractMetadata{
		ID:                 fcid1,
		HostKey:            hk1,
		State:              api.ContractStatePending,
		ContractPrice:      types.NewCurrency64(1),
		InitialRenterFunds: types.NewCurrency64(2),
	}

	expectedObjSlab2 := object.Slab{
		Health:        1,
		EncryptionKey: obj1Slab1Key,
		MinShards:     2,
		Shards: []object.Sector{
			{
				Contracts: map[types.PublicKey][]types.FileContractID{
					hk2: {fcid2},
				},
				LatestHost: hk2,
				Root:       types.Hash256{2},
			},
		},
	}

	expectedContract2 := api.ContractMetadata{
		ID:                 fcid2,
		HostKey:            hk2,
		State:              api.ContractStatePending,
		ContractPrice:      types.NewCurrency64(1),
		InitialRenterFunds: types.NewCurrency64(2),
	}

	// compare slabs
	slab1, err := ss.Slab(context.Background(), obj1Slab0Key)
	if err != nil {
		t.Fatal(err)
	}
	contract1, err := ss.Contract(context.Background(), fcid1)
	if err != nil {
		t.Fatal(err)
	}
	slab2, err := ss.Slab(context.Background(), obj1Slab1Key)
	if err != nil {
		t.Fatal(err)
	}
	contract2, err := ss.Contract(context.Background(), fcid2)
	if err != nil {
		t.Fatal(err)
	}
	if !reflect.DeepEqual(slab1, expectedObjSlab1) {
		t.Fatal("mismatch", cmp.Diff(slab1, expectedObjSlab1))
	}
	if !reflect.DeepEqual(slab2, expectedObjSlab2) {
		t.Fatal("mismatch", cmp.Diff(slab2, expectedObjSlab2))
	}
	if !reflect.DeepEqual(contract1, expectedContract1) {
		t.Fatal("mismatch", cmp.Diff(contract1, expectedContract1))
	}
	if !reflect.DeepEqual(contract2, expectedContract2) {
		t.Fatal("mismatch", cmp.Diff(contract2, expectedContract2))
	}

	// remove the first slab of the object
	obj1.Slabs = obj1.Slabs[1:]
	fullObj, err = ss.addTestObject(objID, obj1)
	if err != nil {
		t.Fatal(err)
	} else if !reflect.DeepEqual(*fullObj.Object, obj1) {
		t.Fatal("object mismatch")
	}

	// sanity check the db at the end of the test. We expect:
	// - 1 element in the object table since we only stored and overwrote a single object
	// - 1 element in the slabs table since we updated the object to only have 1 slab
	// - 1 element in the slices table for the same reason
	// - 1 element in the sectors table for the same reason
	countCheck := func(objCount, sliceCount, slabCount, sectorCount int64) error {
		tableCountCheck := func(table string, tblCount int64) error {
			if count := ss.Count(table); count != tblCount {
				return fmt.Errorf("expected %v objects in table %v but got %v", tblCount, table, count)
			}
			return nil
		}
		// Check all tables.
		if err := tableCountCheck("objects", objCount); err != nil {
			return err
		}
		if err := tableCountCheck("slices", sliceCount); err != nil {
			return err
		}
		if err := tableCountCheck("slabs", slabCount); err != nil {
			return err
		}
		if err := tableCountCheck("sectors", sectorCount); err != nil {
			return err
		}
		return nil
	}
	if err := countCheck(1, 1, 1, 1); err != nil {
		t.Fatal(err)
	}

	// delete the object, due to the cascade this should delete everything but
	// the sectors
	if err := ss.RemoveObjectBlocking(ctx, api.DefaultBucketName, objID); err != nil {
		t.Fatal(err)
	}
	if err := countCheck(0, 0, 0, 0); err != nil {
		t.Fatal(err)
	}
}

// TestObjectHealth verifies the object's health is returned correctly by all
// methods that return the object's metadata.
func TestObjectHealth(t *testing.T) {
	// create db
	ss := newTestSQLStore(t, defaultTestSQLStoreConfig)
	defer ss.Close()

	// add hosts and contracts
	hks, err := ss.addTestHosts(5)
	if err != nil {
		t.Fatal(err)
	}
	fcids, _, err := ss.addTestContracts(hks)
	if err != nil {
		t.Fatal(err)
	}

	// all contracts are good
	if err := ss.UpdateContractSet(context.Background(), testContractSet, fcids, nil); err != nil {
		t.Fatal(err)
	}

	// add an object with 2 slabs
	add := object.Object{
		Key: object.GenerateEncryptionKey(),
		Slabs: []object.SlabSlice{
			{
				Slab: object.Slab{
					EncryptionKey: object.GenerateEncryptionKey(),
					MinShards:     1,
					Shards: []object.Sector{
						newTestShard(hks[0], fcids[0], types.Hash256{1}),
						newTestShard(hks[1], fcids[1], types.Hash256{2}),
						newTestShard(hks[2], fcids[2], types.Hash256{3}),
						newTestShard(hks[3], fcids[3], types.Hash256{4}),
					},
				},
			},
			{
				Slab: object.Slab{
					EncryptionKey: object.GenerateEncryptionKey(),
					MinShards:     1,
					Shards: []object.Sector{
						newTestShard(hks[1], fcids[1], types.Hash256{5}),
						newTestShard(hks[2], fcids[2], types.Hash256{6}),
						newTestShard(hks[3], fcids[3], types.Hash256{7}),
						newTestShard(hks[4], fcids[4], types.Hash256{8}),
					},
				},
			},
		},
	}

	if _, err := ss.addTestObject("/foo", add); err != nil {
		t.Fatal(err)
	}

	// refresh health
	if err := ss.RefreshHealth(context.Background()); err != nil {
		t.Fatal(err)
	}

	// assert health
	obj, err := ss.Object(context.Background(), api.DefaultBucketName, "/foo")
	if err != nil {
		t.Fatal(err)
	} else if obj.Health != 1 {
		t.Fatal("wrong health", obj.Health)
	}

	// update contract to impact the object's health
	if err := ss.UpdateContractSet(context.Background(), testContractSet, []types.FileContractID{fcids[0], fcids[2], fcids[3], fcids[4]}, []types.FileContractID{fcids[1]}); err != nil {
		t.Fatal(err)
	}
	if err := ss.RefreshHealth(context.Background()); err != nil {
		t.Fatal(err)
	}
	expectedHealth := float64(2) / float64(3)

	// assert object method
	obj, err = ss.Object(context.Background(), api.DefaultBucketName, "/foo")
	if err != nil {
		t.Fatal(err)
	} else if obj.Health != expectedHealth {
		t.Fatal("wrong health", obj.Health, expectedHealth)
	}

	// assert health is returned correctly by ObjectEntries
	resp, err := ss.ListObjects(context.Background(), api.DefaultBucketName, "/", "", "", "", "", "", -1)
	entries := resp.Objects
	if err != nil {
		t.Fatal(err)
	} else if len(entries) != 1 {
		t.Fatal("wrong number of entries", len(entries))
	} else if entries[0].Health != expectedHealth {
		t.Fatal("wrong health", entries[0].Health)
	}

	// assert health is returned correctly by SearchObject
	resp, err = ss.ListObjects(context.Background(), api.DefaultBucketName, "/", "foo", "", "", "", "", -1)
	if err != nil {
		t.Fatal(err)
	} else if entries := resp.Objects; len(entries) != 1 {
		t.Fatal("wrong number of entries", len(entries))
	} else if entries[0].Health != expectedHealth {
		t.Fatal("wrong health", entries[0].Health)
	}

	// update contract set again to make sure the 2nd slab has even worse health
	if err := ss.UpdateContractSet(context.Background(), testContractSet, []types.FileContractID{fcids[0], fcids[2], fcids[3]}, []types.FileContractID{fcids[4]}); err != nil {
		t.Fatal(err)
	}
	if err := ss.RefreshHealth(context.Background()); err != nil {
		t.Fatal(err)
	}
	expectedHealth = float64(1) / float64(3)

	// assert health is the min. health of the slabs
	obj, err = ss.Object(context.Background(), api.DefaultBucketName, "/foo")
	if err != nil {
		t.Fatal(err)
	} else if obj.Health != expectedHealth {
		t.Fatal("wrong health", obj.Health)
	} else if obj.Slabs[0].Health <= expectedHealth {
		t.Fatal("wrong health", obj.Slabs[0].Health)
	} else if obj.Slabs[1].Health != expectedHealth {
		t.Fatal("wrong health", obj.Slabs[1].Health)
	}

	// add an empty object and assert health is 1
	if obj, err := ss.addTestObject("/bar", object.Object{
		Key:   object.GenerateEncryptionKey(),
		Slabs: nil,
	}); err != nil {
		t.Fatal(err)
	} else if obj.Health != 1 {
		t.Fatal("wrong health", obj.Health)
	}
}

// TestListObjectsWithDelimiterSlash is a test for the
// TestListObjects method with '/' as the prefix.
func TestListObjectsWithDelimiterSlash(t *testing.T) {
	ss := newTestSQLStore(t, defaultTestSQLStoreConfig)
	defer ss.Close()

	objects := []struct {
		key  string
		size int64
	}{
		{"/foo/bar", 1},
		{"/foo/bat", 2},
		{"/foo/baz/quux", 3},
		{"/foo/baz/quuz", 4},
		{"/gab/guub", 5},
		{"/fileś/śpecial", 6}, // utf8
		{"/FOO/bar", 7},
	}

	// shuffle to ensure order does not influence the outcome of the test
	frand.Shuffle(len(objects), func(i, j int) { objects[i], objects[j] = objects[j], objects[i] })

	ctx := context.Background()
	for _, o := range objects {
		obj := newTestObject(frand.Intn(9) + 1)
		obj.Slabs = obj.Slabs[:1]
		obj.Slabs[0].Length = uint32(o.size)
		_, err := ss.addTestObject(o.key, obj)
		if err != nil {
			t.Fatal(err)
		}
	}

	// assertMetadata asserts both ModTime, MimeType and ETag and clears them so the
	// entries are ready for comparison
	assertMetadata := func(entries []api.ObjectMetadata) {
		t.Helper()
		for i := range entries {
			// assert mod time
			if !strings.HasSuffix(entries[i].Key, "/") && entries[i].ModTime.IsZero() {
				t.Fatal("mod time should be set")
			}
			entries[i].ModTime = api.TimeRFC3339{}

			// assert mime type
			isDir := strings.HasSuffix(entries[i].Key, "/")
			if (isDir && entries[i].MimeType != "") || (!isDir && entries[i].MimeType != testMimeType) {
				t.Fatal("unexpected mime type", entries[i].MimeType)
			}
			entries[i].MimeType = ""

			// assert etag
			if isDir != (entries[i].ETag == "") {
				t.Fatal("etag should be set for files and empty for dirs")
			}
			entries[i].ETag = ""
		}
	}

	// override health of some slabs
	if err := ss.overrideSlabHealth("/foo/baz/quuz", 0.5); err != nil {
		t.Fatal(err)
	}
	if err := ss.overrideSlabHealth("/foo/baz/quux", 0.75); err != nil {
		t.Fatal(err)
	}

	// update health of objects to match the overridden health of the slabs
	if err := updateAllObjectsHealth(ss.DB()); err != nil {
		t.Fatal()
	}

	tests := []struct {
		path    string
		prefix  string
		sortBy  string
		sortDir string
		want    []api.ObjectMetadata
	}{
		{"/", "", "", "", []api.ObjectMetadata{{Key: "/FOO/", Size: 7, Health: 1}, {Key: "/fileś/", Size: 6, Health: 1}, {Key: "/foo/", Size: 10, Health: .5}, {Key: "/gab/", Size: 5, Health: 1}}},
		{"/foo/", "", "", "", []api.ObjectMetadata{{Key: "/foo/bar", Size: 1, Health: 1}, {Key: "/foo/bat", Size: 2, Health: 1}, {Key: "/foo/baz/", Size: 7, Health: .5}}},
		{"/foo/baz/", "", "", "", []api.ObjectMetadata{{Key: "/foo/baz/quux", Size: 3, Health: .75}, {Key: "/foo/baz/quuz", Size: 4, Health: .5}}},
		{"/gab/", "", "", "", []api.ObjectMetadata{{Key: "/gab/guub", Size: 5, Health: 1}}},
		{"/fileś/", "", "", "", []api.ObjectMetadata{{Key: "/fileś/śpecial", Size: 6, Health: 1}}},

		{"/", "f", "", "", []api.ObjectMetadata{{Key: "/fileś/", Size: 6, Health: 1}, {Key: "/foo/", Size: 10, Health: .5}}},
		{"/", "F", "", "", []api.ObjectMetadata{{Key: "/FOO/", Size: 7, Health: 1}}},
		{"/foo/", "fo", "", "", []api.ObjectMetadata{}},
		{"/foo/baz/", "quux", "", "", []api.ObjectMetadata{{Key: "/foo/baz/quux", Size: 3, Health: .75}}},
		{"/gab/", "/guub", "", "", []api.ObjectMetadata{}},

		{"/", "", "name", "ASC", []api.ObjectMetadata{{Key: "/FOO/", Size: 7, Health: 1}, {Key: "/fileś/", Size: 6, Health: 1}, {Key: "/foo/", Size: 10, Health: .5}, {Key: "/gab/", Size: 5, Health: 1}}},
		{"/", "", "name", "DESC", []api.ObjectMetadata{{Key: "/gab/", Size: 5, Health: 1}, {Key: "/foo/", Size: 10, Health: .5}, {Key: "/fileś/", Size: 6, Health: 1}, {Key: "/FOO/", Size: 7, Health: 1}}},

		{"/", "", "health", "ASC", []api.ObjectMetadata{{Key: "/foo/", Size: 10, Health: .5}, {Key: "/FOO/", Size: 7, Health: 1}, {Key: "/fileś/", Size: 6, Health: 1}, {Key: "/gab/", Size: 5, Health: 1}}},
		{"/", "", "health", "DESC", []api.ObjectMetadata{{Key: "/FOO/", Size: 7, Health: 1}, {Key: "/fileś/", Size: 6, Health: 1}, {Key: "/gab/", Size: 5, Health: 1}, {Key: "/foo/", Size: 10, Health: .5}}},

		{"/", "", "size", "DESC", []api.ObjectMetadata{{Key: "/foo/", Size: 10, Health: .5}, {Key: "/FOO/", Size: 7, Health: 1}, {Key: "/fileś/", Size: 6, Health: 1}, {Key: "/gab/", Size: 5, Health: 1}}},
		{"/", "", "size", "ASC", []api.ObjectMetadata{{Key: "/gab/", Size: 5, Health: 1}, {Key: "/fileś/", Size: 6, Health: 1}, {Key: "/FOO/", Size: 7, Health: 1}, {Key: "/foo/", Size: 10, Health: .5}}},
	}
	for _, test := range tests {
		resp, err := ss.ListObjects(ctx, api.DefaultBucketName, test.path+test.prefix, "", "/", test.sortBy, test.sortDir, "", -1)
		if err != nil {
			t.Fatal(err)
		}
		got := resp.Objects
		assertMetadata(got)

		if !(len(got) == 0 && len(test.want) == 0) && !reflect.DeepEqual(got, test.want) {
			t.Fatalf("\nlist: %v\nprefix: %v\ngot: %v\nwant: %v", test.path, test.prefix, got, test.want)
		}

		var marker string
		for offset := 0; offset < len(test.want); offset++ {
			resp, err := ss.ListObjects(ctx, api.DefaultBucketName, test.path+test.prefix, "", "/", test.sortBy, test.sortDir, marker, 1)
			if err != nil {
				t.Fatal(err)
			}
			marker = resp.NextMarker
			got := resp.Objects
			assertMetadata(got)

			if len(got) != 1 || got[0] != test.want[offset] {
				t.Fatalf("\noffset: %v\nlist: %v\nprefix: %v\ngot: %v\nwant: %v", offset, test.path, test.prefix, got, test.want[offset])
			}

			moreRemaining := len(test.want)-offset-1 > 0
			if resp.HasMore != moreRemaining {
				t.Fatalf("invalid value for hasMore (%t) at offset (%d) test (%+v)", resp.HasMore, offset, test)
			}

			// make sure we stay within bounds
			if offset+1 >= len(test.want) {
				continue
			}

			resp, err = ss.ListObjects(ctx, api.DefaultBucketName, test.path+test.prefix, "", "/", test.sortBy, test.sortDir, test.want[offset].Key, 1)
			if err != nil {
				t.Fatal(err)
			}
			got = resp.Objects
			assertMetadata(got)

			if len(got) != 1 || got[0] != test.want[offset+1] {
				t.Fatalf("\noffset: %v\nlist: %v\nprefix: %v\nmarker: %v\ngot: %v\nwant: %v", offset+1, test.path, test.prefix, test.want[offset].Key, got, test.want[offset+1])
			}

			moreRemaining = len(test.want)-offset-2 > 0
			if resp.HasMore != moreRemaining {
				t.Fatalf("invalid value for hasMore (%t) at marker (%s) test (%+v)", resp.HasMore, test.want[offset].Key, test)
			}
		}
	}
}

func TestListObjectsExplicitDir(t *testing.T) {
	ss := newTestSQLStore(t, defaultTestSQLStoreConfig)
	defer ss.Close()

	objects := []struct {
		key  string
		size int64
	}{
		{"/dir/", 0},     // empty dir - created first
		{"/dir/file", 1}, // file uploaded to dir
		{"/dir2/", 2},    // empty dir - remains empty
	}

	ctx := context.Background()
	for _, o := range objects {
		obj := newTestObject(frand.Intn(9) + 1)
		obj.Slabs = obj.Slabs[:1]
		obj.Slabs[0].Length = uint32(o.size)
		_, err := ss.addTestObject(o.key, obj)
		if err != nil {
			t.Fatal(err)
		}
	}

	// set file health to 0.5
	if err := ss.overrideSlabHealth("/dir/file", 0.5); err != nil {
		t.Fatal(err)
	}

	// update health of objects to match the overridden health of the slabs
	if err := updateAllObjectsHealth(ss.DB()); err != nil {
		t.Fatal()
	}

	tests := []struct {
		path    string
		prefix  string
		sortBy  string
		sortDir string
		want    []api.ObjectMetadata
	}{
		{"/", "", "", "", []api.ObjectMetadata{
			{Key: "/dir/", Size: 1, Health: 0.5},
			{ETag: "d34db33f", Key: "/dir2/", Size: 2, Health: 1, MimeType: testMimeType}, // has MimeType and ETag since it's a file
		}},
		{"/dir/", "", "", "", []api.ObjectMetadata{{ETag: "d34db33f", Key: "/dir/file", Size: 1, Health: 0.5, MimeType: testMimeType}}},
	}
	for _, test := range tests {
		got, err := ss.ListObjects(ctx, api.DefaultBucketName, test.path+test.prefix, "", "/", test.sortBy, test.sortDir, "", -1)
		if err != nil {
			t.Fatal(err)
		}
		for i := range got.Objects {
			got.Objects[i].ModTime = api.TimeRFC3339{} // ignore time for comparison
		}
		if !reflect.DeepEqual(got.Objects, test.want) {
			t.Fatalf("\nlist: %v\nprefix: %v\ngot: %v\nwant: %v", test.path, test.prefix, got, test.want)
		}
	}
}

// TestListObjectsSubstring is a test for the ListObjects fuzzy
// search via the "substring" argument.
func TestListObjectsSubstring(t *testing.T) {
	ss := newTestSQLStore(t, defaultTestSQLStoreConfig)
	defer ss.Close()
	objects := []struct {
		key  string
		size int64
	}{
		{"/foo/bar", 1},
		{"/foo/bat", 2},
		{"/foo/baz/quux", 3},
		{"/foo/baz/quuz", 4},
		{"/gab/guub", 5},
		{"/FOO/bar", 6}, // test case sensitivity
	}
	ctx := context.Background()
	for _, o := range objects {
		obj := newTestObject(frand.Intn(9) + 1)
		obj.Slabs = obj.Slabs[:1]
		obj.Slabs[0].Length = uint32(o.size)
		if _, err := ss.addTestObject(o.key, obj); err != nil {
			t.Fatal(err)
		}
	}

	metadataEquals := func(got api.ObjectMetadata, want api.ObjectMetadata) bool {
		t.Helper()
		return got.Key == want.Key &&
			got.Size == want.Size &&
			got.Health == want.Health
	}

	assertEqual := func(got []api.ObjectMetadata, want []api.ObjectMetadata) {
		t.Helper()
		if len(got) != len(want) {
			t.Fatalf("unexpected result, we want %d items and we got %d items \ndiff: %v", len(want), len(got), cmp.Diff(got, want, cmp.Comparer(api.CompareTimeRFC3339)))
		}
		for i := range got {
			if !metadataEquals(got[i], want[i]) {
				t.Fatalf("unexpected result, got %v, want %v", got, want)
			}
		}
	}

	tests := []struct {
		key  string
		want []api.ObjectMetadata
	}{
		{"/", []api.ObjectMetadata{{Key: "/FOO/bar", Size: 6, Health: 1}, {Key: "/foo/bar", Size: 1, Health: 1}, {Key: "/foo/bat", Size: 2, Health: 1}, {Key: "/foo/baz/quux", Size: 3, Health: 1}, {Key: "/foo/baz/quuz", Size: 4, Health: 1}, {Key: "/gab/guub", Size: 5, Health: 1}}},
		{"/foo/b", []api.ObjectMetadata{{Key: "/foo/bar", Size: 1, Health: 1}, {Key: "/foo/bat", Size: 2, Health: 1}, {Key: "/foo/baz/quux", Size: 3, Health: 1}, {Key: "/foo/baz/quuz", Size: 4, Health: 1}}},
		{"o/baz/quu", []api.ObjectMetadata{{Key: "/foo/baz/quux", Size: 3, Health: 1}, {Key: "/foo/baz/quuz", Size: 4, Health: 1}}},
		{"uu", []api.ObjectMetadata{{Key: "/foo/baz/quux", Size: 3, Health: 1}, {Key: "/foo/baz/quuz", Size: 4, Health: 1}, {Key: "/gab/guub", Size: 5, Health: 1}}},
	}
	for _, test := range tests {
		resp, err := ss.ListObjects(ctx, api.DefaultBucketName, "", test.key, "", "", "", "", -1)
		if err != nil {
			t.Fatal(err)
		}
		got := resp.Objects
		assertEqual(got, test.want)
		var marker string
		for offset := 0; offset < len(test.want); offset++ {
			if resp, err := ss.ListObjects(ctx, api.DefaultBucketName, "", test.key, "", "", "", marker, 1); err != nil {
				t.Fatal(err)
			} else if got := resp.Objects; len(got) != 1 {
				t.Errorf("\nkey: %v unexpected number of objects, %d != 1", test.key, len(got))
			} else if !metadataEquals(got[0], test.want[offset]) {
				t.Errorf("\nkey: %v\ngot: %v\nwant: %v", test.key, got, test.want[offset])
			} else {
				marker = resp.NextMarker
			}
		}
	}
}

// TestUnhealthySlabs tests the functionality of UnhealthySlabs.
func TestUnhealthySlabs(t *testing.T) {
	// create db
	ss := newTestSQLStore(t, defaultTestSQLStoreConfig)
	defer ss.Close()

	// add 4 hosts
	hks, err := ss.addTestHosts(4)
	if err != nil {
		t.Fatal(err)
	}
	hk1, hk2, hk3, hk4 := hks[0], hks[1], hks[2], hks[3]

	// add 4 contracts
	fcids, _, err := ss.addTestContracts(hks)
	if err != nil {
		t.Fatal(err)
	}
	fcid1, fcid2, fcid3, fcid4 := fcids[0], fcids[1], fcids[2], fcids[3]

	// update the contract set
	goodContracts := []types.FileContractID{fcid1, fcid2, fcid3}
	if err := ss.UpdateContractSet(context.Background(), testContractSet, goodContracts, nil); err != nil {
		t.Fatal(err)
	}

	// add an object
	obj := object.Object{
		Key: object.GenerateEncryptionKey(),
		Slabs: []object.SlabSlice{
			// good slab
			{
				Slab: object.Slab{
					EncryptionKey: object.GenerateEncryptionKey(),
					MinShards:     1,
					Shards: []object.Sector{
						newTestShard(hk1, fcid1, types.Hash256{1}),
						newTestShard(hk2, fcid2, types.Hash256{2}),
						newTestShard(hk3, fcid3, types.Hash256{3}),
					},
				},
			},
			// unhealthy slab - hk4 is bad (1/3)
			{
				Slab: object.Slab{
					EncryptionKey: object.GenerateEncryptionKey(),
					MinShards:     1,
					Shards: []object.Sector{
						newTestShard(hk1, fcid1, types.Hash256{4}),
						newTestShard(hk2, fcid2, types.Hash256{5}),
						newTestShard(hk4, fcid4, types.Hash256{6}),
					},
				},
			},
			// unhealthy slab - hk4 is bad (2/3)
			{
				Slab: object.Slab{
					EncryptionKey: object.GenerateEncryptionKey(),
					MinShards:     1,
					Shards: []object.Sector{
						newTestShard(hk1, fcid1, types.Hash256{7}),
						newTestShard(hk4, fcid4, types.Hash256{8}),
						newTestShard(hk4, fcid4, types.Hash256{9}),
					},
				},
			},
			// unhealthy slab - hk5 is deleted (1/3)
			{
				Slab: object.Slab{
					EncryptionKey: object.GenerateEncryptionKey(),
					MinShards:     1,
					Shards: []object.Sector{
						newTestShard(hk1, fcid1, types.Hash256{10}),
						newTestShard(hk2, fcid2, types.Hash256{11}),
						newTestShard(types.PublicKey{5}, types.FileContractID{5}, types.Hash256{12}),
					},
				},
			},
			// unhealthy slab - h1 is reused
			{
				Slab: object.Slab{
					EncryptionKey: object.GenerateEncryptionKey(),
					MinShards:     1,
					Shards: []object.Sector{
						newTestShard(hk1, fcid1, types.Hash256{13}),
						newTestShard(hk1, fcid4, types.Hash256{14}),
						newTestShard(hk1, fcid4, types.Hash256{15}),
					},
				},
			},
			// lost slab - no good pieces (0/3)
			{
				Slab: object.Slab{
					EncryptionKey: object.GenerateEncryptionKey(),
					MinShards:     1,
					Shards: []object.Sector{
						newTestShard(hk1, fcid1, types.Hash256{16}),
						newTestShard(hk2, fcid2, types.Hash256{17}),
						newTestShard(hk3, fcid3, types.Hash256{18}),
					},
				},
			},
		},
	}

	if _, err := ss.addTestObject(t.Name(), obj); err != nil {
		t.Fatal(err)
	}

	// add a partial slab
	_, _, err = ss.AddPartialSlab(context.Background(), []byte{1, 2, 3}, 1, 3, testContractSet)
	if err != nil {
		t.Fatal(err)
	}

	if err := ss.RefreshHealth(context.Background()); err != nil {
		t.Fatal(err)
	}
	slabs, err := ss.UnhealthySlabs(context.Background(), 0.99, testContractSet, -1)
	if err != nil {
		t.Fatal(err)
	}
	if len(slabs) != 4 {
		t.Fatalf("unexpected amount of slabs to migrate, %v!=4", len(slabs))
	}

	expected := []api.UnhealthySlab{
		{EncryptionKey: obj.Slabs[2].EncryptionKey, Health: 0},
		{EncryptionKey: obj.Slabs[4].EncryptionKey, Health: 0},
		{EncryptionKey: obj.Slabs[1].EncryptionKey, Health: 0.5},
		{EncryptionKey: obj.Slabs[3].EncryptionKey, Health: 0.5},
	}
	if !reflect.DeepEqual(slabs, expected) {
		t.Fatal("slabs are not returned in the correct order")
	}

	if err := ss.RefreshHealth(context.Background()); err != nil {
		t.Fatal(err)
	}
	slabs, err = ss.UnhealthySlabs(context.Background(), 0.49, testContractSet, -1)
	if err != nil {
		t.Fatal(err)
	}
	if len(slabs) != 2 {
		t.Fatalf("unexpected amount of slabs to migrate, %v!=2", len(slabs))
	}

	expected = []api.UnhealthySlab{
		{EncryptionKey: obj.Slabs[2].EncryptionKey, Health: 0},
		{EncryptionKey: obj.Slabs[4].EncryptionKey, Health: 0},
	}
	if !reflect.DeepEqual(slabs, expected) {
		t.Fatal("slabs are not returned in the correct order", slabs, expected)
	}

	// Fetch unhealthy slabs again but for different contract set.
	if err := ss.RefreshHealth(context.Background()); err != nil {
		t.Fatal(err)
	}
	slabs, err = ss.UnhealthySlabs(context.Background(), 0.49, t.Name(), -1)
	if err != nil {
		t.Fatal(err)
	}
	if len(slabs) != 0 {
		t.Fatal("expected no slabs to migrate", len(slabs))
	}
}

func TestUnhealthySlabsNegHealth(t *testing.T) {
	// create db
	ss := newTestSQLStore(t, defaultTestSQLStoreConfig)
	defer ss.Close()

	// add a host
	hks, err := ss.addTestHosts(1)
	if err != nil {
		t.Fatal(err)
	}
	hk1 := hks[0]

	// add a contract
	fcids, _, err := ss.addTestContracts(hks)
	if err != nil {
		t.Fatal(err)
	}
	fcid1 := fcids[0]

	// add it to the contract set
	if err := ss.UpdateContractSet(context.Background(), testContractSet, fcids, nil); err != nil {
		t.Fatal(err)
	}

	// create an object
	obj := object.Object{
		Key: object.GenerateEncryptionKey(),
		Slabs: []object.SlabSlice{
			{
				Slab: object.Slab{
					EncryptionKey: object.GenerateEncryptionKey(),
					MinShards:     2,
					Shards: []object.Sector{
						newTestShard(hk1, fcid1, types.Hash256{1}),
						newTestShard(hk1, fcid1, types.Hash256{2}),
					},
				},
			},
		},
	}

	// add the object
	if _, err := ss.addTestObject(t.Name(), obj); err != nil {
		t.Fatal(err)
	}

	// assert it's unhealthy
	if err := ss.RefreshHealth(context.Background()); err != nil {
		t.Fatal(err)
	}
	slabs, err := ss.UnhealthySlabs(context.Background(), 0.99, testContractSet, -1)
	if err != nil {
		t.Fatal(err)
	}
	if len(slabs) != 1 {
		t.Fatalf("unexpected amount of slabs to migrate, %v!=1", len(slabs))
	}
}

func TestUnhealthySlabsNoContracts(t *testing.T) {
	// create db
	ss := newTestSQLStore(t, defaultTestSQLStoreConfig)
	defer ss.Close()

	// add a host
	hks, err := ss.addTestHosts(1)
	if err != nil {
		t.Fatal(err)
	}
	hk1 := hks[0]

	// add a contract
	fcids, _, err := ss.addTestContracts(hks)
	if err != nil {
		t.Fatal(err)
	}
	fcid1 := fcids[0]

	// add it to the contract set
	if err := ss.UpdateContractSet(context.Background(), testContractSet, fcids, nil); err != nil {
		t.Fatal(err)
	}

	// create an object
	obj := object.Object{
		Key: object.GenerateEncryptionKey(),
		Slabs: []object.SlabSlice{
			{
				Slab: object.Slab{
					EncryptionKey: object.GenerateEncryptionKey(),
					MinShards:     1,
					Shards:        newTestShards(hk1, fcid1, types.Hash256{1}),
				},
			},
		},
	}

	// add the object
	if _, err := ss.addTestObject(t.Name(), obj); err != nil {
		t.Fatal(err)
	}

	// assert it's healthy
	if err := ss.RefreshHealth(context.Background()); err != nil {
		t.Fatal(err)
	}
	slabs, err := ss.UnhealthySlabs(context.Background(), 0.99, testContractSet, -1)
	if err != nil {
		t.Fatal(err)
	}
	if len(slabs) != 0 {
		t.Fatalf("unexpected amount of slabs to migrate, %v!=0", len(slabs))
	}

	// delete the sector - we manually invalidate the slabs for the contract
	// before deletion.
	err = ss.invalidateSlabHealthByFCID(context.Background(), []types.FileContractID{(fcid1)})
	if err != nil {
		t.Fatal(err)
	}
	if _, err := ss.DB().Exec(context.Background(), "DELETE FROM contract_sectors"); err != nil {
		t.Fatal(err)
	}

	// assert it's unhealthy
	if err := ss.RefreshHealth(context.Background()); err != nil {
		t.Fatal(err)
	}
	slabs, err = ss.UnhealthySlabs(context.Background(), 0.99, testContractSet, -1)
	if err != nil {
		t.Fatal(err)
	}
	if len(slabs) != 1 {
		t.Fatalf("unexpected amount of slabs to migrate, %v!=1", len(slabs))
	}
}

// TestUnhealthySlabs tests the functionality of UnhealthySlabs on slabs that
// don't have any redundancy.
func TestUnhealthySlabsNoRedundancy(t *testing.T) {
	ss := newTestSQLStore(t, defaultTestSQLStoreConfig)
	defer ss.Close()

	// add 3 hosts
	hks, err := ss.addTestHosts(4)
	if err != nil {
		t.Fatal(err)
	}
	hk1, hk2, hk3 := hks[0], hks[1], hks[2]

	// add 4 contracts
	fcids, _, err := ss.addTestContracts(hks)
	if err != nil {
		t.Fatal(err)
	}
	fcid1, fcid2, fcid3 := fcids[0], fcids[1], fcids[2]

	// select the first two contracts as good contracts
	goodContracts := []types.FileContractID{fcid1, fcid2}
	if err := ss.UpdateContractSet(context.Background(), testContractSet, goodContracts, nil); err != nil {
		t.Fatal(err)
	}

	// add an object
	obj := object.Object{
		Key: object.GenerateEncryptionKey(),
		Slabs: []object.SlabSlice{
			// hk1 is good so this slab should have full health.
			{
				Slab: object.Slab{
					EncryptionKey: object.GenerateEncryptionKey(),
					MinShards:     1,
					Shards:        newTestShards(hk1, fcid1, types.Hash256{1}),
				},
			},
			// hk4 is bad so this slab should have no health.
			{
				Slab: object.Slab{
					EncryptionKey: object.GenerateEncryptionKey(),
					MinShards:     2,
					Shards: []object.Sector{
						newTestShard(hk2, fcid2, types.Hash256{2}),
						newTestShard(hk3, fcid3, types.Hash256{4}),
					},
				},
			},
		},
	}

	if _, err := ss.addTestObject(t.Name(), obj); err != nil {
		t.Fatal(err)
	}

	if err := ss.RefreshHealth(context.Background()); err != nil {
		t.Fatal(err)
	}
	slabs, err := ss.UnhealthySlabs(context.Background(), 0.99, testContractSet, -1)
	if err != nil {
		t.Fatal(err)
	}
	if len(slabs) != 1 {
		t.Fatalf("unexpected amount of slabs to migrate, %v!=1", len(slabs))
	}

	expected := []api.UnhealthySlab{
		{EncryptionKey: obj.Slabs[1].Slab.EncryptionKey, Health: -1},
	}
	if !reflect.DeepEqual(slabs, expected) {
		t.Fatal("slabs are not returned in the correct order")
	}
}

// TestContractSectors is a test for the contract_sectors join table. It
// verifies that deleting contracts or sectors also cleans up the join table.
func TestContractSectors(t *testing.T) {
	ss := newTestSQLStore(t, defaultTestSQLStoreConfig)
	defer ss.Close()

	// add two hosts
	hks, err := ss.addTestHosts(2)
	if err != nil {
		t.Fatal(err)
	}

	// add two contracts
	fcids, _, err := ss.addTestContracts(hks)
	if err != nil {
		t.Fatal(err)
	}

<<<<<<< HEAD
	// create two objects
	obj1 := newTestObject(1)
	obj1.Slabs[0].Shards[0].Contracts = map[types.PublicKey][]types.FileContractID{hks[0]: {fcids[0]}}
	obj1.Slabs[0].Shards[1].LatestHost = hks[0]
	if _, err := ss.addTestObject(t.Name()+"_1", obj1); err != nil {
=======
	// Create object.
	obj := object.Object{
		Key: object.GenerateEncryptionKey(),
		Slabs: []object.SlabSlice{
			{
				Slab: object.Slab{
					EncryptionKey: object.GenerateEncryptionKey(),
					MinShards:     1,
					Shards: []object.Sector{
						sectorGood,
					},
				},
			},
		},
	}
	if _, err := ss.addTestObject(t.Name(), obj); err != nil {
>>>>>>> 61ab4646
		t.Fatal(err)
	}

	obj2 := newTestObject(1)
	obj2.Slabs[0].Shards[0].Contracts = map[types.PublicKey][]types.FileContractID{hks[1]: {fcids[1]}}
	obj2.Slabs[0].Shards[1].LatestHost = hks[1]
	if _, err := ss.addTestObject(t.Name()+"_2", obj2); err != nil {
		t.Fatal(err)
	}

	// assert there's two sectors
	if n := ss.Count("contract_sectors"); n != 2 {
		t.Fatal("expected two sectors", n)
	}

	// archive the contract
	err = ss.ArchiveContract(context.Background(), fcids[0], api.ContractArchivalReasonRemoved)
	if err != nil {
		t.Fatal(err)
	}

	// assert there's one sector
	if n := ss.Count("contract_sectors"); n != 1 {
		t.Fatal("expected one sector", n)
	}

	// delete the object
	if err := ss.RemoveObjectBlocking(context.Background(), api.DefaultBucketName, t.Name()+"_2"); err != nil {
		t.Fatal(err)
	}

	// assert there's no sectors
	if n := ss.Count("contract_sectors"); n != 0 {
		t.Fatal("table should be empty", n)
	}
}

// TestUpdateSlab verifies the functionality of UpdateSlab.
func TestUpdateSlab(t *testing.T) {
	ss := newTestSQLStore(t, defaultTestSQLStoreConfig)
	defer ss.Close()

	// add 3 hosts
	hks, err := ss.addTestHosts(3)
	if err != nil {
		t.Fatal(err)
	}
	hk1, hk2, hk3 := hks[0], hks[1], hks[2]

	// add 3 contracts
	fcids, _, err := ss.addTestContracts(hks)
	if err != nil {
		t.Fatal(err)
	}
	fcid1, fcid2, fcid3 := fcids[0], fcids[1], fcids[2]

	// add an object
	obj := object.Object{
		Key: object.GenerateEncryptionKey(),
		Slabs: []object.SlabSlice{
			{
				Slab: object.Slab{
					EncryptionKey: object.GenerateEncryptionKey(),
					MinShards:     1,
					Shards: []object.Sector{
						newTestShard(hk1, fcid1, types.Hash256{1}),
						newTestShard(hk2, fcid2, types.Hash256{2}),
					},
				},
			},
		},
	}
	ctx := context.Background()
	if _, err := ss.addTestObject(t.Name(), obj); err != nil {
		t.Fatal(err)
	}

	// extract the slab key
	key, err := obj.Slabs[0].EncryptionKey.MarshalBinary()
	if err != nil {
		t.Fatal(err)
	}

	// helper to fetch a slab from the database
	fetchSlab := func() (slab object.Slab) {
		t.Helper()
		if slab, err = ss.Slab(ctx, obj.Slabs[0].EncryptionKey); err != nil {
			t.Fatal(err)
		}
		return
	}

	// helper to fetch contract ids for a sector
	contractIds := func(root types.Hash256) (fcids []types.FileContractID) {
		t.Helper()
		rows, err := ss.DB().Query(context.Background(), `
			SELECT fcid
			FROM contracts c
			INNER JOIN contract_sectors cs ON c.id = cs.db_contract_id
			INNER JOIN sectors s ON s.id = cs.db_sector_id
			WHERE s.root = ?
		`, sql.Hash256(root))
		if err != nil {
			t.Fatal(err)
		}
		defer rows.Close()
		for rows.Next() {
			var fcid types.FileContractID
			if err := rows.Scan((*sql.FileContractID)(&fcid)); err != nil {
				t.Fatal(err)
			}
			fcids = append(fcids, fcid)
		}
		return
	}

	// fetch inserted slab
	inserted := fetchSlab()

	// assert both sectors were upload to one contract/host
	for i := 0; i < 2; i++ {
		if cids := contractIds(types.Hash256(inserted.Shards[i].Root)); len(cids) != 1 {
			t.Fatalf("sector %d was uploaded to unexpected amount of contracts, %v!=1", i+1, len(cids))
		} else if inserted.Shards[i].LatestHost != hks[i] {
			t.Fatalf("sector %d was uploaded to unexpected amount of hosts, %v!=1", i+1, len(hks))
		}
	}

	// select contracts h1 and h3 as good contracts (h2 is bad)
	goodContracts := []types.FileContractID{fcid1, fcid3}
	if err := ss.UpdateContractSet(ctx, testContractSet, goodContracts, nil); err != nil {
		t.Fatal(err)
	}

	// fetch slabs for migration and assert there is only one
	if err := ss.RefreshHealth(context.Background()); err != nil {
		t.Fatal(err)
	}
	toMigrate, err := ss.UnhealthySlabs(ctx, 0.99, testContractSet, -1)
	if err != nil {
		t.Fatal(err)
	}
	if len(toMigrate) != 1 {
		t.Fatal("unexpected number of slabs to migrate", len(toMigrate))
	}

	// migrate the sector from h2 to h3
	slab := obj.Slabs[0].Slab
	slab.Shards[1] = newTestShard(hk3, fcid3, types.Hash256{2})

	// update the slab to reflect the migration
	err = ss.UpdateSlab(ctx, slab, testContractSet)
	if err != nil {
		t.Fatal(err)
	}

	// fetch updated slab
	updated := fetchSlab()

	// assert the first sector is still only on one host, also assert it's h1
	if cids := contractIds(types.Hash256(updated.Shards[0].Root)); len(cids) != 1 {
		t.Fatalf("sector 1 was uploaded to unexpected amount of contracts, %v!=1", len(cids))
	} else if types.FileContractID(cids[0]) != fcid1 {
		t.Fatal("sector 1 was uploaded to unexpected contract", cids[0])
	} else if updated.Shards[0].LatestHost != hks[0] {
		t.Fatal("host key was invalid", updated.Shards[0].LatestHost, sql.PublicKey(hks[0]))
	} else if hks[0] != hk1 {
		t.Fatal("sector 1 was uploaded to unexpected host", hks[0])
	}

	// assert the second sector however is uploaded to two hosts, assert it's h2 and h3
	if cids := contractIds(types.Hash256(updated.Shards[1].Root)); len(cids) != 2 {
		t.Fatalf("sector 1 was uploaded to unexpected amount of contracts, %v!=2", len(cids))
	} else if types.FileContractID(cids[0]) != fcid2 || types.FileContractID(cids[1]) != fcid3 {
		t.Fatal("sector 1 was uploaded to unexpected contracts", cids[0], cids[1])
	} else if updated.Shards[0].LatestHost != hks[0] {
		t.Fatal("host key was invalid", updated.Shards[0].LatestHost, sql.PublicKey(hks[0]))
	}

	// assert there's still only one entry in the dbslab table
	if cnt := ss.Count("slabs"); cnt != 1 {
		t.Fatalf("unexpected number of entries in dbslab, %v != 1", cnt)
	}

	// fetch slabs for migration and assert there are none left
	if err := ss.RefreshHealth(context.Background()); err != nil {
		t.Fatal(err)
	}
	toMigrate, err = ss.UnhealthySlabs(ctx, 0.99, testContractSet, -1)
	if err != nil {
		t.Fatal(err)
	}
	if len(toMigrate) != 0 {
		t.Fatal("unexpected number of slabs to migrate", len(toMigrate))
	}

	if obj, err := ss.Object(context.Background(), api.DefaultBucketName, t.Name()); err != nil {
		t.Fatal(err)
	} else if len(obj.Slabs) != 1 {
		t.Fatalf("unexpected number of slabs, %v != 1", len(obj.Slabs))
	} else if obj.Slabs[0].EncryptionKey.String() != updated.EncryptionKey.String() {
		t.Fatalf("unexpected slab, %v != %v", obj.Slabs[0].EncryptionKey, updated.EncryptionKey)
	}

	// update the slab to change its contract set.
	if err := ss.UpdateContractSet(ctx, "other", nil, nil); err != nil {
		t.Fatal(err)
	}
	err = ss.UpdateSlab(ctx, slab, "other")
	if err != nil {
		t.Fatal(err)
	}
	var csID int64
	if err := ss.DB().QueryRow(context.Background(), "SELECT db_contract_set_id FROM slabs WHERE `key` = ?", key).
		Scan(&csID); err != nil {
		t.Fatal(err)
	} else if csID != ss.ContractSetID("other") {
		t.Fatal("contract set was not updated")
	}
}

func newTestObject(slabs int) object.Object {
	obj := object.Object{}

	obj.Slabs = make([]object.SlabSlice, slabs)
	obj.Key = object.GenerateEncryptionKey()
	for i := range obj.Slabs {
		n := uint8(frand.Uint64n(10) + 1)
		offset := uint32(frand.Uint64n(1 << 22))
		length := offset + uint32(frand.Uint64n(1<<22))
		obj.Slabs[i] = object.SlabSlice{
			Slab: object.Slab{
				EncryptionKey: object.GenerateEncryptionKey(),
				MinShards:     n,
				Shards:        make([]object.Sector, n*2),
			},
			Offset: offset,
			Length: length,
		}
		for j := range obj.Slabs[i].Shards {
			var fcid types.FileContractID
			frand.Read(fcid[:])
			obj.Slabs[i].Shards[j] = newTestShard(frand.Entropy256(), fcid, frand.Entropy256())
		}
	}
	return obj
}

// TestRecordContractSpending tests RecordContractSpending.
func TestRecordContractSpending(t *testing.T) {
	ss := newTestSQLStore(t, defaultTestSQLStoreConfig)
	defer ss.Close()

	// Create a host for the contract.
	hk := types.GeneratePrivateKey().PublicKey()
	err := ss.addTestHost(hk)
	if err != nil {
		t.Fatal(err)
	}

	// Add an announcement.
	if err := ss.announceHost(hk, "address"); err != nil {
		t.Fatal(err)
	}

	fcid := types.FileContractID{1, 1, 1, 1, 1}
	cm, err := ss.addTestContract(fcid, hk)
	if err != nil {
		t.Fatal(err)
	} else if cm.Spending != (api.ContractSpending{}) {
		t.Fatal("spending should be all 0")
	} else if cm.Size != 0 && cm.RevisionNumber != 0 {
		t.Fatalf("unexpected size or revision number, %v %v", cm.Size, cm.RevisionNumber)
	}

	// Record some spending.
	expectedSpending := api.ContractSpending{
		Uploads:     types.Siacoins(1),
		FundAccount: types.Siacoins(2),
		Deletions:   types.Siacoins(3),
		SectorRoots: types.Siacoins(4),
	}
	err = ss.RecordContractSpending(context.Background(), []api.ContractSpendingRecord{
		// non-existent contract
		{
			ContractID: types.FileContractID{1, 2, 3},
		},
		// valid spending
		{
			ContractID:       fcid,
			ContractSpending: expectedSpending,
			RevisionNumber:   100,
			Size:             200,
		},
	})
	if err != nil {
		t.Fatal(err)
	}
	cm2, err := ss.Contract(context.Background(), fcid)
	if err != nil {
		t.Fatal(err)
	} else if cm2.Spending != expectedSpending {
		t.Fatal("invalid spending", cm2.Spending, expectedSpending)
	} else if cm2.Size != 200 && cm2.RevisionNumber != 100 {
		t.Fatalf("unexpected size or revision number, %v %v", cm2.Size, cm2.RevisionNumber)
	}

	// Record the same spending again but with a lower revision number. This
	// shouldn't update the size.
	err = ss.RecordContractSpending(context.Background(), []api.ContractSpendingRecord{
		{
			ContractID:       fcid,
			ContractSpending: expectedSpending,
			RevisionNumber:   100,
			Size:             200,
		},
	})
	if err != nil {
		t.Fatal(err)
	}
	expectedSpending = expectedSpending.Add(expectedSpending)
	cm3, err := ss.Contract(context.Background(), fcid)
	if err != nil {
		t.Fatal(err)
	} else if cm3.Spending != expectedSpending {
		t.Fatal("invalid spending")
	} else if cm2.Size != 200 && cm2.RevisionNumber != 100 {
		t.Fatalf("unexpected size or revision number, %v %v", cm2.Size, cm2.RevisionNumber)
	}
}

// TestRenameObjects is a unit test for RenameObject and RenameObjects.
func TestRenameObjects(t *testing.T) {
	ss := newTestSQLStore(t, defaultTestSQLStoreConfig)
	defer ss.Close()

	// Create a few objects.
	objects := []string{
		"/fileś/1a",
		"/fileś/2a",
		"/fileś/3a",
		"/fileś/CASE",
		"/fileś/case",
		"/fileś/dir/1b",
		"/fileś/dir/2b",
		"/fileś/dir/3b",
		"/foo",
		"/bar",
		"/baz",
		"/baz2",
		"/baz3",
	}
	ctx := context.Background()
	for _, path := range objects {
		if _, err := ss.addTestObject(path, newTestObject(1)); err != nil {
			t.Fatal(err)
		}
	}

	// Try renaming objects that don't exist.
	if err := ss.RenameObjectBlocking(ctx, api.DefaultBucketName, "/fileś", "/fileś2", false); !errors.Is(err, api.ErrObjectNotFound) {
		t.Fatal(err)
	}
	if err := ss.RenameObjectsBlocking(ctx, api.DefaultBucketName, "/fileś1", "/fileś2", false); !errors.Is(err, api.ErrObjectNotFound) {
		t.Fatal(err)
	}

	// Perform some renames.
	if err := ss.RenameObjectsBlocking(ctx, api.DefaultBucketName, "/fileś/dir/", "/fileś/", false); err != nil {
		t.Fatal(err)
	}
	if err := ss.RenameObjectBlocking(ctx, api.DefaultBucketName, "/foo", "/fileś/foo", false); err != nil {
		t.Fatal(err)
	}
	if err := ss.RenameObjectBlocking(ctx, api.DefaultBucketName, "/bar", "/fileś/bar", false); err != nil {
		t.Fatal(err)
	}
	if err := ss.RenameObjectBlocking(ctx, api.DefaultBucketName, "/baz", "/fileś/baz", false); err != nil {
		t.Fatal(err)
	}
	if err := ss.RenameObjectsBlocking(ctx, api.DefaultBucketName, "/fileś/case", "/fileś/case1", false); err != nil {
		t.Fatal(err)
	}
	if err := ss.RenameObjectsBlocking(ctx, api.DefaultBucketName, "/fileś/CASE", "/fileś/case2", false); err != nil {
		t.Fatal(err)
	}
	if err := ss.RenameObjectsBlocking(ctx, api.DefaultBucketName, "/baz2", "/fileś/baz", false); !errors.Is(err, api.ErrObjectExists) {
		t.Fatal(err)
	} else if err := ss.RenameObjectsBlocking(ctx, api.DefaultBucketName, "/baz2", "/fileś/baz", true); err != nil {
		t.Fatal(err)
	} else if err := ss.RenameObjectBlocking(ctx, api.DefaultBucketName, "/baz3", "/fileś/baz", true); err != nil {
		t.Fatal(err)
	}

	// Paths after.
	objectsAfter := []string{
		"/fileś/1a",
		"/fileś/2a",
		"/fileś/3a",
		"/fileś/1b",
		"/fileś/2b",
		"/fileś/3b",
		"/fileś/foo",
		"/fileś/bar",
		"/fileś/baz",
		"/fileś/case1",
		"/fileś/case2",
	}
	objectsAfterMap := make(map[string]struct{})
	for _, path := range objectsAfter {
		objectsAfterMap[path] = struct{}{}
	}

	// Assert that number of objects matches.
	resp, err := ss.ListObjects(ctx, api.DefaultBucketName, "", "/", "", "", "", "", 100)
	if err != nil {
		t.Fatal(err)
	}
	if len(resp.Objects) != len(objectsAfter) {
		t.Fatal("unexpected number of objects", len(resp.Objects), len(objectsAfter))
	}

	// Assert paths are correct.
	for _, obj := range resp.Objects {
		if _, exists := objectsAfterMap[obj.Key]; !exists {
			t.Fatal("unexpected path", obj.Key)
		}
	}

	// Assert directories are correct
	expectedDirs := []struct {
		id       int64
		parentID int64
		name     string
	}{
		{
			id:       1,
			parentID: 0,
			name:     "/",
		},
		{
			id:       2,
			parentID: 1,
			name:     "/fileś/",
		},
	}

	var n int64
	if err := ss.DB().QueryRow(ctx, "SELECT COUNT(*) FROM directories").Scan(&n); err != nil {
		t.Fatal(err)
	} else if n != int64(len(expectedDirs)) {
		t.Fatalf("unexpected number of directories, %v != %v", n, len(expectedDirs))
	}

	type row struct {
		ID       int64
		ParentID int64
		Name     string
	}
	rows, err := ss.DB().Query(context.Background(), "SELECT id, COALESCE(db_parent_id, 0), name FROM directories ORDER BY id ASC")
	if err != nil {
		t.Fatal(err)
	}
	defer rows.Close()
	var i int
	for rows.Next() {
		var dir row
		if err := rows.Scan(&dir.ID, &dir.ParentID, &dir.Name); err != nil {
			t.Fatal(err)
		} else if dir.ID != expectedDirs[i].id {
			t.Fatalf("unexpected directory id, %v != %v", dir.ID, expectedDirs[i].id)
		} else if dir.ParentID != expectedDirs[i].parentID {
			t.Fatalf("unexpected directory parent id, %v != %v", dir.ParentID, expectedDirs[i].parentID)
		} else if dir.Name != expectedDirs[i].name {
			t.Fatalf("unexpected directory name, %v != %v", dir.Name, expectedDirs[i].name)
		}
		i++
	}
	if len(expectedDirs) != i {
		t.Fatalf("expected %v dirs, got %v", len(expectedDirs), i)
	}
}

// TestObjectsStats is a unit test for ObjectsStats.
func TestObjectsStats(t *testing.T) {
	ss := newTestSQLStore(t, defaultTestSQLStoreConfig)
	defer ss.Close()

	// Fetch stats on clean database.
	info, err := ss.ObjectsStats(context.Background(), api.ObjectsStatsOpts{})
	if err != nil {
		t.Fatal(err)
	}
	if !reflect.DeepEqual(info, api.ObjectsStatsResponse{MinHealth: 1}) {
		t.Fatal("unexpected stats", info)
	}

	// Create a few objects of different size.
	var objectsSize uint64
	var sectorsSize uint64
	var totalUploadedSize uint64
	for i := 0; i < 2; i++ {
		obj := newTestObject(1)
		objectsSize += uint64(obj.TotalSize())
		for _, slab := range obj.Slabs {
			sectorsSize += uint64(len(slab.Shards) * rhpv2.SectorSize)

			for _, s := range slab.Shards {
				for hpk, fcids := range s.Contracts {
					if err := ss.addTestHost(hpk); err != nil {
						t.Fatal(err)
					}
					for _, fcid := range fcids {
						c, err := ss.addTestContract(fcid, hpk)
						if err != nil {
							t.Fatal(err)
						}
						totalUploadedSize += c.Size
					}
				}
			}
		}

		key := hex.EncodeToString(frand.Bytes(32))
		if _, err := ss.addTestObject(key, obj); err != nil {
			t.Fatal(err)
		}
	}

	// Get all entries in contract_sectors and store them again with a different
	// contract id. This should cause the uploaded size to double.
	var newContractID types.FileContractID
	frand.Read(newContractID[:])
	hks, err := ss.addTestHosts(1)
	if err != nil {
		t.Fatal(err)
	}
	hk := hks[0]
	c, err := ss.addTestContract(newContractID, hk)
	if err != nil {
		t.Fatal(err)
	}
	totalUploadedSize += c.Size
	if _, err := ss.DB().Exec(context.Background(), `
		INSERT INTO contract_sectors (db_contract_id, db_sector_id)
		SELECT (
			SELECT id FROM contracts WHERE fcid = ?
		), db_sector_id
		FROM contract_sectors
	`, sql.FileContractID(newContractID)); err != nil {
		t.Fatal(err)
	}

	// Check sizes.
	for _, opts := range []api.ObjectsStatsOpts{
		{},                              // any bucket
		{Bucket: api.DefaultBucketName}, // specific bucket
	} {
		info, err = ss.ObjectsStats(context.Background(), opts)
		if err != nil {
			t.Fatal(err)
		} else if info.TotalObjectsSize != objectsSize {
			t.Fatal("wrong size", info.TotalObjectsSize, objectsSize)
		} else if info.TotalSectorsSize != sectorsSize {
			t.Fatal("wrong size", info.TotalSectorsSize, sectorsSize)
		} else if info.TotalUploadedSize != totalUploadedSize {
			t.Fatal("wrong size", info.TotalUploadedSize, totalUploadedSize)
		} else if info.NumObjects != 2 {
			t.Fatal("wrong number of objects", info.NumObjects, 2)
		}
	}

	// Check other bucket.
	if err := ss.CreateBucket(context.Background(), "other", api.BucketPolicy{}); err != nil {
		t.Fatal(err)
	} else if info, err := ss.ObjectsStats(context.Background(), api.ObjectsStatsOpts{Bucket: "other"}); err != nil {
		t.Fatal(err)
	} else if info.TotalObjectsSize != 0 {
		t.Fatal("wrong size", info.TotalObjectsSize)
	} else if info.TotalSectorsSize != 0 {
		t.Fatal("wrong size", info.TotalSectorsSize, 0)
	} else if info.TotalUploadedSize != totalUploadedSize {
		t.Fatal("wrong size", info.TotalUploadedSize, totalUploadedSize)
	} else if info.NumObjects != 0 {
		t.Fatal("wrong number of objects", info.NumObjects)
	}
}

func TestPartialSlab(t *testing.T) {
	ss := newTestSQLStore(t, defaultTestSQLStoreConfig)
	defer ss.Close()

	// create 2 hosts
	hks, err := ss.addTestHosts(2)
	if err != nil {
		t.Fatal(err)
	}
	hk1, hk2 := hks[0], hks[1]

	// create 2 contracts
	fcids, _, err := ss.addTestContracts(hks)
	if err != nil {
		t.Fatal(err)
	}
	fcid1, fcid2 := fcids[0], fcids[1]

	// helper function to assert buffer stats returned by SlabBuffers.
	assertBuffer := func(name string, size int64, complete, locked bool) {
		t.Helper()
		buffers, err := ss.SlabBuffers(context.Background())
		if err != nil {
			t.Fatal(err)
		}
		if len(buffers) == 0 {
			t.Fatal("no buffers")
		}
		var buf api.SlabBuffer
		for _, b := range buffers {
			if b.Filename == name {
				buf = b
				break
			}
		}
		if buf == (api.SlabBuffer{}) {
			t.Fatal("buffer not found for name", name)
		}
		if buf.ContractSet != testContractSet {
			t.Fatal("wrong contract set", buf.ContractSet, testContractSet)
		}
		if buf.Filename != name {
			t.Fatal("wrong filename", buf.Filename, name)
		}
		if buf.MaxSize != int64(bufferedSlabSize(1)) {
			t.Fatal("wrong max size", buf.MaxSize, bufferedSlabSize(1))
		}
		if buf.Size != size {
			t.Fatal("wrong size", buf.Size, size)
		}
		if buf.Complete != complete {
			t.Fatal("wrong complete", buf.Complete, complete)
		}
		if buf.Locked != locked {
			t.Fatal("wrong locked", buf.Locked, locked)
		}
	}

	// prepare the data for 3 partial slabs. The first one is very small. The
	// second one almost fills a buffer except for 1 byte. The third one spans 2
	// buffers.
	fullSlabSize := bufferedSlabSize(1)
	slab1Data := []byte{1, 2, 3, 4}
	slab2Data := frand.Bytes(int(fullSlabSize) - len(slab1Data) - 1) // leave 1 byte
	slab3Data := []byte{5, 6}                                        // 1 byte more than fits in the slab

	// Add the first slab.
	ctx := context.Background()
	slabs, bufferSize, err := ss.AddPartialSlab(ctx, slab1Data, 1, 2, testContractSet)
	if err != nil {
		t.Fatal(err)
	}
	if len(slabs) != 1 {
		t.Fatal("expected 1 slab to be created", len(slabs))
	}
	if slabs[0].Length != uint32(len(slab1Data)) || slabs[0].Offset != 0 {
		t.Fatal("wrong offset/length", slabs[0].Offset, slabs[0].Length)
	} else if bufferSize != rhpv2.SectorSize {
		t.Fatal("unexpected buffer size", bufferSize)
	}
	data, err := ss.FetchPartialSlab(ctx, slabs[0].EncryptionKey, slabs[0].Offset, slabs[0].Length)
	if err != nil {
		t.Fatal(err)
	} else if !bytes.Equal(data, slab1Data) {
		t.Fatal("wrong data")
	}

	type bufferedSlab struct {
		ID       uint
		Filename string
	}
	fetchBuffer := func(ec object.EncryptionKey) (b bufferedSlab) {
		t.Helper()
		if err := ss.DB().QueryRow(context.Background(), `
			SELECT bs.id, bs.filename
			FROM buffered_slabs bs
			INNER JOIN slabs sla ON sla.db_buffered_slab_id = bs.id
			WHERE sla.key = ?
		`, sql.EncryptionKey(ec)).
			Scan(&b.ID, &b.Filename); err != nil && !errors.Is(err, dsql.ErrNoRows) {
			t.Fatal(err)
		}
		return
	}

	buffer := fetchBuffer(slabs[0].EncryptionKey)
	if buffer.Filename == "" {
		t.Fatal("empty filename")
	}
	buffer1Name := buffer.Filename
	assertBuffer(buffer1Name, 4, false, false)

	// Use the added partial slab to create an object.
	testObject := func(partialSlabs []object.SlabSlice) object.Object {
		obj := object.Object{
			Key: object.GenerateEncryptionKey(),
			Slabs: []object.SlabSlice{
				{
					Slab: object.Slab{
						Health:        1.0,
						EncryptionKey: object.GenerateEncryptionKey(),
						MinShards:     1,
						Shards: []object.Sector{
							newTestShard(hk1, fcid1, frand.Entropy256()),
							newTestShard(hk2, fcid2, frand.Entropy256()),
						},
					},
					Offset: 0,
					Length: rhpv2.SectorSize,
				},
			},
		}
		obj.Slabs = append(obj.Slabs, partialSlabs...)
		return obj
	}
	obj := testObject(slabs)
	fetched, err := ss.addTestObject("key", obj)
	if err != nil {
		t.Fatal(err)
	}
	if !reflect.DeepEqual(obj, *fetched.Object) {
		t.Fatal("mismatch", cmp.Diff(obj, fetched.Object, cmp.AllowUnexported(object.EncryptionKey{})))
	}

	// Add the second slab.
	slabs, bufferSize, err = ss.AddPartialSlab(ctx, slab2Data, 1, 2, testContractSet)
	if err != nil {
		t.Fatal(err)
	}
	if len(slabs) != 1 {
		t.Fatal("expected 1 slab to be created", len(slabs))
	}
	if slabs[0].Length != uint32(len(slab2Data)) || slabs[0].Offset != uint32(len(slab1Data)) {
		t.Fatal("wrong offset/length", slabs[0].Offset, slabs[0].Length)
	} else if bufferSize != rhpv2.SectorSize {
		t.Fatal("unexpected buffer size", bufferSize)
	}
	data, err = ss.FetchPartialSlab(ctx, slabs[0].EncryptionKey, slabs[0].Offset, slabs[0].Length)
	if err != nil {
		t.Fatal(err)
	} else if !bytes.Equal(data, slab2Data) {
		t.Fatal("wrong data")
	}
	assertBuffer(buffer1Name, 4194303, false, false)

	// Create an object again.
	obj2 := testObject(slabs)
	fetched, err = ss.addTestObject("key2", obj2)
	if err != nil {
		t.Fatal(err)
	}
	if !reflect.DeepEqual(obj2, *fetched.Object) {
		t.Fatal("mismatch", cmp.Diff(obj2, fetched.Object))
	}

	// Add third slab.
	slabs, bufferSize, err = ss.AddPartialSlab(ctx, slab3Data, 1, 2, testContractSet)
	if err != nil {
		t.Fatal(err)
	}
	if len(slabs) != 2 {
		t.Fatal("expected 2 slabs to be created", len(slabs))
	}
	if slabs[0].Length != 1 || slabs[0].Offset != uint32(len(slab1Data)+len(slab2Data)) {
		t.Fatal("wrong offset/length", slabs[0].Offset, slabs[0].Length)
	}
	if slabs[1].Length != uint32(len(slab3Data)-1) || slabs[1].Offset != 0 {
		t.Fatal("wrong offset/length", slabs[0].Offset, slabs[0].Length)
	}
	if bufferSize != 2*rhpv2.SectorSize {
		t.Fatal("unexpected buffer size", bufferSize)
	}
	if data1, err := ss.FetchPartialSlab(ctx, slabs[0].EncryptionKey, slabs[0].Offset, slabs[0].Length); err != nil {
		t.Fatal(err)
	} else if data2, err := ss.FetchPartialSlab(ctx, slabs[1].EncryptionKey, slabs[1].Offset, slabs[1].Length); err != nil {
		t.Fatal(err)
	} else if !bytes.Equal(slab3Data, append(data1, data2...)) {
		t.Fatal("wrong data")
	}
	assertBuffer(buffer1Name, rhpv2.SectorSize, true, false)

	buffer = fetchBuffer(slabs[1].EncryptionKey)
	buffer2Name := buffer.Filename
	assertBuffer(buffer2Name, 1, false, false)

	// Create an object again.
	obj3 := testObject(slabs)
	fetched, err = ss.addTestObject("key3", obj3)
	if err != nil {
		t.Fatal(err)
	}
	if !reflect.DeepEqual(obj3, *fetched.Object) {
		t.Fatal("mismatch", cmp.Diff(obj3, fetched.Object, cmp.AllowUnexported(object.EncryptionKey{})))
	}

	// Fetch the buffer for uploading
	packedSlabs, err := ss.PackedSlabsForUpload(ctx, time.Hour, 1, 2, testContractSet, 100)
	if err != nil {
		t.Fatal(err)
	}
	if len(packedSlabs) != 1 {
		t.Fatal("expected 1 slab to be returned", len(packedSlabs))
	}
	assertBuffer(buffer1Name, rhpv2.SectorSize, true, true)
	assertBuffer(buffer2Name, 1, false, false)

	buffer = fetchBuffer(packedSlabs[0].EncryptionKey)
	if buffer.ID != packedSlabs[0].BufferID {
		t.Fatalf("wrong buffer id, %v != %v", buffer.ID, packedSlabs[0].BufferID)
	}

	// Mark slab as uploaded.
	err = ss.MarkPackedSlabsUploaded(context.Background(), []api.UploadedPackedSlab{
		{
			BufferID: buffer.ID,
			Shards: []object.Sector{
				newTestShard(hk1, fcid1, types.Hash256{3}),
				newTestShard(hk2, fcid2, types.Hash256{4}),
			},
		},
	})
	if err != nil {
		t.Fatal(err)
	}

	buffer = fetchBuffer(packedSlabs[0].EncryptionKey)
	if buffer != (bufferedSlab{}) {
		t.Fatal("shouldn't be able to find buffer", err)
	}
	assertBuffer(buffer2Name, 1, false, false)

	_, err = ss.FetchPartialSlab(ctx, slabs[0].EncryptionKey, slabs[0].Offset, slabs[0].Length)
	if !errors.Is(err, api.ErrObjectNotFound) {
		t.Fatal("expected ErrObjectNotFound", err)
	}

	files, err := os.ReadDir(ss.slabBufferMgr.dir)
	if err != nil {
		t.Fatal(err)
	}
	filesFound := make(map[string]struct{})
	for _, file := range files {
		filesFound[file.Name()] = struct{}{}
	}
	if _, exists := filesFound[buffer1Name]; exists {
		t.Fatal("buffer file should have been deleted", buffer1Name)
	} else if _, exists := filesFound[buffer2Name]; !exists {
		t.Fatal("buffer file should not have been deleted", buffer2Name)
	}

	// Add 2 more partial slabs.
	slices1, _, err := ss.AddPartialSlab(ctx, frand.Bytes(rhpv2.SectorSize/2), 1, 2, testContractSet)
	if err != nil {
		t.Fatal(err)
	}
	slices2, bufferSize, err := ss.AddPartialSlab(ctx, frand.Bytes(rhpv2.SectorSize/2), 1, 2, testContractSet)
	if err != nil {
		t.Fatal(err)
	}

	// Associate them with an object.
	if _, err := ss.addTestObject(t.Name(), object.Object{
		Key:   object.GenerateEncryptionKey(),
		Slabs: append(slices1, slices2...),
	}); err != nil {
		t.Fatal(err)
	}

	// Fetch the buffers we have. Should be 1 completed and 1 incomplete.
	buffersBefore, err := ss.SlabBuffers(context.Background())
	if err != nil {
		t.Fatal(err)
	}
	if len(buffersBefore) != 2 {
		t.Fatal("expected 2 buffers", len(buffersBefore))
	}
	if !buffersBefore[0].Complete {
		t.Fatal("expected buffer to be complete")
	} else if buffersBefore[1].Complete {
		t.Fatal("expected buffer to be incomplete")
	}
	if bufferSize != 2*rhpv2.SectorSize {
		t.Fatal("unexpected buffer size", bufferSize)
	}

	// Close manager to make sure we can restart the database without
	// issues due to open files.
	// NOTE: Close on the database doesn't work because that will wipe the
	// in-memory ss.
	if err := ss.slabBufferMgr.Close(); err != nil {
		t.Fatal(err)
	}

	// Restart it. The buffer should still be there.
	ss2 := ss.Reopen()
	defer ss2.Close()
	buffersAfter, err := ss2.SlabBuffers(context.Background())
	if err != nil {
		t.Fatal(err)
	}
	if !cmp.Equal(buffersBefore, buffersAfter) {
		t.Fatal("buffers don't match", cmp.Diff(buffersBefore, buffersAfter))
	}
}

func TestContractSizes(t *testing.T) {
	ss := newTestSQLStore(t, defaultTestSQLStoreConfig)
	defer ss.Close()

	// define a helper function that calculates the amount of data that can be
	// pruned by inspecting the contract sizes
	prunableData := func(fcid *types.FileContractID) (n uint64) {
		t.Helper()

		sizes, err := ss.ContractSizes(context.Background())
		if err != nil {
			t.Fatal(err)
		}

		for id, size := range sizes {
			if fcid != nil && id != *fcid {
				continue
			}
			n += size.Prunable
		}
		return
	}

	// create hosts
	hks, err := ss.addTestHosts(2)
	if err != nil {
		t.Fatal(err)
	}

	// create contracts
	fcids, _, err := ss.addTestContracts(hks)
	if err != nil {
		t.Fatal(err)
	}

	// add an object to both contracts
	for i := 0; i < 2; i++ {
		if _, err := ss.addTestObject(fmt.Sprintf("obj_%d", i+1), object.Object{
			Key: object.GenerateEncryptionKey(),
			Slabs: []object.SlabSlice{
				{
					Slab: object.Slab{
						EncryptionKey: object.GenerateEncryptionKey(),
						MinShards:     1,
						Shards:        newTestShards(hks[i], fcids[i], types.Hash256{byte(i)}),
					},
				},
			},
		}); err != nil {
			t.Fatal(err)
		}
		if err := ss.RecordContractSpending(context.Background(), []api.ContractSpendingRecord{
			{
				ContractID:     fcids[i],
				RevisionNumber: 1,
				Size:           rhpv2.SectorSize,
			},
		}); err != nil {
			t.Fatal(err)
		}
	}

	// assert there's two objects
	s, err := ss.ObjectsStats(context.Background(), api.ObjectsStatsOpts{})
	if err != nil {
		t.Fatal(err)
	}
	if s.NumObjects != 2 {
		t.Fatal("expected 2 objects", s.NumObjects)
	}

	// assert there's no data to be pruned
	if n := prunableData(nil); n != 0 {
		t.Fatal("expected no prunable data", n)
	}

	// remove the first object
	if err := ss.RemoveObjectBlocking(context.Background(), api.DefaultBucketName, "obj_1"); err != nil {
		t.Fatal(err)
	}

	// assert there's one sector that can be pruned and assert it's from fcid 1
	if n := prunableData(nil); n != rhpv2.SectorSize {
		t.Fatalf("unexpected amount of prunable data %v", n)
	} else if n := prunableData(&fcids[1]); n != 0 {
		t.Fatalf("expected no prunable data %v", n)
	}

	// remove the second object
	if err := ss.RemoveObjectBlocking(context.Background(), api.DefaultBucketName, "obj_2"); err != nil {
		t.Fatal(err)
	}

	// assert there's now two sectors that can be pruned
	if n := prunableData(nil); n != rhpv2.SectorSize*2 {
		t.Fatalf("unexpected amount of prunable data %v", n)
	} else if n := prunableData(&fcids[0]); n != rhpv2.SectorSize {
		t.Fatalf("unexpected amount of prunable data %v", n)
	} else if n := prunableData(&fcids[1]); n != rhpv2.SectorSize {
		t.Fatalf("unexpected amount of prunable data %v", n)
	}

	if size, err := ss.ContractSize(context.Background(), fcids[0]); err != nil {
		t.Fatal("unexpected err", err)
	} else if size.Prunable != rhpv2.SectorSize {
		t.Fatal("unexpected prunable data", size.Prunable)
	}

	if size, err := ss.ContractSize(context.Background(), fcids[1]); err != nil {
		t.Fatal("unexpected err", err)
	} else if size.Prunable != rhpv2.SectorSize {
		t.Fatal("unexpected prunable data", size.Prunable)
	}

	// archive all contracts
	if err := ss.ArchiveAllContracts(context.Background(), t.Name()); err != nil {
		t.Fatal(err)
	}

	// assert there's no data to be pruned
	if n := prunableData(nil); n != 0 {
		t.Fatal("expected no prunable data", n)
	}
}

func TestObjectsBySlabKey(t *testing.T) {
	ss := newTestSQLStore(t, defaultTestSQLStoreConfig)
	defer ss.Close()

	// create a host
	hks, err := ss.addTestHosts(1)
	if err != nil {
		t.Fatal(err)
	}
	hk1 := hks[0]

	// create a contract
	fcids, _, err := ss.addTestContracts(hks)
	if err != nil {
		t.Fatal(err)
	}
	fcid1 := fcids[0]

	// create a slab.
	slab := object.Slab{
		Health:        1.0,
		EncryptionKey: object.GenerateEncryptionKey(),
		MinShards:     1,
		Shards:        newTestShards(hk1, fcid1, types.Hash256{1}),
	}

	// Add 3 objects that all reference the slab.
	obj := object.Object{
		Key: object.GenerateEncryptionKey(),
		Slabs: []object.SlabSlice{
			{
				Slab:   slab,
				Offset: 1,
				Length: 0, // incremented later
			},
		},
	}
	for _, name := range []string{"obj1", "obj2", "obj3"} {
		obj.Slabs[0].Length++
		if _, err := ss.addTestObject(name, obj); err != nil {
			t.Fatal(err)
		}
	}

	// Fetch the objects by slab.
	objs, err := ss.ObjectsBySlabKey(context.Background(), api.DefaultBucketName, slab.EncryptionKey)
	if err != nil {
		t.Fatal(err)
	}
	for i, name := range []string{"obj1", "obj2", "obj3"} {
		if objs[i].Key != name {
			t.Fatal("unexpected object name", objs[i].Key, name)
		}
		if objs[i].Size != int64(i)+1 {
			t.Fatal("unexpected object size", objs[i].Size, i+1)
		}
		if objs[i].Health != 1.0 {
			t.Fatal("unexpected object health", objs[i].Health)
		}
	}
}

func TestBuckets(t *testing.T) {
	ss := newTestSQLStore(t, defaultTestSQLStoreConfig)
	defer ss.Close()

	// List the buckets. Should be the default one.
	buckets, err := ss.ListBuckets(context.Background())
	if err != nil {
		t.Fatal(err)
	} else if len(buckets) != 1 {
		t.Fatal("expected 1 bucket", len(buckets))
	} else if buckets[0].Name != api.DefaultBucketName {
		t.Fatal("expected default bucket")
	}

	// Create 2 more buckets and delete the default one. This should result in
	// 2 buckets.
	b1, b2 := "bucket1", "bucket2"
	if err := ss.CreateBucket(context.Background(), b1, api.BucketPolicy{}); err != nil {
		t.Fatal(err)
	} else if err := ss.CreateBucket(context.Background(), b2, api.BucketPolicy{}); err != nil {
		t.Fatal(err)
	} else if err := ss.DeleteBucket(context.Background(), api.DefaultBucketName); err != nil {
		t.Fatal(err)
	} else if buckets, err := ss.ListBuckets(context.Background()); err != nil {
		t.Fatal(err)
	} else if len(buckets) != 2 {
		t.Fatal("expected 2 buckets", len(buckets))
	} else if buckets[0].Name != b1 {
		t.Fatal("unexpected bucket", buckets[0])
	} else if buckets[1].Name != b2 {
		t.Fatal("unexpected bucket", buckets[1])
	}

	// Creating an existing buckets shouldn't work and neither should deleting
	// one that doesn't exist.
	if err := ss.CreateBucket(context.Background(), b1, api.BucketPolicy{}); !errors.Is(err, api.ErrBucketExists) {
		t.Fatal("expected ErrBucketExists", err)
	} else if err := ss.DeleteBucket(context.Background(), "foo"); !errors.Is(err, api.ErrBucketNotFound) {
		t.Fatal("expected ErrBucketNotFound", err)
	}
}

func TestBucketObjects(t *testing.T) {
	ss := newTestSQLStore(t, defaultTestSQLStoreConfig)
	defer ss.Close()

	// Adding an object to a bucket that doesn't exist shouldn't work.
	obj := newTestObject(1)
	err := ss.UpdateObject(context.Background(), "unknown-bucket", "foo", testContractSet, testETag, testMimeType, testMetadata, obj)
	if !errors.Is(err, api.ErrBucketNotFound) {
		t.Fatal("expected ErrBucketNotFound", err)
	}

	// Create buckest for the test.
	b1, b2 := "bucket1", "bucket2"
	if err := ss.CreateBucket(context.Background(), b1, api.BucketPolicy{}); err != nil {
		t.Fatal(err)
	} else if err := ss.CreateBucket(context.Background(), b2, api.BucketPolicy{}); err != nil {
		t.Fatal(err)
	} else if err := ss.CreateBucket(context.Background(), b2, api.BucketPolicy{}); !errors.Is(err, api.ErrBucketExists) {
		t.Fatal(err)
	}

	// Create some objects for the test spread over 2 buckets.
	objects := []struct {
		path   string
		size   int64
		bucket string
	}{
		{"/foo/bar", 1, b1},
		{"/foo/bar", 2, b2},
		{"/bar", 3, b1},
		{"/bar", 4, b2},
	}
	ctx := context.Background()
	for _, o := range objects {
		obj := newTestObject(frand.Intn(9) + 1)
		obj.Slabs = obj.Slabs[:1]
		obj.Slabs[0].Length = uint32(o.size)
		err := ss.UpdateObject(ctx, o.bucket, o.path, testContractSet, testETag, testMimeType, testMetadata, obj)
		if err != nil {
			t.Fatal(err)
		}
	}

	// Deleting a bucket with objects shouldn't work.
	if err := ss.DeleteBucket(ctx, b1); !errors.Is(err, api.ErrBucketNotEmpty) {
		t.Fatal(err)
	}

	// List the objects in the buckets.
	if resp, err := ss.ListObjects(context.Background(), b1, "/foo/", "", "", "", "", "", -1); err != nil {
		t.Fatal(err)
	} else if entries := resp.Objects; len(entries) != 1 {
		t.Fatal("expected 1 entry", len(entries))
	} else if entries[0].Size != 1 {
		t.Fatal("unexpected size", entries[0].Size)
	} else if resp, err := ss.ListObjects(context.Background(), b2, "/foo/", "", "", "", "", "", -1); err != nil {
		t.Fatal(err)
	} else if entries := resp.Objects; len(entries) != 1 {
		t.Fatal("expected 1 entry", len(entries))
	} else if entries[0].Size != 2 {
		t.Fatal("unexpected size", entries[0].Size)
	}

	// Search the objects in the buckets.
	if resp, err := ss.ListObjects(context.Background(), b1, "", "", "", "", "", "", -1); err != nil {
		t.Fatal(err)
	} else if objects := resp.Objects; len(objects) != 2 {
		t.Fatal("expected 2 objects", len(objects))
	} else if objects[0].Size != 3 || objects[1].Size != 1 {
		t.Fatal("unexpected size", objects[0].Size, objects[1].Size)
	} else if resp, err := ss.ListObjects(context.Background(), b2, "", "", "", "", "", "", -1); err != nil {
		t.Fatal(err)
	} else if objects := resp.Objects; len(objects) != 2 {
		t.Fatal("expected 2 objects", len(objects))
	} else if objects[0].Size != 4 || objects[1].Size != 2 {
		t.Fatal("unexpected size", objects[0].Size, objects[1].Size)
	}

	// Rename object foo/bar in bucket 1 to foo/baz but not in bucket 2.
	if err := ss.RenameObjectBlocking(context.Background(), b1, "/foo/bar", "/foo/baz", false); err != nil {
		t.Fatal(err)
	} else if resp, err := ss.ListObjects(context.Background(), b1, "/foo/", "", "", "", "", "", -1); err != nil {
		t.Fatal(err)
	} else if entries := resp.Objects; len(entries) != 1 {
		t.Fatal("expected 2 entries", len(entries))
	} else if entries[0].Key != "/foo/baz" {
		t.Fatal("unexpected name", entries[0].Key)
	} else if resp, err := ss.ListObjects(context.Background(), b2, "/foo/", "", "", "", "", "", -1); err != nil {
		t.Fatal(err)
	} else if entries := resp.Objects; len(entries) != 1 {
		t.Fatal("expected 2 entries", len(entries))
	} else if entries[0].Key != "/foo/bar" {
		t.Fatal("unexpected name", entries[0].Key)
	}

	// Rename foo/bar in bucket 2 using the batch rename.
	if err := ss.RenameObjectsBlocking(context.Background(), b2, "/foo/bar", "/foo/bam", false); err != nil {
		t.Fatal(err)
	} else if resp, err := ss.ListObjects(context.Background(), b1, "/foo/", "", "", "", "", "", -1); err != nil {
		t.Fatal(err)
	} else if entries := resp.Objects; len(entries) != 1 {
		t.Fatal("expected 2 entries", len(entries))
	} else if entries[0].Key != "/foo/baz" {
		t.Fatal("unexpected name", entries[0].Key)
	} else if resp, err := ss.ListObjects(context.Background(), b2, "/foo/", "", "", "", "", "", -1); err != nil {
		t.Fatal(err)
	} else if entries := resp.Objects; len(entries) != 1 {
		t.Fatal("expected 2 entries", len(entries))
	} else if entries[0].Key != "/foo/bam" {
		t.Fatal("unexpected name", entries[0].Key)
	}

	// Delete foo/baz in bucket 1 but first try bucket 2 since that should fail.
	if err := ss.RemoveObjectBlocking(context.Background(), b2, "/foo/baz"); !errors.Is(err, api.ErrObjectNotFound) {
		t.Fatal(err)
	} else if err := ss.RemoveObjectBlocking(context.Background(), b1, "/foo/baz"); err != nil {
		t.Fatal(err)
	} else if resp, err := ss.ListObjects(context.Background(), b1, "/foo/", "", "", "", "", "", -1); err != nil {
		t.Fatal(err)
	} else if entries := resp.Objects; len(entries) > 0 {
		t.Fatal("expected 0 entries", len(entries))
	} else if resp, err := ss.ListObjects(context.Background(), b2, "/foo/", "", "", "", "", "", -1); err != nil {
		t.Fatal(err)
	} else if entries := resp.Objects; len(entries) != 1 {
		t.Fatal("expected 1 entry", len(entries))
	}

	// Delete all files in bucket 2.
	if resp, err := ss.ListObjects(context.Background(), b2, "/", "", "", "", "", "", -1); err != nil {
		t.Fatal(err)
	} else if entries := resp.Objects; len(entries) != 2 {
		t.Fatal("expected 2 entries", len(entries))
	} else if err := ss.RemoveObjectsBlocking(context.Background(), b2, "/"); err != nil {
		t.Fatal(err)
	} else if resp, err := ss.ListObjects(context.Background(), b2, "/", "", "", "", "", "", -1); err != nil {
		t.Fatal(err)
	} else if entries := resp.Objects; len(entries) != 0 {
		t.Fatal("expected 0 entries", len(entries))
	} else if resp, err := ss.ListObjects(context.Background(), b1, "/", "", "", "", "", "", -1); err != nil {
		t.Fatal(err)
	} else if entries := resp.Objects; len(entries) != 1 {
		t.Fatal("expected 1 entry", len(entries))
	}

	// Fetch /bar from bucket 1.
	if obj, err := ss.Object(context.Background(), b1, "/bar"); err != nil {
		t.Fatal(err)
	} else if obj.Size != 3 {
		t.Fatal("unexpected size", obj.Size)
	} else if _, err := ss.Object(context.Background(), b2, "/bar"); !errors.Is(err, api.ErrObjectNotFound) {
		t.Fatal(err)
	}

	// See if we can fetch the object by slab.
	if obj, err := ss.Object(context.Background(), b1, "/bar"); err != nil {
		t.Fatal(err)
	} else if objects, err := ss.ObjectsBySlabKey(context.Background(), b1, obj.Slabs[0].EncryptionKey); err != nil {
		t.Fatal(err)
	} else if len(objects) != 1 {
		t.Fatal("expected 1 object", len(objects))
	} else if objects, err := ss.ObjectsBySlabKey(context.Background(), b2, obj.Slabs[0].EncryptionKey); err != nil {
		t.Fatal(err)
	} else if len(objects) != 0 {
		t.Fatal("expected 0 objects", len(objects))
	}
}

func TestCopyObject(t *testing.T) {
	ss := newTestSQLStore(t, defaultTestSQLStoreConfig)
	defer ss.Close()

	// Create the buckets.
	ctx := context.Background()
	if err := ss.CreateBucket(ctx, "src", api.BucketPolicy{}); err != nil {
		t.Fatal(err)
	} else if err := ss.CreateBucket(ctx, "dst", api.BucketPolicy{}); err != nil {
		t.Fatal(err)
	}

	// Create one object.
	obj := newTestObject(1)
	err := ss.UpdateObject(ctx, "src", "/foo", testContractSet, testETag, testMimeType, testMetadata, obj)
	if err != nil {
		t.Fatal(err)
	}

	// Copy it within the same bucket.
	if om, err := ss.CopyObject(ctx, "src", "src", "/foo", "/bar", "", nil); err != nil {
		t.Fatal(err)
	} else if resp, err := ss.ListObjects(ctx, "src", "/", "", "", "", "", "", -1); err != nil {
		t.Fatal(err)
	} else if entries := resp.Objects; len(entries) != 2 {
		t.Fatal("expected 2 entries", len(entries))
	} else if entries[0].Key != "/bar" || entries[1].Key != "/foo" {
		t.Fatal("unexpected names", entries[0].Key, entries[1].Key)
	} else if om.ModTime.IsZero() {
		t.Fatal("expected mod time to be set")
	}

	// Copy it cross buckets.
	if om, err := ss.CopyObject(ctx, "src", "dst", "/foo", "/bar", "", nil); err != nil {
		t.Fatal(err)
	} else if resp, err := ss.ListObjects(ctx, "dst", "/", "", "", "", "", "", -1); err != nil {
		t.Fatal(err)
	} else if entries := resp.Objects; len(entries) != 1 {
		t.Fatal("expected 1 entry", len(entries))
	} else if entries[0].Key != "/bar" {
		t.Fatal("unexpected names", entries[0].Key, entries[1].Key)
	} else if om.ModTime.IsZero() {
		t.Fatal("expected mod time to be set")
	}
}

func TestMarkSlabUploadedAfterRenew(t *testing.T) {
	ss := newTestSQLStore(t, defaultTestSQLStoreConfig)
	defer ss.Close()

	// create host.
	hks, err := ss.addTestHosts(1)
	if err != nil {
		t.Fatal(err)
	}
	hk := hks[0]

	// create contracts
	fcids, _, err := ss.addTestContracts(hks)
	if err != nil {
		t.Fatal(err)
	}
	fcid := fcids[0]

	// create a full buffered slab.
	completeSize := bufferedSlabSize(1)
	slabs, _, err := ss.AddPartialSlab(context.Background(), frand.Bytes(completeSize), 1, 1, testContractSet)
	if err != nil {
		t.Fatal(err)
	}

	// add it to an object to prevent it from getting pruned.
	_, err = ss.addTestObject(t.Name(), object.Object{
		Key:   object.GenerateEncryptionKey(),
		Slabs: slabs,
	})
	if err != nil {
		t.Fatal(err)
	}

	// fetch it for upload.
	packedSlabs, err := ss.PackedSlabsForUpload(context.Background(), time.Hour, 1, 1, testContractSet, 100)
	if err != nil {
		t.Fatal(err)
	}
	if len(packedSlabs) != 1 {
		t.Fatal("expected 1 slab to be returned", len(packedSlabs))
	}

	// renew the contract.
	fcidRenewed := types.FileContractID{2, 2, 2, 2, 2}
	err = ss.renewTestContract(hk, fcid, fcidRenewed, 1)
	if err != nil {
		t.Fatal(err)
	}

	// mark it as uploaded.
	err = ss.MarkPackedSlabsUploaded(context.Background(), []api.UploadedPackedSlab{
		{
			BufferID: packedSlabs[0].BufferID,
			Shards:   newTestShards(hk, fcid, types.Hash256{1}),
		},
	})
	if err != nil {
		t.Fatal(err)
	} else if count := ss.Count("contract_sectors"); count != 1 {
		t.Fatal("expected 1 sector", count)
	}
}

func TestListObjectsNoDelimiter(t *testing.T) {
	ss := newTestSQLStore(t, defaultTestSQLStoreConfig)
	defer ss.Close()
	objects := []struct {
		key  string
		size int64
	}{
		{"/foo/bar", 1},
		{"/foo/bat", 2},
		{"/foo/baz/quux", 3},
		{"/foo/baz/quuz", 4},
		{"/gab/guub", 5},
		{"/FOO/bar", 6}, // test case sensitivity
	}

	// assert mod time & clear it afterwards so we can compare
	assertModTime := func(entries []api.ObjectMetadata) {
		for i := range entries {
			if !strings.HasSuffix(entries[i].Key, "/") && entries[i].ModTime.IsZero() {
				t.Fatal("mod time should be set")
			}
			entries[i].ModTime = api.TimeRFC3339{}
		}
	}

	ctx := context.Background()
	for _, o := range objects {
		obj := newTestObject(frand.Intn(9) + 1)
		obj.Slabs = obj.Slabs[:1]
		obj.Slabs[0].Length = uint32(o.size)
		if _, err := ss.addTestObject(o.key, obj); err != nil {
			t.Fatal(err)
		}
	}

	// override health of some slabs
	if err := ss.overrideSlabHealth("/foo/baz/quuz", 0.5); err != nil {
		t.Fatal(err)
	}
	if err := ss.overrideSlabHealth("/foo/baz/quux", 0.75); err != nil {
		t.Fatal(err)
	}

	// update health of objects to match the overridden health of the slabs
	if err := updateAllObjectsHealth(ss.DB()); err != nil {
		t.Fatal()
	}

	tests := []struct {
		prefix  string
		sortBy  string
		sortDir string
		marker  string
		want    []api.ObjectMetadata
	}{
		{"/", "", "", "", []api.ObjectMetadata{{Key: "/FOO/bar", Size: 6, Health: 1}, {Key: "/foo/bar", Size: 1, Health: 1}, {Key: "/foo/bat", Size: 2, Health: 1}, {Key: "/foo/baz/quux", Size: 3, Health: .75}, {Key: "/foo/baz/quuz", Size: 4, Health: .5}, {Key: "/gab/guub", Size: 5, Health: 1}}},
		{"/", "", "ASC", "", []api.ObjectMetadata{{Key: "/FOO/bar", Size: 6, Health: 1}, {Key: "/foo/bar", Size: 1, Health: 1}, {Key: "/foo/bat", Size: 2, Health: 1}, {Key: "/foo/baz/quux", Size: 3, Health: .75}, {Key: "/foo/baz/quuz", Size: 4, Health: .5}, {Key: "/gab/guub", Size: 5, Health: 1}}},
		{"/", "", "DESC", "", []api.ObjectMetadata{{Key: "/gab/guub", Size: 5, Health: 1}, {Key: "/foo/baz/quuz", Size: 4, Health: .5}, {Key: "/foo/baz/quux", Size: 3, Health: .75}, {Key: "/foo/bat", Size: 2, Health: 1}, {Key: "/foo/bar", Size: 1, Health: 1}, {Key: "/FOO/bar", Size: 6, Health: 1}}},
		{"/", "health", "ASC", "", []api.ObjectMetadata{{Key: "/foo/baz/quuz", Size: 4, Health: .5}, {Key: "/foo/baz/quux", Size: 3, Health: .75}, {Key: "/FOO/bar", Size: 6, Health: 1}, {Key: "/foo/bar", Size: 1, Health: 1}, {Key: "/foo/bat", Size: 2, Health: 1}, {Key: "/gab/guub", Size: 5, Health: 1}}},
		{"/", "health", "DESC", "", []api.ObjectMetadata{{Key: "/FOO/bar", Size: 6, Health: 1}, {Key: "/foo/bar", Size: 1, Health: 1}, {Key: "/foo/bat", Size: 2, Health: 1}, {Key: "/gab/guub", Size: 5, Health: 1}, {Key: "/foo/baz/quux", Size: 3, Health: .75}, {Key: "/foo/baz/quuz", Size: 4, Health: .5}}},
		{"/foo/b", "", "", "", []api.ObjectMetadata{{Key: "/foo/bar", Size: 1, Health: 1}, {Key: "/foo/bat", Size: 2, Health: 1}, {Key: "/foo/baz/quux", Size: 3, Health: .75}, {Key: "/foo/baz/quuz", Size: 4, Health: .5}}},
		{"o/baz/quu", "", "", "", []api.ObjectMetadata{}},
		{"/foo", "", "", "", []api.ObjectMetadata{{Key: "/foo/bar", Size: 1, Health: 1}, {Key: "/foo/bat", Size: 2, Health: 1}, {Key: "/foo/baz/quux", Size: 3, Health: .75}, {Key: "/foo/baz/quuz", Size: 4, Health: .5}}},
		{"/foo", "size", "ASC", "", []api.ObjectMetadata{{Key: "/foo/bar", Size: 1, Health: 1}, {Key: "/foo/bat", Size: 2, Health: 1}, {Key: "/foo/baz/quux", Size: 3, Health: .75}, {Key: "/foo/baz/quuz", Size: 4, Health: .5}}},
		{"/foo", "size", "DESC", "", []api.ObjectMetadata{{Key: "/foo/baz/quuz", Size: 4, Health: .5}, {Key: "/foo/baz/quux", Size: 3, Health: .75}, {Key: "/foo/bat", Size: 2, Health: 1}, {Key: "/foo/bar", Size: 1, Health: 1}}},
	}
	// set common fields
	for i := range tests {
		for j := range tests[i].want {
			tests[i].want[j].ETag = testETag
			tests[i].want[j].MimeType = testMimeType
		}
	}
	for _, test := range tests {
		res, err := ss.ListObjects(ctx, api.DefaultBucketName, test.prefix, "", "", test.sortBy, test.sortDir, "", -1)
		if err != nil {
			t.Fatal(err)
		}

		// assert mod time & clear it afterwards so we can compare
		assertModTime(res.Objects)

		got := res.Objects
		if !(len(got) == 0 && len(test.want) == 0) && !reflect.DeepEqual(got, test.want) {
			t.Fatalf("\nkey: %v\ngot: %v\nwant: %v", test.prefix, got, test.want)
		}
		if len(res.Objects) > 0 {
			marker := ""
			for offset := 0; offset < len(test.want); offset++ {
				res, err := ss.ListObjects(ctx, api.DefaultBucketName, test.prefix, "", "", test.sortBy, test.sortDir, marker, 1)
				if err != nil {
					t.Fatal(err)
				}

				// assert mod time & clear it afterwards so we can compare
				assertModTime(res.Objects)

				got := res.Objects
				if len(got) != 1 {
					t.Fatalf("expected 1 object, got %v", len(got))
				} else if got[0].Key != test.want[offset].Key {
					t.Fatalf("expected %v, got %v, offset %v, marker %v", test.want[offset].Key, got[0].Key, offset, marker)
				}
				marker = res.NextMarker
			}
		}
	}
}

func TestDeleteHostSector(t *testing.T) {
	ss := newTestSQLStore(t, defaultTestSQLStoreConfig)
	defer ss.Close()

	// create 2 hosts.
	hks, err := ss.addTestHosts(2)
	if err != nil {
		t.Fatal(err)
	}
	hk1, hk2 := hks[0], hks[1]

	// create 2 contracts with each
	fcids, _, err := ss.addTestContracts([]types.PublicKey{hk1, hk1, hk2, hk2})
	if err != nil {
		t.Fatal(err)
	}

	// create a healthy slab with one sector that is uploaded to all contracts.
	root := types.Hash256{1, 2, 3}
	ss.InsertSlab(object.Slab{
		EncryptionKey: object.GenerateEncryptionKey(),
		MinShards:     1,
		Shards: []object.Sector{
			{
				Contracts: map[types.PublicKey][]types.FileContractID{
					hk1: fcids,
				},
				Root:       root,
				LatestHost: hk1,
			},
		},
	})

	// Make sure 4 contractSector entries exist.
	if n := ss.Count("contract_sectors"); n != 4 {
		t.Fatal("expected 4 contract-sector links", n)
	}

	// Prune the sector from hk1.
	if n, err := ss.DeleteHostSector(context.Background(), hk1, root); err != nil {
		t.Fatal(err)
	} else if n != 2 {
		t.Fatal("no sectors were pruned", n)
	}

	// Make sure 2 contractSector entries exist.
	if n := ss.Count("contract_sectors"); n != 2 {
		t.Fatal("expected 2 contract-sector links", n)
	}

	// Find the slab. It should have an invalid health.
	var slabID int64
	var validUntil int64
	if err := ss.DB().QueryRow(context.Background(), "SELECT id, health_valid_until FROM slabs").Scan(&slabID, &validUntil); err != nil {
		t.Fatal(err)
	} else if time.Now().Before(time.Unix(validUntil, 0)) {
		t.Fatal("expected health to be invalid")
	}

	sectorContractCnt := func(root types.Hash256) (n int) {
		t.Helper()
		err := ss.DB().QueryRow(context.Background(), `
			SELECT COUNT(*)
			FROM contract_sectors cs
			INNER JOIN sectors s ON s.id = cs.db_sector_id
			WHERE s.root = ?
		`, (*sql.Hash256)(&root)).Scan(&n)
		if err != nil {
			t.Fatal(err)
		}
		return
	}

	// helper to fetch sectors
	type sector struct {
		LatestHost types.PublicKey
		Root       types.Hash256
		SlabID     int64
	}
	fetchSectors := func() (sectors []sector) {
		t.Helper()
		rows, err := ss.DB().Query(context.Background(), "SELECT root, latest_host, db_slab_id FROM sectors")
		if err != nil {
			t.Fatal(err)
		}
		defer rows.Close()
		for rows.Next() {
			var s sector
			if err := rows.Scan((*sql.PublicKey)(&s.Root), (*sql.Hash256)(&s.LatestHost), &s.SlabID); err != nil {
				t.Fatal(err)
			}
			sectors = append(sectors, s)
		}
		return
	}

	// Fetch the sector and assert the contracts association.
	if sectors := fetchSectors(); len(sectors) != 1 {
		t.Fatal("expected 1 sector", len(sectors))
	} else if cnt := sectorContractCnt(types.Hash256(sectors[0].Root)); cnt != 2 {
		t.Fatal("expected 2 contracts", cnt)
	} else if sectors[0].LatestHost != hk2 {
		t.Fatalf("expected latest host to be hk2, got %v", sectors[0].LatestHost)
	} else if sectors[0].SlabID != slabID {
		t.Fatalf("expected slab id to be %v, got %v", slabID, sectors[0].SlabID)
	}

	hi, err := ss.Host(context.Background(), hk1)
	if err != nil {
		t.Fatal(err)
	} else if hi.Interactions.LostSectors != 2 {
		t.Fatalf("expected 2 lost sector, got %v", hi.Interactions.LostSectors)
	}

	// Reset lost sectors again.
	if err := ss.ResetLostSectors(context.Background(), hk1); err != nil {
		t.Fatal(err)
	}

	hi, err = ss.Host(context.Background(), hk1)
	if err != nil {
		t.Fatal(err)
	} else if hi.Interactions.LostSectors != 0 {
		t.Fatalf("expected 0 lost sector, got %v", hi.Interactions.LostSectors)
	}

	// Prune the sector from hk2.
	if n, err := ss.DeleteHostSector(context.Background(), hk2, root); err != nil {
		t.Fatal(err)
	} else if n != 2 {
		t.Fatal("no sectors were pruned", n)
	}

	hi, err = ss.Host(context.Background(), hk2)
	if err != nil {
		t.Fatal(err)
	} else if hi.Interactions.LostSectors != 2 {
		t.Fatalf("expected 0 lost sector, got %v", hi.Interactions.LostSectors)
	}

	// Fetch the sector and check the public key has the default value
	if sectors := fetchSectors(); len(sectors) != 1 {
		t.Fatal("expected 1 sector", len(sectors))
	} else if cnt := sectorContractCnt(types.Hash256(sectors[0].Root)); cnt != 0 {
		t.Fatal("expected 0 contracts", cnt)
	} else if sector := sectors[0]; sector.LatestHost != [32]byte{} {
		t.Fatal("expected latest host to be empty", sector.LatestHost)
	} else if sectors[0].SlabID != slabID {
		t.Fatalf("expected slab id to be %v, got %v", slabID, sectors[0].SlabID)
	}
}

func newTestShards(hk types.PublicKey, fcid types.FileContractID, root types.Hash256) []object.Sector {
	return []object.Sector{
		newTestShard(hk, fcid, root),
	}
}

func newTestShard(hk types.PublicKey, fcid types.FileContractID, root types.Hash256) object.Sector {
	return object.Sector{
		LatestHost: hk,
		Contracts: map[types.PublicKey][]types.FileContractID{
			hk: {fcid},
		},
		Root: root,
	}
}

func TestUpdateSlabSanityChecks(t *testing.T) {
	ss := newTestSQLStore(t, defaultTestSQLStoreConfig)
	defer ss.Close()

	// create hosts and contracts.
	hks, err := ss.addTestHosts(5)
	if err != nil {
		t.Fatal(err)
	}
	_, contracts, err := ss.addTestContracts(hks)
	if err != nil {
		t.Fatal(err)
	}

	// prepare a slab.
	var shards []object.Sector
	for i := 0; i < 5; i++ {
		shards = append(shards, newTestShard(hks[i], contracts[i].ID, types.Hash256{byte(i + 1)}))
	}
	slab := object.Slab{
		EncryptionKey: object.GenerateEncryptionKey(),
		Shards:        shards,
		Health:        1,
	}

	// set slab.
	_, err = ss.addTestObject(t.Name(), object.Object{
		Key:   object.GenerateEncryptionKey(),
		Slabs: []object.SlabSlice{{Slab: slab}},
	})
	if err != nil {
		t.Fatal(err)
	}

	// verify slab.
	rSlab, err := ss.Slab(context.Background(), slab.EncryptionKey)
	if err != nil {
		t.Fatal(err)
	} else if !reflect.DeepEqual(slab, rSlab) {
		t.Fatal("unexpected slab", cmp.Diff(slab, rSlab, cmp.AllowUnexported(object.EncryptionKey{})))
	}

	// change the length to fail the update.
	if err := ss.UpdateSlab(context.Background(), object.Slab{
		EncryptionKey: slab.EncryptionKey,
		Shards:        shards[:len(shards)-1],
	}, testContractSet); !errors.Is(err, isql.ErrInvalidNumberOfShards) {
		t.Fatal(err)
	}

	// reverse the order of the shards to fail the update.
	reversedShards := append([]object.Sector{}, shards...)
	for i := 0; i < len(reversedShards)/2; i++ {
		j := len(reversedShards) - i - 1
		reversedShards[i], reversedShards[j] = reversedShards[j], reversedShards[i]
	}
	reversedSlab := object.Slab{
		EncryptionKey: slab.EncryptionKey,
		Shards:        reversedShards,
	}
	if err := ss.UpdateSlab(context.Background(), reversedSlab, testContractSet); !errors.Is(err, isql.ErrShardRootChanged) {
		t.Fatal(err)
	}
}

func TestSlabHealthInvalidation(t *testing.T) {
	// create db
	ss := newTestSQLStore(t, defaultTestSQLStoreConfig)
	defer ss.Close()

	// define a helper to assert the health validity of a given slab
	assertHealthValid := func(slabKey object.EncryptionKey, expected bool) {
		t.Helper()

		var validUntil int64
		if err := ss.DB().QueryRow(context.Background(), "SELECT health_valid_until FROM slabs WHERE `key` = ?", sql.EncryptionKey(slabKey)).Scan(&validUntil); err != nil {
			t.Fatal(err)
		} else if valid := time.Now().Before(time.Unix(validUntil, 0)); valid != expected {
			t.Fatal("unexpected health valid", valid)
		}
	}

	// define a helper to refresh the health
	refreshHealth := func(slabKeys ...object.EncryptionKey) {
		t.Helper()

		// refresh health
		if err := ss.RefreshHealth(context.Background()); err != nil {
			t.Fatal(err)
		}

		// assert all slabs
		for _, slabKey := range slabKeys {
			assertHealthValid(slabKey, true)
		}
	}

	// add hosts and contracts
	hks, err := ss.addTestHosts(4)
	if err != nil {
		t.Fatal(err)
	}
	fcids, _, err := ss.addTestContracts(hks)
	if err != nil {
		t.Fatal(err)
	}

	// prepare a slab with pieces on h1 and h2
	s1 := object.GenerateEncryptionKey()
	_, err = ss.addTestObject("o1", object.Object{
		Key: object.GenerateEncryptionKey(),
		Slabs: []object.SlabSlice{{Slab: object.Slab{
			EncryptionKey: s1,
			Shards: []object.Sector{
				newTestShard(hks[0], fcids[0], types.Hash256{0}),
				newTestShard(hks[1], fcids[1], types.Hash256{1}),
			},
		}}},
	})
	if err != nil {
		t.Fatal(err)
	}

	// prepare a slab with pieces on h3 and h4
	s2 := object.GenerateEncryptionKey()
	err = ss.UpdateObject(context.Background(), api.DefaultBucketName, "o2", testContractSet, testETag, testMimeType, testMetadata, object.Object{
		Key: object.GenerateEncryptionKey(),
		Slabs: []object.SlabSlice{{Slab: object.Slab{
			EncryptionKey: s2,
			Shards: []object.Sector{
				newTestShard(hks[2], fcids[2], types.Hash256{2}),
				newTestShard(hks[3], fcids[3], types.Hash256{3}),
			},
		}}},
	})
	if err != nil {
		t.Fatal(err)
	}

	// assert there are 0 contracts in the contract set
	cscs, err := ss.Contracts(context.Background(), api.ContractsOpts{ContractSet: testContractSet})
	if err != nil {
		t.Fatal(err)
	} else if len(cscs) != 0 {
		t.Fatal("expected 0 contracts", len(cscs))
	}

	// refresh health
	refreshHealth(s1, s2)

	// add 2 contracts to the contract set
	if err := ss.UpdateContractSet(context.Background(), testContractSet, fcids[:2], nil); err != nil {
		t.Fatal(err)
	}
	assertHealthValid(s1, false)
	assertHealthValid(s2, true)

	// refresh health
	refreshHealth(s1, s2)

	// switch out the contract set with two new contracts
	if err := ss.UpdateContractSet(context.Background(), testContractSet, fcids[2:], fcids[:2]); err != nil {
		t.Fatal(err)
	}
	assertHealthValid(s1, false)
	assertHealthValid(s2, false)

	// assert there are 2 contracts in the contract set
	cscs, err = ss.Contracts(context.Background(), api.ContractsOpts{ContractSet: testContractSet})
	if err != nil {
		t.Fatal(err)
	} else if len(cscs) != 2 {
		t.Fatal("expected 2 contracts", len(cscs))
	} else if cscs[0].ID != (types.FileContractID{3}) || cscs[1].ID != (types.FileContractID{4}) {
		t.Fatal("unexpected contracts", cscs)
	}

	// refresh health
	refreshHealth(s1, s2)

	// archive the contract for h3 and assert s2 was invalidated
	if err := ss.ArchiveContract(context.Background(), types.FileContractID{3}, "test"); err != nil {
		t.Fatal(err)
	}
	assertHealthValid(s1, true)
	assertHealthValid(s2, false)

	// archive the contract for h1 and assert s1 was invalidated
	if err := ss.ArchiveContract(context.Background(), types.FileContractID{1}, "test"); err != nil {
		t.Fatal(err)
	}
	assertHealthValid(s1, false)
	assertHealthValid(s2, false)

	// assert the health validity is always updated to a random time in the future that matches the boundaries
	for i := 0; i < 1e3; i++ {
		// reset health validity
		if _, err := ss.DB().Exec(context.Background(), "UPDATE slabs SET health_valid_until = 0;"); err != nil {
			t.Fatal(err)
		}

		// refresh health
		now := time.Now()
		if err := ss.RefreshHealth(context.Background()); err != nil {
			t.Fatal(err)
		}

		// fetch health_valid_until
		var validUntil int64
		if err := ss.DB().QueryRow(context.Background(), "SELECT health_valid_until FROM slabs").Scan(&validUntil); err != nil {
			t.Fatal(err)
		}

		// assert it's validity is within expected bounds
		minValidity := now.Add(refreshHealthMinHealthValidity).Add(-time.Second) // avoid NDF
		maxValidity := now.Add(refreshHealthMaxHealthValidity).Add(time.Second)  // avoid NDF
		validUntilUnix := time.Unix(validUntil, 0)
		if !(minValidity.Before(validUntilUnix) && maxValidity.After(validUntilUnix)) {
			t.Fatal("valid until not in boundaries", minValidity, maxValidity, validUntil, now)
		}
	}
}

func TestRefreshHealth(t *testing.T) {
	ss := newTestSQLStore(t, defaultTestSQLStoreConfig)
	defer ss.Close()

	// define a helper function to return an object's health
	health := func(name string) float64 {
		t.Helper()
		o, err := ss.Object(context.Background(), api.DefaultBucketName, name)
		if err != nil {
			t.Fatal(err)
		}
		return o.Health
	}

	// add test hosts
	hks, err := ss.addTestHosts(8)
	if err != nil {
		t.Fatal(err)
	}

	// add test contract & set it as contract set
	fcids, _, err := ss.addTestContracts(hks)
	if err != nil {
		t.Fatal(err)
	}
	err = ss.UpdateContractSet(context.Background(), testContractSet, fcids, nil)
	if err != nil {
		t.Fatal(err)
	}

	// add two test objects
	o1 := t.Name() + "1"
	if added, err := ss.addTestObject(o1, object.Object{
		Key: object.GenerateEncryptionKey(),
		Slabs: []object.SlabSlice{{Slab: object.Slab{
			MinShards:     2,
			EncryptionKey: object.GenerateEncryptionKey(),
			Shards: []object.Sector{
				newTestShard(hks[0], fcids[0], types.Hash256{0}),
				newTestShard(hks[1], fcids[1], types.Hash256{1}),
				newTestShard(hks[2], fcids[2], types.Hash256{2}),
				newTestShard(hks[3], fcids[3], types.Hash256{3}),
			},
		}}},
	}); err != nil {
		t.Fatal(err)
	} else if added.Health != 1 {
		t.Fatal("expected health to be 1, got", added.Health)
	}

	o2 := t.Name() + "2"
	if added, err := ss.addTestObject(o2, object.Object{
		Key: object.GenerateEncryptionKey(),
		Slabs: []object.SlabSlice{{Slab: object.Slab{
			MinShards:     2,
			EncryptionKey: object.GenerateEncryptionKey(),
			Shards: []object.Sector{
				newTestShard(hks[4], fcids[4], types.Hash256{4}),
				newTestShard(hks[5], fcids[5], types.Hash256{5}),
				newTestShard(hks[6], fcids[6], types.Hash256{6}),
				newTestShard(hks[7], fcids[7], types.Hash256{7}),
			},
		}}},
	}); err != nil {
		t.Fatal(err)
	} else if added.Health != 1 {
		t.Fatal("expected health to be 1, got", added.Health)
	}

	// update contract set to not contain the first contract
	err = ss.UpdateContractSet(context.Background(), testContractSet, fcids[1:], fcids[:1])
	if err != nil {
		t.Fatal(err)
	}
	err = ss.RefreshHealth(context.Background())
	if err != nil {
		t.Fatal(err)
	}
	if health(o1) != .5 {
		t.Fatal("expected health to be .5, got", health(o1))
	} else if health(o2) != 1 {
		t.Fatal("expected health to be 1, got", health(o2))
	}

	// update contract set again to increase health of o1 again and lower health
	// of o2
	err = ss.UpdateContractSet(context.Background(), testContractSet, fcids[:6], fcids[6:])
	if err != nil {
		t.Fatal(err)
	}
	err = ss.RefreshHealth(context.Background())
	if err != nil {
		t.Fatal(err)
	}
	if health(o1) != 1 {
		t.Fatal("expected health to be .4, got", health(o1))
	} else if health(o2) != 0 {
		t.Fatal("expected health to be 0, got", health(o2))
	}

	// add another object that is empty
	o3 := t.Name() + "3"
	if added, err := ss.addTestObject(o3, object.Object{
		Key: object.GenerateEncryptionKey(),
	}); err != nil {
		t.Fatal(err)
	} else if added.Health != 1 {
		t.Fatal("expected health to be 1, got", added.Health)
	}

	// a refresh should keep the health at 1
	if err := ss.RefreshHealth(context.Background()); err != nil {
		t.Fatal(err)
	} else if health(o3) != 1 {
		t.Fatalf("expected health to be 1, got %v", health(o3))
	}
}

func TestSlabCleanup(t *testing.T) {
	ss := newTestSQLStore(t, defaultTestSQLStoreConfig)
	defer ss.Close()

	// create contract set
	err := ss.db.Transaction(context.Background(), func(tx sql.DatabaseTx) error {
		return tx.UpdateContractSet(context.Background(), testContractSet, nil, nil)
	})
	if err != nil {
		t.Fatal(err)
	}
	csID := ss.ContractSetID(testContractSet)

	// create buffered slab
	bsID := uint(1)
	if _, err := ss.DB().Exec(context.Background(), "INSERT INTO buffered_slabs (filename) VALUES ('foo');"); err != nil {
		t.Fatal(err)
	}

	var dirID int64
	err = ss.db.Transaction(context.Background(), func(tx sql.DatabaseTx) error {
		var err error
		dirID, err = tx.MakeDirsForPath(context.Background(), "1")
		return err
	})
	if err != nil {
		t.Fatal(err)
	}

	// create objects
	insertObjStmt, err := ss.DB().Prepare(context.Background(), "INSERT INTO objects (db_directory_id, object_id, db_bucket_id, health) VALUES (?, ?, ?, ?);")
	if err != nil {
		t.Fatal(err)
	}
	defer insertObjStmt.Close()

	var obj1ID, obj2ID int64
	if res, err := insertObjStmt.Exec(context.Background(), dirID, "1", ss.DefaultBucketID(), 1); err != nil {
		t.Fatal(err)
	} else if obj1ID, err = res.LastInsertId(); err != nil {
		t.Fatal(err)
	} else if res, err := insertObjStmt.Exec(context.Background(), dirID, "2", ss.DefaultBucketID(), 1); err != nil {
		t.Fatal(err)
	} else if obj2ID, err = res.LastInsertId(); err != nil {
		t.Fatal(err)
	}

	// create a slab
	var slabID int64
	if res, err := ss.DB().Exec(context.Background(), "INSERT INTO slabs (db_contract_set_id, `key`, health_valid_until) VALUES (?, ?, ?);", csID, sql.EncryptionKey(object.GenerateEncryptionKey()), 100); err != nil {
		t.Fatal(err)
	} else if slabID, err = res.LastInsertId(); err != nil {
		t.Fatal(err)
	}

	// statement to reference slabs by inserting a slice for an object
	insertSlabRefStmt, err := ss.DB().Prepare(context.Background(), "INSERT INTO slices (db_object_id, db_slab_id) VALUES (?, ?);")
	if err != nil {
		t.Fatal(err)
	}
	defer insertSlabRefStmt.Close()

	// reference the slab
	if _, err := insertSlabRefStmt.Exec(context.Background(), obj1ID, slabID); err != nil {
		t.Fatal(err)
	} else if _, err := insertSlabRefStmt.Exec(context.Background(), obj2ID, slabID); err != nil {
		t.Fatal(err)
	}

	// delete the object
	err = ss.RemoveObjectBlocking(context.Background(), api.DefaultBucketName, "1")
	if err != nil {
		t.Fatal(err)
	}

	// check slab count
	if slabCntr := ss.Count("slabs"); slabCntr != 1 {
		t.Fatalf("expected 1 slabs, got %v", slabCntr)
	}

	// delete second object
	err = ss.RemoveObjectBlocking(context.Background(), api.DefaultBucketName, "2")
	if err != nil {
		t.Fatal(err)
	} else if slabCntr := ss.Count("slabs"); slabCntr != 0 {
		t.Fatalf("expected 0 slabs, got %v", slabCntr)
	}

	// create another slab referencing the buffered slab
	var bufferedSlabID int64
	if res, err := ss.DB().Exec(context.Background(), "INSERT INTO slabs (db_buffered_slab_id, db_contract_set_id, `key`, health_valid_until) VALUES (?, ?, ?, ?);", bsID, csID, sql.EncryptionKey(object.GenerateEncryptionKey()), 100); err != nil {
		t.Fatal(err)
	} else if bufferedSlabID, err = res.LastInsertId(); err != nil {
		t.Fatal(err)
	}

	var obj3ID int64
	if res, err := insertObjStmt.Exec(context.Background(), dirID, "3", ss.DefaultBucketID(), 1); err != nil {
		t.Fatal(err)
	} else if obj3ID, err = res.LastInsertId(); err != nil {
		t.Fatal(err)
	} else if _, err := insertSlabRefStmt.Exec(context.Background(), obj3ID, bufferedSlabID); err != nil {
		t.Fatal(err)
	}
	if slabCntr := ss.Count("slabs"); slabCntr != 1 {
		t.Fatalf("expected 1 slabs, got %v", slabCntr)
	}

	// delete third object
	err = ss.RemoveObjectBlocking(context.Background(), api.DefaultBucketName, "3")
	if err != nil {
		t.Fatal(err)
	} else if slabCntr := ss.Count("slabs"); slabCntr != 1 {
		t.Fatalf("expected 1 slabs, got %v", slabCntr)
	}
}

func TestUpdateObjectReuseSlab(t *testing.T) {
	ss := newTestSQLStore(t, defaultTestSQLStoreConfig)
	defer ss.Close()

	minShards, totalShards := 10, 30

	// create 90 hosts, enough for 3 slabs with 30 each
	hks, err := ss.addTestHosts(3 * totalShards)
	if err != nil {
		t.Fatal(err)
	}

	// create one contract each
	fcids, _, err := ss.addTestContracts(hks)
	if err != nil {
		t.Fatal(err)
	}

	// create an object
	obj := object.Object{
		Key: object.GenerateEncryptionKey(),
	}
	// add 2 slabs
	for i := 0; i < 2; i++ {
		obj.Slabs = append(obj.Slabs, object.SlabSlice{
			Offset: 0,
			Length: uint32(minShards) * rhpv2.SectorSize,
			Slab: object.Slab{
				EncryptionKey: object.GenerateEncryptionKey(),
				MinShards:     uint8(minShards),
			},
		})
	}
	// 30 shards each
	for i := 0; i < len(obj.Slabs); i++ {
		for j := 0; j < totalShards; j++ {
			obj.Slabs[i].Shards = append(obj.Slabs[i].Shards, object.Sector{
				Contracts: map[types.PublicKey][]types.FileContractID{
					hks[i*totalShards+j]: {
						fcids[i*totalShards+j],
					},
				},
				LatestHost: hks[i*totalShards+j],
				Root:       frand.Entropy256(),
			})
		}
	}

	// add the object
	_, err = ss.addTestObject("1", obj)
	if err != nil {
		t.Fatal(err)
	}

	// helper to fetch relevant fields from an object
	fetchObj := func(bid int64, oid string) (id, bucketID int64, objectID string, health float64, size int64) {
		t.Helper()
		err := ss.DB().QueryRow(context.Background(), `
			SELECT id, db_bucket_id, object_id, health, size
			FROM objects
			WHERE db_bucket_id = ? AND object_id = ?
		`, bid, oid).Scan(&id, &bucketID, &objectID, &health, &size)
		if err != nil {
			t.Fatal(err)
		}
		return
	}

	// fetch the object
	id, bid, oid, health, size := fetchObj(ss.DefaultBucketID(), "1")
	if id != 1 {
		t.Fatal("unexpected id", id)
	} else if bid != ss.DefaultBucketID() {
		t.Fatal("bucket id mismatch", bid)
	} else if oid != "1" {
		t.Fatal("object id mismatch", oid)
	} else if health != 1 {
		t.Fatal("health mismatch", health)
	} else if size != obj.TotalSize() {
		t.Fatal("size mismatch", size)
	}

	// helper to fetch object's slices
	type slice struct {
		ID          int64
		ObjectIndex int64
		Offset      int64
		Length      int64
		SlabID      int64
	}
	fetchSlicesByObjectID := func(oid int64) (slices []slice) {
		t.Helper()
		rows, err := ss.DB().Query(context.Background(), "SELECT id, object_index, offset, length, db_slab_id FROM slices WHERE db_object_id = ?", oid)
		if err != nil {
			t.Fatal(err)
		}
		defer rows.Close()
		for rows.Next() {
			var s slice
			if err := rows.Scan(&s.ID, &s.ObjectIndex, &s.Offset, &s.Length, &s.SlabID); err != nil {
				t.Fatal(err)
			}
			slices = append(slices, s)
		}
		return
	}

	// fetch its slices
	slices := fetchSlicesByObjectID(id)
	if len(slices) != 2 {
		t.Fatal("invalid number of slices", len(slices))
	}

	// helper to fetch sectors
	type sector struct {
		ID         int64
		SlabID     int64
		LatestHost types.PublicKey
		Root       types.Hash256
	}
	fetchSectorsBySlabID := func(slabID int64) (sectors []sector) {
		t.Helper()
		rows, err := ss.DB().Query(context.Background(), "SELECT id, db_slab_id, root, latest_host FROM sectors WHERE db_slab_id = ?", slabID)
		if err != nil {
			t.Fatal(err)
		}
		defer rows.Close()
		for rows.Next() {
			var s sector
			if err := rows.Scan(&s.ID, &s.SlabID, (*sql.PublicKey)(&s.Root), (*sql.Hash256)(&s.LatestHost)); err != nil {
				t.Fatal(err)
			}
			sectors = append(sectors, s)
		}
		return
	}

	// helper type to fetch a slab
	type slab struct {
		ID               int64
		ContractSetID    int64
		Health           float64
		HealthValidUntil int64
		MinShards        uint8
		TotalShards      uint8
		Key              object.EncryptionKey
	}
	fetchSlabStmt, err := ss.DB().Prepare(context.Background(), "SELECT id, db_contract_set_id, health, health_valid_until, min_shards, total_shards, `key` FROM slabs WHERE id = ?")
	if err != nil {
		t.Fatal(err)
	}
	defer fetchSlabStmt.Close()

	for i, slice := range slices {
		if slice.ID != int64(i+1) {
			t.Fatal("unexpected id", slice.ID)
		} else if slice.ObjectIndex != int64(i+1) {
			t.Fatal("unexpected object index", slice.ObjectIndex)
		} else if slice.Offset != 0 || slice.Length != int64(minShards)*rhpv2.SectorSize {
			t.Fatal("invalid offset/length", slice.Offset, slice.Length)
		}

		// fetch the slab
		var slab slab
		err = fetchSlabStmt.QueryRow(context.Background(), slice.SlabID).
			Scan(&slab.ID, &slab.ContractSetID, &slab.Health, &slab.HealthValidUntil, &slab.MinShards, &slab.TotalShards, (*sql.EncryptionKey)(&slab.Key))
		if err != nil {
			t.Fatal(err)
		} else if slab.ID != int64(i+1) {
			t.Fatal("unexpected id", slab.ID)
		} else if slab.ContractSetID != 1 {
			t.Fatal("invalid contract set id", slab.ContractSetID)
		} else if slab.Health != 1 {
			t.Fatal("invalid health", slab.Health)
		} else if slab.HealthValidUntil != 0 {
			t.Fatal("invalid health validity", slab.HealthValidUntil)
		} else if slab.MinShards != uint8(minShards) {
			t.Fatal("invalid minShards", slab.MinShards)
		} else if slab.TotalShards != uint8(totalShards) {
			t.Fatal("invalid totalShards", slab.TotalShards)
		} else if slab.Key.String() != obj.Slabs[i].EncryptionKey.String() {
			t.Fatal("wrong key")
		}

		// fetch the sectors
		sectors := fetchSectorsBySlabID(int64(slab.ID))
		if len(sectors) != totalShards {
			t.Fatal("invalid number of sectors", len(sectors))
		}
		for j, sector := range sectors {
			if sector.ID != int64(i*totalShards+j+1) {
				t.Fatal("invalid id", sector.ID)
			} else if sector.SlabID != int64(slab.ID) {
				t.Fatal("invalid slab id", sector.SlabID)
			} else if sector.LatestHost != hks[i*totalShards+j] {
				t.Fatal("invalid host")
			} else if sector.Root != obj.Slabs[i].Shards[j].Root {
				t.Fatal("invalid root")
			}
		}
	}

	obj2 := object.Object{
		Key: object.GenerateEncryptionKey(),
	}
	// add 1 slab with 30 shards
	obj2.Slabs = append(obj2.Slabs, object.SlabSlice{
		Offset: 0,
		Length: uint32(minShards) * rhpv2.SectorSize,
		Slab: object.Slab{
			EncryptionKey: object.GenerateEncryptionKey(),
			MinShards:     uint8(minShards),
		},
	})
	// 30 shards each
	for i := 0; i < totalShards; i++ {
		obj2.Slabs[0].Shards = append(obj2.Slabs[0].Shards, object.Sector{
			Contracts: map[types.PublicKey][]types.FileContractID{
				hks[len(obj.Slabs)*totalShards+i]: {
					fcids[len(obj.Slabs)*totalShards+i],
				},
			},
			LatestHost: hks[len(obj.Slabs)*totalShards+i],
			Root:       frand.Entropy256(),
		})
	}
	// add the second slab of the first object too
	obj2.Slabs = append(obj2.Slabs, obj.Slabs[1])

	// add the object
	_, err = ss.addTestObject("2", obj2)
	if err != nil {
		t.Fatal(err)
	}

	// fetch the object
	id2, bid2, oid2, health2, size2 := fetchObj(ss.DefaultBucketID(), "2")
	if id2 != 2 {
		t.Fatal("unexpected id", id)
	} else if bid2 != ss.DefaultBucketID() {
		t.Fatal("bucket id mismatch", bid)
	} else if oid2 != "2" {
		t.Fatal("object id mismatch", oid)
	} else if health2 != 1 {
		t.Fatal("health mismatch", health)
	} else if size2 != obj.TotalSize() {
		t.Fatal("size mismatch", size)
	}

	// fetch its slices
	slices2 := fetchSlicesByObjectID(id2)
	if len(slices2) != 2 {
		t.Fatal("invalid number of slices", len(slices2))
	}

	// check the first one
	slice2 := slices2[0]
	if slice2.ID != int64(len(slices)+1) {
		t.Fatal("unexpected id", slice2.ID)
	} else if slice2.ObjectIndex != 1 {
		t.Fatal("unexpected object index", slice2.ObjectIndex)
	} else if slice2.Offset != 0 || slice2.Length != int64(minShards)*rhpv2.SectorSize {
		t.Fatal("invalid offset/length", slice2.Offset, slice2.Length)
	}

	// fetch the slab
	var slab2 slab
	err = fetchSlabStmt.QueryRow(context.Background(), slice2.SlabID).
		Scan(&slab2.ID, &slab2.ContractSetID, &slab2.Health, &slab2.HealthValidUntil, &slab2.MinShards, &slab2.TotalShards, (*sql.EncryptionKey)(&slab2.Key))
	if err != nil {
		t.Fatal(err)
	} else if slab2.ID != int64(len(slices)+1) {
		t.Fatal("unexpected id", slab2.ID)
	} else if slab2.ContractSetID != 1 {
		t.Fatal("invalid contract set id", slab2.ContractSetID)
	} else if slab2.Health != 1 {
		t.Fatal("invalid health", slab2.Health)
	} else if slab2.HealthValidUntil != 0 {
		t.Fatal("invalid health validity", slab2.HealthValidUntil)
	} else if slab2.MinShards != uint8(minShards) {
		t.Fatal("invalid minShards", slab2.MinShards)
	} else if slab2.TotalShards != uint8(totalShards) {
		t.Fatal("invalid totalShards", slab2.TotalShards)
	} else if slab2.Key.String() != obj2.Slabs[0].EncryptionKey.String() {
		t.Fatal("wrong key")
	}

	// fetch the sectors
	sectors2 := fetchSectorsBySlabID(int64(slab2.ID))
	if len(sectors2) != totalShards {
		t.Fatal("invalid number of sectors", len(sectors2))
	}
	for j, sector := range sectors2 {
		if sector.ID != int64((len(obj.Slabs))*totalShards+j+1) {
			t.Fatal("invalid id", sector.ID)
		} else if sector.SlabID != int64(slab2.ID) {
			t.Fatal("invalid slab id", sector.SlabID)
		} else if sector.LatestHost != hks[(len(obj.Slabs))*totalShards+j] {
			t.Fatal("invalid host")
		} else if sector.Root != obj2.Slabs[0].Shards[j].Root {
			t.Fatal("invalid root")
		}
	}

	// the second slab of obj2 should be the same as the first in obj
	if slices2[1].SlabID != 2 {
		t.Fatal("wrong slab")
	}

	type contractSector struct {
		ContractID int64
		SectorID   int64
	}
	var contractSectors []contractSector
	rows, err := ss.DB().Query(context.Background(), "SELECT db_contract_id, db_sector_id FROM contract_sectors")
	if err != nil {
		t.Fatal(err)
	}
	defer rows.Close()
	for rows.Next() {
		var cs contractSector
		if err := rows.Scan(&cs.ContractID, &cs.SectorID); err != nil {
			t.Fatal(err)
		}
		contractSectors = append(contractSectors, cs)
	}
	if len(contractSectors) != 3*totalShards {
		t.Fatal("invalid number of contract sectors", len(contractSectors))
	}
	for i, cs := range contractSectors {
		if cs.ContractID != int64(i+1) {
			t.Fatal("invalid contract id")
		} else if cs.SectorID != int64(i+1) {
			t.Fatal("invalid sector id")
		}
	}
}

// TestUpdateObjectParallel calls UpdateObject from multiple threads in parallel
// while retries are disabled to make sure calling the same method from multiple
// threads won't cause deadlocks.
//
// NOTE: This test only covers the optimistic case of inserting objects without
// overwriting them. As soon as combining deletions and insertions within the
// same transaction, deadlocks become more likely due to the gap locks MySQL
// uses.
func TestUpdateObjectParallel(t *testing.T) {
	if config.MySQLConfigFromEnv().URI == "" {
		// it's pretty much impossile to optimise for both sqlite and mysql at
		// the same time so we skip this test for SQLite for now
		// TODO: once we moved away from gorm and implement separate interfaces
		// for SQLite and MySQL, we have more control over the used queries and
		// can revisit this
		t.SkipNow()
	}
	ss := newTestSQLStore(t, defaultTestSQLStoreConfig)
	ss.retryTransactionIntervals = []time.Duration{0} // don't retry
	defer ss.Close()

	// create 2 hosts
	hks, err := ss.addTestHosts(2)
	if err != nil {
		t.Fatal(err)
	}
	hk1, hk2 := hks[0], hks[1]

	// create 2 contracts
	fcids, _, err := ss.addTestContracts(hks)
	if err != nil {
		t.Fatal(err)
	}
	fcid1, fcid2 := fcids[0], fcids[1]

	c := make(chan string)
	ctx, cancel := context.WithCancel(context.Background())
	work := func() {
		t.Helper()
		defer cancel()
		for name := range c {
			// create an object
			obj := object.Object{
				Key: object.GenerateEncryptionKey(),
				Slabs: []object.SlabSlice{
					{
						Slab: object.Slab{
							Health:        1.0,
							EncryptionKey: object.GenerateEncryptionKey(),
							MinShards:     1,
							Shards:        newTestShards(hk1, fcid1, frand.Entropy256()),
						},
						Offset: 10,
						Length: 100,
					},
					{
						Slab: object.Slab{
							Health:        1.0,
							EncryptionKey: object.GenerateEncryptionKey(),
							MinShards:     2,
							Shards:        newTestShards(hk2, fcid2, frand.Entropy256()),
						},
						Offset: 20,
						Length: 200,
					},
				},
			}

			// update the object
			if err := ss.UpdateObject(context.Background(), api.DefaultBucketName, name, testContractSet, testETag, testMimeType, testMetadata, obj); err != nil {
				t.Error(err)
				return
			}
		}
	}

	var wg sync.WaitGroup
	for i := 0; i < 4; i++ {
		wg.Add(1)
		go func() {
			work()
			wg.Done()
		}()
	}

	// create 1000 objects and then overwrite them
	for i := 0; i < 1000; i++ {
		select {
		case c <- fmt.Sprintf("object-%d", i):
		case <-ctx.Done():
			return
		}
	}

	close(c)
	wg.Wait()
}

func TestDirectories(t *testing.T) {
	ss := newTestSQLStore(t, defaultTestSQLStoreConfig)
	defer ss.Close()

	objects := []string{
		"/foo",
		"/bar/baz",
		"///somefile",
		"/dir/fakedir/",
		"/",
		"/bar/fileinsamedirasbefore",
	}

	for _, o := range objects {
		var dirID int64
		err := ss.db.Transaction(context.Background(), func(tx sql.DatabaseTx) error {
			var err error
			dirID, err = tx.MakeDirsForPath(context.Background(), o)
			return err
		})
		if err != nil {
			t.Fatal(err)
		} else if dirID == 0 {
			t.Fatalf("unexpected dir id %v", dirID)
		}
	}

	expectedDirs := []struct {
		name     string
		id       int64
		parentID int64
	}{
		{
			name:     "/",
			id:       1,
			parentID: 0,
		},
		{
			name:     "/bar/",
			id:       2,
			parentID: 1,
		},
		{
			name:     "//",
			id:       3,
			parentID: 1,
		},
		{
			name:     "///",
			id:       4,
			parentID: 3,
		},
		{
			name:     "/dir/",
			id:       5,
			parentID: 1,
		},
	}

	type row struct {
		ID       int64
		ParentID int64
		Name     string
	}
	rows, err := ss.DB().Query(context.Background(), "SELECT id, COALESCE(db_parent_id, 0), name FROM directories ORDER BY id ASC")
	if err != nil {
		t.Fatal(err)
	}
	defer rows.Close()
	var nDirs int
	for i := 0; rows.Next(); i++ {
		var dir row
		if err := rows.Scan(&dir.ID, &dir.ParentID, &dir.Name); err != nil {
			t.Fatal(err)
		} else if dir.ID != expectedDirs[i].id {
			t.Fatalf("unexpected id %v", dir.ID)
		} else if dir.ParentID != expectedDirs[i].parentID {
			t.Fatalf("unexpected parent id %v", dir.ParentID)
		} else if dir.Name != expectedDirs[i].name {
			t.Fatalf("unexpected name '%v' != '%v'", dir.Name, expectedDirs[i].name)
		}
		nDirs++
	}
	if len(expectedDirs) != nDirs {
		t.Fatalf("expected %v dirs, got %v", len(expectedDirs), nDirs)
	}

	now := time.Now()
	ss.Retry(100, 100*time.Millisecond, func() error {
		ss.triggerSlabPruning()
		return ss.waitForPruneLoop(now)
	})

	if n := ss.Count("directories"); n != 1 {
		t.Fatal("expected 1 dir, got", n)
	}
}

func TestPutContract(t *testing.T) {
	ss := newTestSQLStore(t, defaultTestSQLStoreConfig)
	defer ss.Close()

	hk := types.PublicKey{1}
	if err := ss.addTestHost(hk); err != nil {
		t.Fatal(err)
	}

	c := api.ContractMetadata{
		ID:      types.FileContractID{1},
		HostKey: hk,

		ProofHeight:    2,
		RenewedFrom:    types.FileContractID{3},
		RevisionHeight: 4,
		RevisionNumber: 5,
		Size:           6,
		StartHeight:    7,
		State:          api.ContractStateComplete,
		WindowStart:    8,
		WindowEnd:      9,

		ContractPrice:      types.NewCurrency64(10),
		InitialRenterFunds: types.NewCurrency64(11),
		Spending: api.ContractSpending{
			Deletions:   types.NewCurrency64(12),
			FundAccount: types.NewCurrency64(13),
			SectorRoots: types.NewCurrency64(14),
			Uploads:     types.NewCurrency64(15),
		},

		ArchivalReason: api.ContractArchivalReasonHostPruned,
		RenewedTo:      types.FileContractID{16},
	}
	if err := ss.PutContract(context.Background(), c); err != nil {
		t.Fatal(err)
	}

	// insert and assert the returned metadata is equal to the inserted metadata
	if contracts, err := ss.Contracts(context.Background(), api.ContractsOpts{FilterMode: api.ContractFilterModeAll}); err != nil {
		t.Fatal(err)
	} else if len(contracts) != 1 {
		t.Fatalf("expected 1 contract, instead got %d", len(contracts))
	} else if !reflect.DeepEqual(contracts[0], c) {
		t.Fatalf("contracts are not equal, diff: %s", cmp.Diff(contracts[0], c))
	}

	u := api.ContractMetadata{
		ID:      types.FileContractID{1},
		HostKey: hk,

		ProofHeight:    17,
		RenewedFrom:    types.FileContractID{18},
		RevisionHeight: 19,
		RevisionNumber: 20,
		Size:           21,
		StartHeight:    22,
		State:          api.ContractStateFailed,
		WindowStart:    23,
		WindowEnd:      24,

		ContractPrice:      types.NewCurrency64(25),
		InitialRenterFunds: types.NewCurrency64(26),
		Spending: api.ContractSpending{
			Deletions:   types.NewCurrency64(27),
			FundAccount: types.NewCurrency64(28),
			SectorRoots: types.NewCurrency64(29),
			Uploads:     types.NewCurrency64(30),
		},

		ArchivalReason: api.ContractArchivalReasonRemoved,
		RenewedTo:      types.FileContractID{31},
	}
	if err := ss.PutContract(context.Background(), u); err != nil {
		t.Fatal(err)
	}

	// update and assert the returned metadata is equal to the metadata
	if contracts, err := ss.Contracts(context.Background(), api.ContractsOpts{FilterMode: api.ContractFilterModeAll}); err != nil {
		t.Fatal(err)
	} else if len(contracts) != 1 {
		t.Fatalf("expected 1 contract, instead got %d", len(contracts))
	} else if !reflect.DeepEqual(contracts[0], u) {
		t.Fatalf("contracts are not equal, diff: %s", cmp.Diff(contracts[0], u))
	}
}<|MERGE_RESOLUTION|>--- conflicted
+++ resolved
@@ -399,7 +399,7 @@
 			Uploads:     types.NewCurrency64(6),
 		},
 	}
-	if err := ss.InsertContract(context.Background(), c); err != nil {
+	if err := ss.PutContract(context.Background(), c); err != nil {
 		t.Fatal(err)
 	}
 
@@ -526,281 +526,6 @@
 	}
 }
 
-<<<<<<< HEAD
-=======
-// TestRenewContract is a test for AddRenewedContract.
-func TestRenewedContract(t *testing.T) {
-	ss := newTestSQLStore(t, defaultTestSQLStoreConfig)
-	defer ss.Close()
-
-	// Create a host for the contract and another one for redundancy.
-	hks, err := ss.addTestHosts(2)
-	if err != nil {
-		t.Fatal(err)
-	}
-	hk, hk2 := hks[0], hks[1]
-
-	// Add announcements.
-	if err := ss.announceHost(hk, "address"); err != nil {
-		t.Fatal(err)
-	}
-	if err := ss.announceHost(hk2, "address2"); err != nil {
-		t.Fatal(err)
-	}
-
-	// Create random unlock conditions for the hosts.
-	uc := randomMultisigUC()
-	uc.PublicKeys[1].Key = hk[:]
-	uc.Timelock = 192837
-
-	uc2 := randomMultisigUC()
-	uc2.PublicKeys[1].Key = hk2[:]
-	uc2.Timelock = 192837
-
-	// Insert the contracts.
-	fcid1 := types.FileContractID{1, 1, 1, 1, 1}
-	c := rhpv2.ContractRevision{
-		Revision: types.FileContractRevision{
-			ParentID:         fcid1,
-			UnlockConditions: uc,
-			FileContract: types.FileContract{
-				Filesize:       1,
-				WindowStart:    2,
-				WindowEnd:      3,
-				RevisionNumber: 4,
-			},
-		},
-	}
-	oldContractPrice := types.NewCurrency64(1)
-	oldContractTotal := types.NewCurrency64(111)
-	oldContractStartHeight := uint64(100)
-	ctx := context.Background()
-	added, err := ss.AddContract(ctx, c, oldContractPrice, oldContractTotal, oldContractStartHeight, api.ContractStatePending)
-	if err != nil {
-		t.Fatal(err)
-	}
-
-	// Assert the contract is returned.
-	if added.RenewedFrom != (types.FileContractID{}) {
-		t.Fatal("unexpected")
-	}
-
-	fcid2 := types.FileContractID{9, 9, 9, 9, 9}
-	c2 := c
-	c2.Revision.ParentID = fcid2
-	c2.Revision.UnlockConditions = uc2
-	_, err = ss.AddContract(ctx, c2, oldContractPrice, oldContractTotal, oldContractStartHeight, api.ContractStatePending)
-	if err != nil {
-		t.Fatal(err)
-	}
-
-	// add an object for that contract.
-	obj := object.Object{
-		Key: object.GenerateEncryptionKey(),
-		Slabs: []object.SlabSlice{
-			// good slab
-			{
-				Slab: object.Slab{
-					EncryptionKey: object.GenerateEncryptionKey(),
-					MinShards:     1,
-					Shards:        append(newTestShards(hk, fcid1, types.Hash256{1}), newTestShards(hk2, fcid2, types.Hash256{2})...),
-				},
-			},
-		},
-	}
-
-	// create a contract set with both contracts.
-	if err := ss.UpdateContractSet(context.Background(), "test", []types.FileContractID{fcid1, fcid2}, nil); err != nil {
-		t.Fatal(err)
-	}
-
-	// add the object.
-	if _, err := ss.addTestObject(t.Name(), obj); err != nil {
-		t.Fatal(err)
-	}
-
-	// mock recording of spending records to ensure the cached fields get updated
-	spending := api.ContractSpending{
-		Uploads:     types.Siacoins(1),
-		Downloads:   types.Siacoins(2),
-		FundAccount: types.Siacoins(3),
-		Deletions:   types.Siacoins(4),
-		SectorRoots: types.Siacoins(5),
-	}
-	if err := ss.RecordContractSpending(context.Background(), []api.ContractSpendingRecord{
-		{ContractID: fcid1, RevisionNumber: 1, Size: rhpv2.SectorSize, ContractSpending: spending},
-		{ContractID: fcid2, RevisionNumber: 1, Size: rhpv2.SectorSize, ContractSpending: spending},
-	}); err != nil {
-		t.Fatal(err)
-	}
-
-	// no slabs should be unhealthy.
-	if err := ss.RefreshHealth(context.Background()); err != nil {
-		t.Fatal(err)
-	}
-	slabs, err := ss.UnhealthySlabs(context.Background(), 0.99, "test", 10)
-	if err != nil {
-		t.Fatal(err)
-	}
-	if len(slabs) > 0 {
-		t.Fatal("shouldn't return any slabs", len(slabs))
-	}
-
-	// Assert we can't fetch the renewed contract.
-	_, err = ss.RenewedContract(context.Background(), fcid1)
-	if !errors.Is(err, api.ErrContractNotFound) {
-		t.Fatal("unexpected", err)
-	}
-
-	// Renew it.
-	fcid1Renewed := types.FileContractID{2, 2, 2, 2, 2}
-	rev := rhpv2.ContractRevision{
-		Revision: types.FileContractRevision{
-			ParentID:         fcid1Renewed,
-			UnlockConditions: uc,
-			FileContract: types.FileContract{
-				Filesize:           2 * rhpv2.SectorSize,
-				MissedProofOutputs: []types.SiacoinOutput{},
-				ValidProofOutputs:  []types.SiacoinOutput{},
-			},
-		},
-	}
-	newContractPrice := types.NewCurrency64(2)
-	newContractTotal := types.NewCurrency64(222)
-	newContractStartHeight := uint64(200)
-	if _, err := ss.AddRenewedContract(ctx, rev, newContractPrice, newContractTotal, newContractStartHeight, fcid1, api.ContractStatePending); err != nil {
-		t.Fatal(err)
-	}
-
-	// Assert we can fetch the renewed contract.
-	renewed, err := ss.RenewedContract(context.Background(), fcid1)
-	if err != nil {
-		t.Fatal("unexpected", err)
-	}
-	if renewed.ID != fcid1Renewed {
-		t.Fatal("unexpected")
-	}
-
-	// make sure the contract set was updated.
-	setContracts, err := ss.Contracts(ctx, api.ContractsOpts{ContractSet: "test"})
-	if err != nil {
-		t.Fatal(err)
-	}
-	if len(setContracts) != 2 || (setContracts[0].ID != fcid1Renewed && setContracts[1].ID != fcid1Renewed) {
-		t.Fatal("contract set wasn't updated", setContracts)
-	}
-
-	// slab should still be in good shape.
-	if err := ss.RefreshHealth(context.Background()); err != nil {
-		t.Fatal(err)
-	}
-	slabs, err = ss.UnhealthySlabs(context.Background(), 0.99, "test", 10)
-	if err != nil {
-		t.Fatal(err)
-	}
-	if len(slabs) > 0 {
-		t.Fatal("shouldn't return any slabs", len(slabs))
-	}
-
-	// Contract should be gone from active contracts.
-	_, err = ss.Contract(ctx, fcid1)
-	if !errors.Is(err, api.ErrContractNotFound) {
-		t.Fatal(err)
-	}
-
-	// New contract should exist.
-	newContract, err := ss.Contract(ctx, fcid1Renewed)
-	if err != nil {
-		t.Fatal(err)
-	}
-	expected := api.ContractMetadata{
-		ID:          fcid1Renewed,
-		HostIP:      "address",
-		HostKey:     hk,
-		StartHeight: newContractStartHeight,
-		RenewedFrom: fcid1,
-		Size:        2 * rhpv2.SectorSize,
-		State:       api.ContractStatePending,
-		Spending: api.ContractSpending{
-			Uploads:     types.ZeroCurrency,
-			Downloads:   types.ZeroCurrency,
-			FundAccount: types.ZeroCurrency,
-		},
-		ContractPrice: types.NewCurrency64(2),
-		ContractSets:  []string{"test"},
-		TotalCost:     newContractTotal,
-	}
-	if !reflect.DeepEqual(newContract, expected) {
-		t.Fatal("mismatch")
-	}
-
-	// Archived contract should exist.
-	ancestors, err := ss.AncestorContracts(context.Background(), fcid1Renewed, 0)
-	if err != nil {
-		t.Fatal(err)
-	} else if len(ancestors) != 1 {
-		t.Fatalf("expected 1 ancestor but got %v", len(ancestors))
-	}
-	ac := ancestors[0]
-
-	expectedContract := api.ArchivedContract{
-		ID:        fcid1,
-		HostIP:    "address",
-		HostKey:   c.HostKey(),
-		RenewedTo: fcid1Renewed,
-		Spending: api.ContractSpending{
-			Uploads:     types.Siacoins(1),
-			Downloads:   types.Siacoins(2),
-			FundAccount: types.Siacoins(3),
-			Deletions:   types.Siacoins(4),
-			SectorRoots: types.ZeroCurrency, // currently not persisted
-		},
-
-		ArchivalReason: api.ContractArchivalReasonRenewed,
-		ContractPrice:  oldContractPrice,
-		ProofHeight:    0,
-		RenewedFrom:    types.FileContractID{},
-		RevisionHeight: 0,
-		RevisionNumber: 1,
-		Size:           rhpv2.SectorSize,
-		StartHeight:    100,
-		State:          api.ContractStatePending,
-		TotalCost:      oldContractTotal,
-		WindowStart:    2,
-		WindowEnd:      3,
-	}
-
-	if !reflect.DeepEqual(ac, expectedContract) {
-		t.Fatal("mismatch", cmp.Diff(ac, expectedContract))
-	}
-
-	// Renew it once more.
-	fcid3 := types.FileContractID{3, 3, 3, 3, 3}
-	rev = rhpv2.ContractRevision{
-		Revision: types.FileContractRevision{
-			ParentID:         fcid3,
-			UnlockConditions: uc,
-			FileContract: types.FileContract{
-				MissedProofOutputs: []types.SiacoinOutput{},
-				ValidProofOutputs:  []types.SiacoinOutput{},
-			},
-		},
-	}
-	newContractPrice = types.NewCurrency64(3)
-	newContractTotal = types.NewCurrency64(333)
-	newContractStartHeight = uint64(300)
-
-	// Assert the renewed contract is returned
-	renewedContract, err := ss.AddRenewedContract(ctx, rev, newContractPrice, newContractTotal, newContractStartHeight, fcid1Renewed, api.ContractStatePending)
-	if err != nil {
-		t.Fatal(err)
-	}
-	if renewedContract.RenewedFrom != fcid1Renewed {
-		t.Fatal("unexpected")
-	}
-}
-
->>>>>>> 61ab4646
 // TestAncestorsContracts verifies that AncestorContracts returns the right
 // ancestors in the correct order.
 func TestAncestorsContracts(t *testing.T) {
@@ -2046,30 +1771,11 @@
 		t.Fatal(err)
 	}
 
-<<<<<<< HEAD
 	// create two objects
 	obj1 := newTestObject(1)
 	obj1.Slabs[0].Shards[0].Contracts = map[types.PublicKey][]types.FileContractID{hks[0]: {fcids[0]}}
 	obj1.Slabs[0].Shards[1].LatestHost = hks[0]
 	if _, err := ss.addTestObject(t.Name()+"_1", obj1); err != nil {
-=======
-	// Create object.
-	obj := object.Object{
-		Key: object.GenerateEncryptionKey(),
-		Slabs: []object.SlabSlice{
-			{
-				Slab: object.Slab{
-					EncryptionKey: object.GenerateEncryptionKey(),
-					MinShards:     1,
-					Shards: []object.Sector{
-						sectorGood,
-					},
-				},
-			},
-		},
-	}
-	if _, err := ss.addTestObject(t.Name(), obj); err != nil {
->>>>>>> 61ab4646
 		t.Fatal(err)
 	}
 
