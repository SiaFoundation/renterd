--- conflicted
+++ resolved
@@ -97,10 +97,10 @@
 	}
 
 	// add the object
-	if err := db.UpdateObject(context.Background(), api.DefaultBucketName, t.Name(), testContractSet, testMimeType, want, map[types.PublicKey]types.FileContractID{
+	if err := db.UpdateObject(context.Background(), api.DefaultBucketName, t.Name(), testContractSet, want, map[types.PublicKey]types.FileContractID{
 		hk1: fcid1,
 		hk2: fcid2,
-	}); err != nil {
+	}, testMimeType); err != nil {
 		t.Fatal(err)
 	}
 
@@ -136,7 +136,7 @@
 	}
 
 	// add the object
-	if err := db.UpdateObject(context.Background(), api.DefaultBucketName, t.Name(), testContractSet, testMimeType, want2, make(map[types.PublicKey]types.FileContractID)); err != nil {
+	if err := db.UpdateObject(context.Background(), api.DefaultBucketName, t.Name(), testContractSet, want2, make(map[types.PublicKey]types.FileContractID), testMimeType); err != nil {
 		t.Fatal(err)
 	}
 
@@ -434,7 +434,7 @@
 	}
 
 	// add the object.
-	if err := cs.UpdateObject(context.Background(), api.DefaultBucketName, t.Name(), testContractSet, testMimeType, obj, map[types.PublicKey]types.FileContractID{hks[0]: fcids[0]}); err != nil {
+	if err := cs.UpdateObject(context.Background(), api.DefaultBucketName, t.Name(), testContractSet, obj, map[types.PublicKey]types.FileContractID{hks[0]: fcids[0]}, testMimeType); err != nil {
 		t.Fatal(err)
 	}
 
@@ -546,10 +546,10 @@
 	}
 
 	// add the object.
-	if err := cs.UpdateObject(context.Background(), api.DefaultBucketName, "foo", testContractSet, testMimeType, obj, map[types.PublicKey]types.FileContractID{
+	if err := cs.UpdateObject(context.Background(), api.DefaultBucketName, "foo", testContractSet, obj, map[types.PublicKey]types.FileContractID{
 		hk:  fcid1,
 		hk2: fcid2,
-	}); err != nil {
+	}, testMimeType); err != nil {
 		t.Fatal(err)
 	}
 
@@ -986,12 +986,12 @@
 	// Store it.
 	ctx := context.Background()
 	objID := "key1"
-	if err := db.UpdateObject(ctx, api.DefaultBucketName, objID, testContractSet, testMimeType, obj1, usedHosts); err != nil {
+	if err := db.UpdateObject(ctx, api.DefaultBucketName, objID, testContractSet, obj1, usedHosts, testMimeType); err != nil {
 		t.Fatal(err)
 	}
 
 	// Try to store it again. Should work.
-	if err := db.UpdateObject(ctx, api.DefaultBucketName, objID, testContractSet, testMimeType, obj1, usedHosts); err != nil {
+	if err := db.UpdateObject(ctx, api.DefaultBucketName, objID, testContractSet, obj1, usedHosts, testMimeType); err != nil {
 		t.Fatal(err)
 	}
 
@@ -1157,7 +1157,7 @@
 
 	// Remove the first slab of the object.
 	obj1.Slabs = obj1.Slabs[1:]
-	if err := db.UpdateObject(ctx, api.DefaultBucketName, objID, testContractSet, testMimeType, obj1, usedHosts); err != nil {
+	if err := db.UpdateObject(ctx, api.DefaultBucketName, objID, testContractSet, obj1, usedHosts, testMimeType); err != nil {
 		t.Fatal(err)
 	}
 	fullObj, err = db.Object(ctx, api.DefaultBucketName, objID)
@@ -1292,13 +1292,13 @@
 		},
 	}
 
-	if err := db.UpdateObject(context.Background(), api.DefaultBucketName, "/foo", testContractSet, testMimeType, add, map[types.PublicKey]types.FileContractID{
+	if err := db.UpdateObject(context.Background(), api.DefaultBucketName, "/foo", testContractSet, add, map[types.PublicKey]types.FileContractID{
 		hks[0]: fcids[0],
 		hks[1]: fcids[1],
 		hks[2]: fcids[2],
 		hks[3]: fcids[3],
 		hks[4]: fcids[4],
-	}); err != nil {
+	}, testMimeType); err != nil {
 		t.Fatal(err)
 	}
 
@@ -1392,7 +1392,7 @@
 		Key:   object.GenerateEncryptionKey(),
 		Slabs: nil,
 	}
-	if err := db.UpdateObject(context.Background(), api.DefaultBucketName, "/bar", testContractSet, testMimeType, add, nil); err != nil {
+	if err := db.UpdateObject(context.Background(), api.DefaultBucketName, "/bar", testContractSet, add, nil, testMimeType); err != nil {
 		t.Fatal(err)
 	}
 
@@ -1425,15 +1425,6 @@
 		{"/FOO/bar", 7},
 	}
 
-	assertMimeType := func(entries []api.ObjectMetadata) {
-		for i := range entries {
-			if entries[i].MimeType != testMimeType {
-				t.Fatal("unexpected mime type", entries[i].MimeType)
-			}
-			entries[i].MimeType = ""
-		}
-	}
-
 	// shuffle to ensure order does not influence the outcome of the test
 	frand.Shuffle(len(objects), func(i, j int) { objects[i], objects[j] = objects[j], objects[i] })
 
@@ -1442,19 +1433,26 @@
 		obj, ucs := newTestObject(frand.Intn(9) + 1)
 		obj.Slabs = obj.Slabs[:1]
 		obj.Slabs[0].Length = uint32(o.size)
-		err := os.UpdateObject(ctx, api.DefaultBucketName, o.path, testContractSet, testMimeType, obj, ucs)
+		err := os.UpdateObject(ctx, api.DefaultBucketName, o.path, testContractSet, obj, ucs, testMimeType)
 		if err != nil {
 			t.Fatal(err)
 		}
 	}
 
-	// assert mod time & clear it afterwards so we can compare
-	assertModTime := func(entries []api.ObjectMetadata) {
+	// assert mod time & mime type and clear it afterwards so we can compare
+	assertMetadata := func(entries []api.ObjectMetadata) {
 		for i := range entries {
+			// assert mod time
 			if !strings.HasSuffix(entries[i].Name, "/") && entries[i].ModTime.IsZero() {
 				t.Fatal("mod time should be set")
 			}
 			entries[i].ModTime = time.Time{}
+
+			// assert mime type
+			if entries[i].MimeType != testMimeType {
+				t.Fatal("unexpected mime type", entries[i].MimeType)
+			}
+			entries[i].MimeType = ""
 		}
 	}
 
@@ -1481,13 +1479,8 @@
 			t.Fatal(err)
 		}
 
-<<<<<<< HEAD
-		// assert mime type & clear it afterwards so we can compare
-		assertMimeType(got)
-=======
-		// assert mod time & clear it afterwards so we can compare
-		assertModTime(got)
->>>>>>> 948997dd
+		// assert mime type & mod time and clear it afterwards so we can compare
+		assertMetadata(got)
 
 		if !(len(got) == 0 && len(test.want) == 0) && !reflect.DeepEqual(got, test.want) {
 			t.Errorf("\nlist: %v\nprefix: %v\ngot: %v\nwant: %v", test.path, test.prefix, got, test.want)
@@ -1498,13 +1491,8 @@
 				t.Fatal(err)
 			}
 
-<<<<<<< HEAD
-			// assert mime type & clear it afterwards so we can compare
-			assertMimeType(got)
-=======
-			// assert mod time & clear it afterwards so we can compare
-			assertModTime(got)
->>>>>>> 948997dd
+			// assert mime type & mod time and clear it afterwards so we can compare
+			assertMetadata(got)
 
 			if len(got) != 1 || got[0] != test.want[offset] {
 				t.Errorf("\nlist: %v\nprefix: %v\ngot: %v\nwant: %v", test.path, test.prefix, got, test.want[offset])
@@ -1525,13 +1513,8 @@
 				t.Fatal(err)
 			}
 
-<<<<<<< HEAD
-			// assert mime type & clear it afterwards so we can compare
-			assertMimeType(got)
-=======
-			// assert mod time & clear it afterwards so we can compare
-			assertModTime(got)
->>>>>>> 948997dd
+			// assert mime type & mod time and clear it afterwards so we can compare
+			assertMetadata(got)
 
 			if len(got) != 1 || got[0] != test.want[offset+1] {
 				t.Errorf("\nlist: %v\nprefix: %v\nmarker: %v\ngot: %v\nwant: %v", test.path, test.prefix, test.want[offset].Name, got, test.want[offset+1])
@@ -1567,7 +1550,7 @@
 		obj, ucs := newTestObject(frand.Intn(9) + 1)
 		obj.Slabs = obj.Slabs[:1]
 		obj.Slabs[0].Length = uint32(o.size)
-		if err := os.UpdateObject(ctx, api.DefaultBucketName, o.path, testContractSet, testMimeType, obj, ucs); err != nil {
+		if err := os.UpdateObject(ctx, api.DefaultBucketName, o.path, testContractSet, obj, ucs, testMimeType); err != nil {
 			t.Fatal(err)
 		}
 	}
@@ -1762,13 +1745,13 @@
 	}
 
 	ctx := context.Background()
-	if err := db.UpdateObject(ctx, api.DefaultBucketName, "foo", testContractSet, testMimeType, obj, map[types.PublicKey]types.FileContractID{
+	if err := db.UpdateObject(ctx, api.DefaultBucketName, "foo", testContractSet, obj, map[types.PublicKey]types.FileContractID{
 		hk1: fcid1,
 		hk2: fcid2,
 		hk3: fcid3,
 		hk4: fcid4,
 		{5}: {5}, // deleted host and contract
-	}); err != nil {
+	}, testMimeType); err != nil {
 		t.Fatal(err)
 	}
 
@@ -1876,7 +1859,7 @@
 
 	// add the object
 	ctx := context.Background()
-	if err := db.UpdateObject(ctx, api.DefaultBucketName, "foo", testContractSet, testMimeType, obj, map[types.PublicKey]types.FileContractID{hk1: fcid1}); err != nil {
+	if err := db.UpdateObject(ctx, api.DefaultBucketName, "foo", testContractSet, obj, map[types.PublicKey]types.FileContractID{hk1: fcid1}, testMimeType); err != nil {
 		t.Fatal(err)
 	}
 
@@ -1940,7 +1923,7 @@
 
 	// add the object
 	ctx := context.Background()
-	if err := db.UpdateObject(ctx, api.DefaultBucketName, "foo", testContractSet, testMimeType, obj, map[types.PublicKey]types.FileContractID{hk1: fcid1}); err != nil {
+	if err := db.UpdateObject(ctx, api.DefaultBucketName, "foo", testContractSet, obj, map[types.PublicKey]types.FileContractID{hk1: fcid1}, testMimeType); err != nil {
 		t.Fatal(err)
 	}
 
@@ -2045,11 +2028,11 @@
 	}
 
 	ctx := context.Background()
-	if err := db.UpdateObject(ctx, api.DefaultBucketName, "foo", testContractSet, testMimeType, obj, map[types.PublicKey]types.FileContractID{
+	if err := db.UpdateObject(ctx, api.DefaultBucketName, "foo", testContractSet, obj, map[types.PublicKey]types.FileContractID{
 		hk1: fcid1,
 		hk2: fcid2,
 		hk3: fcid3,
-	}); err != nil {
+	}, testMimeType); err != nil {
 		t.Fatal(err)
 	}
 
@@ -2118,7 +2101,7 @@
 		},
 	}
 	ctx := context.Background()
-	if err := db.UpdateObject(ctx, api.DefaultBucketName, "foo", testContractSet, testMimeType, obj, usedContracts); err != nil {
+	if err := db.UpdateObject(ctx, api.DefaultBucketName, "foo", testContractSet, obj, usedContracts, testMimeType); err != nil {
 		t.Fatal(err)
 	}
 
@@ -2144,7 +2127,7 @@
 	}
 
 	// Add the object again.
-	if err := db.UpdateObject(ctx, api.DefaultBucketName, "foo", testContractSet, testMimeType, obj, usedContracts); err != nil {
+	if err := db.UpdateObject(ctx, api.DefaultBucketName, "foo", testContractSet, obj, usedContracts, testMimeType); err != nil {
 		t.Fatal(err)
 	}
 
@@ -2209,10 +2192,10 @@
 		},
 	}
 	ctx := context.Background()
-	if err := db.UpdateObject(ctx, api.DefaultBucketName, "foo", testContractSet, testMimeType, obj, map[types.PublicKey]types.FileContractID{
+	if err := db.UpdateObject(ctx, api.DefaultBucketName, "foo", testContractSet, obj, map[types.PublicKey]types.FileContractID{
 		hk1: fcid1,
 		hk2: fcid2,
-	}); err != nil {
+	}, testMimeType); err != nil {
 		t.Fatal(err)
 	}
 
@@ -2474,7 +2457,7 @@
 	ctx := context.Background()
 	for _, path := range objects {
 		obj, ucs := newTestObject(1)
-		if err := cs.UpdateObject(ctx, api.DefaultBucketName, path, testContractSet, testMimeType, obj, ucs); err != nil {
+		if err := cs.UpdateObject(ctx, api.DefaultBucketName, path, testContractSet, obj, ucs, testMimeType); err != nil {
 			t.Fatal(err)
 		}
 	}
@@ -2580,7 +2563,7 @@
 		}
 
 		key := hex.EncodeToString(frand.Bytes(32))
-		err := cs.UpdateObject(context.Background(), api.DefaultBucketName, key, testContractSet, testMimeType, obj, contracts)
+		err := cs.UpdateObject(context.Background(), api.DefaultBucketName, key, testContractSet, obj, contracts, testMimeType)
 		if err != nil {
 			t.Fatal(err)
 		}
@@ -2761,7 +2744,7 @@
 		}
 	}
 	obj := testObject(slabs)
-	err = db.UpdateObject(context.Background(), api.DefaultBucketName, "key", testContractSet, testMimeType, obj, usedContracts)
+	err = db.UpdateObject(context.Background(), api.DefaultBucketName, "key", testContractSet, obj, usedContracts, testMimeType)
 	if err != nil {
 		t.Fatal(err)
 	}
@@ -2798,7 +2781,7 @@
 
 	// Create an object again.
 	obj2 := testObject(slabs)
-	err = db.UpdateObject(context.Background(), api.DefaultBucketName, "key2", testContractSet, testMimeType, obj2, usedContracts)
+	err = db.UpdateObject(context.Background(), api.DefaultBucketName, "key2", testContractSet, obj2, usedContracts, testMimeType)
 	if err != nil {
 		t.Fatal(err)
 	}
@@ -2845,7 +2828,7 @@
 
 	// Create an object again.
 	obj3 := testObject(slabs)
-	err = db.UpdateObject(context.Background(), api.DefaultBucketName, "key3", testContractSet, testMimeType, obj3, usedContracts)
+	err = db.UpdateObject(context.Background(), api.DefaultBucketName, "key3", testContractSet, obj3, usedContracts, testMimeType)
 	if err != nil {
 		t.Fatal(err)
 	}
@@ -3009,7 +2992,7 @@
 
 	// add an object to both contracts
 	for i := 0; i < 2; i++ {
-		if err := db.UpdateObject(context.Background(), api.DefaultBucketName, fmt.Sprintf("obj_%d", i+1), testContractSet, testMimeType, object.Object{
+		if err := db.UpdateObject(context.Background(), api.DefaultBucketName, fmt.Sprintf("obj_%d", i+1), testContractSet, object.Object{
 			Key: object.GenerateEncryptionKey(),
 			Slabs: []object.SlabSlice{
 				{
@@ -3027,7 +3010,7 @@
 			},
 		}, map[types.PublicKey]types.FileContractID{
 			hks[i]: fcids[i],
-		}); err != nil {
+		}, testMimeType); err != nil {
 			t.Fatal(err)
 		}
 		if err := db.RecordContractSpending(context.Background(), []api.ContractSpendingRecord{
@@ -3184,7 +3167,7 @@
 	}
 	for _, name := range []string{"obj1", "obj2", "obj3"} {
 		obj.Slabs[0].Length++
-		err = db.UpdateObject(context.Background(), api.DefaultBucketName, name, testContractSet, testMimeType, obj, usedContracts)
+		err = db.UpdateObject(context.Background(), api.DefaultBucketName, name, testContractSet, obj, usedContracts, testMimeType)
 		if err != nil {
 			t.Fatal(err)
 		}
@@ -3260,7 +3243,7 @@
 
 	// Adding an object to a bucket that doesn't exist shouldn't work.
 	obj, ucs := newTestObject(1)
-	err = os.UpdateObject(context.Background(), "unknown-bucket", "foo", testContractSet, testMimeType, obj, ucs)
+	err = os.UpdateObject(context.Background(), "unknown-bucket", "foo", testContractSet, obj, ucs, testMimeType)
 	if !errors.Is(err, api.ErrBucketNotFound) {
 		t.Fatal("expected ErrBucketNotFound", err)
 	}
@@ -3291,7 +3274,7 @@
 		obj, ucs := newTestObject(frand.Intn(9) + 1)
 		obj.Slabs = obj.Slabs[:1]
 		obj.Slabs[0].Length = uint32(o.size)
-		err := os.UpdateObject(ctx, o.bucket, o.path, testContractSet, testMimeType, obj, ucs)
+		err := os.UpdateObject(ctx, o.bucket, o.path, testContractSet, obj, ucs, testMimeType)
 		if err != nil {
 			t.Fatal(err)
 		}
@@ -3440,7 +3423,7 @@
 
 	// Create one object.
 	obj, ucs := newTestObject(1)
-	err = os.UpdateObject(ctx, "src", "/foo", testContractSet, testMimeType, obj, ucs)
+	err = os.UpdateObject(ctx, "src", "/foo", testContractSet, obj, ucs, testMimeType)
 	if err != nil {
 		t.Fatal(err)
 	}
@@ -3586,7 +3569,7 @@
 		obj, ucs := newTestObject(frand.Intn(9) + 1)
 		obj.Slabs = obj.Slabs[:1]
 		obj.Slabs[0].Length = uint32(o.size)
-		if err := os.UpdateObject(ctx, api.DefaultBucketName, o.path, testContractSet, testMimeType, obj, ucs); err != nil {
+		if err := os.UpdateObject(ctx, api.DefaultBucketName, o.path, testContractSet, obj, ucs, testMimeType); err != nil {
 			t.Fatal(err)
 		}
 	}
