--- conflicted
+++ resolved
@@ -272,11 +272,7 @@
 	return
 }
 
-<<<<<<< HEAD
-func (raw rawObject) convert(tx *gorm.DB, partialSlabDir string) (api.Object, error) {
-=======
 func (raw rawObject) convert(tx *gorm.DB) (api.Object, error) {
->>>>>>> b5ef9cca
 	if len(raw) == 0 {
 		return api.Object{}, errors.New("no slabs found")
 	}
