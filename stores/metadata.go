package stores

import (
	"context"
	"errors"
	"fmt"
	"math"
	"strings"
	"time"
	"unicode/utf8"

	rhpv2 "go.sia.tech/core/rhp/v2"
	"go.sia.tech/core/types"
	"go.sia.tech/renterd/api"
	"go.sia.tech/renterd/object"
	"gorm.io/gorm"
	"lukechampine.com/frand"
)

var (
	// ErrContractNotFound is returned when a contract can't be retrieved from
	// the database.
	ErrContractNotFound = errors.New("couldn't find contract")
)

type (
	dbArchivedContract struct {
		Model

		ContractCommon
		RenewedTo fileContractID `gorm:"index;size:32"`

		Host   publicKey `gorm:"index;NOT NULL;size:32"`
		Reason string
	}

	dbContract struct {
		Model

		ContractCommon

		HostID uint `gorm:"index"`
		Host   dbHost
	}

	ContractCommon struct {
		FCID        fileContractID `gorm:"unique;index;NOT NULL;column:fcid;size:32"`
		RenewedFrom fileContractID `gorm:"index;size:32"`

		TotalCost      currency
		ProofHeight    uint64 `gorm:"index;default:0"`
		RevisionHeight uint64 `gorm:"index;default:0"`
		RevisionNumber string `gorm:"NOT NULL;default:'0'"` // string since db can't store math.MaxUint64
		Size           uint64
		StartHeight    uint64 `gorm:"index;NOT NULL"`
		WindowStart    uint64 `gorm:"index;NOT NULL;default:0"`
		WindowEnd      uint64 `gorm:"index;NOT NULL;default:0"`

		// spending fields
		UploadSpending      currency
		DownloadSpending    currency
		FundAccountSpending currency
	}

	dbContractSet struct {
		Model

		Name      string       `gorm:"unique;index"`
		Contracts []dbContract `gorm:"many2many:contract_set_contracts;constraint:OnDelete:CASCADE"`
	}

	dbObject struct {
		Model

		Key      []byte
		ObjectID string    `gorm:"index;unique"`
		Slabs    []dbSlice `gorm:"constraint:OnDelete:CASCADE"` // CASCADE to delete slices too
		Size     int64
	}

	dbSlice struct {
		Model
		DBObjectID uint `gorm:"index"`

		// Slice related fields.
		DBSlabID uint `gorm:"index"`
		Offset   uint32
		Length   uint32
	}

	dbSlab struct {
		Model
		DBContractSetID  uint `gorm:"index"`
		DBContractSet    dbContractSet
		DBBufferedSlabID uint `gorm:"index;unique;default:NULL"`

		Health      float64 `gorm:"index; default:1.0; NOT NULL"`
		Key         []byte  `gorm:"unique;NOT NULL;size:68"` // json string
		MinShards   uint8
		TotalShards uint8

		Slices []dbSlice
		Shards []dbSector `gorm:"constraint:OnDelete:CASCADE"` // CASCADE to delete shards too
	}

	dbBufferedSlab struct {
		Model
		DBSlab dbSlab

		Complete    bool `gorm:"index"`
		Data        []byte
		LockID      int64 `gorm:"column:lock_id"`
		LockedUntil int64 // unix timestamp
	}

	dbSector struct {
		Model

		DBSlabID   uint      `gorm:"index"`
		LatestHost publicKey `gorm:"NOT NULL"`
		Root       []byte    `gorm:"index;unique;NOT NULL;size:32"`

		Contracts []dbContract `gorm:"many2many:contract_sectors;constraint:OnDelete:CASCADE"`
	}

	// dbContractSector is a join table between dbContract and dbSector.
	dbContractSector struct {
		DBContractID uint `gorm:"primaryKey"`
		DBSectorID   uint `gorm:"primaryKey"`
	}

	// rawObject is used for hydration and is made up of one or many raw sectors.
	rawObject []rawObjectSector

	// rawObjectRow contains all necessary information to reconstruct the object.
	rawObjectSector struct {
		// object
		ObjectKey []byte

		// slice
		SliceOffset uint32
		SliceLength uint32

		// slab
		SlabBuffered  bool
		SlabID        uint
		SlabHealth    float64
		SlabKey       []byte
		SlabMinShards uint8

		// sector
		SectorID   uint
		SectorRoot []byte
		SectorHost publicKey
	}
)

// TableName implements the gorm.Tabler interface.
func (dbArchivedContract) TableName() string { return "archived_contracts" }

// TableName implements the gorm.Tabler interface.
func (dbContract) TableName() string { return "contracts" }

// TableName implements the gorm.Tabler interface.
func (dbContractSector) TableName() string { return "contract_sectors" }

// TableName implements the gorm.Tabler interface.
func (dbContractSet) TableName() string { return "contract_sets" }

// TableName implements the gorm.Tabler interface.
func (dbObject) TableName() string { return "objects" }

// TableName implements the gorm.Tabler interface.
func (dbSector) TableName() string { return "sectors" }

// TableName implements the gorm.Tabler interface.
func (dbSlab) TableName() string { return "slabs" }

// TableName implements the gorm.Tabler interface.
func (dbBufferedSlab) TableName() string { return "buffered_slabs" }

// TableName implements the gorm.Tabler interface.
func (dbSlice) TableName() string { return "slices" }

// convert converts a dbContract to an ArchivedContract.
func (c dbArchivedContract) convert() api.ArchivedContract {
	var revisionNumber uint64
	_, _ = fmt.Sscan(c.RevisionNumber, &revisionNumber)
	return api.ArchivedContract{
		ID:        types.FileContractID(c.FCID),
		HostKey:   types.PublicKey(c.Host),
		RenewedTo: types.FileContractID(c.RenewedTo),

		ProofHeight:    c.ProofHeight,
		RevisionHeight: c.RevisionHeight,
		RevisionNumber: revisionNumber,
		Size:           c.Size,
		StartHeight:    c.StartHeight,
		WindowStart:    c.WindowStart,
		WindowEnd:      c.WindowEnd,

		Spending: api.ContractSpending{
			Uploads:     types.Currency(c.UploadSpending),
			Downloads:   types.Currency(c.DownloadSpending),
			FundAccount: types.Currency(c.FundAccountSpending),
		},
	}
}

// convert converts a dbContract to a ContractMetadata.
func (c dbContract) convert() api.ContractMetadata {
	var revisionNumber uint64
	_, _ = fmt.Sscan(c.RevisionNumber, &revisionNumber)
	return api.ContractMetadata{
		ID:         types.FileContractID(c.FCID),
		HostIP:     c.Host.NetAddress,
		HostKey:    types.PublicKey(c.Host.PublicKey),
		SiamuxAddr: c.Host.Settings.convert().SiamuxAddr(),

		RenewedFrom: types.FileContractID(c.RenewedFrom),
		TotalCost:   types.Currency(c.TotalCost),
		Spending: api.ContractSpending{
			Uploads:     types.Currency(c.UploadSpending),
			Downloads:   types.Currency(c.DownloadSpending),
			FundAccount: types.Currency(c.FundAccountSpending),
		},
		ProofHeight:    c.ProofHeight,
		RevisionHeight: c.RevisionHeight,
		RevisionNumber: revisionNumber,
		Size:           c.Size,
		StartHeight:    c.StartHeight,
		WindowStart:    c.WindowStart,
		WindowEnd:      c.WindowEnd,
	}
}

// convert turns a dbObject into a object.Slab.
func (s dbSlab) convert() (slab object.Slab, err error) {
	// unmarshal key
	err = slab.Key.UnmarshalText(s.Key)
	if err != nil {
		return
	}

	// set shards
	slab.MinShards = s.MinShards
	slab.Shards = make([]object.Sector, len(s.Shards))

	// hydrate shards
	for i, shard := range s.Shards {
		slab.Shards[i].Host = types.PublicKey(shard.LatestHost)
		slab.Shards[i].Root = *(*types.Hash256)(shard.Root)
	}

	return
}

func (o dbObject) metadata() api.ObjectMetadata {
	return api.ObjectMetadata{
		Name: o.ObjectID,
		Size: o.Size,
	}
}

func (raw rawObject) convert(tx *gorm.DB) (obj object.Object, _ error) {
	if len(raw) == 0 {
		return object.Object{}, errors.New("no slabs found")
	}

	// unmarshal key
	if err := obj.Key.UnmarshalText(raw[0].ObjectKey); err != nil {
		return object.Object{}, err
	}

	// filter out slabs without slab ID and buffered slabs - this is expected
	// for an empty object or objects that end with a partial slab.
	var filtered rawObject
	var partialSlabSector *rawObjectSector
	for i, sector := range raw {
		if sector.SlabID != 0 && !sector.SlabBuffered {
			filtered = append(filtered, sector)
		} else if sector.SlabBuffered {
			partialSlabSector = &raw[i]
		}
	}

	// hydrate all slabs
	slabs := make([]object.SlabSlice, 0, len(filtered))
	if len(filtered) > 0 {
		curr := filtered[0].SlabID
		var start int
		// create a helper function to add a slab and update the state
		addSlab := func(end int, id uint) error {
			if filtered[start].SlabBuffered {
				return nil // ignore partial slabs
			}
			if slab, err := filtered[start:end].toSlabSlice(); err != nil {
				return err
			} else {
				slabs = append(slabs, slab)
				curr = id
				start = end
			}
			return nil
		}

		for j, sector := range filtered {
			if sector.SectorID == 0 {
				return object.Object{}, api.ErrObjectCorrupted
			}
			if sector.SlabID != curr {
				if err := addSlab(j, sector.SlabID); err != nil {
					return object.Object{}, err
				}
			}
		}
		if err := addSlab(len(filtered), 0); err != nil {
			return object.Object{}, err
		}
	}

	// fetch a potential partial slab from the buffer.
	if partialSlabSector != nil {
		var buffer dbBufferedSlab
		err := tx.Joins("DBSlab").
			Where("DBSlab.id", partialSlabSector.SlabID).
			Take(&buffer).Error
		if err != nil {
			return object.Object{}, err
		}
		obj.PartialSlab = &object.PartialSlab{
			MinShards:   buffer.DBSlab.MinShards,
			TotalShards: buffer.DBSlab.TotalShards,
			Data:        buffer.Data[partialSlabSector.SliceOffset:][:partialSlabSector.SliceLength],
		}
	}

	// hydrate all fields
	obj.Slabs = slabs
	return obj, nil
}

func (raw rawObject) toSlabSlice() (slice object.SlabSlice, _ error) {
	if len(raw) == 0 {
		return object.SlabSlice{}, errors.New("no sectors found")
	}

	// unmarshal key
	if err := slice.Slab.Key.UnmarshalText(raw[0].SlabKey); err != nil {
		return object.SlabSlice{}, err
	}

	// hydrate all sectors
	slabID := raw[0].SlabID
	sectors := make([]object.Sector, 0, len(raw))
	for _, sector := range raw {
		if sector.SlabID != slabID {
			return object.SlabSlice{}, errors.New("sectors from different slabs") // developer error
		}
		sectors = append(sectors, object.Sector{
			Host: types.PublicKey(sector.SectorHost),
			Root: *(*types.Hash256)(sector.SectorRoot),
		})
	}

	// hydrate all fields
	slice.Slab.Health = raw[0].SlabHealth
	slice.Slab.Shards = sectors
	slice.Slab.MinShards = raw[0].SlabMinShards
	slice.Offset = raw[0].SliceOffset
	slice.Length = raw[0].SliceLength
	return slice, nil
}

// ObjectsStats returns some info related to the objects stored in the store. To
// reduce locking and make sure all results are consistent, everything is done
// within a single transaction.
func (s *SQLStore) ObjectsStats(ctx context.Context) (api.ObjectsStats, error) {
	var resp api.ObjectsStats
	return resp, s.db.Transaction(func(tx *gorm.DB) error {
		// Number of objects.
		err := tx.
			Model(&dbObject{}).
			Select("COUNT(*)").
			Scan(&resp.NumObjects).
			Error
		if err != nil {
			return err
		}

		// Size of objects.
		if resp.NumObjects > 0 {
			err = tx.
				Model(&dbSlice{}).
				Select("COALESCE(SUM(length), 0)").
				Scan(&resp.TotalObjectsSize).
				Error
			if err != nil {
				return err
			}
		}

		// Size of sectors
		var sectorSizes struct {
			SectorsSize  uint64
			UploadedSize uint64
		}
		err = tx.
			Model(&dbContractSector{}).
			Select("COUNT(DISTINCT db_sector_id) * ? as sectors_size, COUNT(*) * ? as uploaded_size", rhpv2.SectorSize, rhpv2.SectorSize).
			Scan(&sectorSizes).
			Error
		if err != nil {
			return err
		}
		resp.TotalSectorsSize = sectorSizes.SectorsSize
		resp.TotalUploadedSize = sectorSizes.UploadedSize
		return nil
	})
}

func (s *SQLStore) AddContract(ctx context.Context, c rhpv2.ContractRevision, totalCost types.Currency, startHeight uint64) (_ api.ContractMetadata, err error) {
	var added dbContract
	if err = s.retryTransaction(func(tx *gorm.DB) error {
		added, err = addContract(tx, c, totalCost, startHeight, types.FileContractID{})
		return err
	}); err != nil {
		return
	}

	s.addKnownContract(types.FileContractID(added.FCID))
	return added.convert(), nil
}

func (s *SQLStore) Contracts(ctx context.Context) ([]api.ContractMetadata, error) {
	var dbContracts []dbContract
	err := s.db.
		Model(&dbContract{}).
		Preload("Host").
		Find(&dbContracts).
		Error
	if err != nil {
		return nil, err
	}

	contracts := make([]api.ContractMetadata, len(dbContracts))
	for i, c := range dbContracts {
		contracts[i] = c.convert()
	}
	return contracts, nil
}

// AddRenewedContract adds a new contract which was created as the result of a renewal to the store.
// The old contract specified as 'renewedFrom' will be deleted from the active
// contracts and moved to the archive. Both new and old contract will be linked
// to each other through the RenewedFrom and RenewedTo fields respectively.
func (s *SQLStore) AddRenewedContract(ctx context.Context, c rhpv2.ContractRevision, totalCost types.Currency, startHeight uint64, renewedFrom types.FileContractID) (api.ContractMetadata, error) {
	var renewed dbContract

	if err := s.retryTransaction(func(tx *gorm.DB) error {
		// Fetch contract we renew from.
		oldContract, err := contract(tx, fileContractID(renewedFrom))
		if err != nil {
			return err
		}

		// Create copy in archive.
		err = tx.Create(&dbArchivedContract{
			Host:      publicKey(oldContract.Host.PublicKey),
			Reason:    api.ContractArchivalReasonRenewed,
			RenewedTo: fileContractID(c.ID()),

			ContractCommon: oldContract.ContractCommon,
		}).Error
		if err != nil {
			return err
		}

		// Overwrite the old contract with the new one.
		newContract := newContract(oldContract.HostID, c.ID(), renewedFrom, totalCost, startHeight, c.Revision.WindowStart, c.Revision.WindowEnd)
		newContract.Model = oldContract.Model
		err = tx.Save(&newContract).Error
		if err != nil {
			return err
		}

		s.addKnownContract(c.ID())
		renewed = newContract
		return nil
	}); err != nil {
		return api.ContractMetadata{}, err
	}

	return renewed.convert(), nil
}

func (s *SQLStore) AncestorContracts(ctx context.Context, id types.FileContractID, startHeight uint64) ([]api.ArchivedContract, error) {
	var ancestors []dbArchivedContract
	err := s.db.Raw("WITH RECURSIVE ancestors AS (SELECT * FROM archived_contracts WHERE renewed_to = ? UNION ALL SELECT archived_contracts.* FROM ancestors, archived_contracts WHERE archived_contracts.renewed_to = ancestors.fcid) SELECT * FROM ancestors WHERE start_height >= ?", fileContractID(id), startHeight).
		Scan(&ancestors).
		Error
	if err != nil {
		return nil, err
	}
	contracts := make([]api.ArchivedContract, len(ancestors))
	for i, ancestor := range ancestors {
		contracts[i] = ancestor.convert()
	}
	return contracts, nil
}

func (s *SQLStore) ArchiveContract(ctx context.Context, id types.FileContractID, reason string) error {
	return s.ArchiveContracts(ctx, map[types.FileContractID]string{id: reason})
}

func (s *SQLStore) ArchiveContracts(ctx context.Context, toArchive map[types.FileContractID]string) error {
	// fetch ids
	var ids []types.FileContractID
	for id := range toArchive {
		ids = append(ids, id)
	}

	// fetch contracts
	cs, err := contracts(s.db, ids)
	if err != nil {
		return err
	}

	// archive them
	if err := s.retryTransaction(func(tx *gorm.DB) error {
		return archiveContracts(tx, cs, toArchive)
	}); err != nil {
		return err
	}

	return nil
}

func (s *SQLStore) ArchiveAllContracts(ctx context.Context, reason string) error {
	// fetch contract ids
	var fcids []fileContractID
	if err := s.db.
		Model(&dbContract{}).
		Pluck("fcid", &fcids).
		Error; err != nil {
		return err
	}

	// create map
	toArchive := make(map[types.FileContractID]string)
	for _, fcid := range fcids {
		toArchive[types.FileContractID(fcid)] = reason
	}

	return s.ArchiveContracts(ctx, toArchive)
}

func (s *SQLStore) Contract(ctx context.Context, id types.FileContractID) (api.ContractMetadata, error) {
	contract, err := s.contract(ctx, fileContractID(id))
	if err != nil {
		return api.ContractMetadata{}, err
	}
	return contract.convert(), nil
}

func (s *SQLStore) ContractSetContracts(ctx context.Context, set string) ([]api.ContractMetadata, error) {
	dbContracts, err := s.contracts(ctx, set)
	if err != nil {
		return nil, err
	}
	contracts := make([]api.ContractMetadata, len(dbContracts))
	for i, c := range dbContracts {
		contracts[i] = c.convert()
	}
	return contracts, nil
}

func (s *SQLStore) ContractSets(ctx context.Context) ([]string, error) {
	var sets []string
	err := s.db.Raw("SELECT name FROM contract_sets").
		Scan(&sets).
		Error
	return sets, err
}

func (s *SQLStore) SetContractSet(ctx context.Context, name string, contractIds []types.FileContractID) error {
	fcids := make([]fileContractID, len(contractIds))
	for i, fcid := range contractIds {
		fcids[i] = fileContractID(fcid)
	}

	return s.retryTransaction(func(tx *gorm.DB) error {
		// fetch contracts
		var dbContracts []dbContract
		err := tx.
			Model(&dbContract{}).
			Where("fcid IN (?)", fcids).
			Find(&dbContracts).
			Error
		if err != nil {
			return err
		}

		// create contract set
		var contractset dbContractSet
		err = tx.
			Where(dbContractSet{Name: name}).
			FirstOrCreate(&contractset).
			Error
		if err != nil {
			return err
		}

		// update contracts
		return tx.Model(&contractset).Association("Contracts").Replace(&dbContracts)
	})
}

func (s *SQLStore) RemoveContractSet(ctx context.Context, name string) error {
	return s.db.
		Where(dbContractSet{Name: name}).
		Delete(&dbContractSet{}).
		Error
}

func (s *SQLStore) RenewedContract(ctx context.Context, renewedFrom types.FileContractID) (_ api.ContractMetadata, err error) {
	var contract dbContract

	err = s.db.
		Where(&dbContract{ContractCommon: ContractCommon{RenewedFrom: fileContractID(renewedFrom)}}).
		Preload("Host").
		Take(&contract).
		Error
	if errors.Is(err, gorm.ErrRecordNotFound) {
		err = ErrContractNotFound
		return
	}

	return contract.convert(), nil
}

func (s *SQLStore) SearchObjects(ctx context.Context, substring string, offset, limit int) ([]api.ObjectMetadata, error) {
	if limit <= -1 {
		limit = math.MaxInt
	}

	var objects []dbObject
	err := s.db.Model(&dbObject{}).
		Where("object_id LIKE ?", "%"+substring+"%").
		Offset(offset).
		Limit(limit).
		Find(&objects).Error
	if err != nil {
		return nil, err
	}
	metadata := make([]api.ObjectMetadata, len(objects))
	for i, entry := range objects {
		metadata[i] = entry.metadata()
	}
	return metadata, nil
}

func sqlConcat(db *gorm.DB, a, b string) string {
	if isSQLite(db) {
		return fmt.Sprintf("%s || %s", a, b)
	}
	return fmt.Sprintf("CONCAT(%s, %s)", a, b)
}

func (s *SQLStore) ObjectEntries(ctx context.Context, path, prefix string, offset, limit int) ([]api.ObjectMetadata, error) {
	// sanity check we are passing a directory
	if !strings.HasSuffix(path, "/") {
		panic("path must end in /")
	}

	if limit <= -1 {
		limit = math.MaxInt
	}

	query := s.db.Raw(fmt.Sprintf(`
SELECT
	SUM(size) AS size,
	CASE slashindex
	WHEN 0 THEN %s
	ELSE %s
	END AS name
FROM (
	SELECT size, trimmed, INSTR(trimmed, "/") AS slashindex
	FROM (
		SELECT size, SUBSTR(object_id, ?) AS trimmed
		FROM objects
		WHERE object_id LIKE ?
	) AS i
) AS m
GROUP BY name
HAVING name LIKE ? AND name != ?
LIMIT ? OFFSET ?`, sqlConcat(s.db, "?", "trimmed"), sqlConcat(s.db, "?", "substr(trimmed, 1, slashindex)")), path, path, utf8.RuneCountInString(path)+1, path+"%", fmt.Sprintf("%s%s", path, prefix+"%"), path, limit, offset)

	var metadata []api.ObjectMetadata
	err := query.Scan(&metadata).Error
	if err != nil {
		return nil, err
	}
	return metadata, nil
}

func (s *SQLStore) Object(ctx context.Context, path string) (object.Object, error) {
	var obj object.Object
	err := s.db.Transaction(func(tx *gorm.DB) error {
		o, err := s.object(ctx, tx, path)
		if err != nil {
			return err
		}
		obj, err = o.convert(tx)
		return err
	})
	return obj, err
}

func (s *SQLStore) RecordContractSpending(ctx context.Context, records []api.ContractSpendingRecord) error {
	if len(records) == 0 {
		return nil // nothing to do
	}

	// Only allow for applying one batch of spending records at a time.
	s.spendingMu.Lock()
	defer s.spendingMu.Unlock()

	squashedRecords := make(map[types.FileContractID]api.ContractSpending)
	latestRevision := make(map[types.FileContractID]uint64)
	latestSize := make(map[types.FileContractID]uint64)
	for _, r := range records {
		squashedRecords[r.ContractID] = squashedRecords[r.ContractID].Add(r.ContractSpending)
		if r.RevisionNumber > latestRevision[r.ContractID] {
			latestRevision[r.ContractID] = r.RevisionNumber
			latestSize[r.ContractID] = r.Size
		}
	}
	for fcid, newSpending := range squashedRecords {
		err := s.retryTransaction(func(tx *gorm.DB) error {
			var contract dbContract
			err := tx.Model(&dbContract{}).
				Where("fcid = ?", fileContractID(fcid)).
				Take(&contract).Error
			if errors.Is(err, gorm.ErrRecordNotFound) {
				return nil // contract not found, continue with next one
			} else if err != nil {
				return err
			}
			updates := make(map[string]interface{})
			if !newSpending.Uploads.IsZero() {
				updates["upload_spending"] = currency(types.Currency(contract.UploadSpending).Add(newSpending.Uploads))
			}
			if !newSpending.Downloads.IsZero() {
				updates["download_spending"] = currency(types.Currency(contract.DownloadSpending).Add(newSpending.Downloads))
			}
			if !newSpending.FundAccount.IsZero() {
				updates["fund_account_spending"] = currency(types.Currency(contract.FundAccountSpending).Add(newSpending.FundAccount))
			}
			updates["revision_number"] = latestRevision[fcid]
			updates["size"] = latestSize[fcid]
			return tx.Model(&contract).Updates(updates).Error
		})
		if err != nil {
			return err
		}
	}
	return nil
}

func (s *SQLStore) addKnownContract(fcid types.FileContractID) {
	s.mu.Lock()
	defer s.mu.Unlock()
	s.knownContracts[fcid] = struct{}{}
}

func (s *SQLStore) isKnownContract(fcid types.FileContractID) bool {
	s.mu.Lock()
	defer s.mu.Unlock()
	_, found := s.knownContracts[fcid]
	return found
}

func pruneSlabs(tx *gorm.DB) error {
	return tx.Exec(`DELETE FROM slabs WHERE slabs.id IN (SELECT * FROM (SELECT sla.id FROM slabs sla
		LEFT JOIN slices sli ON sli.db_slab_id  = sla.id
		WHERE db_object_id IS NULL) toDelete)`).Error
}

func fetchUsedContracts(tx *gorm.DB, usedContracts map[types.PublicKey]types.FileContractID) (map[types.PublicKey]dbContract, error) {
	fcids := make([]fileContractID, 0, len(usedContracts))
	hostForFCID := make(map[types.FileContractID]types.PublicKey, len(usedContracts))
	for hk, fcid := range usedContracts {
		fcids = append(fcids, fileContractID(fcid))
		hostForFCID[fcid] = hk
	}
	var contracts []dbContract
	err := tx.Model(&dbContract{}).
		Where("fcid IN (?)", fcids).
		Find(&contracts).Error
	if err != nil {
		return nil, err
	}
	fetchedContracts := make(map[types.PublicKey]dbContract, len(contracts))
	for _, c := range contracts {
		fetchedContracts[hostForFCID[types.FileContractID(c.FCID)]] = c
	}
	return fetchedContracts, nil
}

func (s *SQLStore) RenameObject(ctx context.Context, keyOld, keyNew string) error {
	tx := s.db.Exec(`UPDATE objects SET object_id = ? WHERE object_id = ?`, keyNew, keyOld)
	if tx.Error != nil {
		return tx.Error
	}
	if tx.RowsAffected == 0 {
		return fmt.Errorf("%w: key %v", api.ErrObjectNotFound, keyOld)
	}
	return nil
}

func (s *SQLStore) RenameObjects(ctx context.Context, prefixOld, prefixNew string) error {
	tx := s.db.Exec("UPDATE objects SET object_id = "+sqlConcat(s.db, "?", "SUBSTR(object_id, ?)")+" WHERE object_id LIKE ?",
		prefixNew, utf8.RuneCountInString(prefixOld)+1, prefixOld+"%")
	if tx.Error != nil {
		return tx.Error
	}
	if tx.RowsAffected == 0 {
		return fmt.Errorf("%w: prefix %v", api.ErrObjectNotFound, prefixOld)
	}
	return nil
}

func (s *SQLStore) UpdateObject(ctx context.Context, path, contractSet string, o object.Object, usedContracts map[types.PublicKey]types.FileContractID) error {
	// Sanity check input.
	for _, ss := range o.Slabs {
		for _, shard := range ss.Shards {
			// Verify that all hosts have a contract.
			_, exists := usedContracts[shard.Host]
			if !exists {
				return fmt.Errorf("missing contract for host %v", shard.Host)
			}
		}
	}

	// UpdateObject is ACID.
	return s.retryTransaction(func(tx *gorm.DB) error {
		// Fetch contract set.
		var cs dbContractSet
		if err := tx.Take(&cs, "name = ?", contractSet).Error; err != nil {
			return err
		}

		// Try to delete. We want to get rid of the object and its
		// slices if it exists.
		_, err := deleteObject(tx, path)
		if err != nil {
			return err
		}

		// Insert a new object.
		objKey, err := o.Key.MarshalText()
		if err != nil {
			return err
		}
		obj := dbObject{
			ObjectID: path,
			Key:      objKey,
			Size:     o.Size(),
		}
		err = tx.Create(&obj).Error
		if err != nil {
			return err
		}

		// Fetch the used contracts.
		contracts, err := fetchUsedContracts(tx, usedContracts)
		if err != nil {
			return err
		}

		for _, ss := range o.Slabs {
			// Create Slab if it doesn't exist yet.
			slabKey, err := ss.Key.MarshalText()
			if err != nil {
				return err
			}
			slab := &dbSlab{
				Key:         slabKey,
				MinShards:   ss.MinShards,
				TotalShards: uint8(len(ss.Shards)),
			}
			err = tx.Where(dbSlab{Key: slabKey}).
				Assign(dbSlab{
					DBContractSetID: cs.ID,
				}).
				FirstOrCreate(&slab).Error
			if err != nil {
				return err
			}

			// Create Slice.
			slice := dbSlice{
				DBSlabID:   slab.ID,
				DBObjectID: obj.ID,
				Offset:     ss.Offset,
				Length:     ss.Length,
			}
			err = tx.Create(&slice).Error
			if err != nil {
				return err
			}

			for _, shard := range ss.Shards {
				// Create sector if it doesn't exist yet.
				var sector dbSector
				err := tx.
					Where(dbSector{Root: shard.Root[:]}).
					Assign(dbSector{
						DBSlabID:   slab.ID,
						LatestHost: publicKey(shard.Host),
					}).
					FirstOrCreate(&sector).
					Error
				if err != nil {
					return err
				}

				// Add contract and host to join tables.
				contract, contractFound := contracts[shard.Host]
				if contractFound {
					err = tx.Model(&sector).Association("Contracts").Append(&contract)
					if err != nil {
						return err
					}
				}
			}
		}

		// Handle partial slab.
		partialSlab := o.PartialSlab
		if partialSlab == nil {
			return nil
		}

		// Find a buffer that is not yet marked as complete.
		var buffer dbBufferedSlab
		err = tx.Joins("DBSlab").
			Joins("DBSlab.DBContractSet").
			Where("complete = ? AND DBSlab.min_shards = ? AND DBSlab.total_shards = ? AND DBSlab__DBContractSet.name = ?",
				false, partialSlab.MinShards, partialSlab.TotalShards, contractSet).
			Take(&buffer).Error
		if err != nil && !errors.Is(err, gorm.ErrRecordNotFound) {
			return err
		} else if errors.Is(err, gorm.ErrRecordNotFound) {
			// No buffer found, create a new one.
			return createSlabBuffer(tx, obj.ID, cs.ID, *partialSlab)
		}

		// We have a buffer. Sanity check it.
		slabSize := bufferedSlabSize(partialSlab.MinShards)
		if len(buffer.Data) >= slabSize {
			return fmt.Errorf("incomplete buffer with ID %v has no space left, this should never happen", buffer.ID)
		}

		// Create the slice.
		remainingSpace := slabSize - len(buffer.Data)
		slice := dbSlice{
			DBObjectID: obj.ID,
			DBSlabID:   buffer.DBSlab.ID,
			Offset:     uint32(len(buffer.Data)),
		}
		if remainingSpace <= len(partialSlab.Data) {
			slice.Length = uint32(remainingSpace)
		} else {
			slice.Length = uint32(len(partialSlab.Data))
		}
		if err := tx.Create(&slice).Error; err != nil {
			return err
		}

		// Add the data to the buffer and remember the overflowing data.
		var overflow []byte
		buffer.Data = append(buffer.Data, partialSlab.Data...)
		if len(buffer.Data) > slabSize {
			buffer.Data, overflow = buffer.Data[:slabSize], buffer.Data[slabSize:]
		}

		// Update buffer.
		buffer.Complete = len(buffer.Data) == slabSize
		err = tx.Model(&dbBufferedSlab{}).
			Where("ID", buffer.ID).
			Updates(map[string]interface{}{
				"complete": buffer.Complete,
				"data":     buffer.Data,
			}).Error
		if err != nil {
			return err
		}

		// If there is no overflow, we are done.
		if len(overflow) == 0 {
			return nil
		}

		// Otherwise, create a new buffer with a new slab and slice.
		overflowSlab := *partialSlab
		overflowSlab.Data = overflow
		return createSlabBuffer(tx, obj.ID, cs.ID, overflowSlab)
	})
}

func bufferedSlabSize(minShards uint8) int {
	return int(rhpv2.SectorSize) * int(minShards)
}

func createSlabBuffer(tx *gorm.DB, objectID, contractSetID uint, partialSlab object.PartialSlab) error {
	if partialSlab.TotalShards == 0 || partialSlab.MinShards == 0 {
		return fmt.Errorf("min shards and total shards must be greater than 0: %v, %v", partialSlab.MinShards, partialSlab.TotalShards)
	}
	if partialSlab.MinShards > partialSlab.TotalShards {
		return fmt.Errorf("min shards must be less than or equal to total shards: %v > %v", partialSlab.MinShards, partialSlab.TotalShards)
	}
	if slabSize := int(rhpv2.SectorSize) * int(partialSlab.MinShards); len(partialSlab.Data) >= slabSize {
		return fmt.Errorf("partial slab data size must be less than %v to count as a partial slab: %v", slabSize, len(partialSlab.Data))
	}
	key, err := object.GenerateEncryptionKey().MarshalText()
	if err != nil {
		return err
	}
	// Create a new buffer and slab.
	return tx.Create(&dbBufferedSlab{
		DBSlab: dbSlab{
			DBContractSetID: contractSetID,
			Key:             key, // random placeholder key
			MinShards:       partialSlab.MinShards,
			TotalShards:     partialSlab.TotalShards,
			Slices: []dbSlice{
				{
					DBObjectID: objectID,
					Offset:     0,
					Length:     uint32(len(partialSlab.Data)),
				},
			},
		},
		Complete:    false,
		Data:        partialSlab.Data,
		LockedUntil: 0,
	}).Error
}

func (s *SQLStore) RemoveObject(ctx context.Context, key string) error {
	var rowsAffected int64
	var err error
	err = s.retryTransaction(func(tx *gorm.DB) error {
		rowsAffected, err = deleteObject(tx, key)
		return err
	})
	if err != nil {
		return err
	}
	if rowsAffected == 0 {
		return fmt.Errorf("%w: key: %s", api.ErrObjectNotFound, key)
	}
	return nil
}

func (s *SQLStore) RemoveObjects(ctx context.Context, prefix string) error {
	var rowsAffected int64
	var err error
	err = s.retryTransaction(func(tx *gorm.DB) error {
		rowsAffected, err = deleteObjects(tx, prefix)
		return err
	})
	if err != nil {
		return err
	}
	if rowsAffected == 0 {
		return fmt.Errorf("%w: prefix: %s", api.ErrObjectNotFound, prefix)
	}
	return nil
}

func (s *SQLStore) Slab(ctx context.Context, key object.EncryptionKey) (object.Slab, error) {
	k, err := key.MarshalText()
	if err != nil {
		return object.Slab{}, err
	}
	var slab dbSlab
	tx := s.db.Where(&dbSlab{Key: k}).
		Preload("Shards.Contracts.Host").
		Take(&slab)
	if errors.Is(tx.Error, gorm.ErrRecordNotFound) {
		return object.Slab{}, api.ErrObjectNotFound
	}
	return slab.convert()
}

func (ss *SQLStore) UpdateSlab(ctx context.Context, s object.Slab, contractSet string, usedContracts map[types.PublicKey]types.FileContractID) error {
	ss.objectsMu.Lock()
	defer ss.objectsMu.Unlock()

	// sanity check the shards don't contain an empty root
	for _, s := range s.Shards {
		if s.Root == (types.Hash256{}) {
			return errors.New("shard root can never be the empty root")
		}
	}
	// Sanity check input.
	for _, shard := range s.Shards {
		// Verify that all hosts have a contract.
		_, exists := usedContracts[shard.Host]
		if !exists {
			return fmt.Errorf("missing contract for host %v", shard.Host)
		}
	}

	// extract the slab key
	key, err := s.Key.MarshalText()
	if err != nil {
		return err
	}

	// Update slab.
	return ss.retryTransaction(func(tx *gorm.DB) (err error) {
		// Fetch contract set.
		var cs dbContractSet
		if err := tx.Take(&cs, "name = ?", contractSet).Error; err != nil {
			return err
		}

		// find all contracts
		contracts, err := fetchUsedContracts(tx, usedContracts)
		if err != nil {
			return err
		}

		// find existing slab
		var slab dbSlab
		if err = tx.
			Where(&dbSlab{Key: key}).
			Assign(&dbSlab{
				DBContractSetID: cs.ID,
				TotalShards:     uint8(len(slab.Shards)),
			}).
			Preload("Shards").
			Take(&slab).
			Error; err == gorm.ErrRecordNotFound {
			return fmt.Errorf("slab with key '%s' not found: %w", string(key), err)
		} else if err != nil {
			return err
		}

		// loop updated shards
		for _, shard := range s.Shards {
			// ensure the sector exists
			var sector dbSector
			if err := tx.
				Where(dbSector{Root: shard.Root[:]}).
				Assign(dbSector{
					DBSlabID:   slab.ID,
					LatestHost: publicKey(shard.Host)},
				).
				FirstOrCreate(&sector).
				Error; err != nil {
				return err
			}

			// ensure the associations are updated
			contract, contractFound := contracts[shard.Host]
			if contractFound {
				if err := tx.
					Model(&sector).
					Association("Contracts").
					Append(&contract); err != nil {
					return err
				}
			}
		}
		return nil
	})
}

func (s *SQLStore) RefreshHealth(ctx context.Context) error {
	healthQuery := s.db.Raw(`
SELECT slabs.id, slabs.db_contract_set_id, CASE WHEN (slabs.min_shards = slabs.total_shards)
THEN
    CASE WHEN (COUNT(DISTINCT(CASE WHEN cs.name IS NULL THEN NULL ELSE c.host_id END)) < slabs.min_shards)
    THEN -1
    ELSE 1
    END
ELSE (CAST(COUNT(DISTINCT(CASE WHEN cs.name IS NULL THEN NULL ELSE c.host_id END)) AS FLOAT) - CAST(slabs.min_shards AS FLOAT)) / Cast(slabs.total_shards - slabs.min_shards AS FLOAT)
END AS health
FROM slabs
INNER JOIN sectors s ON s.db_slab_id = slabs.id
LEFT JOIN contract_sectors se ON s.id = se.db_sector_id
LEFT JOIN contracts c ON se.db_contract_id = c.id
LEFT JOIN contract_set_contracts csc ON csc.db_contract_id = c.id AND csc.db_contract_set_id = slabs.db_contract_set_id
LEFT JOIN contract_sets cs ON cs.id = csc.db_contract_set_id
GROUP BY slabs.id
`)
	return s.retryTransaction(func(tx *gorm.DB) error {
		if isSQLite(s.db) {
			return s.db.Exec("UPDATE slabs SET health = (SELECT health FROM (?) WHERE slabs.id = id)", healthQuery).Error
		} else {
			return s.db.Exec("UPDATE slabs sla INNER JOIN (?) h ON sla.id = h.id SET sla.health = h.health", healthQuery).Error
		}
	})
}

// UnhealthySlabs returns up to 'limit' slabs that do not reach full redundancy
// in the given contract set. These slabs need to be migrated to good contracts
// so they are restored to full health.
func (s *SQLStore) UnhealthySlabs(ctx context.Context, healthCutoff float64, set string, limit int) ([]api.UnhealthySlab, error) {
	if limit <= -1 {
		limit = math.MaxInt
	}

	var rows []struct {
		Key    []byte
		Health float64
	}

	if err := s.db.
		Select("slabs.key, slabs.health").
		Joins("INNER JOIN contract_sets cs ON slabs.db_contract_set_id = cs.id").
		Model(&dbSlab{}).
		Where("health <= ? AND cs.name = ?", healthCutoff, set).
		Order("health ASC").
		Limit(limit).
		Find(&rows).
		Error; err != nil {
		return nil, err
	}

	slabs := make([]api.UnhealthySlab, len(rows))
	for i, row := range rows {
		var key object.EncryptionKey
		if err := key.UnmarshalText(row.Key); err != nil {
			return nil, err
		}
		slabs[i] = api.UnhealthySlab{
			Key:    key,
			Health: row.Health,
		}
	}
	return slabs, nil
}

// object retrieves a raw object from the store.
func (s *SQLStore) object(ctx context.Context, txn *gorm.DB, path string) (rawObject, error) {
	// NOTE: we LEFT JOIN here because empty objects are valid and need to be
	// included in the result set, when we convert the rawObject before
	// returning it we'll check for SlabID and/or SectorID being 0 and act
	// accordingly
	var rows rawObject
<<<<<<< HEAD
	tx := txn.
		Select("o.key as ObjectKey, sli.id as SliceID, sli.offset as SliceOffset, sli.length as SliceLength, bs.id IS NOT NULL AS SlabBuffered, sla.id as SlabID, sla.key as SlabKey, sla.min_shards as SlabMinShards, sec.id as SectorID, sec.root as SectorRoot, sec.latest_host as SectorHost").
=======
	tx := s.db.
		Select("o.key as ObjectKey, sli.id as SliceID, sli.offset as SliceOffset, sli.length as SliceLength, sla.id as SlabID, sla.health as SlabHealth, sla.key as SlabKey, sla.min_shards as SlabMinShards, sec.id as SectorID, sec.root as SectorRoot, sec.latest_host as SectorHost").
>>>>>>> 64a8c717
		Model(&dbObject{}).
		Table("objects o").
		Joins("LEFT JOIN slices sli ON o.id = sli.`db_object_id`").
		Joins("LEFT JOIN slabs sla ON sli.db_slab_id = sla.`id`").
		Joins("LEFT JOIN sectors sec ON sla.id = sec.`db_slab_id`").
		Joins("LEFT JOIN buffered_slabs bs ON sla.db_buffered_slab_id = bs.`id`").
		Where("o.object_id = ?", path).
		Order("sli.id ASC").
		Order("sec.id ASC").
		Scan(&rows)
	if errors.Is(tx.Error, gorm.ErrRecordNotFound) || len(rows) == 0 {
		return nil, api.ErrObjectNotFound
	}

	return rows, nil
}

// contract retrieves a contract from the store.
func (s *SQLStore) contract(ctx context.Context, id fileContractID) (dbContract, error) {
	return contract(s.db, id)
}

// contracts retrieves all contracts in the given set.
func (s *SQLStore) contracts(ctx context.Context, set string) ([]dbContract, error) {
	var cs dbContractSet
	err := s.db.
		Where(&dbContractSet{Name: set}).
		Preload("Contracts.Host").
		Take(&cs).
		Error

	if errors.Is(err, gorm.ErrRecordNotFound) {
		return nil, fmt.Errorf("%w '%s'", api.ErrContractSetNotFound, set)
	} else if err != nil {
		return nil, err
	}

	return cs.Contracts, nil
}

// packedSlabsForUpload retrieves up to 'limit' dbBufferedSlab that have their
// 'Complete' flag set to true and locks them using the 'LockedUntil' field
func (s *SQLStore) packedSlabsForUpload(lockingDuration time.Duration, minShards, totalShards uint8, set string, limit int) ([]dbBufferedSlab, error) {
	now := time.Now().Unix()
	lockID := int64(frand.Uint64n(math.MaxInt64))
	err := s.db.Exec(`
		UPDATE buffered_slabs SET locked_until = ?, lock_id = ? WHERE id IN (
			SELECT * FROM (
				SELECT buffered_slabs.id FROM buffered_slabs
				INNER JOIN slabs sla ON sla.db_buffered_slab_id = buffered_slabs.id
				INNER JOIN contract_sets cs ON cs.id = sla.db_contract_set_id
				WHERE complete = ? AND locked_until < ? AND min_shards = ? AND total_shards = ? AND cs.name = ?
				LIMIT ?
			) AS buffer_ids
		)`,
		now+int64(lockingDuration.Seconds()), lockID, true, now, minShards, totalShards, set, limit).
		Error
	if err != nil {
		return nil, err
	}
	var buffers []dbBufferedSlab
	if err := s.db.Find(&buffers, "lock_id = ?", lockID).Error; err != nil {
		return nil, err
	}
	return buffers, nil
}

// PackedSlabsForUpload returns up to 'limit' packed slabs that are ready for
// uploading. They are locked for 'lockingDuration' time before being handed out
// again.
// TODO: use set and redundancy
func (s *SQLStore) PackedSlabsForUpload(ctx context.Context, lockingDuration time.Duration, minShards, totalShards uint8, set string, limit int) ([]api.PackedSlab, error) {
	buffers, err := s.packedSlabsForUpload(lockingDuration, minShards, totalShards, set, limit)
	if err != nil {
		return nil, err
	}
	slabs := make([]api.PackedSlab, len(buffers))
	for i, buf := range buffers {
		slabs[i] = api.PackedSlab{
			BufferID: buf.ID,
			Data:     buf.Data,
		}
	}
	return slabs, nil
}

// MarkPackedSlabsUploaded marks the given slabs as uploaded and deletes them
// from the buffer.
func (s *SQLStore) MarkPackedSlabsUploaded(ctx context.Context, slabs []api.UploadedPackedSlab, usedContracts map[types.PublicKey]types.FileContractID) error {
	// Sanity check input.
	for _, ss := range slabs {
		for _, shard := range ss.Shards {
			// Verify that all hosts have a contract.
			_, exists := usedContracts[shard.Host]
			if !exists {
				return fmt.Errorf("missing contract for host %v", shard.Host)
			}
		}
	}
	return s.retryTransaction(func(tx *gorm.DB) error {
		contracts, err := fetchUsedContracts(tx, usedContracts)
		if err != nil {
			return err
		}
		for _, slab := range slabs {
			if err := markPackedSlabUploaded(tx, slab, contracts); err != nil {
				return err
			}
		}
		return nil
	})
}

func markPackedSlabUploaded(tx *gorm.DB, slab api.UploadedPackedSlab, contracts map[types.PublicKey]dbContract) error {
	// find the slab
	var sla dbSlab
	if err := tx.Where("db_buffered_slab_id", slab.BufferID).
		Take(&sla).Error; err != nil {
		return err
	}

	// update the slab
	key, err := slab.Key.MarshalText()
	if err != nil {
		return err
	}
	if err := tx.Model(&dbSlab{}).
		Where("id", sla.ID).
		Updates(map[string]interface{}{
			"key":                 key,
			"db_buffered_slab_id": nil,
		}).Error; err != nil {
		return err
	}

	// delete buffer
	err = tx.Where("id", slab.BufferID).
		Delete(&dbBufferedSlab{}).
		Error
	if err != nil {
		return err
	}

	// add the shards to the slab
	var shards []dbSector
	for i := range slab.Shards {
		contract, exists := contracts[slab.Shards[i].Host]
		if !exists {
			return fmt.Errorf("missing contract for host %v", slab.Shards[i].Host)
		}
		shards = append(shards, dbSector{
			DBSlabID:   sla.ID,
			LatestHost: publicKey(slab.Shards[i].Host),
			Root:       slab.Shards[i].Root[:],
			Contracts:  []dbContract{contract},
		})
	}
	return tx.Create(shards).Error
}

// contract retrieves a contract from the store.
func contract(tx *gorm.DB, id fileContractID) (contract dbContract, err error) {
	err = tx.
		Where(&dbContract{ContractCommon: ContractCommon{FCID: id}}).
		Preload("Host").
		Take(&contract).
		Error

	if errors.Is(err, gorm.ErrRecordNotFound) {
		err = ErrContractNotFound
	}
	return
}

// contracts retrieves all contracts for the given ids from the store.
func contracts(tx *gorm.DB, ids []types.FileContractID) (dbContracts []dbContract, err error) {
	fcids := make([]fileContractID, len(ids))
	for i, fcid := range ids {
		fcids[i] = fileContractID(fcid)
	}

	// fetch contracts
	err = tx.
		Model(&dbContract{}).
		Where("fcid IN (?)", fcids).
		Preload("Host").
		Find(&dbContracts).
		Error
	return
}

// contractsForHost retrieves all contracts for the given host
func contractsForHost(tx *gorm.DB, host dbHost) (contracts []dbContract, err error) {
	err = tx.
		Where(&dbContract{HostID: host.ID}).
		Preload("Host").
		Find(&contracts).
		Error
	return
}

func newContract(hostID uint, fcid, renewedFrom types.FileContractID, totalCost types.Currency, startHeight, windowStart, windowEnd uint64) dbContract {
	return dbContract{
		HostID: hostID,

		ContractCommon: ContractCommon{
			FCID:        fileContractID(fcid),
			RenewedFrom: fileContractID(renewedFrom),

			TotalCost:      currency(totalCost),
			RevisionNumber: "0",
			Size:           0,
			StartHeight:    startHeight,
			WindowStart:    windowStart,
			WindowEnd:      windowEnd,

			UploadSpending:      zeroCurrency,
			DownloadSpending:    zeroCurrency,
			FundAccountSpending: zeroCurrency,
		},
	}
}

// addContract adds a contract to the store.
func addContract(tx *gorm.DB, c rhpv2.ContractRevision, totalCost types.Currency, startHeight uint64, renewedFrom types.FileContractID) (dbContract, error) {
	fcid := c.ID()

	// Find host.
	var host dbHost
	err := tx.Model(&dbHost{}).Where(&dbHost{PublicKey: publicKey(c.HostKey())}).
		Find(&host).Error
	if err != nil {
		return dbContract{}, err
	}

	// Create contract.
	contract := newContract(host.ID, fcid, renewedFrom, totalCost, startHeight, c.Revision.WindowStart, c.Revision.WindowEnd)

	// Insert contract.
	err = tx.Create(&contract).Error
	if err != nil {
		return dbContract{}, err
	}
	// Populate host.
	contract.Host = host
	return contract, nil
}

// archiveContracts archives the given contracts and uses the given reason as
// archival reason
//
// NOTE: this function archives the contracts without setting a renewed ID
func archiveContracts(tx *gorm.DB, contracts []dbContract, toArchive map[types.FileContractID]string) error {
	for _, contract := range contracts {
		// sanity check the host is populated
		if contract.Host.ID == 0 {
			return fmt.Errorf("host not populated for contract %v", contract.FCID)
		}

		// create a copy in the archive
		if err := tx.Create(&dbArchivedContract{
			Host:   publicKey(contract.Host.PublicKey),
			Reason: toArchive[types.FileContractID(contract.FCID)],

			ContractCommon: contract.ContractCommon,
		}).Error; err != nil {
			return err
		}

		// remove the contract
		res := tx.Delete(&contract)
		if err := res.Error; err != nil {
			return err
		}
		if res.RowsAffected != 1 {
			return fmt.Errorf("expected to delete 1 row, deleted %d", res.RowsAffected)
		}
	}
	return nil
}

// deleteObject deletes an object from the store and prunes all slabs which are
// without an obect after the deletion. That means in case of packed uploads,
// the slab is only deleted when no more objects point to it.
func deleteObject(tx *gorm.DB, path string) (numDeleted int64, _ error) {
	tx = tx.Where(&dbObject{ObjectID: path}).Delete(&dbObject{})
	if tx.Error != nil {
		return 0, tx.Error
	}
	numDeleted = tx.RowsAffected
	if err := pruneSlabs(tx); err != nil {
		return 0, err
	}
	return
}

func deleteObjects(tx *gorm.DB, path string) (numDeleted int64, _ error) {
	tx = tx.Exec("DELETE FROM objects WHERE object_id LIKE ?", path+"%")
	if tx.Error != nil {
		return 0, tx.Error
	}
	numDeleted = tx.RowsAffected
	if err := pruneSlabs(tx); err != nil {
		return 0, err
	}
	return
}<|MERGE_RESOLUTION|>--- conflicted
+++ resolved
@@ -1254,13 +1254,8 @@
 	// returning it we'll check for SlabID and/or SectorID being 0 and act
 	// accordingly
 	var rows rawObject
-<<<<<<< HEAD
 	tx := txn.
-		Select("o.key as ObjectKey, sli.id as SliceID, sli.offset as SliceOffset, sli.length as SliceLength, bs.id IS NOT NULL AS SlabBuffered, sla.id as SlabID, sla.key as SlabKey, sla.min_shards as SlabMinShards, sec.id as SectorID, sec.root as SectorRoot, sec.latest_host as SectorHost").
-=======
-	tx := s.db.
-		Select("o.key as ObjectKey, sli.id as SliceID, sli.offset as SliceOffset, sli.length as SliceLength, sla.id as SlabID, sla.health as SlabHealth, sla.key as SlabKey, sla.min_shards as SlabMinShards, sec.id as SectorID, sec.root as SectorRoot, sec.latest_host as SectorHost").
->>>>>>> 64a8c717
+		Select("o.key as ObjectKey, sli.id as SliceID, sli.offset as SliceOffset, sli.length as SliceLength, sla.id as SlabID, sla.health as SlabHealth, sla.key as SlabKey, sla.min_shards as SlabMinShards, bs.id IS NOT NULL AS SlabBuffered, sec.id as SectorID, sec.root as SectorRoot, sec.latest_host as SectorHost").
 		Model(&dbObject{}).
 		Table("objects o").
 		Joins("LEFT JOIN slices sli ON o.id = sli.`db_object_id`").
