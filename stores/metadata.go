--- conflicted
+++ resolved
@@ -261,10 +261,11 @@
 	var revisionNumber uint64
 	_, _ = fmt.Sscan(c.RevisionNumber, &revisionNumber)
 	return api.ContractMetadata{
-		ID:         types.FileContractID(c.FCID),
-		HostIP:     c.Host.NetAddress,
-		HostKey:    types.PublicKey(c.Host.PublicKey),
-		SiamuxAddr: c.Host.Settings.convert().SiamuxAddr(),
+		ContractPrice: types.Currency(c.ContractPrice),
+		ID:            types.FileContractID(c.FCID),
+		HostIP:        c.Host.NetAddress,
+		HostKey:       types.PublicKey(c.Host.PublicKey),
+		SiamuxAddr:    c.Host.Settings.convert().SiamuxAddr(),
 
 		RenewedFrom: types.FileContractID(c.RenewedFrom),
 		TotalCost:   types.Currency(c.TotalCost),
@@ -956,11 +957,7 @@
 	err = s.RecordContractSetMetric(ctx, api.ContractSetMetric{
 		Name:      name,
 		Contracts: nContractsAfter,
-<<<<<<< HEAD
-		Time:      time.Now(),
-=======
 		Timestamp: time.Now(),
->>>>>>> cd3cf4c9
 	})
 	if err != nil {
 		return fmt.Errorf("failed to record contract set metric: %w", err)
