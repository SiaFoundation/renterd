--- conflicted
+++ resolved
@@ -410,11 +410,7 @@
 	return slice, nil
 }
 
-<<<<<<< HEAD
-func (s *SQLStore) Bucket(_ context.Context, bucket string) (api.Bucket, error) {
-=======
 func (s *SQLStore) Bucket(ctx context.Context, bucket string) (api.Bucket, error) {
->>>>>>> 2c16c882
 	var b dbBucket
 	err := s.db.
 		Model(&dbBucket{}).
@@ -427,21 +423,12 @@
 		return api.Bucket{}, err
 	}
 	return api.Bucket{
-<<<<<<< HEAD
-		CreationDate: b.CreatedAt.UTC(),
-		Name:         b.Name,
-	}, nil
-}
-
-func (s *SQLStore) CreateBucket(_ context.Context, bucket string) error {
-=======
 		CreatedAt: b.CreatedAt.UTC(),
 		Name:      b.Name,
 	}, nil
 }
 
 func (s *SQLStore) CreateBucket(ctx context.Context, bucket string) error {
->>>>>>> 2c16c882
 	// Create bucket.
 	return s.retryTransaction(func(tx *gorm.DB) error {
 		res := tx.Clauses(clause.OnConflict{
@@ -457,11 +444,7 @@
 	})
 }
 
-<<<<<<< HEAD
-func (s *SQLStore) DeleteBucket(_ context.Context, bucket string) error {
-=======
 func (s *SQLStore) DeleteBucket(ctx context.Context, bucket string) error {
->>>>>>> 2c16c882
 	// Delete bucket.
 	return s.retryTransaction(func(tx *gorm.DB) error {
 		var b dbBucket
@@ -479,28 +462,15 @@
 		if count > 0 {
 			return api.ErrBucketNotEmpty
 		}
-<<<<<<< HEAD
-		res := tx.Where("buckets.id = ?", b.ID).
-			Delete(&dbBucket{})
-		if res.Error != nil {
-			return res.Error
-		} else if res.RowsAffected == 0 {
-			return api.ErrBucketNotFound
-=======
 		res := tx.Delete(&b)
 		if res.Error != nil {
 			return res.Error
->>>>>>> 2c16c882
 		}
 		return nil
 	})
 }
 
-<<<<<<< HEAD
-func (s *SQLStore) ListBuckets(_ context.Context) ([]api.Bucket, error) {
-=======
 func (s *SQLStore) ListBuckets(ctx context.Context) ([]api.Bucket, error) {
->>>>>>> 2c16c882
 	var buckets []dbBucket
 	err := s.db.
 		Model(&dbBucket{}).
@@ -513,13 +483,8 @@
 	resp := make([]api.Bucket, len(buckets))
 	for i, b := range buckets {
 		resp[i] = api.Bucket{
-<<<<<<< HEAD
-			CreationDate: b.CreatedAt.UTC(),
-			Name:         b.Name,
-=======
 			CreatedAt: b.CreatedAt.UTC(),
 			Name:      b.Name,
->>>>>>> 2c16c882
 		}
 	}
 	return resp, nil
@@ -934,11 +899,7 @@
 	return contract.convert(), nil
 }
 
-<<<<<<< HEAD
-func (s *SQLStore) SearchObjects(ctx context.Context, substring string, offset, limit int, bucket string) ([]api.ObjectMetadata, error) {
-=======
 func (s *SQLStore) SearchObjects(ctx context.Context, bucket, substring string, offset, limit int) ([]api.ObjectMetadata, error) {
->>>>>>> 2c16c882
 	if limit <= -1 {
 		limit = math.MaxInt
 	}
@@ -963,11 +924,7 @@
 	return objects, nil
 }
 
-<<<<<<< HEAD
-func (s *SQLStore) ObjectEntries(ctx context.Context, path, prefix string, offset, limit int, bucket string) ([]api.ObjectMetadata, error) {
-=======
 func (s *SQLStore) ObjectEntries(ctx context.Context, bucket, path, prefix string, offset, limit int) ([]api.ObjectMetadata, error) {
->>>>>>> 2c16c882
 	// sanity check we are passing a directory
 	if !strings.HasSuffix(path, "/") {
 		panic("path must end in /")
@@ -990,10 +947,7 @@
 	FROM (
 		SELECT MAX(size) AS size, MIN(slabs.health) as health, SUBSTR(object_id, ?) AS trimmed
 		FROM objects
-<<<<<<< HEAD
-=======
 		INNER JOIN buckets b ON objects.db_bucket_id = b.id AND b.name = ?
->>>>>>> 2c16c882
 		LEFT JOIN slices ON objects.id = slices.db_object_id 
 		LEFT JOIN slabs ON slices.db_slab_id = slabs.id
 		WHERE SUBSTR(object_id, 1, ?) = ? AND ?
@@ -1027,17 +981,10 @@
 	return metadata, nil
 }
 
-<<<<<<< HEAD
-func (s *SQLStore) Object(ctx context.Context, path string, bucket string) (api.Object, error) {
-	var obj api.Object
-	err := s.db.Transaction(func(tx *gorm.DB) error {
-		o, err := s.object(ctx, tx, path, bucket)
-=======
 func (s *SQLStore) Object(ctx context.Context, bucket, path string) (api.Object, error) {
 	var obj api.Object
 	err := s.db.Transaction(func(tx *gorm.DB) error {
 		o, err := s.object(ctx, tx, bucket, path)
->>>>>>> 2c16c882
 		if err != nil {
 			return err
 		}
@@ -1144,11 +1091,7 @@
 	return fetchedContracts, nil
 }
 
-<<<<<<< HEAD
-func (s *SQLStore) RenameObject(ctx context.Context, keyOld, keyNew string, bucket string) error {
-=======
 func (s *SQLStore) RenameObject(ctx context.Context, bucket, keyOld, keyNew string) error {
->>>>>>> 2c16c882
 	tx := s.db.Exec(`UPDATE objects SET object_id = ? WHERE object_id = ? AND ?`, keyNew, keyOld, sqlWhereBucket("objects", bucket))
 	if tx.Error != nil {
 		return tx.Error
@@ -1159,11 +1102,7 @@
 	return nil
 }
 
-<<<<<<< HEAD
-func (s *SQLStore) RenameObjects(ctx context.Context, prefixOld, prefixNew string, bucket string) error {
-=======
 func (s *SQLStore) RenameObjects(ctx context.Context, bucket, prefixOld, prefixNew string) error {
->>>>>>> 2c16c882
 	tx := s.db.Exec("UPDATE objects SET object_id = "+sqlConcat(s.db, "?", "SUBSTR(object_id, ?)")+" WHERE SUBSTR(object_id, 1, ?) = ?",
 		prefixNew, utf8.RuneCountInString(prefixOld)+1, utf8.RuneCountInString(prefixOld), prefixOld)
 	if tx.Error != nil {
@@ -1187,11 +1126,7 @@
 	return s.slabBufferMgr.AddPartialSlab(ctx, data, minShards, totalShards, contractSetID)
 }
 
-<<<<<<< HEAD
-func (s *SQLStore) UpdateObject(ctx context.Context, path, contractSet string, o object.Object, usedContracts map[types.PublicKey]types.FileContractID, bucket string) error {
-=======
 func (s *SQLStore) UpdateObject(ctx context.Context, bucket, path, contractSet string, o object.Object, usedContracts map[types.PublicKey]types.FileContractID) error {
->>>>>>> 2c16c882
 	s.objectsMu.Lock()
 	defer s.objectsMu.Unlock()
 
@@ -1216,11 +1151,7 @@
 
 		// Try to delete. We want to get rid of the object and its
 		// slices if it exists.
-<<<<<<< HEAD
-		_, err := deleteObject(tx, path, bucket)
-=======
 		_, err := deleteObject(tx, bucket, path)
->>>>>>> 2c16c882
 		if err != nil {
 			return fmt.Errorf("failed to delete object: %w", err)
 		}
@@ -1346,19 +1277,11 @@
 	})
 }
 
-<<<<<<< HEAD
-func (s *SQLStore) RemoveObject(ctx context.Context, key string, bucket string) error {
-	var rowsAffected int64
-	var err error
-	err = s.retryTransaction(func(tx *gorm.DB) error {
-		rowsAffected, err = deleteObject(tx, key, bucket)
-=======
 func (s *SQLStore) RemoveObject(ctx context.Context, bucket, key string) error {
 	var rowsAffected int64
 	var err error
 	err = s.retryTransaction(func(tx *gorm.DB) error {
 		rowsAffected, err = deleteObject(tx, bucket, key)
->>>>>>> 2c16c882
 		return err
 	})
 	if err != nil {
@@ -1370,19 +1293,11 @@
 	return nil
 }
 
-<<<<<<< HEAD
-func (s *SQLStore) RemoveObjects(ctx context.Context, prefix string, bucket string) error {
-	var rowsAffected int64
-	var err error
-	err = s.retryTransaction(func(tx *gorm.DB) error {
-		rowsAffected, err = deleteObjects(tx, prefix, bucket)
-=======
 func (s *SQLStore) RemoveObjects(ctx context.Context, bucket, prefix string) error {
 	var rowsAffected int64
 	var err error
 	err = s.retryTransaction(func(tx *gorm.DB) error {
 		rowsAffected, err = deleteObjects(tx, bucket, prefix)
->>>>>>> 2c16c882
 		return err
 	})
 	if err != nil {
@@ -1603,11 +1518,7 @@
 }
 
 // object retrieves a raw object from the store.
-<<<<<<< HEAD
-func (s *SQLStore) object(ctx context.Context, txn *gorm.DB, path string, bucket string) (rawObject, error) {
-=======
 func (s *SQLStore) object(ctx context.Context, txn *gorm.DB, bucket string, path string) (rawObject, error) {
->>>>>>> 2c16c882
 	// NOTE: we LEFT JOIN here because empty objects are valid and need to be
 	// included in the result set, when we convert the rawObject before
 	// returning it we'll check for SlabID and/or SectorID being 0 and act
@@ -1668,11 +1579,7 @@
 	return s.slabBufferMgr.SlabsForUpload(ctx, lockingDuration, minShards, totalShards, contractSetID, limit)
 }
 
-<<<<<<< HEAD
-func (s *SQLStore) ObjectsBySlabKey(ctx context.Context, slabKey object.EncryptionKey, bucket string) ([]api.ObjectMetadata, error) {
-=======
 func (s *SQLStore) ObjectsBySlabKey(ctx context.Context, bucket string, slabKey object.EncryptionKey) ([]api.ObjectMetadata, error) {
->>>>>>> 2c16c882
 	var objs []struct {
 		Name   string
 		Size   int64
@@ -1686,16 +1593,10 @@
 SELECT DISTINCT obj.object_id as Name, obj.size as Size, sla.health as Health
 FROM slabs sla
 INNER JOIN slices sli ON sli.db_slab_id = sla.id
-<<<<<<< HEAD
-INNER JOIN objects obj ON sli.db_object_id = obj.id AND ?
-WHERE sla.key = ?
-	`, sqlWhereBucket("obj", bucket), key).
-=======
 INNER JOIN objects obj ON sli.db_object_id = obj.id
 INNER JOIN buckets b ON obj.db_bucket_id = b.id AND b.name = ?
 WHERE sla.key = ?
 	`, bucket, key).
->>>>>>> 2c16c882
 		Scan(&objs).
 		Error
 	if err != nil {
@@ -1931,11 +1832,7 @@
 // deleteObject deletes an object from the store and prunes all slabs which are
 // without an obect after the deletion. That means in case of packed uploads,
 // the slab is only deleted when no more objects point to it.
-<<<<<<< HEAD
-func deleteObject(tx *gorm.DB, path string, bucket string) (numDeleted int64, _ error) {
-=======
 func deleteObject(tx *gorm.DB, bucket string, path string) (numDeleted int64, _ error) {
->>>>>>> 2c16c882
 	tx = tx.Where("object_id = ? AND ?", path, sqlWhereBucket("objects", bucket)).
 		Delete(&dbObject{})
 	if tx.Error != nil {
@@ -1951,11 +1848,7 @@
 	return
 }
 
-<<<<<<< HEAD
-func deleteObjects(tx *gorm.DB, path string, bucket string) (numDeleted int64, _ error) {
-=======
 func deleteObjects(tx *gorm.DB, bucket string, path string) (numDeleted int64, _ error) {
->>>>>>> 2c16c882
 	tx = tx.Exec("DELETE FROM objects WHERE SUBSTR(object_id, 1, ?) = ? AND ?",
 		utf8.RuneCountInString(path), path, sqlWhereBucket("objects", bucket))
 	if tx.Error != nil {
