package stores

import (
	"context"
	"encoding/json"
	"errors"
	"fmt"
	"math"
	"regexp"
	"strings"
	"time"
	"unicode/utf8"

	rhpv2 "go.sia.tech/core/rhp/v2"
	"go.sia.tech/core/types"
	"go.sia.tech/renterd/api"
	"go.sia.tech/renterd/object"
	"go.sia.tech/siad/modules"
	"go.uber.org/zap"
	"gorm.io/gorm"
	"gorm.io/gorm/clause"
)

const (
	// refreshHealthBatchSize is the number of slabs for which we update the
	// health per db transaction. 10000 equals roughtly 1.2TiB of slabs at a
	// 10/30 erasure coding and takes <1s to execute on an SSD in SQLite.
	refreshHealthBatchSize = 10000

	refreshHealthMinHealthValidity = 12 * time.Hour
	refreshHealthMaxHealthValidity = 72 * time.Hour
)

var (
	errInvalidNumberOfShards = errors.New("slab has invalid number of shards")
	errShardRootChanged      = errors.New("shard root changed")
)

const (
	contractStateInvalid contractState = iota
	contractStatePending
	contractStateActive
	contractStateComplete
	contractStateFailed
)

type (
	contractState uint8

	dbArchivedContract struct {
		Model

		ContractCommon
		RenewedTo fileContractID `gorm:"index;size:32"`

		Host   publicKey `gorm:"index;NOT NULL;size:32"`
		Reason string
	}

	dbContract struct {
		Model

		ContractCommon

		HostID uint `gorm:"index"`
		Host   dbHost

		ContractSets []dbContractSet `gorm:"many2many:contract_set_contracts;constraint:OnDelete:CASCADE"`
	}

	ContractCommon struct {
		FCID        fileContractID `gorm:"unique;index;NOT NULL;column:fcid;size:32"`
		RenewedFrom fileContractID `gorm:"index;size:32"`

		ContractPrice  currency
		State          contractState `gorm:"index;NOT NULL;default:0"`
		TotalCost      currency
		ProofHeight    uint64 `gorm:"index;default:0"`
		RevisionHeight uint64 `gorm:"index;default:0"`
		RevisionNumber string `gorm:"NOT NULL;default:'0'"` // string since db can't store math.MaxUint64
		Size           uint64
		StartHeight    uint64 `gorm:"index;NOT NULL"`
		WindowStart    uint64 `gorm:"index;NOT NULL;default:0"`
		WindowEnd      uint64 `gorm:"index;NOT NULL;default:0"`

		// spending fields
		UploadSpending      currency
		DownloadSpending    currency
		FundAccountSpending currency
		DeleteSpending      currency
		ListSpending        currency
	}

	dbContractSet struct {
		Model

		Name      string       `gorm:"unique;index;"`
		Contracts []dbContract `gorm:"many2many:contract_set_contracts;constraint:OnDelete:CASCADE"`
	}

	dbContractSetContract struct {
		DBContractSetID uint `gorm:"primaryKey;"`
		DBContractID    uint `gorm:"primaryKey;index"`
	}

	dbObject struct {
		Model

		DBBucketID uint `gorm:"index;uniqueIndex:idx_object_bucket;NOT NULL"`
		DBBucket   dbBucket
		ObjectID   string `gorm:"index;uniqueIndex:idx_object_bucket"`

		Key      secretKey
		Slabs    []dbSlice              `gorm:"constraint:OnDelete:CASCADE"` // CASCADE to delete slices too
		Metadata []dbObjectUserMetadata `gorm:"constraint:OnDelete:CASCADE"` // CASCADE to delete metadata too
		Health   float64                `gorm:"index;default:1.0; NOT NULL"`
		Size     int64

		MimeType string `json:"index"`
		Etag     string `gorm:"index"`
	}

	dbObjectUserMetadata struct {
		Model

		DBObjectID uint   `gorm:"index:uniqueIndex:idx_object_meta_key"`
		Key        string `gorm:"index:uniqueIndex:idx_object_meta_key"`
		Value      string
	}

	dbBucket struct {
		Model

		Policy api.BucketPolicy `gorm:"serializer:json"`
		Name   string           `gorm:"unique;index;NOT NULL"`
	}

	dbSlice struct {
		Model
		DBObjectID        *uint `gorm:"index"`
		ObjectIndex       uint  `gorm:"index:idx_slices_object_index"`
		DBMultipartPartID *uint `gorm:"index"`

		// Slice related fields.
		DBSlabID uint `gorm:"index"`
		Offset   uint32
		Length   uint32
	}

	dbSlab struct {
		Model
		DBContractSetID  uint `gorm:"index"`
		DBContractSet    dbContractSet
		DBBufferedSlabID uint `gorm:"index;default: NULL"`

		Health           float64   `gorm:"index;default:1.0; NOT NULL"`
		HealthValidUntil int64     `gorm:"index;default:0; NOT NULL"` // unix timestamp
		Key              secretKey `gorm:"unique;NOT NULL;size:32"`   // json string
		MinShards        uint8     `gorm:"index"`
		TotalShards      uint8     `gorm:"index"`

		Slices []dbSlice
		Shards []dbSector `gorm:"constraint:OnDelete:CASCADE"` // CASCADE to delete shards too
	}

	dbBufferedSlab struct {
		Model

		DBSlab dbSlab

		Filename string
	}

	dbSector struct {
		Model

		DBSlabID  uint `gorm:"index:idx_sectors_db_slab_id;uniqueIndex:idx_sectors_slab_id_slab_index;NOT NULL"`
		SlabIndex int  `gorm:"index:idx_sectors_slab_index;uniqueIndex:idx_sectors_slab_id_slab_index;NOT NULL"`

		LatestHost publicKey `gorm:"NOT NULL"`
		Root       []byte    `gorm:"index;unique;NOT NULL;size:32"`

		Contracts []dbContract `gorm:"many2many:contract_sectors;constraint:OnDelete:CASCADE"`
	}

	// dbContractSector is a join table between dbContract and dbSector.
	dbContractSector struct {
		DBSectorID   uint `gorm:"primaryKey;index"`
		DBContractID uint `gorm:"primaryKey;index"`
	}

	// rawObject is used for hydration and is made up of one or many raw sectors.
	rawObject []rawObjectSector

	// rawObjectRow contains all necessary information to reconstruct the object.
	rawObjectSector struct {
		// object
		ObjectID       uint
		ObjectIndex    uint64
		ObjectKey      []byte
		ObjectName     string
		ObjectSize     int64
		ObjectModTime  time.Time
		ObjectMimeType string
		ObjectHealth   float64
		ObjectETag     string

		// slice
		SliceOffset uint32
		SliceLength uint32

		// slab
		SlabBuffered  bool
		SlabID        uint
		SlabHealth    float64
		SlabKey       []byte
		SlabMinShards uint8

		// sector
		SectorIndex uint
		SectorRoot  []byte
		LatestHost  publicKey

		// contract
		FCID    fileContractID
		HostKey publicKey
	}

	// rawObjectMetadata is used for hydrating object metadata.
	rawObjectMetadata struct {
		ETag     string
		Health   float64
		MimeType string
		ModTime  datetime
		Name     string
		Size     int64
	}
)

func (s *contractState) LoadString(state string) error {
	switch strings.ToLower(state) {
	case api.ContractStateInvalid:
		*s = contractStateInvalid
	case api.ContractStatePending:
		*s = contractStatePending
	case api.ContractStateActive:
		*s = contractStateActive
	case api.ContractStateComplete:
		*s = contractStateComplete
	case api.ContractStateFailed:
		*s = contractStateFailed
	default:
		*s = contractStateInvalid
	}
	return nil
}

func (s contractState) String() string {
	switch s {
	case contractStateInvalid:
		return api.ContractStateInvalid
	case contractStatePending:
		return api.ContractStatePending
	case contractStateActive:
		return api.ContractStateActive
	case contractStateComplete:
		return api.ContractStateComplete
	case contractStateFailed:
		return api.ContractStateFailed
	default:
		return api.ContractStateUnknown
	}
}

func (s dbSlab) HealthValid() bool {
	return time.Now().Before(time.Unix(s.HealthValidUntil, 0))
}

// TableName implements the gorm.Tabler interface.
func (dbArchivedContract) TableName() string { return "archived_contracts" }

// TableName implements the gorm.Tabler interface.
func (dbBucket) TableName() string { return "buckets" }

// TableName implements the gorm.Tabler interface.
func (dbContract) TableName() string { return "contracts" }

// TableName implements the gorm.Tabler interface.
func (dbContractSetContract) TableName() string { return "contract_set_contracts" }

// TableName implements the gorm.Tabler interface.
func (dbContractSector) TableName() string { return "contract_sectors" }

// TableName implements the gorm.Tabler interface.
func (dbContractSet) TableName() string { return "contract_sets" }

// TableName implements the gorm.Tabler interface.
func (dbObject) TableName() string { return "objects" }

// TableName implements the gorm.Tabler interface.
func (dbObjectUserMetadata) TableName() string { return "object_user_metadata" }

// TableName implements the gorm.Tabler interface.
func (dbSector) TableName() string { return "sectors" }

// TableName implements the gorm.Tabler interface.
func (dbSlab) TableName() string { return "slabs" }

// TableName implements the gorm.Tabler interface.
func (dbBufferedSlab) TableName() string { return "buffered_slabs" }

// TableName implements the gorm.Tabler interface.
func (dbSlice) TableName() string { return "slices" }

// convert converts a dbContract to an ArchivedContract.
func (c dbArchivedContract) convert() api.ArchivedContract {
	var revisionNumber uint64
	_, _ = fmt.Sscan(c.RevisionNumber, &revisionNumber)
	return api.ArchivedContract{
		ID:        types.FileContractID(c.FCID),
		HostKey:   types.PublicKey(c.Host),
		RenewedTo: types.FileContractID(c.RenewedTo),

		ProofHeight:    c.ProofHeight,
		RevisionHeight: c.RevisionHeight,
		RevisionNumber: revisionNumber,
		Size:           c.Size,
		StartHeight:    c.StartHeight,
		State:          c.State.String(),
		WindowStart:    c.WindowStart,
		WindowEnd:      c.WindowEnd,

		Spending: api.ContractSpending{
			Uploads:     types.Currency(c.UploadSpending),
			Downloads:   types.Currency(c.DownloadSpending),
			FundAccount: types.Currency(c.FundAccountSpending),
			Deletions:   types.Currency(c.DeleteSpending),
			SectorRoots: types.Currency(c.ListSpending),
		},
	}
}

// convert converts a dbContract to a ContractMetadata.
func (c dbContract) convert() api.ContractMetadata {
	var revisionNumber uint64
	_, _ = fmt.Sscan(c.RevisionNumber, &revisionNumber)
	var contractSets []string
	for _, cs := range c.ContractSets {
		contractSets = append(contractSets, cs.Name)
	}
	return api.ContractMetadata{
		ContractPrice: types.Currency(c.ContractPrice),
		ID:            types.FileContractID(c.FCID),
		HostIP:        c.Host.NetAddress,
		HostKey:       types.PublicKey(c.Host.PublicKey),
		SiamuxAddr:    c.Host.Settings.convert().SiamuxAddr(),

		RenewedFrom: types.FileContractID(c.RenewedFrom),
		TotalCost:   types.Currency(c.TotalCost),
		Spending: api.ContractSpending{
			Uploads:     types.Currency(c.UploadSpending),
			Downloads:   types.Currency(c.DownloadSpending),
			FundAccount: types.Currency(c.FundAccountSpending),
			Deletions:   types.Currency(c.DeleteSpending),
			SectorRoots: types.Currency(c.ListSpending),
		},
		ProofHeight:    c.ProofHeight,
		RevisionHeight: c.RevisionHeight,
		RevisionNumber: revisionNumber,
		ContractSets:   contractSets,
		Size:           c.Size,
		StartHeight:    c.StartHeight,
		State:          c.State.String(),
		WindowStart:    c.WindowStart,
		WindowEnd:      c.WindowEnd,
	}
}

// convert turns a dbObject into a object.Slab.
func (s dbSlab) convert() (slab object.Slab, err error) {
	// unmarshal key
	err = slab.Key.UnmarshalBinary(s.Key)
	if err != nil {
		return
	}

	// set health
	slab.Health = s.Health

	// set shards
	slab.MinShards = s.MinShards
	slab.Shards = make([]object.Sector, len(s.Shards))

	// hydrate shards
	for i, shard := range s.Shards {
		slab.Shards[i].LatestHost = types.PublicKey(shard.LatestHost)
		slab.Shards[i].Root = *(*types.Hash256)(shard.Root)
		for _, c := range shard.Contracts {
			if slab.Shards[i].Contracts == nil {
				slab.Shards[i].Contracts = make(map[types.PublicKey][]types.FileContractID)
			}
			slab.Shards[i].Contracts[types.PublicKey(c.Host.PublicKey)] = append(slab.Shards[i].Contracts[types.PublicKey(c.Host.PublicKey)], types.FileContractID(c.FCID))
		}
	}

	return
}

func (raw rawObjectMetadata) convert() api.ObjectMetadata {
	return api.ObjectMetadata{
		ETag:     raw.ETag,
		Health:   raw.Health,
		MimeType: raw.MimeType,
		ModTime:  api.TimeRFC3339(time.Time(raw.ModTime).UTC()),
		Name:     raw.Name,
		Size:     raw.Size,
	}
}

func (raw rawObject) toSlabSlice() (slice object.SlabSlice, _ error) {
	if len(raw) == 0 {
		return object.SlabSlice{}, errors.New("no sectors found")
	} else if raw[0].SlabBuffered && len(raw) != 1 {
		return object.SlabSlice{}, errors.New("buffered slab with multiple sectors")
	}

	// unmarshal key
	if err := slice.Slab.Key.UnmarshalBinary(raw[0].SlabKey); err != nil {
		return object.SlabSlice{}, err
	}

	// handle partial slab
	if raw[0].SlabBuffered {
		slice.Offset = raw[0].SliceOffset
		slice.Length = raw[0].SliceLength
		slice.Slab.MinShards = raw[0].SlabMinShards
		slice.Slab.Health = raw[0].SlabHealth
		return
	}

	// hydrate all sectors
	slabID := raw[0].SlabID
	sectors := make([]object.Sector, 0, len(raw))
	secIdx := uint(0)
	for _, sector := range raw {
		if sector.SlabID != slabID {
			return object.SlabSlice{}, errors.New("sectors from different slabs") // developer error
		}
		latestHost := types.PublicKey(sector.LatestHost)
		fcid := types.FileContractID(sector.FCID)

		// next sector
		if sector.SectorIndex != secIdx {
			sectors = append(sectors, object.Sector{
				Contracts:  make(map[types.PublicKey][]types.FileContractID),
				LatestHost: latestHost,
				Root:       *(*types.Hash256)(sector.SectorRoot),
			})
			secIdx = sector.SectorIndex
		}

		// add host+contract to sector
		if fcid != (types.FileContractID{}) {
			sectors[len(sectors)-1].Contracts[types.PublicKey(sector.HostKey)] = append(sectors[len(sectors)-1].Contracts[types.PublicKey(sector.HostKey)], fcid)
		}
	}

	// hydrate all fields
	slice.Slab.Health = raw[0].SlabHealth
	slice.Slab.Shards = sectors
	slice.Slab.MinShards = raw[0].SlabMinShards
	slice.Offset = raw[0].SliceOffset
	slice.Length = raw[0].SliceLength
	return slice, nil
}

func (s *SQLStore) Bucket(ctx context.Context, bucket string) (api.Bucket, error) {
	var b dbBucket
	err := s.db.
		Model(&dbBucket{}).
		Where("name = ?", bucket).
		Take(&b).
		Error
	if errors.Is(err, gorm.ErrRecordNotFound) {
		return api.Bucket{}, api.ErrBucketNotFound
	} else if err != nil {
		return api.Bucket{}, err
	}
	return api.Bucket{
		CreatedAt: api.TimeRFC3339(b.CreatedAt.UTC()),
		Name:      b.Name,
		Policy:    b.Policy,
	}, nil
}

func (s *SQLStore) CreateBucket(ctx context.Context, bucket string, policy api.BucketPolicy) error {
	// Create bucket.
	return s.retryTransaction(func(tx *gorm.DB) error {
		res := tx.Clauses(clause.OnConflict{
			DoNothing: true,
		}).
			Create(&dbBucket{
				Name:   bucket,
				Policy: policy,
			})
		if res.Error != nil {
			return res.Error
		} else if res.RowsAffected == 0 {
			return api.ErrBucketExists
		}
		return nil
	})
}

func (s *SQLStore) UpdateBucketPolicy(ctx context.Context, bucket string, policy api.BucketPolicy) error {
	b, err := json.Marshal(policy)
	if err != nil {
		return err
	}
	return s.retryTransaction(func(tx *gorm.DB) error {
		return tx.
			Model(&dbBucket{}).
			Where("name", bucket).
			Updates(map[string]interface{}{
				"policy": string(b),
			},
			).
			Error
	})
}

func (s *SQLStore) DeleteBucket(ctx context.Context, bucket string) error {
	// Delete bucket.
	return s.retryTransaction(func(tx *gorm.DB) error {
		var b dbBucket
		if err := tx.Take(&b, "name = ?", bucket).Error; errors.Is(err, gorm.ErrRecordNotFound) {
			return api.ErrBucketNotFound
		} else if err != nil {
			return err
		}
		var count int64
		if err := tx.Model(&dbObject{}).Where("db_bucket_id = ?", b.ID).
			Limit(1).
			Count(&count).Error; err != nil {
			return err
		}
		if count > 0 {
			return api.ErrBucketNotEmpty
		}
		res := tx.Delete(&b)
		if res.Error != nil {
			return res.Error
		}
		s.scheduleSlabPruning()
		return nil
	})
}

func (s *SQLStore) ListBuckets(ctx context.Context) ([]api.Bucket, error) {
	var buckets []dbBucket
	err := s.db.
		Model(&dbBucket{}).
		Find(&buckets).
		Error
	if err != nil {
		return nil, err
	}

	resp := make([]api.Bucket, len(buckets))
	for i, b := range buckets {
		resp[i] = api.Bucket{
			CreatedAt: api.TimeRFC3339(b.CreatedAt.UTC()),
			Name:      b.Name,
			Policy:    b.Policy,
		}
	}
	return resp, nil
}

// ObjectsStats returns some info related to the objects stored in the store. To
// reduce locking and make sure all results are consistent, everything is done
// within a single transaction.
func (s *SQLStore) ObjectsStats(ctx context.Context) (api.ObjectsStatsResponse, error) {
	// number of objects
	var objInfo struct {
		NumObjects       uint64
		MinHealth        float64
		TotalObjectsSize uint64
	}
	err := s.db.
		Model(&dbObject{}).
		Select("COUNT(*) AS NumObjects, COALESCE(MIN(health), 1) as MinHealth, SUM(size) AS TotalObjectsSize").
		Scan(&objInfo).
		Error
	if err != nil {
		return api.ObjectsStatsResponse{}, err
	}

	// number of unfinished objects
	var unfinishedObjects uint64
	err = s.db.
		Model(&dbMultipartUpload{}).
		Select("COUNT(*)").
		Scan(&unfinishedObjects).
		Error
	if err != nil {
		return api.ObjectsStatsResponse{}, err
	}

	// size of unfinished objects
	var totalUnfinishedObjectsSize uint64
	err = s.db.
		Model(&dbMultipartPart{}).
		Select("COALESCE(SUM(size), 0)").
		Scan(&totalUnfinishedObjectsSize).
		Error
	if err != nil {
		return api.ObjectsStatsResponse{}, err
	}

	var totalSectors uint64

	batchSize := 500000
	marker := uint64(0)
	for offset := 0; ; offset += batchSize {
		var result struct {
			Sectors uint64
			Marker  uint64
		}
		res := s.db.
			Model(&dbSector{}).
			Raw("SELECT COUNT(*) as Sectors, MAX(sectors.db_sector_id) as Marker FROM (SELECT cs.db_sector_id FROM contract_sectors cs WHERE cs.db_sector_id > ? GROUP BY cs.db_sector_id LIMIT ?) sectors", marker, batchSize).
			Scan(&result)
		if err := res.Error; err != nil {
			return api.ObjectsStatsResponse{}, err
		} else if result.Sectors == 0 {
			break // done
		}
		totalSectors += result.Sectors
		marker = result.Marker
	}

	var totalUploaded int64
	err = s.db.
		Model(&dbContractSector{}).
		Count(&totalUploaded).
		Error
	if err != nil {
		return api.ObjectsStatsResponse{}, err
	}

	return api.ObjectsStatsResponse{
		MinHealth:                  objInfo.MinHealth,
		NumObjects:                 objInfo.NumObjects,
		NumUnfinishedObjects:       unfinishedObjects,
		TotalUnfinishedObjectsSize: totalUnfinishedObjectsSize,
		TotalObjectsSize:           objInfo.TotalObjectsSize,
		TotalSectorsSize:           totalSectors * rhpv2.SectorSize,
		TotalUploadedSize:          uint64(totalUploaded) * rhpv2.SectorSize,
	}, nil
}

func (s *SQLStore) SlabBuffers(ctx context.Context) ([]api.SlabBuffer, error) {
	// Slab buffer info from the database.
	var bufferedSlabs []dbBufferedSlab
	err := s.db.Model(&dbBufferedSlab{}).
		Joins("DBSlab").
		Joins("DBSlab.DBContractSet").
		Find(&bufferedSlabs).
		Error
	if err != nil {
		return nil, err
	}
	// Translate buffers to contract set.
	fileNameToContractSet := make(map[string]string)
	for _, slab := range bufferedSlabs {
		fileNameToContractSet[slab.Filename] = slab.DBSlab.DBContractSet.Name
	}
	// Fetch in-memory buffer info and fill in contract set name.
	buffers := s.slabBufferMgr.SlabBuffers()
	for i := range buffers {
		buffers[i].ContractSet = fileNameToContractSet[buffers[i].Filename]
	}
	return buffers, nil
}

func (s *SQLStore) AddContract(ctx context.Context, c rhpv2.ContractRevision, contractPrice, totalCost types.Currency, startHeight uint64, state string) (_ api.ContractMetadata, err error) {
	var cs contractState
	if err := cs.LoadString(state); err != nil {
		return api.ContractMetadata{}, err
	}
	var added dbContract
	if err = s.retryTransaction(func(tx *gorm.DB) error {
		added, err = addContract(tx, c, contractPrice, totalCost, startHeight, types.FileContractID{}, cs)
		return err
	}); err != nil {
		return
	}

	s.addKnownContract(types.FileContractID(added.FCID))
	return added.convert(), nil
}

func (s *SQLStore) Contracts(ctx context.Context, opts api.ContractsOpts) ([]api.ContractMetadata, error) {
	// helper to check whether a contract set exists
	hasContractSet := func() error {
		if opts.ContractSet == "" {
			return nil
		}
		err := s.db.Where("name", opts.ContractSet).Take(&dbContractSet{}).Error
		if errors.Is(err, gorm.ErrRecordNotFound) {
			return api.ErrContractSetNotFound
		}
		return err
	}

	// fetch all contracts, their hosts and the contract set name
	var rows []struct {
		Contract dbContract `gorm:"embedded"`
		Host     dbHost     `gorm:"embedded"`
		Name     string
	}
	tx := s.db
	if opts.ContractSet == "" {
		// no filter, use all contracts
		tx = tx.Table("contracts")
	} else {
		// filter contracts by contract set first
		tx = tx.Table("(?) contracts", s.db.Model(&dbContract{}).
			Select("contracts.*").
			Joins("INNER JOIN hosts h ON h.id = contracts.host_id").
			Joins("INNER JOIN contract_set_contracts csc ON csc.db_contract_id = contracts.id").
			Joins("INNER JOIN contract_sets cs ON cs.id = csc.db_contract_set_id AND cs.name = ?", opts.ContractSet))
	}
	err := tx.
		Select("contracts.*, h.*, cs.name as Name").
		Joins("INNER JOIN hosts h ON h.id = contracts.host_id").
		Joins("LEFT JOIN contract_set_contracts csc ON csc.db_contract_id = contracts.id").
		Joins("LEFT JOIN contract_sets cs ON cs.id = csc.db_contract_set_id").
		Order("contracts.id ASC").
		Scan(&rows).
		Error
	if err != nil {
		return nil, err
	} else if len(rows) == 0 {
		return nil, hasContractSet()
	}

	// merge 'Host', 'Name' and 'Contract' into dbContracts
	var dbContracts []dbContract
	for i := range rows {
		dbContract := rows[i].Contract
		dbContract.Host = rows[i].Host
		if rows[i].Name != "" {
			dbContract.ContractSets = append(dbContract.ContractSets, dbContractSet{Name: rows[i].Name})
		}
		dbContracts = append(dbContracts, dbContract)
	}

	// merge contract sets
	var contracts []api.ContractMetadata
	current, dbContracts := dbContracts[0], dbContracts[1:]
	for {
		if len(dbContracts) == 0 {
			contracts = append(contracts, current.convert())
			break
		} else if current.ID != dbContracts[0].ID {
			contracts = append(contracts, current.convert())
		} else if len(dbContracts[0].ContractSets) > 0 {
			current.ContractSets = append(current.ContractSets, dbContracts[0].ContractSets...)
		}
		current, dbContracts = dbContracts[0], dbContracts[1:]
	}

	// if no contracts are left, check if the set existed in the first place
	if len(contracts) == 0 {
		return nil, hasContractSet()
	}
	return contracts, nil
}

// AddRenewedContract adds a new contract which was created as the result of a renewal to the store.
// The old contract specified as 'renewedFrom' will be deleted from the active
// contracts and moved to the archive. Both new and old contract will be linked
// to each other through the RenewedFrom and RenewedTo fields respectively.
func (s *SQLStore) AddRenewedContract(ctx context.Context, c rhpv2.ContractRevision, contractPrice, totalCost types.Currency, startHeight uint64, renewedFrom types.FileContractID, state string) (api.ContractMetadata, error) {
	var cs contractState
	if err := cs.LoadString(state); err != nil {
		return api.ContractMetadata{}, err
	}
	var renewed dbContract
	if err := s.retryTransaction(func(tx *gorm.DB) error {
		// Fetch contract we renew from.
		oldContract, err := contract(tx, fileContractID(renewedFrom))
		if err != nil {
			return err
		}

		// Create copy in archive.
		err = tx.Create(&dbArchivedContract{
			Host:      publicKey(oldContract.Host.PublicKey),
			Reason:    api.ContractArchivalReasonRenewed,
			RenewedTo: fileContractID(c.ID()),

			ContractCommon: oldContract.ContractCommon,
		}).Error
		if err != nil {
			return err
		}

		// Overwrite the old contract with the new one.
		newContract := newContract(oldContract.HostID, c.ID(), renewedFrom, contractPrice, totalCost, startHeight, c.Revision.WindowStart, c.Revision.WindowEnd, oldContract.Size, cs)
		newContract.Model = oldContract.Model
		newContract.CreatedAt = time.Now()
		err = tx.Save(&newContract).Error
		if err != nil {
			return err
		}

		s.addKnownContract(c.ID())
		renewed = newContract
		return nil
	}); err != nil {
		return api.ContractMetadata{}, err
	}

	return renewed.convert(), nil
}

func (s *SQLStore) AncestorContracts(ctx context.Context, id types.FileContractID, startHeight uint64) ([]api.ArchivedContract, error) {
	var ancestors []dbArchivedContract
	err := s.db.Raw("WITH RECURSIVE ancestors AS (SELECT * FROM archived_contracts WHERE renewed_to = ? UNION ALL SELECT archived_contracts.* FROM ancestors, archived_contracts WHERE archived_contracts.renewed_to = ancestors.fcid) SELECT * FROM ancestors WHERE start_height >= ?", fileContractID(id), startHeight).
		Scan(&ancestors).
		Error
	if err != nil {
		return nil, err
	}
	contracts := make([]api.ArchivedContract, len(ancestors))
	for i, ancestor := range ancestors {
		contracts[i] = ancestor.convert()
	}
	return contracts, nil
}

func (s *SQLStore) ArchiveContract(ctx context.Context, id types.FileContractID, reason string) error {
	return s.ArchiveContracts(ctx, map[types.FileContractID]string{id: reason})
}

func (s *SQLStore) ArchiveContracts(ctx context.Context, toArchive map[types.FileContractID]string) error {
	// fetch ids
	var ids []types.FileContractID
	for id := range toArchive {
		ids = append(ids, id)
	}

	// fetch contracts
	cs, err := contracts(s.db, ids)
	if err != nil {
		return err
	}

	// archive them
	if err := s.retryTransaction(func(tx *gorm.DB) error {
		return archiveContracts(ctx, tx, cs, toArchive)
	}); err != nil {
		return err
	}

	return nil
}

func (s *SQLStore) ArchiveAllContracts(ctx context.Context, reason string) error {
	// fetch contract ids
	var fcids []fileContractID
	if err := s.db.
		Model(&dbContract{}).
		Pluck("fcid", &fcids).
		Error; err != nil {
		return err
	}

	// create map
	toArchive := make(map[types.FileContractID]string)
	for _, fcid := range fcids {
		toArchive[types.FileContractID(fcid)] = reason
	}

	return s.ArchiveContracts(ctx, toArchive)
}

func (s *SQLStore) Contract(ctx context.Context, id types.FileContractID) (api.ContractMetadata, error) {
	contract, err := s.contract(ctx, fileContractID(id))
	if err != nil {
		return api.ContractMetadata{}, err
	}
	return contract.convert(), nil
}

func (s *SQLStore) ContractRoots(ctx context.Context, id types.FileContractID) (roots []types.Hash256, err error) {
	if !s.isKnownContract(id) {
		return nil, api.ErrContractNotFound
	}

	var dbRoots []hash256
	if err = s.db.
		Raw(`
SELECT sec.root
FROM contracts c
INNER JOIN contract_sectors cs ON cs.db_contract_id = c.id
INNER JOIN sectors sec ON cs.db_sector_id = sec.id
WHERE c.fcid = ?
`, fileContractID(id)).
		Scan(&dbRoots).
		Error; err == nil {
		for _, r := range dbRoots {
			roots = append(roots, *(*types.Hash256)(&r))
		}
	}
	return
}

func (s *SQLStore) ContractSets(ctx context.Context) ([]string, error) {
	var sets []string
	err := s.db.Raw("SELECT name FROM contract_sets").
		Scan(&sets).
		Error
	return sets, err
}

func (s *SQLStore) ContractSizes(ctx context.Context) (map[types.FileContractID]api.ContractSize, error) {
	type size struct {
		Fcid     fileContractID `json:"fcid"`
		Size     uint64         `json:"size"`
		Prunable uint64         `json:"prunable"`
	}

	var nullContracts []size
	var dataContracts []size
	if err := s.db.Transaction(func(tx *gorm.DB) error {
		// first, we fetch all contracts without sectors and consider their
		// entire size as prunable
		if err := tx.
			Raw(`
SELECT c.fcid, c.size, c.size as prunable FROM contracts c WHERE NOT EXISTS (SELECT 1 FROM contract_sectors cs WHERE cs.db_contract_id = c.id)`).
			Scan(&nullContracts).
			Error; err != nil {
			return err
		}

		// second, we fetch how much data can be pruned from all contracts that
		// do have sectors, we take a two-step approach because it allows us to
		// use an INNER JOIN on contract_sectors, drastically improving the
		// performance of the query
		return tx.
			Raw(`
SELECT fcid, contract_size as size, CASE WHEN contract_size > sector_size THEN contract_size - sector_size ELSE 0 END as prunable FROM (
SELECT c.fcid, MAX(c.size) as contract_size, COUNT(cs.db_sector_id) * ? as sector_size FROM contracts c INNER JOIN contract_sectors cs ON cs.db_contract_id = c.id GROUP BY c.fcid
) i`, rhpv2.SectorSize).
			Scan(&dataContracts).
			Error
	}); err != nil {
		return nil, err
	}

	sizes := make(map[types.FileContractID]api.ContractSize)
	for _, row := range append(nullContracts, dataContracts...) {
		if types.FileContractID(row.Fcid) == (types.FileContractID{}) {
			return nil, errors.New("invalid file contract id")
		}
		sizes[types.FileContractID(row.Fcid)] = api.ContractSize{
			Size:     row.Size,
			Prunable: row.Prunable,
		}
	}
	return sizes, nil
}

func (s *SQLStore) ContractSize(ctx context.Context, id types.FileContractID) (api.ContractSize, error) {
	if !s.isKnownContract(id) {
		return api.ContractSize{}, api.ErrContractNotFound
	}

	var size struct {
		Size     uint64 `json:"size"`
		Prunable uint64 `json:"prunable"`
	}

	if err := s.db.
		Raw(`
SELECT contract_size as size, CASE WHEN contract_size > sector_size THEN contract_size - sector_size ELSE 0 END as prunable FROM (
SELECT MAX(c.size) as contract_size, COUNT(cs.db_sector_id) * ? as sector_size FROM contracts c LEFT JOIN contract_sectors cs ON cs.db_contract_id = c.id WHERE c.fcid = ?
) i
`, rhpv2.SectorSize, fileContractID(id)).
		Take(&size).
		Error; err != nil {
		return api.ContractSize{}, err
	}

	return api.ContractSize{
		Size:     size.Size,
		Prunable: size.Prunable,
	}, nil
}

func (s *SQLStore) SetContractSet(ctx context.Context, name string, contractIds []types.FileContractID) error {
	var wantedIds []fileContractID
	wanted := make(map[fileContractID]struct{})
	for _, fcid := range contractIds {
		wantedIds = append(wantedIds, fileContractID(fcid))
		wanted[fileContractID(fcid)] = struct{}{}
	}

	var diff []fileContractID
	var nContractsAfter int
	err := s.retryTransaction(func(tx *gorm.DB) error {
		// fetch contract set
		var cs dbContractSet
		err := tx.
			Where(dbContractSet{Name: name}).
			Preload("Contracts").
			FirstOrCreate(&cs).
			Error
		if err != nil {
			return err
		}

		// fetch contracts
		var dbContracts []dbContract
		err = tx.
			Model(&dbContract{}).
			Where("fcid IN (?)", wantedIds).
			Find(&dbContracts).
			Error
		if err != nil {
			return err
		}
		nContractsAfter = len(dbContracts)

		// add removals to the diff
		for _, contract := range cs.Contracts {
			if _, ok := wanted[contract.FCID]; !ok {
				diff = append(diff, contract.FCID)
			}
			delete(wanted, contract.FCID)
		}

		// add additions to the diff
		for fcid := range wanted {
			diff = append(diff, fcid)
		}

		// update the association
		if err := tx.Model(&cs).Association("Contracts").Replace(&dbContracts); err != nil {
			return err
		}

		return nil
	})
	if err != nil {
		return fmt.Errorf("failed to set contract set: %w", err)
	}

	// Invalidate slab health.
	err = s.invalidateSlabHealthByFCID(ctx, diff)
	if err != nil {
		return fmt.Errorf("failed to invalidate slab health: %w", err)
	}

	// Record the update.
	err = s.RecordContractSetMetric(ctx, api.ContractSetMetric{
		Name:      name,
		Contracts: nContractsAfter,
		Timestamp: api.TimeNow(),
	})
	if err != nil {
		return fmt.Errorf("failed to record contract set metric: %w", err)
	}
	return nil
}

func (s *SQLStore) RemoveContractSet(ctx context.Context, name string) error {
	return s.db.
		Where(dbContractSet{Name: name}).
		Delete(&dbContractSet{}).
		Error
}

func (s *SQLStore) RenewedContract(ctx context.Context, renewedFrom types.FileContractID) (_ api.ContractMetadata, err error) {
	var contract dbContract

	err = s.db.
		Where(&dbContract{ContractCommon: ContractCommon{RenewedFrom: fileContractID(renewedFrom)}}).
		Joins("Host").
		Take(&contract).
		Error
	if errors.Is(err, gorm.ErrRecordNotFound) {
		err = api.ErrContractNotFound
		return
	}

	return contract.convert(), nil
}

func (s *SQLStore) SearchObjects(ctx context.Context, bucket, substring string, offset, limit int) ([]api.ObjectMetadata, error) {
	// fetch one more to see if there are more entries
	if limit <= -1 {
		limit = math.MaxInt
	}

	var objects []api.ObjectMetadata
	err := s.db.
		Select("o.object_id as Name, o.size as Size, o.health as Health, o.mime_type as MimeType, o.etag as ETag, o.created_at as ModTime").
		Model(&dbObject{}).
		Table("objects o").
		Joins("INNER JOIN buckets b ON o.db_bucket_id = b.id").
		Where("INSTR(o.object_id, ?) > 0 AND b.name = ?", substring, bucket).
		Order("o.object_id ASC").
		Offset(offset).
		Limit(limit).
		Scan(&objects).Error
	if err != nil {
		return nil, err
	}

	return objects, nil
}

func replaceAnyValue(query string) string {
	re := regexp.MustCompile(`ANY_VALUE\((.*?)\)`)
	return re.ReplaceAllString(query, "$1")
}

func (s *SQLStore) ObjectEntries(ctx context.Context, bucket, path, prefix, sortBy, sortDir, marker string, offset, limit int) (metadata []api.ObjectMetadata, hasMore bool, err error) {
	// sanity check we are passing a directory
	if !strings.HasSuffix(path, "/") {
		panic("path must end in /")
	}

	// convenience variables
	usingMarker := marker != ""
	usingOffset := offset > 0

	// sanity check we are passing sane paging parameters
	if usingMarker && usingOffset {
		return nil, false, errors.New("fetching entries using a marker and an offset is not supported at the same time")
	}

	// sanity check we are passing sane sorting parameters
	if err := validateSort(sortBy, sortDir); err != nil {
		return nil, false, err
	}

	// sanitize sorting parameters
	if sortBy == "" {
		sortBy = api.ObjectSortByName
	}
	if sortDir == "" {
		sortDir = api.ObjectSortDirAsc
	} else {
		sortDir = strings.ToLower(sortDir)
	}

	// ensure marker is '/' prefixed
	if usingMarker && !strings.HasPrefix(marker, "/") {
		marker = fmt.Sprintf("/%s", marker)
	}

	// ensure limit is out of play
	if limit <= -1 {
		limit = math.MaxInt
	}

	// fetch one more to see if there are more entries
	if limit != math.MaxInt {
		limit += 1
	}

	// ensure offset is out of play
	if usingMarker {
		offset = 0
	}

	onameExpr := fmt.Sprintf("CASE INSTR(SUBSTR(object_id, ?), '/') WHEN 0 THEN %s ELSE %s END",
		sqlConcat(s.db, "?", "SUBSTR(object_id, ?)"),
		sqlConcat(s.db, "?", "substr(SUBSTR(object_id, ?), 1, INSTR(SUBSTR(object_id, ?), '/'))"),
	)

	// build objects query & parameters
	objectsQuery := fmt.Sprintf(`
SELECT ETag, ModTime, oname as Name, Size, Health, MimeType
FROM (
	SELECT
	ANY_VALUE(etag) AS ETag,
	MAX(objects.created_at) AS ModTime,
	%s AS oname,
	SUM(size) AS Size,
	MIN(health) as Health,
	ANY_VALUE(mime_type) as MimeType
	FROM objects
	INNER JOIN buckets b ON objects.db_bucket_id = b.id
	WHERE SUBSTR(object_id, 1, ?) = ? AND b.name = ? AND SUBSTR(%s, 1, ?) = ? AND %s != ?
	GROUP BY oname
) baseQuery
`,
		onameExpr,
		onameExpr,
		onameExpr,
	)

	if isSQLite(s.db) {
		objectsQuery = replaceAnyValue(objectsQuery)
	}

	objectsQueryParams := []interface{}{
		utf8.RuneCountInString(path) + 1,       // onameExpr
		path, utf8.RuneCountInString(path) + 1, // onameExpr
		path, utf8.RuneCountInString(path) + 1, utf8.RuneCountInString(path) + 1, // onameExpr

		utf8.RuneCountInString(path), // WHERE SUBSTR(%s, 1, ?) = ? AND %s != ? AND b.name = ?
		path,                         // WHERE SUBSTR(%s, 1, ?) = ? AND %s != ? AND b.name = ?
		bucket,                       // WHERE SUBSTR(%s, 1, ?) = ? AND %s != ? AND b.name = ?

		utf8.RuneCountInString(path) + 1,       // onameExpr
		path, utf8.RuneCountInString(path) + 1, // onameExpr
		path, utf8.RuneCountInString(path) + 1, utf8.RuneCountInString(path) + 1, // onameExpr

		utf8.RuneCountInString(path + prefix),  // WHERE SUBSTR(%s, 1, ?) = ? AND %s != ? AND b.name = ?
		path + prefix,                          // WHERE SUBSTR(%s, 1, ?) = ? AND %s != ? AND b.name = ?
		utf8.RuneCountInString(path) + 1,       // onameExpr
		path, utf8.RuneCountInString(path) + 1, // onameExpr
		path, utf8.RuneCountInString(path) + 1, utf8.RuneCountInString(path) + 1, // onameExpr
		path, // WHERE SUBSTR(%s, 1, ?) = ? AND %s != ? AND b.name = ?
	}

	// build marker expr
	markerExpr := "1 = 1"
	var markerParams []interface{}
	if usingMarker {
		switch sortBy {
		case api.ObjectSortByHealth:
			var markerHealth float64
			if err = s.db.
				Raw(fmt.Sprintf(`SELECT Health FROM (%s WHERE oname >= ? ORDER BY oname LIMIT 1) as n`, objectsQuery), append(objectsQueryParams, marker)...).
				Scan(&markerHealth).
				Error; err != nil {
				return
			}

			if sortDir == api.ObjectSortDirAsc {
				markerExpr = "(Health > ? OR (Health = ? AND Name > ?))"
				markerParams = []interface{}{markerHealth, markerHealth, marker}
			} else {
				markerExpr = "(Health = ? AND Name > ?) OR Health < ?"
				markerParams = []interface{}{markerHealth, marker, markerHealth}
			}
		case api.ObjectSortBySize:
			var markerSize float64
			if err = s.db.
				Raw(fmt.Sprintf(`SELECT Size FROM (%s WHERE oname >= ? ORDER BY oname LIMIT 1) as n`, objectsQuery), append(objectsQueryParams, marker)...).
				Scan(&markerSize).
				Error; err != nil {
				return
			}

			if sortDir == api.ObjectSortDirAsc {
				markerExpr = "(Size > ? OR (Size = ? AND Name > ?))"
				markerParams = []interface{}{markerSize, markerSize, marker}
			} else {
				markerExpr = "(Size = ? AND Name > ?) OR Size < ?"
				markerParams = []interface{}{markerSize, marker, markerSize}
			}
		case api.ObjectSortByName:
			if sortDir == api.ObjectSortDirAsc {
				markerExpr = "Name > ?"
			} else {
				markerExpr = "Name < ?"
			}
			markerParams = []interface{}{marker}
		default:
			panic("unhandled sortBy") // developer error
		}
	}

	// build order clause
	orderByClause := fmt.Sprintf("%s %s", sortBy, sortDir)
	if sortBy != api.ObjectSortByName {
		orderByClause += ", Name"
	}

	var rows []rawObjectMetadata
	query := fmt.Sprintf(`SELECT * FROM (%s ORDER BY %s) AS n WHERE %s LIMIT ? OFFSET ?`,
		objectsQuery,
		orderByClause,
		markerExpr,
	)
	parameters := append(append(objectsQueryParams, markerParams...), limit, offset)

	if err = s.db.
		Raw(query, parameters...).
		Scan(&rows).
		Error; err != nil {
		return
	}

	// trim last element if we have more
	if len(rows) == limit {
		hasMore = true
		rows = rows[:len(rows)-1]
	}

	// convert rows into metadata
	for _, row := range rows {
		metadata = append(metadata, row.convert())
	}
	return
}

func (s *SQLStore) Object(ctx context.Context, bucket, path string) (obj api.Object, err error) {
	err = s.db.Transaction(func(tx *gorm.DB) error {
		obj, err = s.object(ctx, tx, bucket, path)
		return err
	})
	return
}

func (s *SQLStore) RecordContractSpending(ctx context.Context, records []api.ContractSpendingRecord) error {
	if len(records) == 0 {
		return nil // nothing to do
	}

	squashedRecords := make(map[types.FileContractID]api.ContractSpending)
	latestValues := make(map[types.FileContractID]struct {
		revision          uint64
		size              uint64
		missedHostPayout  types.Currency
		validRenterPayout types.Currency
	})
	for _, r := range records {
		squashedRecords[r.ContractID] = squashedRecords[r.ContractID].Add(r.ContractSpending)
		v := latestValues[r.ContractID]
		if r.RevisionNumber > latestValues[r.ContractID].revision {
			v.revision = r.RevisionNumber
			v.size = r.Size
			v.missedHostPayout = r.MissedHostPayout
			v.validRenterPayout = r.ValidRenterPayout
			latestValues[r.ContractID] = v
		}
	}
	metrics := make([]api.ContractMetric, 0, len(squashedRecords))
	for fcid, newSpending := range squashedRecords {
		err := s.retryTransaction(func(tx *gorm.DB) error {
			var contract dbContract
			err := tx.Model(&dbContract{}).
				Where("fcid = ?", fileContractID(fcid)).
				Joins("Host").
				Take(&contract).Error
			if errors.Is(err, gorm.ErrRecordNotFound) {
				return nil // contract not found, continue with next one
			} else if err != nil {
				return err
			}

			remainingCollateral := types.ZeroCurrency
			if mhp := latestValues[fcid].missedHostPayout; types.Currency(contract.ContractPrice).Cmp(mhp) <= 0 {
				remainingCollateral = mhp.Sub(types.Currency(contract.ContractPrice))
			}
			m := api.ContractMetric{
				Timestamp:           api.TimeNow(),
				ContractID:          fcid,
				HostKey:             types.PublicKey(contract.Host.PublicKey),
				RemainingCollateral: remainingCollateral,
				RemainingFunds:      latestValues[fcid].validRenterPayout,
				RevisionNumber:      latestValues[fcid].revision,
				UploadSpending:      types.Currency(contract.UploadSpending).Add(newSpending.Uploads),
				DownloadSpending:    types.Currency(contract.DownloadSpending).Add(newSpending.Downloads),
				FundAccountSpending: types.Currency(contract.FundAccountSpending).Add(newSpending.FundAccount),
				DeleteSpending:      types.Currency(contract.DeleteSpending).Add(newSpending.Deletions),
				ListSpending:        types.Currency(contract.ListSpending).Add(newSpending.SectorRoots),
			}
			metrics = append(metrics, m)

			updates := make(map[string]interface{})
			if !newSpending.Uploads.IsZero() {
				updates["upload_spending"] = currency(m.UploadSpending)
			}
			if !newSpending.Downloads.IsZero() {
				updates["download_spending"] = currency(m.DownloadSpending)
			}
			if !newSpending.FundAccount.IsZero() {
				updates["fund_account_spending"] = currency(m.FundAccountSpending)
			}
			if !newSpending.Deletions.IsZero() {
				updates["delete_spending"] = currency(m.DeleteSpending)
			}
			if !newSpending.SectorRoots.IsZero() {
				updates["list_spending"] = currency(m.ListSpending)
			}
			updates["revision_number"] = latestValues[fcid].revision
			updates["size"] = latestValues[fcid].size
			return tx.Model(&contract).Updates(updates).Error
		})
		if err != nil {
			return err
		}
	}
	if err := s.RecordContractMetric(ctx, metrics...); err != nil {
		s.logger.Errorw("failed to record contract metrics", zap.Error(err))
	}
	return nil
}

func (s *SQLStore) addKnownContract(fcid types.FileContractID) {
	s.mu.Lock()
	defer s.mu.Unlock()
	s.knownContracts[fcid] = struct{}{}
}

func (s *SQLStore) isKnownContract(fcid types.FileContractID) bool {
	s.mu.Lock()
	defer s.mu.Unlock()
	_, found := s.knownContracts[fcid]
	return found
}

func (s *SQLStore) slabPruningLoop(interval, cooldown time.Duration) {
	ticker := time.NewTicker(interval)
	defer ticker.Stop()
	for {
		// wait for trigger
		select {
		case <-s.shutdownCtx.Done():
			return
		case <-ticker.C:
		case <-s.slabPruneSigChan:
		}

		err := s.retryTransaction(func(tx *gorm.DB) error {
			if !isSQLite(s.db) {
				return s.db.Exec(`
			DELETE slabs
			FROM slabs
			LEFT JOIN slices ON slices.db_slab_id = slabs.id
			WHERE slices.db_object_id IS NULL
			AND slices.db_multipart_part_id IS NULL
			AND slabs.db_buffered_slab_id IS NULL;
		`).Error
			} else {
				return s.db.Exec(`
			DELETE FROM slabs
				WHERE id IN (
				SELECT slabs.id
				FROM slabs
				LEFT JOIN slices ON slices.db_slab_id = slabs.id
				WHERE slices.db_object_id IS NULL
				AND slices.db_multipart_part_id IS NULL
				AND slabs.db_buffered_slab_id IS NULL
			);
		`).Error
			}
		})
		if err != nil {
			s.logger.Errorw("failed to prune slabs", zap.Error(err))
		}

		// cooldown
		select {
		case <-s.shutdownCtx.Done():
			return
		case <-time.After(cooldown):
		}
	}
}

func (s *SQLStore) scheduleSlabPruning() {
	select {
	case s.slabPruneSigChan <- struct{}{}:
	default:
	}
}

func fetchUsedContracts(tx *gorm.DB, usedContracts map[types.PublicKey]map[types.FileContractID]struct{}) (map[types.FileContractID]dbContract, error) {
	fcids := make([]fileContractID, 0, len(usedContracts))
	for _, hostFCIDs := range usedContracts {
		for fcid := range hostFCIDs {
			fcids = append(fcids, fileContractID(fcid))
		}
	}
	var contracts []dbContract
	err := tx.Model(&dbContract{}).
		Joins("Host").
		Where("fcid IN (?) OR renewed_from IN (?)", fcids, fcids).
		Find(&contracts).Error
	if err != nil {
		return nil, err
	}
	fetchedContracts := make(map[types.FileContractID]dbContract, len(contracts))
	for _, c := range contracts {
		// If a contract has been renewed, we add the renewed contract to the
		// map using the old contract's id.
		if _, renewed := usedContracts[types.PublicKey(c.Host.PublicKey)][types.FileContractID(c.RenewedFrom)]; renewed {
			fetchedContracts[types.FileContractID(c.RenewedFrom)] = c
		} else {
			fetchedContracts[types.FileContractID(c.FCID)] = c
		}
	}
	return fetchedContracts, nil
}

func (s *SQLStore) RenameObject(ctx context.Context, bucket, keyOld, keyNew string, force bool) error {
	return s.retryTransaction(func(tx *gorm.DB) error {
		if force {
			// delete potentially existing object at destination
			if _, err := s.deleteObject(tx, bucket, keyNew); err != nil {
				return err
			}
		}
		tx = tx.Exec(`UPDATE objects SET object_id = ? WHERE object_id = ? AND ?`, keyNew, keyOld, sqlWhereBucket("objects", bucket))
		if tx.Error != nil &&
			(strings.Contains(tx.Error.Error(), "UNIQUE constraint failed") || strings.Contains(tx.Error.Error(), "Duplicate entry")) {
			return api.ErrObjectExists
		} else if tx.Error != nil {
			return tx.Error
		}
		if tx.RowsAffected == 0 {
			return fmt.Errorf("%w: key %v", api.ErrObjectNotFound, keyOld)
		}
		return nil
	})
}

func (s *SQLStore) RenameObjects(ctx context.Context, bucket, prefixOld, prefixNew string, force bool) error {
	return s.retryTransaction(func(tx *gorm.DB) error {
		if force {
			// delete potentially existing objects at destination
			inner := tx.Raw("SELECT ? FROM objects WHERE SUBSTR(object_id, 1, ?) = ? AND ?",
				gorm.Expr(sqlConcat(tx, "?", "SUBSTR(object_id, ?)")),
				prefixNew, utf8.RuneCountInString(prefixOld)+1, utf8.RuneCountInString(prefixOld), prefixOld, sqlWhereBucket("objects", bucket))
			resp := tx.Model(&dbObject{}).
				Where("object_id IN (?)", inner).
				Delete(&dbObject{})
			if err := resp.Error; err != nil {
				return err
			}
			if resp.RowsAffected > 0 {
				s.scheduleSlabPruning()
			}
		}
		tx = tx.Exec("UPDATE objects SET object_id = "+sqlConcat(tx, "?", "SUBSTR(object_id, ?)")+" WHERE SUBSTR(object_id, 1, ?) = ? AND ?",
			prefixNew, utf8.RuneCountInString(prefixOld)+1, utf8.RuneCountInString(prefixOld), prefixOld, sqlWhereBucket("objects", bucket))
		if tx.Error != nil &&
			(strings.Contains(tx.Error.Error(), "UNIQUE constraint failed") || strings.Contains(tx.Error.Error(), "Duplicate entry")) {
			return api.ErrObjectExists
		} else if tx.Error != nil {
			return tx.Error
		}
		if tx.RowsAffected == 0 {
			return fmt.Errorf("%w: prefix %v", api.ErrObjectNotFound, prefixOld)
		}
		return nil
	})
}

func (s *SQLStore) FetchPartialSlab(ctx context.Context, ec object.EncryptionKey, offset, length uint32) ([]byte, error) {
	return s.slabBufferMgr.FetchPartialSlab(ctx, ec, offset, length)
}

func (s *SQLStore) AddPartialSlab(ctx context.Context, data []byte, minShards, totalShards uint8, contractSet string) ([]object.SlabSlice, int64, error) {
	var contractSetID uint
	if err := s.db.Raw("SELECT id FROM contract_sets WHERE name = ?", contractSet).Scan(&contractSetID).Error; err != nil {
		return nil, 0, err
	}
	return s.slabBufferMgr.AddPartialSlab(ctx, data, minShards, totalShards, contractSetID)
}

func (s *SQLStore) CopyObject(ctx context.Context, srcBucket, dstBucket, srcPath, dstPath, mimeType string, metadata api.ObjectUserMetadata) (om api.ObjectMetadata, err error) {
	err = s.retryTransaction(func(tx *gorm.DB) error {
		var srcObj dbObject
		err = tx.Where("objects.object_id = ? AND DBBucket.name = ?", srcPath, srcBucket).
			Joins("DBBucket").
			Take(&srcObj).
			Error
		if err != nil {
			return fmt.Errorf("failed to fetch src object: %w", err)
		}

		if srcBucket == dstBucket && srcPath == dstPath {
			// No copying is happening. We just update the metadata on the src
			// object.
			srcObj.MimeType = mimeType
			om = api.ObjectMetadata{
				Health:   srcObj.Health,
				MimeType: srcObj.MimeType,
				ModTime:  api.TimeRFC3339(srcObj.CreatedAt.UTC()),
				Name:     srcObj.ObjectID,
				Size:     srcObj.Size,
			}
			if err := s.createObjectMeta(tx, srcObj.ID, metadata); err != nil {
				return fmt.Errorf("failed to create object metadata: %w", err)
			}
			return tx.Save(&srcObj).Error
		}
		_, err = s.deleteObject(tx, dstBucket, dstPath)
		if err != nil {
			return fmt.Errorf("failed to delete object: %w", err)
		}

		var srcSlices []dbSlice
		err = tx.Where("db_object_id = ?", srcObj.ID).
			Find(&srcSlices).
			Error
		if err != nil {
			return fmt.Errorf("failed to fetch src slices: %w", err)
		}
		for i := range srcSlices {
			srcSlices[i].Model = Model{}  // clear model
			srcSlices[i].DBObjectID = nil // clear object id
		}

		var bucket dbBucket
		err = tx.Where("name = ?", dstBucket).
			Take(&bucket).
			Error
		if err != nil {
			return fmt.Errorf("failed to fetch dst bucket: %w", err)
		}

		dstObj := srcObj
		dstObj.Model = Model{}        // clear model
		dstObj.DBBucket = bucket      // set dst bucket
		dstObj.ObjectID = dstPath     // set dst path
		dstObj.DBBucketID = bucket.ID // set dst bucket id
		dstObj.Slabs = srcSlices      // set slices
		if mimeType != "" {
			dstObj.MimeType = mimeType // override mime type
		}
		if err := tx.Create(&dstObj).Error; err != nil {
			return fmt.Errorf("failed to create copy of object: %w", err)
		}

		if err := s.createObjectMeta(tx, dstObj.ID, metadata); err != nil {
			return fmt.Errorf("failed to create object metadata: %w", err)
		}

		om = api.ObjectMetadata{
			MimeType: dstObj.MimeType,
			ETag:     dstObj.Etag,
			Health:   srcObj.Health,
			ModTime:  api.TimeRFC3339(dstObj.CreatedAt.UTC()),
			Name:     dstObj.ObjectID,
			Size:     dstObj.Size,
		}
		return nil
	})
	return
}

func (s *SQLStore) DeleteHostSector(ctx context.Context, hk types.PublicKey, root types.Hash256) error {
	return s.retryTransaction(func(tx *gorm.DB) error {
		// Fetch contract_sectors to delete.
		var sectors []dbContractSector
		err := tx.Raw(`
			SELECT contract_sectors.*
			FROM contract_sectors
			INNER JOIN sectors s ON s.id = contract_sectors.db_sector_id
			INNER JOIN contracts c ON c.id = contract_sectors.db_contract_id
			INNER JOIN hosts h ON h.id = c.host_id
			WHERE s.root = ? AND h.public_key = ?
			`, root[:], publicKey(hk)).
			Scan(&sectors).
			Error
		if err != nil {
			return fmt.Errorf("failed to fetch contract sectors for deletion: %w", err)
		}

		if len(sectors) > 0 {
			// Update the affected slabs.
			var sectorIDs []uint
			uniqueIDs := make(map[uint]struct{})
			for _, s := range sectors {
				if _, exists := uniqueIDs[s.DBSectorID]; !exists {
					uniqueIDs[s.DBSectorID] = struct{}{}
					sectorIDs = append(sectorIDs, s.DBSectorID)
				}
			}
			err = tx.Exec("UPDATE slabs SET health_valid_until = ? WHERE id IN (SELECT db_slab_id FROM sectors WHERE id IN (?))", time.Now().Unix(), sectorIDs).Error
			if err != nil {
				return fmt.Errorf("failed to invalidate slab health: %w", err)
			}

			// Delete contract_sectors.
			res := tx.Delete(&sectors)
			if err := res.Error; err != nil {
				return fmt.Errorf("failed to delete contract sectors: %w", err)
			} else if res.RowsAffected != int64(len(sectors)) {
				return fmt.Errorf("expected %v affected rows but got %v", len(sectors), res.RowsAffected)
			}

			// Increment the host's lostSectors by the number of lost sectors.
			if err := tx.Exec("UPDATE hosts SET lost_sectors = lost_sectors + ? WHERE public_key = ?", len(sectors), publicKey(hk)).Error; err != nil {
				return fmt.Errorf("failed to increment lost sectors: %w", err)
			}
		}

		// Fetch the sector and update the latest_host field if the host for
		// which we remove the sector is the latest_host.
		var sector dbSector
		err = tx.Where("root", root[:]).
			Preload("Contracts.Host").
			Find(&sector).
			Error
		if err != nil {
			return fmt.Errorf("failed to fetch sectors: %w", err)
		}
		if sector.LatestHost == publicKey(hk) {
			if len(sector.Contracts) == 0 {
				sector.LatestHost = publicKey{} // no more hosts
			} else {
				sector.LatestHost = sector.Contracts[len(sector.Contracts)-1].Host.PublicKey // most recent contract
			}
			return tx.Save(sector).Error
		}
		return nil
	})
}

func (s *SQLStore) UpdateObject(ctx context.Context, bucket, path, contractSet, eTag, mimeType string, metadata api.ObjectUserMetadata, o object.Object) error {
	// Sanity check input.
	for _, s := range o.Slabs {
		for i, shard := range s.Shards {
			// Verify that all hosts have a contract.
			if len(shard.Contracts) == 0 {
				return fmt.Errorf("missing hosts for slab %d", i)
			}
		}
	}

	// collect all used contracts
	usedContracts := o.Contracts()

	// UpdateObject is ACID.
	return s.retryTransaction(func(tx *gorm.DB) error {
		// Fetch contract set.
		var cs dbContractSet
		if err := tx.Take(&cs, "name = ?", contractSet).Error; err != nil {
			return fmt.Errorf("contract set %v not found: %w", contractSet, err)
		}

		// Try to delete. We want to get rid of the object and its slices if it
		// exists.
		//
<<<<<<< HEAD
		// NOTE: the object's created_at is currently used as its ModTime, if we
		// ever stop recreating the object but update it instead we need to take
		// this into account
		//
		// NOTE: the metadata is not deleted because this delete will cascade,
		// if we stop recreating the object we have to make sure to delete the
		// object's metadata before trying to recreate it
		_, err := deleteObject(tx, bucket, path)
=======
		// NOTE: please note that the object's created_at is currently used as
		// its ModTime, if we ever stop recreating the object but update it
		// instead we need to take this into account
		_, err := s.deleteObject(tx, bucket, path)
>>>>>>> 134be4c5
		if err != nil {
			return fmt.Errorf("failed to delete object: %w", err)
		}

		// Insert a new object.
		objKey, err := o.Key.MarshalBinary()
		if err != nil {
			return fmt.Errorf("failed to marshal object key: %w", err)
		}
		var bucketID uint
		err = tx.Table("(SELECT id from buckets WHERE buckets.name = ?) bucket_id", bucket).
			Take(&bucketID).Error
		if errors.Is(err, gorm.ErrRecordNotFound) {
			return fmt.Errorf("bucket %v not found: %w", bucket, api.ErrBucketNotFound)
		} else if err != nil {
			return fmt.Errorf("failed to fetch bucket id: %w", err)
		}
		obj := dbObject{
			DBBucketID: bucketID,
			ObjectID:   path,
			Key:        objKey,
			Size:       o.TotalSize(),
			MimeType:   mimeType,
			Etag:       eTag,
		}
		err = tx.Create(&obj).Error
		if err != nil {
			return fmt.Errorf("failed to create object: %w", err)
		}

		// Fetch the used contracts.
		contracts, err := fetchUsedContracts(tx, usedContracts)
		if err != nil {
			return fmt.Errorf("failed to fetch used contracts: %w", err)
		}

		// Create all slices. This also creates any missing slabs or sectors.
		if err := s.createSlices(tx, &obj.ID, nil, cs.ID, contracts, o.Slabs); err != nil {
			return fmt.Errorf("failed to create slices: %w", err)
		}

		// Create all object meta.
		if err := s.createObjectMeta(tx, obj.ID, metadata); err != nil {
			return fmt.Errorf("failed to object meta: %w", err)
		}

		return nil
	})
}

func (s *SQLStore) RemoveObject(ctx context.Context, bucket, key string) error {
	var rowsAffected int64
	var err error
	err = s.retryTransaction(func(tx *gorm.DB) error {
		rowsAffected, err = s.deleteObject(tx, bucket, key)
		return err
	})
	if err != nil {
		return err
	}
	if rowsAffected == 0 {
		return fmt.Errorf("%w: key: %s", api.ErrObjectNotFound, key)
	}
	return nil
}

func (s *SQLStore) RemoveObjects(ctx context.Context, bucket, prefix string) error {
	var rowsAffected int64
	var err error
	err = s.retryTransaction(func(tx *gorm.DB) error {
		rowsAffected, err = s.deleteObjects(tx, bucket, prefix)
		return err
	})
	if err != nil {
		return err
	}
	if rowsAffected == 0 {
		return fmt.Errorf("%w: prefix: %s", api.ErrObjectNotFound, prefix)
	}
	return nil
}

func (s *SQLStore) Slab(ctx context.Context, key object.EncryptionKey) (object.Slab, error) {
	k, err := key.MarshalBinary()
	if err != nil {
		return object.Slab{}, err
	}
	var slab dbSlab
	tx := s.db.Where(&dbSlab{Key: k}).
		Preload("Shards.Contracts.Host").
		Take(&slab)
	if errors.Is(tx.Error, gorm.ErrRecordNotFound) {
		return object.Slab{}, api.ErrObjectNotFound
	}
	return slab.convert()
}

func (ss *SQLStore) UpdateSlab(ctx context.Context, s object.Slab, contractSet string) error {
	// sanity check the shards don't contain an empty root
	for _, s := range s.Shards {
		if s.Root == (types.Hash256{}) {
			return errors.New("shard root can never be the empty root")
		}
	}
	// Sanity check input.
	for i, shard := range s.Shards {
		// Verify that all hosts have a contract.
		if len(shard.Contracts) == 0 {
			return fmt.Errorf("missing hosts for slab %d", i)
		}
	}

	// extract the slab key
	key, err := s.Key.MarshalBinary()
	if err != nil {
		return err
	}

	// collect all used contracts
	usedContracts := s.Contracts()

	// Update slab.
	return ss.retryTransaction(func(tx *gorm.DB) (err error) {
		// fetch contract set
		var cs dbContractSet
		if err := tx.Take(&cs, "name = ?", contractSet).Error; err != nil {
			return err
		}

		// find all contracts of that shard
		contracts, err := fetchUsedContracts(tx, usedContracts)
		if err != nil {
			return err
		}

		// find existing slab
		var slab dbSlab
		if err = tx.
			Where(&dbSlab{Key: key}).
			Preload("Shards").
			Take(&slab).
			Error; err == gorm.ErrRecordNotFound {
			return fmt.Errorf("slab with key '%s' not found: %w", string(key), err)
		} else if err != nil {
			return err
		}

		// make sure the number of shards doesn't change.
		// NOTE: check both the slice as well as the TotalShards field to be
		// safe.
		if len(s.Shards) != int(slab.TotalShards) {
			return fmt.Errorf("%w: expected %v shards (TotalShards) but got %v", errInvalidNumberOfShards, slab.TotalShards, len(s.Shards))
		} else if len(s.Shards) != len(slab.Shards) {
			return fmt.Errorf("%w: expected %v shards (Shards) but got %v", errInvalidNumberOfShards, len(slab.Shards), len(s.Shards))
		}

		// make sure the roots stay the same.
		for i, shard := range s.Shards {
			if shard.Root != types.Hash256(slab.Shards[i].Root) {
				return fmt.Errorf("%w: shard %v has changed root from %v to %v", errShardRootChanged, i, slab.Shards[i].Root, shard.Root[:])
			}
		}

		// update fields
		if err := tx.Model(&slab).
			Where(&slab).
			Updates(map[string]interface{}{
				"db_contract_set_id": cs.ID,
				"health_valid_until": time.Now().Unix(),
				"health":             1,
			}).
			Error; err != nil {
			return err
		}

		// loop updated shards
		for i, shard := range s.Shards {
			// ensure the sector exists
			sector := dbSector{
				DBSlabID:   slab.ID,
				SlabIndex:  i + 1,
				LatestHost: publicKey(shard.LatestHost),
				Root:       shard.Root[:],
			}
			if err := createOrUpdateSector(tx, &sector); err != nil {
				return fmt.Errorf("failed to create sector: %w", err)
			}

			// ensure the associations are updated
			var associatedContracts []dbContract
			for _, fcids := range shard.Contracts {
				for _, fcid := range fcids {
					if _, ok := contracts[fcid]; ok {
						associatedContracts = append(associatedContracts, contracts[fcid])
					}
				}
			}
			if err := tx.
				Model(&sector).
				Association("Contracts").
				Append(&associatedContracts); err != nil {
				return err
			}
		}
		return nil
	})
}

func (s *SQLStore) RefreshHealth(ctx context.Context) error {
	var nSlabs int64
	if err := s.db.Model(&dbSlab{}).Count(&nSlabs).Error; err != nil {
		return err
	}
	if nSlabs == 0 {
		return nil // nothing to do
	}

	// Update slab health in batches.
	now := time.Now()

	for {
		healthQuery := s.db.Raw(`
SELECT slabs.id, slabs.db_contract_set_id, CASE WHEN (slabs.min_shards = slabs.total_shards)
THEN
    CASE WHEN (COUNT(DISTINCT(CASE WHEN cs.name IS NULL THEN NULL ELSE c.host_id END)) < slabs.min_shards)
    THEN -1
    ELSE 1
    END
ELSE (CAST(COUNT(DISTINCT(CASE WHEN cs.name IS NULL THEN NULL ELSE c.host_id END)) AS FLOAT) - CAST(slabs.min_shards AS FLOAT)) / Cast(slabs.total_shards - slabs.min_shards AS FLOAT)
END AS health
FROM slabs
INNER JOIN sectors s ON s.db_slab_id = slabs.id
LEFT JOIN contract_sectors se ON s.id = se.db_sector_id
LEFT JOIN contracts c ON se.db_contract_id = c.id
LEFT JOIN contract_set_contracts csc ON csc.db_contract_id = c.id AND csc.db_contract_set_id = slabs.db_contract_set_id
LEFT JOIN contract_sets cs ON cs.id = csc.db_contract_set_id
WHERE slabs.health_valid_until <= ?
GROUP BY slabs.id
LIMIT ?
`, now.Unix(), refreshHealthBatchSize)
		var rowsAffected int64
		err := s.retryTransaction(func(tx *gorm.DB) error {
			// create temp table from the health query since we will reuse it
			if err := tx.Exec("DROP TABLE IF EXISTS src").Error; err != nil {
				return err
			} else if err = tx.Exec("CREATE TEMPORARY TABLE src AS ?", healthQuery).Error; err != nil {
				return err
			}

			var res *gorm.DB
			if isSQLite(s.db) {
				res = tx.Exec("UPDATE slabs SET health = src.health, health_valid_until = (?) FROM src WHERE slabs.id=src.id", sqlRandomTimestamp(s.db, now, refreshHealthMinHealthValidity, refreshHealthMaxHealthValidity))
			} else {
				res = tx.Exec("UPDATE slabs sla INNER JOIN src h ON sla.id = h.id SET sla.health = h.health, health_valid_until = (?)", sqlRandomTimestamp(s.db, now, refreshHealthMinHealthValidity, refreshHealthMaxHealthValidity))
			}
			if res.Error != nil {
				return res.Error
			}
			rowsAffected = res.RowsAffected

			// Update the health of the objects associated with the updated slabs.
			if isSQLite(s.db) {
				return tx.Exec(`UPDATE objects SET health = src.health FROM src
								INNER JOIN slices ON slices.db_slab_id = src.id
								WHERE slices.db_object_id = objects.id`).Error
			} else {
				return tx.Exec(`UPDATE objects
								INNER JOIN slices sli ON sli.db_object_id = objects.id
								INNER JOIN src s ON s.id = sli.db_slab_id
								SET objects.health = s.health`).Error
			}
		})
		if err != nil {
			return err
		} else if rowsAffected < refreshHealthBatchSize {
			return nil // done
		}
		select {
		case <-ctx.Done():
			return ctx.Err()
		case <-time.After(time.Second):
		}
	}
}

// UnhealthySlabs returns up to 'limit' slabs that do not reach full redundancy
// in the given contract set. These slabs need to be migrated to good contracts
// so they are restored to full health.
func (s *SQLStore) UnhealthySlabs(ctx context.Context, healthCutoff float64, set string, limit int) ([]api.UnhealthySlab, error) {
	if limit <= -1 {
		limit = math.MaxInt
	}

	var rows []struct {
		Key    []byte
		Health float64
	}

	if err := s.db.
		Select("slabs.key, slabs.health").
		Joins("INNER JOIN contract_sets cs ON slabs.db_contract_set_id = cs.id").
		Model(&dbSlab{}).
		Where("health <= ? AND cs.name = ?", healthCutoff, set).
		Order("health ASC").
		Limit(limit).
		Find(&rows).
		Error; err != nil {
		return nil, err
	}

	slabs := make([]api.UnhealthySlab, len(rows))
	for i, row := range rows {
		var key object.EncryptionKey
		if err := key.UnmarshalBinary(row.Key); err != nil {
			return nil, err
		}
		slabs[i] = api.UnhealthySlab{
			Key:    key,
			Health: row.Health,
		}
	}
	return slabs, nil
}

func (s *SQLStore) createObjectMeta(tx *gorm.DB, objID uint, metadata api.ObjectUserMetadata) error {
	entities := make([]*dbObjectUserMetadata, 0, len(metadata))
	for k, v := range metadata {
		entities = append(entities, &dbObjectUserMetadata{
			DBObjectID: objID,
			Key:        k,
			Value:      v,
		})
	}
	return tx.Clauses(clause.OnConflict{UpdateAll: true}).CreateInBatches(&entities, 1000).Error
}

func (s *SQLStore) createMultipartMeta(tx *gorm.DB, multipartUploadID uint, metadata api.ObjectUserMetadata) error {
	entities := make([]*dbMultipartMetadata, 0, len(metadata))
	for k, v := range metadata {
		entities = append(entities, &dbMultipartMetadata{
			DBMultipartUploadID: multipartUploadID,
			Key:                 k,
			Value:               v,
		})
	}
	return tx.CreateInBatches(&entities, 1000).Error
}

func (s *SQLStore) createSlices(tx *gorm.DB, objID, multiPartID *uint, contractSetID uint, contracts map[types.FileContractID]dbContract, slices []object.SlabSlice) error {
	if (objID == nil && multiPartID == nil) || (objID != nil && multiPartID != nil) {
		return fmt.Errorf("either objID or multiPartID must be set")
	}

	for i, ss := range slices {
		// create Slab if it doesn't exist yet
		slabKey, err := ss.Key.MarshalBinary()
		if err != nil {
			return fmt.Errorf("failed to marshal slab key: %w", err)
		}
		slab := &dbSlab{
			Key:             slabKey,
			DBContractSetID: contractSetID,
			MinShards:       ss.MinShards,
			TotalShards:     uint8(len(ss.Shards)),
		}
		err = tx.
			Where(dbSlab{Key: slabKey}).
			Clauses(clause.OnConflict{
				DoNothing: true,
			}).
			Create(&slab).Error
		if err != nil {
			return fmt.Errorf("failed to create slab %v/%v: %w", i+1, len(slices), err)
		} else if slab.DBContractSetID != contractSetID {
			return fmt.Errorf("slab already exists in another contract set %v != %v", slab.DBContractSetID, contractSetID)
		} else if slab.ID == 0 {
			// if it already exists, fetch it
			if err := tx.Where(dbSlab{Key: slabKey}).Take(&slab).Error; err != nil {
				return fmt.Errorf("failed to fetch slab: %w", err)
			}
		}

		// Create Slice.
		slice := dbSlice{
			DBSlabID:          slab.ID,
			DBObjectID:        objID,
			ObjectIndex:       uint(i + 1),
			DBMultipartPartID: multiPartID,
			Offset:            ss.Offset,
			Length:            ss.Length,
		}
		err = tx.Create(&slice).Error
		if err != nil {
			return fmt.Errorf("failed to create slice %v/%v: %w", i+1, len(slices), err)
		}

		for j, shard := range ss.Shards {
			sector := dbSector{
				DBSlabID:   slab.ID,
				SlabIndex:  j + 1,
				LatestHost: publicKey(shard.LatestHost),
				Root:       shard.Root[:],
			}
			// create sector if it doesn't exist yet
			if err := createOrUpdateSector(tx, &sector); err != nil {
				return fmt.Errorf("failed to create sector %v/%v: %w", j+1, len(ss.Shards), err)
			}
			// Add contract and host to join tables.
			var associatedContracts []dbContract
			for _, fcids := range shard.Contracts {
				for _, fcid := range fcids {
					if _, ok := contracts[fcid]; ok {
						associatedContracts = append(associatedContracts, contracts[fcid])
					}
				}
			}
			if err := tx.
				Model(&sector).
				Association("Contracts").
				Append(&associatedContracts); err != nil {
				return err
			}
		}
	}
	return nil
}

// object retrieves an object from the store.
func (s *SQLStore) object(ctx context.Context, tx *gorm.DB, bucket, path string) (api.Object, error) {
	// fetch raw object data
	raw, err := s.objectRaw(ctx, tx, bucket, path)
	if errors.Is(err, gorm.ErrRecordNotFound) || len(raw) == 0 {
		return api.Object{}, api.ErrObjectNotFound
	}

	// hydrate raw object data
	return s.objectHydrate(ctx, tx, bucket, path, raw)
}

// objectHydrate hydrates a raw object and returns an api.Object.
func (s *SQLStore) objectHydrate(ctx context.Context, tx *gorm.DB, bucket, path string, obj rawObject) (api.Object, error) {
	// parse object key
	var key object.EncryptionKey
	if err := key.UnmarshalBinary(obj[0].ObjectKey); err != nil {
		return api.Object{}, err
	}

	// filter out slabs without slab ID and buffered slabs - this is expected
	// for an empty object or objects that end with a partial slab.
	var filtered rawObject
	minHealth := math.MaxFloat64
	for _, sector := range obj {
		if sector.SlabID != 0 {
			filtered = append(filtered, sector)
			if sector.SlabHealth < minHealth {
				minHealth = sector.SlabHealth
			}
		}
	}

	// hydrate all slabs
	slabs := make([]object.SlabSlice, 0, len(filtered))
	if len(filtered) > 0 {
		var start int
		// create a helper function to add a slab and update the state
		addSlab := func(end int) error {
			if slab, err := filtered[start:end].toSlabSlice(); err != nil {
				return err
			} else {
				slabs = append(slabs, slab)
				start = end
			}
			return nil
		}

		curr := filtered[0]
		for j, sector := range filtered {
			if sector.ObjectIndex == 0 {
				return api.Object{}, api.ErrObjectCorrupted
			} else if sector.SectorIndex == 0 && !sector.SlabBuffered {
				return api.Object{}, api.ErrObjectCorrupted
			}
			if sector.ObjectIndex != curr.ObjectIndex {
				if err := addSlab(j); err != nil {
					return api.Object{}, err
				}
				curr = sector
			}
		}
		if err := addSlab(len(filtered)); err != nil {
			return api.Object{}, err
		}
	}

	// fetch object metadata
	metadata, err := s.objectMetadata(ctx, tx, bucket, path)
	if err != nil {
		return api.Object{}, err
	}

	// return object
	return api.Object{
		Metadata: metadata,
		ObjectMetadata: api.ObjectMetadata{
			ETag:     obj[0].ObjectETag,
			Health:   obj[0].ObjectHealth,
			MimeType: obj[0].ObjectMimeType,
			ModTime:  api.TimeRFC3339(obj[0].ObjectModTime.UTC()),
			Name:     obj[0].ObjectName,
			Size:     obj[0].ObjectSize,
		},
		Object: object.Object{
			Key:   key,
			Slabs: slabs,
		},
	}, nil
}

func (s *SQLStore) objectMetadata(ctx context.Context, tx *gorm.DB, bucket, path string) (api.ObjectUserMetadata, error) {
	var rows []dbObjectUserMetadata
	err := tx.
		Model(&dbObjectUserMetadata{}).
		Table("object_user_metadata om").
		Joins("INNER JOIN objects o ON om.db_object_id = o.id").
		Joins("INNER JOIN buckets b ON o.db_bucket_id = b.id").
		Where("o.object_id = ? AND b.name = ?", path, bucket).
		Find(&rows).
		Error
	if err != nil {
		return nil, err
	}
	metadata := make(api.ObjectUserMetadata)
	for _, row := range rows {
		metadata[row.Key] = row.Value
	}
	return metadata, nil
}

func (s *SQLStore) objectRaw(ctx context.Context, txn *gorm.DB, bucket string, path string) (rows rawObject, err error) {
	// NOTE: we LEFT JOIN here because empty objects are valid and need to be
	// included in the result set, when we convert the rawObject before
	// returning it we'll check for SlabID and/or SectorID being 0 and act
	// accordingly
	err = s.db.
		Select("o.id as ObjectID, o.health as ObjectHealth, sli.object_index as ObjectIndex, o.key as ObjectKey, o.object_id as ObjectName, o.size as ObjectSize, o.mime_type as ObjectMimeType, o.created_at as ObjectModTime, o.etag as ObjectETag, sli.object_index, sli.offset as SliceOffset, sli.length as SliceLength, sla.id as SlabID, sla.health as SlabHealth, sla.key as SlabKey, sla.min_shards as SlabMinShards, bs.id IS NOT NULL AS SlabBuffered, sec.slab_index as SectorIndex, sec.root as SectorRoot, sec.latest_host as LatestHost, c.fcid as FCID, h.public_key as HostKey").
		Model(&dbObject{}).
		Table("objects o").
		Joins("INNER JOIN buckets b ON o.db_bucket_id = b.id").
		Joins("LEFT JOIN slices sli ON o.id = sli.`db_object_id`").
		Joins("LEFT JOIN slabs sla ON sli.db_slab_id = sla.`id`").
		Joins("LEFT JOIN sectors sec ON sla.id = sec.`db_slab_id`").
		Joins("LEFT JOIN contract_sectors cs ON sec.id = cs.`db_sector_id`").
		Joins("LEFT JOIN contracts c ON cs.`db_contract_id` = c.`id`").
		Joins("LEFT JOIN hosts h ON c.host_id = h.id").
		Joins("LEFT JOIN buffered_slabs bs ON sla.db_buffered_slab_id = bs.`id`").
		Where("o.object_id = ? AND b.name = ?", path, bucket).
		Order("sli.object_index ASC").
		Order("sec.slab_index ASC").
		Scan(&rows).
		Error
	return
}

func (s *SQLStore) objectHealth(ctx context.Context, tx *gorm.DB, objectID uint) (health float64, err error) {
	if err = tx.
		Select("objects.health").
		Model(&dbObject{}).
		Table("objects").
		Where("id", objectID).
		Scan(&health).
		Error; errors.Is(err, gorm.ErrRecordNotFound) {
		err = api.ErrObjectNotFound
	}
	return
}

// contract retrieves a contract from the store.
func (s *SQLStore) contract(ctx context.Context, id fileContractID) (dbContract, error) {
	return contract(s.db, id)
}

// contracts retrieves all contracts in the given set.
func (s *SQLStore) contracts(ctx context.Context, set string) ([]dbContract, error) {
	var cs dbContractSet
	err := s.db.
		Where(&dbContractSet{Name: set}).
		Preload("Contracts.Host").
		Take(&cs).
		Error

	if errors.Is(err, gorm.ErrRecordNotFound) {
		return nil, fmt.Errorf("%w '%s'", api.ErrContractSetNotFound, set)
	} else if err != nil {
		return nil, err
	}

	return cs.Contracts, nil
}

// PackedSlabsForUpload returns up to 'limit' packed slabs that are ready for
// uploading. They are locked for 'lockingDuration' time before being handed out
// again.
func (s *SQLStore) PackedSlabsForUpload(ctx context.Context, lockingDuration time.Duration, minShards, totalShards uint8, set string, limit int) ([]api.PackedSlab, error) {
	var contractSetID uint
	if err := s.db.Raw("SELECT id FROM contract_sets WHERE name = ?", set).
		Scan(&contractSetID).Error; err != nil {
		return nil, err
	}
	return s.slabBufferMgr.SlabsForUpload(ctx, lockingDuration, minShards, totalShards, contractSetID, limit)
}

func (s *SQLStore) ObjectsBySlabKey(ctx context.Context, bucket string, slabKey object.EncryptionKey) (metadata []api.ObjectMetadata, err error) {
	var rows []rawObjectMetadata
	key, err := slabKey.MarshalBinary()
	if err != nil {
		return nil, err
	}

	err = s.db.Raw(`
SELECT DISTINCT obj.object_id as Name, obj.size as Size, obj.mime_type as MimeType, sla.health as Health
FROM slabs sla
INNER JOIN slices sli ON sli.db_slab_id = sla.id
INNER JOIN objects obj ON sli.db_object_id = obj.id
INNER JOIN buckets b ON obj.db_bucket_id = b.id AND b.name = ?
WHERE sla.key = ?
	`, bucket, key).
		Scan(&rows).
		Error
	if err != nil {
		return nil, err
	}

	// convert rows
	for _, row := range rows {
		metadata = append(metadata, row.convert())
	}
	return
}

// MarkPackedSlabsUploaded marks the given slabs as uploaded and deletes them
// from the buffer.
func (s *SQLStore) MarkPackedSlabsUploaded(ctx context.Context, slabs []api.UploadedPackedSlab) error {
	// Sanity check input.
	for i, ss := range slabs {
		for _, shard := range ss.Shards {
			// Verify that all hosts have a contract.
			if len(shard.Contracts) == 0 {
				return fmt.Errorf("missing hosts for slab %d", i)
			}
		}
	}
	var fileName string
	err := s.retryTransaction(func(tx *gorm.DB) error {
		for _, slab := range slabs {
			var err error
			fileName, err = s.markPackedSlabUploaded(tx, slab)
			if err != nil {
				return err
			}
		}
		return nil
	})
	if err != nil {
		return fmt.Errorf("marking slabs as uploaded in the db failed: %w", err)
	}

	// Delete buffer from disk.
	s.slabBufferMgr.RemoveBuffers(fileName)
	return nil
}

func (s *SQLStore) markPackedSlabUploaded(tx *gorm.DB, slab api.UploadedPackedSlab) (string, error) {
	// collect all used contracts
	usedContracts := slab.Contracts()
	contracts, err := fetchUsedContracts(tx, usedContracts)
	if err != nil {
		return "", err
	}

	// find the slab
	var sla dbSlab
	if err := tx.Where("db_buffered_slab_id", slab.BufferID).
		Take(&sla).Error; err != nil {
		return "", err
	}

	// update the slab
	if err := tx.Model(&dbSlab{}).
		Where("id", sla.ID).
		Updates(map[string]interface{}{
			"db_buffered_slab_id": nil,
		}).Error; err != nil {
		return "", fmt.Errorf("failed to set buffered slab NULL: %w", err)
	}

	// delete buffer
	var buffer dbBufferedSlab
	if err := tx.Take(&buffer, "id = ?", slab.BufferID).Error; err != nil {
		return "", err
	}
	fileName := buffer.Filename
	err = tx.Delete(&buffer).
		Error
	if err != nil {
		return "", err
	}

	// add the shards to the slab
	var shards []dbSector
	for i := range slab.Shards {
		sector := dbSector{
			DBSlabID:   sla.ID,
			SlabIndex:  i + 1,
			LatestHost: publicKey(slab.Shards[i].LatestHost),
			Root:       slab.Shards[i].Root[:],
		}
		for _, fcids := range slab.Shards[i].Contracts {
			for _, fcid := range fcids {
				if c, ok := contracts[fcid]; ok {
					sector.Contracts = append(sector.Contracts, c)
				}
			}
		}
		shards = append(shards, sector)
	}
	if err := tx.Create(&shards).Error; err != nil {
		return "", fmt.Errorf("failed to create shards: %w", err)
	}
	return fileName, nil
}

// contract retrieves a contract from the store.
func contract(tx *gorm.DB, id fileContractID) (contract dbContract, err error) {
	err = tx.
		Where(&dbContract{ContractCommon: ContractCommon{FCID: id}}).
		Joins("Host").
		Take(&contract).
		Error

	if errors.Is(err, gorm.ErrRecordNotFound) {
		err = api.ErrContractNotFound
	}
	return
}

// contracts retrieves all contracts for the given ids from the store.
func contracts(tx *gorm.DB, ids []types.FileContractID) (dbContracts []dbContract, err error) {
	fcids := make([]fileContractID, len(ids))
	for i, fcid := range ids {
		fcids[i] = fileContractID(fcid)
	}

	// fetch contracts
	err = tx.
		Model(&dbContract{}).
		Where("fcid IN (?)", fcids).
		Joins("Host").
		Find(&dbContracts).
		Error
	return
}

// contractsForHost retrieves all contracts for the given host
func contractsForHost(tx *gorm.DB, host dbHost) (contracts []dbContract, err error) {
	err = tx.
		Where(&dbContract{HostID: host.ID}).
		Joins("Host").
		Find(&contracts).
		Error
	return
}

func newContract(hostID uint, fcid, renewedFrom types.FileContractID, contractPrice, totalCost types.Currency, startHeight, windowStart, windowEnd, size uint64, state contractState) dbContract {
	return dbContract{
		HostID:       hostID,
		ContractSets: nil, // new contract isn't in a set yet

		ContractCommon: ContractCommon{
			FCID:        fileContractID(fcid),
			RenewedFrom: fileContractID(renewedFrom),

			ContractPrice:  currency(contractPrice),
			State:          state,
			TotalCost:      currency(totalCost),
			RevisionNumber: "0",
			Size:           size,
			StartHeight:    startHeight,
			WindowStart:    windowStart,
			WindowEnd:      windowEnd,

			UploadSpending:      zeroCurrency,
			DownloadSpending:    zeroCurrency,
			FundAccountSpending: zeroCurrency,
			DeleteSpending:      zeroCurrency,
			ListSpending:        zeroCurrency,
		},
	}
}

// addContract adds a contract to the store.
func addContract(tx *gorm.DB, c rhpv2.ContractRevision, contractPrice, totalCost types.Currency, startHeight uint64, renewedFrom types.FileContractID, state contractState) (dbContract, error) {
	fcid := c.ID()

	// Find host.
	var host dbHost
	err := tx.Model(&dbHost{}).Where(&dbHost{PublicKey: publicKey(c.HostKey())}).
		Find(&host).Error
	if err != nil {
		return dbContract{}, err
	}

	// Create contract.
	contract := newContract(host.ID, fcid, renewedFrom, contractPrice, totalCost, startHeight, c.Revision.WindowStart, c.Revision.WindowEnd, c.Revision.Filesize, state)

	// Insert contract.
	err = tx.Create(&contract).Error
	if err != nil {
		return dbContract{}, err
	}
	// Populate host.
	contract.Host = host
	return contract, nil
}

// archiveContracts archives the given contracts and uses the given reason as
// archival reason
//
// NOTE: this function archives the contracts without setting a renewed ID
func archiveContracts(ctx context.Context, tx *gorm.DB, contracts []dbContract, toArchive map[types.FileContractID]string) error {
	var toInvalidate []fileContractID
	for _, contract := range contracts {
		toInvalidate = append(toInvalidate, contract.FCID)
	}
	// Invalidate the health on the slabs before deleting the contracts to avoid
	// breaking the relations beforehand.
	if err := invalidateSlabHealthByFCID(ctx, tx, toInvalidate); err != nil {
		return fmt.Errorf("invalidating slab health failed: %w", err)
	}
	for _, contract := range contracts {
		// sanity check the host is populated
		if contract.Host.ID == 0 {
			return fmt.Errorf("host not populated for contract %v", contract.FCID)
		}

		// create a copy in the archive
		if err := tx.Create(&dbArchivedContract{
			Host:   publicKey(contract.Host.PublicKey),
			Reason: toArchive[types.FileContractID(contract.FCID)],

			ContractCommon: contract.ContractCommon,
		}).Error; err != nil {
			return err
		}

		// remove the contract
		res := tx.Delete(&contract)
		if err := res.Error; err != nil {
			return err
		}
		if res.RowsAffected != 1 {
			return fmt.Errorf("expected to delete 1 row, deleted %d", res.RowsAffected)
		}
	}
	return nil
}

// deleteObject deletes an object from the store and prunes all slabs which are
// without an obect after the deletion. That means in case of packed uploads,
// the slab is only deleted when no more objects point to it.
func (s *SQLStore) deleteObject(tx *gorm.DB, bucket string, path string) (numDeleted int64, _ error) {
	tx = tx.Where("object_id = ? AND ?", path, sqlWhereBucket("objects", bucket)).
		Delete(&dbObject{})
	if tx.Error != nil {
		return 0, tx.Error
	}
	numDeleted = tx.RowsAffected
	if numDeleted == 0 {
		return 0, nil // nothing to prune if no object was deleted
	}
	s.scheduleSlabPruning()
	return
}

func (s *SQLStore) deleteObjects(tx *gorm.DB, bucket string, path string) (numDeleted int64, _ error) {
	tx = tx.Exec("DELETE FROM objects WHERE SUBSTR(object_id, 1, ?) = ? AND ?",
		utf8.RuneCountInString(path), path, sqlWhereBucket("objects", bucket))
	if tx.Error != nil {
		return 0, tx.Error
	}
	numDeleted = tx.RowsAffected
	if numDeleted > 0 {
		s.scheduleSlabPruning()
	}
	return numDeleted, nil
}

func invalidateSlabHealthByFCID(ctx context.Context, tx *gorm.DB, fcids []fileContractID) error {
	if len(fcids) == 0 {
		return nil
	}

	for {
		now := time.Now().Unix()
		if resp := tx.Exec(`
		UPDATE slabs SET health_valid_until = ? WHERE id in (
			   SELECT *
			   FROM (
					   SELECT slabs.id
					   FROM slabs
					   INNER JOIN sectors se ON se.db_slab_id = slabs.id
					   INNER JOIN contract_sectors cs ON cs.db_sector_id = se.id
					   INNER JOIN contracts c ON c.id = cs.db_contract_id
					   WHERE c.fcid IN (?) AND slabs.health_valid_until >= ?
					   LIMIT ?
			   ) slab_ids
		)`, now, fcids, now, refreshHealthBatchSize); resp.Error != nil {
			return fmt.Errorf("failed to invalidate slab health: %w", resp.Error)
		} else if resp.RowsAffected < refreshHealthBatchSize {
			break // done
		}

		select {
		case <-ctx.Done():
			return ctx.Err()
		case <-time.After(time.Second):
		}
	}
	return nil
}

func (s *SQLStore) invalidateSlabHealthByFCID(ctx context.Context, fcids []fileContractID) error {
	return s.retryTransaction(func(tx *gorm.DB) error {
		return invalidateSlabHealthByFCID(ctx, tx, fcids)
	})
}

func sqlConcat(db *gorm.DB, a, b string) string {
	if isSQLite(db) {
		return fmt.Sprintf("%s || %s", a, b)
	}
	return fmt.Sprintf("CONCAT(%s, %s)", a, b)
}

func sqlRandomTimestamp(db *gorm.DB, now time.Time, min, max time.Duration) clause.Expr {
	if isSQLite(db) {
		return gorm.Expr("ABS(RANDOM()) % (? - ?) + ?", int(max.Seconds()), int(min.Seconds()), now.Add(min).Unix())
	}
	return gorm.Expr("FLOOR(? + RAND() * (? - ?))", now.Add(min).Unix(), int(max.Seconds()), int(min.Seconds()))
}

func sqlWhereBucket(objTable string, bucket string) clause.Expr {
	return gorm.Expr(fmt.Sprintf("%s.db_bucket_id = (SELECT id FROM buckets WHERE buckets.name = ?)", objTable), bucket)
}

// TODO: we can use ObjectEntries instead of ListObject if we want to use '/' as
// a delimiter for now (see backend.go) but it would be interesting to have
// arbitrary 'delim' support in ListObjects.
func (s *SQLStore) ListObjects(ctx context.Context, bucket, prefix, sortBy, sortDir, marker string, limit int) (api.ObjectsListResponse, error) {
	// fetch one more to see if there are more entries
	if limit <= -1 {
		limit = math.MaxInt
	} else {
		limit++
	}

	// build prefix expr
	prefixExpr := buildPrefixExpr(prefix)

	// build order clause
	orderBy, err := buildOrderClause(sortBy, sortDir)
	if err != nil {
		return api.ObjectsListResponse{}, err
	}

	// build marker expr
	markerExpr, markerOrderBy, err := buildMarkerExpr(s.db, bucket, prefix, marker, sortBy, sortDir)
	if err != nil {
		return api.ObjectsListResponse{}, err
	}
	var rows []rawObjectMetadata
	if err := s.db.
		Select("o.object_id as Name, o.size as Size, o.health as Health, o.mime_type as mimeType, o.created_at as ModTime").
		Model(&dbObject{}).
		Table("objects o").
		Joins("INNER JOIN buckets b ON o.db_bucket_id = b.id").
		Where("b.name = ? AND ? AND ?", bucket, prefixExpr, markerExpr).
		Order(orderBy).
		Order(markerOrderBy).
		Order("Name ASC").
		Limit(int(limit)).
		Scan(&rows).Error; err != nil {
		return api.ObjectsListResponse{}, err
	}

	var hasMore bool
	var nextMarker string
	if len(rows) == limit {
		hasMore = true
		rows = rows[:len(rows)-1]
		nextMarker = rows[len(rows)-1].Name
	}

	var objects []api.ObjectMetadata
	for _, row := range rows {
		objects = append(objects, row.convert())
	}

	return api.ObjectsListResponse{
		HasMore:    hasMore,
		NextMarker: nextMarker,
		Objects:    objects,
	}, nil
}

func (ss *SQLStore) processConsensusChangeContracts(cc modules.ConsensusChange) {
	height := uint64(cc.InitialHeight())
	for _, sb := range cc.RevertedBlocks {
		var b types.Block
		convertToCore(sb, (*types.V1Block)(&b))

		// revert contracts that got reorged to "pending".
		for _, txn := range b.Transactions {
			// handle contracts
			for i := range txn.FileContracts {
				fcid := txn.FileContractID(i)
				if ss.isKnownContract(fcid) {
					ss.unappliedContractState[fcid] = contractStatePending // revert from 'active' to 'pending'
					ss.logger.Infow("contract state changed: active -> pending",
						"fcid", fcid,
						"reason", "contract reverted")
				}
			}
			// handle contract revision
			for _, rev := range txn.FileContractRevisions {
				if ss.isKnownContract(rev.ParentID) {
					if rev.RevisionNumber == math.MaxUint64 && rev.Filesize == 0 {
						ss.unappliedContractState[rev.ParentID] = contractStateActive // revert from 'complete' to 'active'
						ss.logger.Infow("contract state changed: complete -> active",
							"fcid", rev.ParentID,
							"reason", "final revision reverted")
					}
				}
			}
			// handle storage proof
			for _, sp := range txn.StorageProofs {
				if ss.isKnownContract(sp.ParentID) {
					ss.unappliedContractState[sp.ParentID] = contractStateActive // revert from 'complete' to 'active'
					ss.logger.Infow("contract state changed: complete -> active",
						"fcid", sp.ParentID,
						"reason", "storage proof reverted")
				}
			}
		}
		height--
	}

	for _, sb := range cc.AppliedBlocks {
		var b types.Block
		convertToCore(sb, (*types.V1Block)(&b))

		// Update RevisionHeight and RevisionNumber for our contracts.
		for _, txn := range b.Transactions {
			// handle contracts
			for i := range txn.FileContracts {
				fcid := txn.FileContractID(i)
				if ss.isKnownContract(fcid) {
					ss.unappliedContractState[fcid] = contractStateActive // 'pending' -> 'active'
					ss.logger.Infow("contract state changed: pending -> active",
						"fcid", fcid,
						"reason", "contract confirmed")
				}
			}
			// handle contract revision
			for _, rev := range txn.FileContractRevisions {
				if ss.isKnownContract(rev.ParentID) {
					ss.unappliedRevisions[types.FileContractID(rev.ParentID)] = revisionUpdate{
						height: height,
						number: rev.RevisionNumber,
						size:   rev.Filesize,
					}
					if rev.RevisionNumber == math.MaxUint64 && rev.Filesize == 0 {
						ss.unappliedContractState[rev.ParentID] = contractStateComplete // renewed: 'active' -> 'complete'
						ss.logger.Infow("contract state changed: active -> complete",
							"fcid", rev.ParentID,
							"reason", "final revision confirmed")
					}
				}
			}
			// handle storage proof
			for _, sp := range txn.StorageProofs {
				if ss.isKnownContract(sp.ParentID) {
					ss.unappliedProofs[sp.ParentID] = height
					ss.unappliedContractState[sp.ParentID] = contractStateComplete // storage proof: 'active' -> 'complete'
					ss.logger.Infow("contract state changed: active -> complete",
						"fcid", sp.ParentID,
						"reason", "storage proof confirmed")
				}
			}
		}
		height++
	}
}

func buildMarkerExpr(db *gorm.DB, bucket, prefix, marker, sortBy, sortDir string) (markerExpr clause.Expr, orderBy clause.OrderBy, err error) {
	// no marker
	if marker == "" {
		return exprTRUE, clause.OrderBy{}, nil
	}

	// for markers to work we need to order by object_id
	orderBy = clause.OrderBy{
		Columns: []clause.OrderByColumn{
			{
				Column: clause.Column{Name: "object_id"},
				Desc:   false,
			},
		},
	}

	desc := strings.EqualFold(sortDir, api.ObjectSortDirDesc)
	switch sortBy {
	case "", api.ObjectSortByName:
		if desc {
			markerExpr = gorm.Expr("object_id < ?", marker)
		} else {
			markerExpr = gorm.Expr("object_id > ?", marker)
		}
	case api.ObjectSortByHealth:
		// fetch marker health
		var markerHealth float64
		if marker != "" && sortBy == api.ObjectSortByHealth {
			if err := db.
				Select("o.health").
				Model(&dbObject{}).
				Table("objects o").
				Joins("INNER JOIN buckets b ON o.db_bucket_id = b.id").
				Where("b.name = ? AND ? AND ?", bucket, buildPrefixExpr(prefix), gorm.Expr("o.object_id >= ?", marker)).
				Limit(1).
				Scan(&markerHealth).
				Error; err != nil {
				return exprTRUE, clause.OrderBy{}, err
			}
		}

		if desc {
			markerExpr = gorm.Expr("(Health <= ? AND object_id > ?) OR Health < ?", markerHealth, marker, markerHealth)
		} else {
			markerExpr = gorm.Expr("Health > ? OR (Health >= ? AND object_id > ?)", markerHealth, markerHealth, marker)
		}
	case api.ObjectSortBySize:
		// fetch marker size
		var markerSize float64
		if marker != "" && sortBy == api.ObjectSortBySize {
			if err := db.
				Select("o.size").
				Model(&dbObject{}).
				Table("objects o").
				Joins("INNER JOIN buckets b ON o.db_bucket_id = b.id").
				Where("b.name = ? AND ? AND ?", bucket, buildPrefixExpr(prefix), gorm.Expr("o.object_id >= ?", marker)).
				Limit(1).
				Scan(&markerSize).
				Error; err != nil {
				return exprTRUE, clause.OrderBy{}, err
			}
		}

		if desc {
			markerExpr = gorm.Expr("(Size <= ? AND object_id > ?) OR Size < ?", markerSize, marker, markerSize)
		} else {
			markerExpr = gorm.Expr("Size > ? OR (Size >= ? AND object_id > ?)", markerSize, markerSize, marker)
		}
	default:
		err = fmt.Errorf("unhandled sortBy parameter '%s'", sortBy)
	}
	return
}

func buildOrderClause(sortBy, sortDir string) (clause.OrderByColumn, error) {
	if err := validateSort(sortBy, sortDir); err != nil {
		return clause.OrderByColumn{}, err
	}

	orderByColumns := map[string]string{
		"":                     "object_id",
		api.ObjectSortByName:   "object_id",
		api.ObjectSortByHealth: "Health",
		api.ObjectSortBySize:   "Size",
	}

	return clause.OrderByColumn{
		Column: clause.Column{Name: orderByColumns[sortBy]},
		Desc:   strings.EqualFold(sortDir, api.ObjectSortDirDesc),
	}, nil
}

func buildPrefixExpr(prefix string) clause.Expr {
	if prefix != "" {
		return gorm.Expr("SUBSTR(o.object_id, 1, ?) = ?", utf8.RuneCountInString(prefix), prefix)
	} else {
		return exprTRUE
	}
}

func updateAllObjectsHealth(tx *gorm.DB) error {
	return tx.Exec(`
UPDATE objects
SET health = (
	SELECT COALESCE(MIN(slabs.health), 1)
	FROM slabs
	INNER JOIN slices sli ON sli.db_slab_id = slabs.id
	WHERE sli.db_object_id = objects.id)
`).Error
}

func validateSort(sortBy, sortDir string) error {
	allowed := func(s string, allowed ...string) bool {
		for _, a := range allowed {
			if strings.EqualFold(s, a) {
				return true
			}
		}
		return false
	}

	if !allowed(sortDir, "", api.ObjectSortDirAsc, api.ObjectSortDirDesc) {
		return fmt.Errorf("invalid dir '%v', allowed values are '%v' and '%v'; %w", sortDir, api.ObjectSortDirAsc, api.ObjectSortDirDesc, api.ErrInvalidObjectSortParameters)
	}

	if !allowed(sortBy, "", api.ObjectSortByHealth, api.ObjectSortByName, api.ObjectSortBySize) {
		return fmt.Errorf("invalid sort by '%v', allowed values are '%v', '%v' and '%v'; %w", sortBy, api.ObjectSortByHealth, api.ObjectSortByName, api.ObjectSortBySize, api.ErrInvalidObjectSortParameters)
	}
	return nil
}

// createOrUpdateSector creates a sector or updates it if it exists already. The
// resulting ID is set on the input sector.
// NOTE: don't rely on any other fields of the returned sector than the ID
func createOrUpdateSector(tx *gorm.DB, sector *dbSector) error {
	err := tx.
		Where(dbSector{Root: sector.Root[:]}).
		Clauses(clause.OnConflict{
			UpdateAll: true,
			Columns:   []clause.Column{{Name: "root"}},
		}).
		Create(&sector).
		Error
	if err != nil {
		return err
	} else if sector.ID == 0 {
		// if it already exists, fetch it - this fallback is needed for MySQL
		// since it doesn't support returning the ID on conflict
		if err := tx.Where(dbSector{Root: sector.Root[:]}).Take(&sector).Error; err != nil {
			return err
		}
	}
	return nil
}<|MERGE_RESOLUTION|>--- conflicted
+++ resolved
@@ -1748,7 +1748,6 @@
 		// Try to delete. We want to get rid of the object and its slices if it
 		// exists.
 		//
-<<<<<<< HEAD
 		// NOTE: the object's created_at is currently used as its ModTime, if we
 		// ever stop recreating the object but update it instead we need to take
 		// this into account
@@ -1756,13 +1755,7 @@
 		// NOTE: the metadata is not deleted because this delete will cascade,
 		// if we stop recreating the object we have to make sure to delete the
 		// object's metadata before trying to recreate it
-		_, err := deleteObject(tx, bucket, path)
-=======
-		// NOTE: please note that the object's created_at is currently used as
-		// its ModTime, if we ever stop recreating the object but update it
-		// instead we need to take this into account
 		_, err := s.deleteObject(tx, bucket, path)
->>>>>>> 134be4c5
 		if err != nil {
 			return fmt.Errorf("failed to delete object: %w", err)
 		}
