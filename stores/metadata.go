package stores

import (
	"context"
	"errors"
	"fmt"
	"math"
	"strings"
	"time"
	"unicode/utf8"

	rhpv2 "go.sia.tech/core/rhp/v2"
	"go.sia.tech/core/types"
	"go.sia.tech/renterd/api"
	"go.sia.tech/renterd/object"
	"gorm.io/gorm"
	"gorm.io/gorm/clause"
)

const (
	// refreshHealthBatchSize is the number of slabs for which we update the
	// health per db transaction. 10000 equals roughtly 1.2TiB of slabs at a
	// 10/30 erasure coding and takes <1s to execute on an SSD in SQLite.
	refreshHealthBatchSize = 10000
)

type (
	dbArchivedContract struct {
		Model

		ContractCommon
		RenewedTo fileContractID `gorm:"index;size:32"`

		Host   publicKey `gorm:"index;NOT NULL;size:32"`
		Reason string
	}

	dbContract struct {
		Model

		ContractCommon

		HostID uint `gorm:"index"`
		Host   dbHost
	}

	ContractCommon struct {
		FCID        fileContractID `gorm:"unique;index;NOT NULL;column:fcid;size:32"`
		RenewedFrom fileContractID `gorm:"index;size:32"`

		TotalCost      currency
		ProofHeight    uint64 `gorm:"index;default:0"`
		RevisionHeight uint64 `gorm:"index;default:0"`
		RevisionNumber string `gorm:"NOT NULL;default:'0'"` // string since db can't store math.MaxUint64
		Size           uint64
		StartHeight    uint64 `gorm:"index;NOT NULL"`
		WindowStart    uint64 `gorm:"index;NOT NULL;default:0"`
		WindowEnd      uint64 `gorm:"index;NOT NULL;default:0"`

		// spending fields
		UploadSpending      currency
		DownloadSpending    currency
		FundAccountSpending currency
		DeleteSpending      currency
		ListSpending        currency
	}

	dbContractSet struct {
		Model

		Name      string       `gorm:"unique;index;"`
		Contracts []dbContract `gorm:"many2many:contract_set_contracts;constraint:OnDelete:CASCADE"`
	}

	dbContractSetContract struct {
		DBContractSetID uint `gorm:"primaryKey;"`
		DBContractID    uint `gorm:"primaryKey;index"`
	}

	dbObject struct {
		Model

		DBBucketID uint `gorm:"index;uniqueIndex:idx_object_bucket;NOT NULL"`
		DBBucket   dbBucket
		ObjectID   string `gorm:"index;uniqueIndex:idx_object_bucket"`

		Key   []byte
		Slabs []dbSlice `gorm:"constraint:OnDelete:CASCADE"` // CASCADE to delete slices too
		Size  int64
	}

	dbBucket struct {
		Model

		Name string `gorm:"unique;index;NOT NULL"`
	}

	dbSlice struct {
		Model
		DBObjectID uint `gorm:"index"`

		// Slice related fields.
		DBSlabID uint `gorm:"index"`
		Offset   uint32
		Length   uint32
	}

	dbSlab struct {
		Model
		DBContractSetID  uint `gorm:"index"`
		DBContractSet    dbContractSet
		DBBufferedSlabID uint `gorm:"index;default: NULL"`

		Health      float64 `gorm:"index;default:1.0; NOT NULL"`
		HealthValid bool    `gorm:"index;default:0;NOT NULL"`
		Key         []byte  `gorm:"unique;NOT NULL;size:68"` // json string
		MinShards   uint8   `gorm:"index"`
		TotalShards uint8   `gorm:"index"`

		Slices []dbSlice
		Shards []dbSector `gorm:"constraint:OnDelete:CASCADE"` // CASCADE to delete shards too
	}

	dbBufferedSlab struct {
		Model

		DBSlab dbSlab

		Complete bool `gorm:"index"`
		Filename string
		Size     int64
	}

	dbSector struct {
		Model

		DBSlabID   uint      `gorm:"index"`
		LatestHost publicKey `gorm:"NOT NULL"`
		Root       []byte    `gorm:"index;unique;NOT NULL;size:32"`

		Contracts []dbContract `gorm:"many2many:contract_sectors;constraint:OnDelete:CASCADE"`
	}

	// dbContractSector is a join table between dbContract and dbSector.
	dbContractSector struct {
		DBSectorID   uint `gorm:"primaryKey;index"`
		DBContractID uint `gorm:"primaryKey;index"`
	}

	// rawObject is used for hydration and is made up of one or many raw sectors.
	rawObject []rawObjectSector

	// rawObjectRow contains all necessary information to reconstruct the object.
	rawObjectSector struct {
		// object
		ObjectKey  []byte
		ObjectName string
		ObjectSize int64

		// slice
		SliceOffset uint32
		SliceLength uint32

		// slab
		SlabBuffered  bool
		SlabID        uint
		SlabHealth    float64
		SlabKey       []byte
		SlabMinShards uint8

		// sector
		SectorID   uint
		SectorRoot []byte
		SectorHost publicKey
	}
)

// TableName implements the gorm.Tabler interface.
func (dbArchivedContract) TableName() string { return "archived_contracts" }

// TableName implements the gorm.Tabler interface.
func (dbBucket) TableName() string { return "buckets" }

// TableName implements the gorm.Tabler interface.
func (dbContract) TableName() string { return "contracts" }

// TableName implements the gorm.Tabler interface.
func (dbContractSetContract) TableName() string { return "contract_set_contracts" }

// TableName implements the gorm.Tabler interface.
func (dbContractSector) TableName() string { return "contract_sectors" }

// TableName implements the gorm.Tabler interface.
func (dbContractSet) TableName() string { return "contract_sets" }

// TableName implements the gorm.Tabler interface.
func (dbObject) TableName() string { return "objects" }

// TableName implements the gorm.Tabler interface.
func (dbSector) TableName() string { return "sectors" }

// TableName implements the gorm.Tabler interface.
func (dbSlab) TableName() string { return "slabs" }

// TableName implements the gorm.Tabler interface.
func (dbBufferedSlab) TableName() string { return "buffered_slabs" }

// TableName implements the gorm.Tabler interface.
func (dbSlice) TableName() string { return "slices" }

// convert converts a dbContract to an ArchivedContract.
func (c dbArchivedContract) convert() api.ArchivedContract {
	var revisionNumber uint64
	_, _ = fmt.Sscan(c.RevisionNumber, &revisionNumber)
	return api.ArchivedContract{
		ID:        types.FileContractID(c.FCID),
		HostKey:   types.PublicKey(c.Host),
		RenewedTo: types.FileContractID(c.RenewedTo),

		ProofHeight:    c.ProofHeight,
		RevisionHeight: c.RevisionHeight,
		RevisionNumber: revisionNumber,
		Size:           c.Size,
		StartHeight:    c.StartHeight,
		WindowStart:    c.WindowStart,
		WindowEnd:      c.WindowEnd,

		Spending: api.ContractSpending{
			Uploads:     types.Currency(c.UploadSpending),
			Downloads:   types.Currency(c.DownloadSpending),
			FundAccount: types.Currency(c.FundAccountSpending),
			Deletions:   types.Currency(c.DeleteSpending),
			SectorRoots: types.Currency(c.ListSpending),
		},
	}
}

// convert converts a dbContract to a ContractMetadata.
func (c dbContract) convert() api.ContractMetadata {
	var revisionNumber uint64
	_, _ = fmt.Sscan(c.RevisionNumber, &revisionNumber)
	return api.ContractMetadata{
		ID:         types.FileContractID(c.FCID),
		HostIP:     c.Host.NetAddress,
		HostKey:    types.PublicKey(c.Host.PublicKey),
		SiamuxAddr: c.Host.Settings.convert().SiamuxAddr(),

		RenewedFrom: types.FileContractID(c.RenewedFrom),
		TotalCost:   types.Currency(c.TotalCost),
		Spending: api.ContractSpending{
			Uploads:     types.Currency(c.UploadSpending),
			Downloads:   types.Currency(c.DownloadSpending),
			FundAccount: types.Currency(c.FundAccountSpending),
			Deletions:   types.Currency(c.DeleteSpending),
			SectorRoots: types.Currency(c.ListSpending),
		},
		ProofHeight:    c.ProofHeight,
		RevisionHeight: c.RevisionHeight,
		RevisionNumber: revisionNumber,
		Size:           c.Size,
		StartHeight:    c.StartHeight,
		WindowStart:    c.WindowStart,
		WindowEnd:      c.WindowEnd,
	}
}

// convert turns a dbObject into a object.Slab.
func (s dbSlab) convert() (slab object.Slab, err error) {
	// unmarshal key
	err = slab.Key.UnmarshalText(s.Key)
	if err != nil {
		return
	}

	// set shards
	slab.MinShards = s.MinShards
	slab.Shards = make([]object.Sector, len(s.Shards))

	// hydrate shards
	for i, shard := range s.Shards {
		slab.Shards[i].Host = types.PublicKey(shard.LatestHost)
		slab.Shards[i].Root = *(*types.Hash256)(shard.Root)
	}

	return
}

func (raw rawObject) convert(tx *gorm.DB) (api.Object, error) {
	if len(raw) == 0 {
		return api.Object{}, errors.New("no slabs found")
	}

	// parse object key
	var key object.EncryptionKey
	if err := key.UnmarshalText(raw[0].ObjectKey); err != nil {
		return api.Object{}, err
	}

	// filter out slabs without slab ID and buffered slabs - this is expected
	// for an empty object or objects that end with a partial slab.
	var filtered rawObject
	var partialSlabSectors []*rawObjectSector
	minHealth := math.MaxFloat64
	for i, sector := range raw {
		if sector.SlabID != 0 && !sector.SlabBuffered {
			filtered = append(filtered, sector)
			if sector.SlabHealth < minHealth {
				minHealth = sector.SlabHealth
			}
		} else if sector.SlabBuffered {
			partialSlabSectors = append(partialSlabSectors, &raw[i])
		}
	}

	// hydrate all slabs
	slabs := make([]object.SlabSlice, 0, len(filtered))
	if len(filtered) > 0 {
		curr := filtered[0].SlabID
		var start int
		// create a helper function to add a slab and update the state
		addSlab := func(end int, id uint) error {
			if filtered[start].SlabBuffered {
				return nil // ignore partial slabs
			}
			if slab, err := filtered[start:end].toSlabSlice(); err != nil {
				return err
			} else {
				slabs = append(slabs, slab)
				curr = id
				start = end
			}
			return nil
		}

		for j, sector := range filtered {
			if sector.SectorID == 0 {
				return api.Object{}, api.ErrObjectCorrupted
			}
			if sector.SlabID != curr {
				if err := addSlab(j, sector.SlabID); err != nil {
					return api.Object{}, err
				}
			}
		}
		if err := addSlab(len(filtered), 0); err != nil {
			return api.Object{}, err
		}
	} else {
		minHealth = 1 // empty object
	}

	// fetch a potential partial slab from the buffer.
	var partialSlabs []object.PartialSlab
	for _, pss := range partialSlabSectors {
		var key object.EncryptionKey
		if err := key.UnmarshalText(pss.SlabKey); err != nil {
			return api.Object{}, err
		}
		partialSlabs = append(partialSlabs, object.PartialSlab{
			Key:    key,
			Offset: pss.SliceOffset,
			Length: pss.SliceLength,
		})
	}

	// return object
	return api.Object{
		ObjectMetadata: api.ObjectMetadata{
			Name:   raw[0].ObjectName,
			Size:   raw[0].ObjectSize,
			Health: minHealth,
		},
		Object: object.Object{
			Key:          key,
			PartialSlabs: partialSlabs,
			Slabs:        slabs,
		},
	}, nil
}

func (raw rawObject) toSlabSlice() (slice object.SlabSlice, _ error) {
	if len(raw) == 0 {
		return object.SlabSlice{}, errors.New("no sectors found")
	}

	// unmarshal key
	if err := slice.Slab.Key.UnmarshalText(raw[0].SlabKey); err != nil {
		return object.SlabSlice{}, err
	}

	// hydrate all sectors
	slabID := raw[0].SlabID
	sectors := make([]object.Sector, 0, len(raw))
	for _, sector := range raw {
		if sector.SlabID != slabID {
			return object.SlabSlice{}, errors.New("sectors from different slabs") // developer error
		}
		sectors = append(sectors, object.Sector{
			Host: types.PublicKey(sector.SectorHost),
			Root: *(*types.Hash256)(sector.SectorRoot),
		})
	}

	// hydrate all fields
	slice.Slab.Health = raw[0].SlabHealth
	slice.Slab.Shards = sectors
	slice.Slab.MinShards = raw[0].SlabMinShards
	slice.Offset = raw[0].SliceOffset
	slice.Length = raw[0].SliceLength
	return slice, nil
}

<<<<<<< HEAD
=======
func (s *SQLStore) Bucket(_ context.Context, bucket string) (api.Bucket, error) {
	var b dbBucket
	err := s.db.
		Model(&dbBucket{}).
		Where("name = ?", bucket).
		Take(&b).
		Error
	if errors.Is(err, gorm.ErrRecordNotFound) {
		return api.Bucket{}, api.ErrBucketNotFound
	} else if err != nil {
		return api.Bucket{}, err
	}
	return api.Bucket{
		CreationDate: b.CreatedAt.UTC(),
		Name:         b.Name,
	}, nil
}

>>>>>>> 79a9dba8
func (s *SQLStore) CreateBucket(_ context.Context, bucket string) error {
	// Create bucket.
	return s.retryTransaction(func(tx *gorm.DB) error {
		res := tx.Clauses(clause.OnConflict{
			DoNothing: true,
		}).
			Create(&dbBucket{Name: bucket})
		if res.Error != nil {
			return res.Error
		} else if res.RowsAffected == 0 {
			return api.ErrBucketExists
		}
		return nil
	})
}

func (s *SQLStore) DeleteBucket(_ context.Context, bucket string) error {
	// Delete bucket.
	return s.retryTransaction(func(tx *gorm.DB) error {
		var b dbBucket
		if err := tx.Take(&b, "name = ?", bucket).Error; errors.Is(err, gorm.ErrRecordNotFound) {
			return api.ErrBucketNotFound
		} else if err != nil {
			return err
		}
		var count int64
		if err := tx.Model(&dbObject{}).Where("db_bucket_id = ?", b.ID).
			Limit(1).
			Count(&count).Error; err != nil {
			return err
		}
		if count > 0 {
			return api.ErrBucketNotEmpty
		}
		res := tx.Where("buckets.id = ?", b.ID).
			Delete(&dbBucket{})
		if res.Error != nil {
			return res.Error
		} else if res.RowsAffected == 0 {
			return api.ErrBucketNotFound
		}
		return nil
	})
}

func (s *SQLStore) ListBuckets(_ context.Context) ([]api.Bucket, error) {
	var buckets []dbBucket
	err := s.db.
		Model(&dbBucket{}).
		Find(&buckets).
		Error
	if err != nil {
		return nil, err
	}

	resp := make([]api.Bucket, len(buckets))
	for i, b := range buckets {
		resp[i] = api.Bucket{
			CreationDate: b.CreatedAt.UTC(),
			Name:         b.Name,
		}
	}
	return resp, nil
}

// ObjectsStats returns some info related to the objects stored in the store. To
// reduce locking and make sure all results are consistent, everything is done
// within a single transaction.
func (s *SQLStore) ObjectsStats(ctx context.Context) (api.ObjectsStatsResponse, error) {
	var resp api.ObjectsStatsResponse
	return resp, s.db.Transaction(func(tx *gorm.DB) error {
		// Number of objects.
		var objInfo struct {
			NumObjects       uint64
			TotalObjectsSize uint64
		}
		err := tx.
			Model(&dbObject{}).
			Select("COUNT(*) AS NumObjects, SUM(size) AS TotalObjectsSize").
			Scan(&objInfo).
			Error
		if err != nil {
			return err
		}
		resp.NumObjects = objInfo.NumObjects
		resp.TotalObjectsSize = objInfo.TotalObjectsSize

		// Size of sectors
		var sectorSizes struct {
			SectorsSize  uint64
			UploadedSize uint64
		}
		err = tx.
			Model(&dbContractSector{}).
			Select("COUNT(DISTINCT db_sector_id) * ? as sectors_size, COUNT(*) * ? as uploaded_size", rhpv2.SectorSize, rhpv2.SectorSize).
			Scan(&sectorSizes).
			Error
		if err != nil {
			return err
		}
		resp.TotalSectorsSize = sectorSizes.SectorsSize
		resp.TotalUploadedSize = sectorSizes.UploadedSize
		return nil
	})
}

func (s *SQLStore) SlabBuffers(ctx context.Context) ([]api.SlabBuffer, error) {
	// Slab buffer info from the database.
	var bufferedSlabs []dbBufferedSlab
	err := s.db.Model(&dbBufferedSlab{}).
		Joins("DBSlab").
		Joins("DBSlab.DBContractSet").
		Find(&bufferedSlabs).
		Error
	if err != nil {
		return nil, err
	}
	// Translate buffers to contract set.
	fileNameToContractSet := make(map[string]string)
	for _, slab := range bufferedSlabs {
		fileNameToContractSet[slab.Filename] = slab.DBSlab.DBContractSet.Name
	}
	// Fetch in-memory buffer info and fill in contract set name.
	buffers := s.slabBufferMgr.SlabBuffers()
	for i := range buffers {
		buffers[i].ContractSet = fileNameToContractSet[buffers[i].Filename]
	}
	return buffers, nil
}

func (s *SQLStore) AddContract(ctx context.Context, c rhpv2.ContractRevision, totalCost types.Currency, startHeight uint64) (_ api.ContractMetadata, err error) {
	var added dbContract
	if err = s.retryTransaction(func(tx *gorm.DB) error {
		added, err = addContract(tx, c, totalCost, startHeight, types.FileContractID{})
		return err
	}); err != nil {
		return
	}

	s.addKnownContract(types.FileContractID(added.FCID))
	return added.convert(), nil
}

func (s *SQLStore) Contracts(ctx context.Context) ([]api.ContractMetadata, error) {
	var dbContracts []dbContract
	err := s.db.
		Model(&dbContract{}).
		Preload("Host").
		Find(&dbContracts).
		Error
	if err != nil {
		return nil, err
	}

	contracts := make([]api.ContractMetadata, len(dbContracts))
	for i, c := range dbContracts {
		contracts[i] = c.convert()
	}
	return contracts, nil
}

// AddRenewedContract adds a new contract which was created as the result of a renewal to the store.
// The old contract specified as 'renewedFrom' will be deleted from the active
// contracts and moved to the archive. Both new and old contract will be linked
// to each other through the RenewedFrom and RenewedTo fields respectively.
func (s *SQLStore) AddRenewedContract(ctx context.Context, c rhpv2.ContractRevision, totalCost types.Currency, startHeight uint64, renewedFrom types.FileContractID) (api.ContractMetadata, error) {
	var renewed dbContract

	if err := s.retryTransaction(func(tx *gorm.DB) error {
		// Fetch contract we renew from.
		oldContract, err := contract(tx, fileContractID(renewedFrom))
		if err != nil {
			return err
		}

		// Create copy in archive.
		err = tx.Create(&dbArchivedContract{
			Host:      publicKey(oldContract.Host.PublicKey),
			Reason:    api.ContractArchivalReasonRenewed,
			RenewedTo: fileContractID(c.ID()),

			ContractCommon: oldContract.ContractCommon,
		}).Error
		if err != nil {
			return err
		}

		// Overwrite the old contract with the new one.
		newContract := newContract(oldContract.HostID, c.ID(), renewedFrom, totalCost, startHeight, c.Revision.WindowStart, c.Revision.WindowEnd, oldContract.Size)
		newContract.Model = oldContract.Model
		err = tx.Save(&newContract).Error
		if err != nil {
			return err
		}

		s.addKnownContract(c.ID())
		renewed = newContract
		return nil
	}); err != nil {
		return api.ContractMetadata{}, err
	}

	return renewed.convert(), nil
}

func (s *SQLStore) AncestorContracts(ctx context.Context, id types.FileContractID, startHeight uint64) ([]api.ArchivedContract, error) {
	var ancestors []dbArchivedContract
	err := s.db.Raw("WITH RECURSIVE ancestors AS (SELECT * FROM archived_contracts WHERE renewed_to = ? UNION ALL SELECT archived_contracts.* FROM ancestors, archived_contracts WHERE archived_contracts.renewed_to = ancestors.fcid) SELECT * FROM ancestors WHERE start_height >= ?", fileContractID(id), startHeight).
		Scan(&ancestors).
		Error
	if err != nil {
		return nil, err
	}
	contracts := make([]api.ArchivedContract, len(ancestors))
	for i, ancestor := range ancestors {
		contracts[i] = ancestor.convert()
	}
	return contracts, nil
}

func (s *SQLStore) ArchiveContract(ctx context.Context, id types.FileContractID, reason string) error {
	return s.ArchiveContracts(ctx, map[types.FileContractID]string{id: reason})
}

func (s *SQLStore) ArchiveContracts(ctx context.Context, toArchive map[types.FileContractID]string) error {
	// fetch ids
	var ids []types.FileContractID
	for id := range toArchive {
		ids = append(ids, id)
	}

	// fetch contracts
	cs, err := contracts(s.db, ids)
	if err != nil {
		return err
	}

	// archive them
	if err := s.retryTransaction(func(tx *gorm.DB) error {
		return archiveContracts(tx, cs, toArchive)
	}); err != nil {
		return err
	}

	return nil
}

func (s *SQLStore) ArchiveAllContracts(ctx context.Context, reason string) error {
	// fetch contract ids
	var fcids []fileContractID
	if err := s.db.
		Model(&dbContract{}).
		Pluck("fcid", &fcids).
		Error; err != nil {
		return err
	}

	// create map
	toArchive := make(map[types.FileContractID]string)
	for _, fcid := range fcids {
		toArchive[types.FileContractID(fcid)] = reason
	}

	return s.ArchiveContracts(ctx, toArchive)
}

func (s *SQLStore) Contract(ctx context.Context, id types.FileContractID) (api.ContractMetadata, error) {
	contract, err := s.contract(ctx, fileContractID(id))
	if err != nil {
		return api.ContractMetadata{}, err
	}
	return contract.convert(), nil
}

func (s *SQLStore) ContractRoots(ctx context.Context, id types.FileContractID) (roots []types.Hash256, err error) {
	if !s.isKnownContract(id) {
		return nil, api.ErrContractNotFound
	}

	var dbRoots []hash256
	if err = s.db.
		Raw(`
SELECT sec.root
FROM contracts c
INNER JOIN contract_sectors cs ON cs.db_contract_id = c.id
INNER JOIN sectors sec ON cs.db_sector_id = sec.id
WHERE c.fcid = ?
`, fileContractID(id)).
		Scan(&dbRoots).
		Error; err == nil {
		for _, r := range dbRoots {
			roots = append(roots, *(*types.Hash256)(&r))
		}
	}

	return
}

func (s *SQLStore) ContractSetContracts(ctx context.Context, set string) ([]api.ContractMetadata, error) {
	dbContracts, err := s.contracts(ctx, set)
	if err != nil {
		return nil, err
	}
	contracts := make([]api.ContractMetadata, len(dbContracts))
	for i, c := range dbContracts {
		contracts[i] = c.convert()
	}
	return contracts, nil
}

func (s *SQLStore) ContractSets(ctx context.Context) ([]string, error) {
	var sets []string
	err := s.db.Raw("SELECT name FROM contract_sets").
		Scan(&sets).
		Error
	return sets, err
}

func (s *SQLStore) ContractSizes(ctx context.Context) (map[types.FileContractID]api.ContractSize, error) {
	rows := make([]struct {
		Fcid     fileContractID `json:"fcid"`
		Size     uint64         `json:"size"`
		Prunable uint64         `json:"prunable"`
	}, 0)

	if err := s.db.
		Raw(`
SELECT fcid, MAX(c.size) as size, CASE WHEN MAX(c.size)>COUNT(cs.db_sector_id) * ? THEN MAX(c.size)-(COUNT(cs.db_sector_id) * ?) ELSE 0 END as prunable
FROM contracts c
LEFT JOIN contract_sectors cs ON cs.db_contract_id = c.id
GROUP BY c.fcid
	`, rhpv2.SectorSize, rhpv2.SectorSize).
		Scan(&rows).
		Error; err != nil {
		return nil, err
	}

	sizes := make(map[types.FileContractID]api.ContractSize)
	for _, row := range rows {
		if types.FileContractID(row.Fcid) == (types.FileContractID{}) {
			return nil, errors.New("invalid file contract id")
		}
		sizes[types.FileContractID(row.Fcid)] = api.ContractSize{
			Size:     row.Size,
			Prunable: row.Prunable,
		}
	}
	return sizes, nil
}

func (s *SQLStore) ContractSize(ctx context.Context, id types.FileContractID) (api.ContractSize, error) {
	if !s.isKnownContract(id) {
		return api.ContractSize{}, api.ErrContractNotFound
	}

	var size struct {
		Size     uint64 `json:"size"`
		Prunable uint64 `json:"prunable"`
	}

	if err := s.db.
		Raw(`
SELECT c.size, CASE WHEN c.size>(COUNT(cs.db_sector_id) * ?) THEN c.size-(COUNT(cs.db_sector_id) * ?) ELSE 0 END as prunable
FROM contracts c
LEFT JOIN contract_sectors cs ON cs.db_contract_id = c.id
WHERE c.fcid = ?
`, rhpv2.SectorSize, rhpv2.SectorSize, fileContractID(id)).
		Take(&size).
		Error; err != nil {
		return api.ContractSize{}, err
	}

	return api.ContractSize{
		Size:     size.Size,
		Prunable: size.Prunable,
	}, nil
}

func (s *SQLStore) SetContractSet(ctx context.Context, name string, contractIds []types.FileContractID) error {
	fcids := make([]fileContractID, len(contractIds))
	for i, fcid := range contractIds {
		fcids[i] = fileContractID(fcid)
	}

	return s.retryTransaction(func(tx *gorm.DB) error {
		// fetch current contracts
		var dbCurrentContracts []fileContractID
		err := tx.
			Model(&dbContract{}).
			Select("contracts.fcid").
			Joins("LEFT JOIN contract_set_contracts csc ON csc.db_contract_id = contracts.id").
			Joins("LEFT JOIN contract_sets cs ON cs.id = csc.db_contract_set_id AND cs.name = ?", name).
			Group("contracts.fcid").
			Scan(&dbCurrentContracts).
			Error
		if err != nil {
			return err
		}
		// fetch new contracts
		var dbNewContracts []dbContract
		err = tx.
			Model(&dbContract{}).
			Where("fcid IN (?)", fcids).
			Find(&dbNewContracts).
			Error
		if err != nil {
			return err
		}

		// create contract set
		var contractset dbContractSet
		err = tx.
			Where(dbContractSet{Name: name}).
			FirstOrCreate(&contractset).
			Error
		if err != nil {
			return err
		}

		// invalidate the health on all slab which are affected by this change
		currentMap := make(map[fileContractID]struct{})
		for _, fcid := range dbCurrentContracts {
			currentMap[fcid] = struct{}{}
		}
		newMap := make(map[fileContractID]struct{})
		for _, c := range dbNewContracts {
			newMap[c.FCID] = struct{}{}
		}
		for _, c := range dbNewContracts {
			delete(currentMap, c.FCID)
		}
		for _, fcid := range dbCurrentContracts {
			delete(newMap, fcid)
		}
		diff := make([]fileContractID, 0, len(currentMap)+len(newMap))
		for fcid := range currentMap {
			diff = append(diff, fcid)
		}
		for fcid := range newMap {
			diff = append(diff, fcid)
		}
		err = invalidateSlabHealthByFCID(tx, diff)
		if err != nil {
			return err
		}

		// update contracts
		return tx.Model(&contractset).Association("Contracts").Replace(&dbNewContracts)
	})
}

func (s *SQLStore) RemoveContractSet(ctx context.Context, name string) error {
	return s.db.
		Where(dbContractSet{Name: name}).
		Delete(&dbContractSet{}).
		Error
}

func (s *SQLStore) RenewedContract(ctx context.Context, renewedFrom types.FileContractID) (_ api.ContractMetadata, err error) {
	var contract dbContract

	err = s.db.
		Where(&dbContract{ContractCommon: ContractCommon{RenewedFrom: fileContractID(renewedFrom)}}).
		Preload("Host").
		Take(&contract).
		Error
	if errors.Is(err, gorm.ErrRecordNotFound) {
		err = api.ErrContractNotFound
		return
	}

	return contract.convert(), nil
}

func (s *SQLStore) SearchObjects(ctx context.Context, substring string, offset, limit int, bucket string) ([]api.ObjectMetadata, error) {
	if limit <= -1 {
		limit = math.MaxInt
	}

	var objects []api.ObjectMetadata
	err := s.db.
		Select("o.object_id as name, MAX(o.size) as size, MIN(sla.health) as health").
		Model(&dbObject{}).
		Table("objects o").
		Joins("LEFT JOIN slices sli ON o.id = sli.`db_object_id`").
		Joins("LEFT JOIN slabs sla ON sli.db_slab_id = sla.`id`").
		Where("INSTR(o.object_id, ?) > 0 AND ?", substring, sqlWhereBucket("o", bucket)).
		Group("o.object_id").
		Offset(offset).
		Limit(limit).
		Scan(&objects).Error
	if err != nil {
		return nil, err
	}

	return objects, nil
}

func (s *SQLStore) ObjectEntries(ctx context.Context, path, prefix string, offset, limit int, bucket string) ([]api.ObjectMetadata, error) {
	// sanity check we are passing a directory
	if !strings.HasSuffix(path, "/") {
		panic("path must end in /")
	}

	if limit <= -1 {
		limit = math.MaxInt
	}

	query := s.db.Raw(fmt.Sprintf(`
SELECT
	SUM(size) AS size,
	CASE slashindex
	WHEN 0 THEN %s
	ELSE %s
	END AS name,
	MIN(health) as health
FROM (
	SELECT size, health, trimmed, INSTR(trimmed, "/") AS slashindex
	FROM (
		SELECT MAX(size) AS size, MIN(slabs.health) as health, SUBSTR(object_id, ?) AS trimmed
		FROM objects
		LEFT JOIN slices ON objects.id = slices.db_object_id 
		LEFT JOIN slabs ON slices.db_slab_id = slabs.id
		WHERE SUBSTR(object_id, 1, ?) = ? AND ?
		GROUP BY object_id
	) AS i
) AS m
GROUP BY name
HAVING SUBSTR(name, 1, ?) = ? AND name != ?
ORDER BY name ASC
LIMIT ? OFFSET ?`,
		sqlConcat(s.db, "?", "trimmed"),
		sqlConcat(s.db, "?", "substr(trimmed, 1, slashindex)")),
		path,
		path,
		utf8.RuneCountInString(path)+1,
		utf8.RuneCountInString(path),
		path,
		sqlWhereBucket("objects", bucket),
		utf8.RuneCountInString(path+prefix),
		path+prefix,
		path,
		limit,
		offset)

	var metadata []api.ObjectMetadata
	err := query.Scan(&metadata).Error
	if err != nil {
		return nil, err
	}
	return metadata, nil
}

func (s *SQLStore) Object(ctx context.Context, path string, bucket string) (api.Object, error) {
	var obj api.Object
	err := s.db.Transaction(func(tx *gorm.DB) error {
		o, err := s.object(ctx, tx, path, bucket)
		if err != nil {
			return err
		}
		obj, err = o.convert(tx)
		return err
	})
	return obj, err
}

func (s *SQLStore) RecordContractSpending(ctx context.Context, records []api.ContractSpendingRecord) error {
	if len(records) == 0 {
		return nil // nothing to do
	}

	// Only allow for applying one batch of spending records at a time.
	s.spendingMu.Lock()
	defer s.spendingMu.Unlock()

	squashedRecords := make(map[types.FileContractID]api.ContractSpending)
	latestRevision := make(map[types.FileContractID]uint64)
	latestSize := make(map[types.FileContractID]uint64)
	for _, r := range records {
		squashedRecords[r.ContractID] = squashedRecords[r.ContractID].Add(r.ContractSpending)
		if r.RevisionNumber > latestRevision[r.ContractID] {
			latestRevision[r.ContractID] = r.RevisionNumber
			latestSize[r.ContractID] = r.Size
		}
	}
	for fcid, newSpending := range squashedRecords {
		err := s.retryTransaction(func(tx *gorm.DB) error {
			var contract dbContract
			err := tx.Model(&dbContract{}).
				Where("fcid = ?", fileContractID(fcid)).
				Take(&contract).Error
			if errors.Is(err, gorm.ErrRecordNotFound) {
				return nil // contract not found, continue with next one
			} else if err != nil {
				return err
			}
			updates := make(map[string]interface{})
			if !newSpending.Uploads.IsZero() {
				updates["upload_spending"] = currency(types.Currency(contract.UploadSpending).Add(newSpending.Uploads))
			}
			if !newSpending.Downloads.IsZero() {
				updates["download_spending"] = currency(types.Currency(contract.DownloadSpending).Add(newSpending.Downloads))
			}
			if !newSpending.FundAccount.IsZero() {
				updates["fund_account_spending"] = currency(types.Currency(contract.FundAccountSpending).Add(newSpending.FundAccount))
			}
			if !newSpending.Deletions.IsZero() {
				updates["delete_spending"] = currency(types.Currency(contract.DeleteSpending).Add(newSpending.Deletions))
			}
			if !newSpending.SectorRoots.IsZero() {
				updates["list_spending"] = currency(types.Currency(contract.ListSpending).Add(newSpending.SectorRoots))
			}
			updates["revision_number"] = latestRevision[fcid]
			updates["size"] = latestSize[fcid]
			return tx.Model(&contract).Updates(updates).Error
		})
		if err != nil {
			return err
		}
	}
	return nil
}

func (s *SQLStore) addKnownContract(fcid types.FileContractID) {
	s.mu.Lock()
	defer s.mu.Unlock()
	s.knownContracts[fcid] = struct{}{}
}

func (s *SQLStore) isKnownContract(fcid types.FileContractID) bool {
	s.mu.Lock()
	defer s.mu.Unlock()
	_, found := s.knownContracts[fcid]
	return found
}

func pruneSlabs(tx *gorm.DB) error {
	return tx.Exec(`DELETE FROM slabs WHERE slabs.id IN (SELECT * FROM (SELECT sla.id FROM slabs sla
		LEFT JOIN slices sli ON sli.db_slab_id  = sla.id
		WHERE db_object_id IS NULL AND sla.db_buffered_slab_id IS NULL) toDelete)`).Error
}

func fetchUsedContracts(tx *gorm.DB, usedContracts map[types.PublicKey]types.FileContractID) (map[types.PublicKey]dbContract, error) {
	fcids := make([]fileContractID, 0, len(usedContracts))
	hostForFCID := make(map[types.FileContractID]types.PublicKey, len(usedContracts))
	for hk, fcid := range usedContracts {
		fcids = append(fcids, fileContractID(fcid))
		hostForFCID[fcid] = hk
	}
	var contracts []dbContract
	err := tx.Model(&dbContract{}).
		Where("fcid IN (?)", fcids).
		Find(&contracts).Error
	if err != nil {
		return nil, err
	}
	fetchedContracts := make(map[types.PublicKey]dbContract, len(contracts))
	for _, c := range contracts {
		fetchedContracts[hostForFCID[types.FileContractID(c.FCID)]] = c
	}
	return fetchedContracts, nil
}

func (s *SQLStore) RenameObject(ctx context.Context, keyOld, keyNew string, bucket string) error {
	tx := s.db.Exec(`UPDATE objects SET object_id = ? WHERE object_id = ? AND ?`, keyNew, keyOld, sqlWhereBucket("objects", bucket))
	if tx.Error != nil {
		return tx.Error
	}
	if tx.RowsAffected == 0 {
		return fmt.Errorf("%w: key %v", api.ErrObjectNotFound, keyOld)
	}
	return nil
}

func (s *SQLStore) RenameObjects(ctx context.Context, prefixOld, prefixNew string, bucket string) error {
	tx := s.db.Exec("UPDATE objects SET object_id = "+sqlConcat(s.db, "?", "SUBSTR(object_id, ?)")+" WHERE SUBSTR(object_id, 1, ?) = ?",
		prefixNew, utf8.RuneCountInString(prefixOld)+1, utf8.RuneCountInString(prefixOld), prefixOld)
	if tx.Error != nil {
		return tx.Error
	}
	if tx.RowsAffected == 0 {
		return fmt.Errorf("%w: prefix %v", api.ErrObjectNotFound, prefixOld)
	}
	return nil
}

func (s *SQLStore) FetchPartialSlab(ctx context.Context, ec object.EncryptionKey, offset, length uint32) ([]byte, error) {
	return s.slabBufferMgr.FetchPartialSlab(ctx, ec, offset, length)
}

func (s *SQLStore) AddPartialSlab(ctx context.Context, data []byte, minShards, totalShards uint8, contractSet string) ([]object.PartialSlab, error) {
	var contractSetID uint
	if err := s.db.Raw("SELECT id FROM contract_sets WHERE name = ?", contractSet).Scan(&contractSetID).Error; err != nil {
		return nil, err
	}
	return s.slabBufferMgr.AddPartialSlab(ctx, data, minShards, totalShards, contractSetID)
}

func (s *SQLStore) UpdateObject(ctx context.Context, path, contractSet string, o object.Object, usedContracts map[types.PublicKey]types.FileContractID, bucket string) error {
	s.objectsMu.Lock()
	defer s.objectsMu.Unlock()

	// Sanity check input.
	for _, ss := range o.Slabs {
		for _, shard := range ss.Shards {
			// Verify that all hosts have a contract.
			_, exists := usedContracts[shard.Host]
			if !exists {
				return fmt.Errorf("missing contract for host %v", shard.Host)
			}
		}
	}

	// UpdateObject is ACID.
	return s.retryTransaction(func(tx *gorm.DB) error {
		// Fetch contract set.
		var cs dbContractSet
		if err := tx.Take(&cs, "name = ?", contractSet).Error; err != nil {
			return fmt.Errorf("contract set %v not found: %w", contractSet, err)
		}

		// Try to delete. We want to get rid of the object and its
		// slices if it exists.
		_, err := deleteObject(tx, path, bucket)
		if err != nil {
			return fmt.Errorf("failed to delete object: %w", err)
		}

		// Insert a new object.
		objKey, err := o.Key.MarshalText()
		if err != nil {
			return fmt.Errorf("failed to marshal object key: %w", err)
		}
		var bucketID uint
		err = tx.Table("(SELECT id from buckets WHERE buckets.name = ?) bucket_id", bucket).
			Take(&bucketID).Error
		if errors.Is(err, gorm.ErrRecordNotFound) {
			return fmt.Errorf("bucket %v not found: %w", bucket, api.ErrBucketNotFound)
		} else if err != nil {
			return fmt.Errorf("failed to fetch bucket id: %w", err)
		}
		obj := dbObject{
			DBBucketID: bucketID,
			ObjectID:   path,
			Key:        objKey,
			Size:       o.TotalSize(),
		}
		err = tx.Create(&obj).Error
		if err != nil {
			return fmt.Errorf("failed to create object: %w", err)
		}

		// Fetch the used contracts.
		contracts, err := fetchUsedContracts(tx, usedContracts)
		if err != nil {
			return fmt.Errorf("failed to fetch used contracts: %w", err)
		}

		for i, ss := range o.Slabs {
			// Create Slab if it doesn't exist yet.
			slabKey, err := ss.Key.MarshalText()
			if err != nil {
				return fmt.Errorf("failed to marshal slab key: %w", err)
			}
			slab := &dbSlab{
				Key:         slabKey,
				MinShards:   ss.MinShards,
				TotalShards: uint8(len(ss.Shards)),
			}
			err = tx.Where(dbSlab{Key: slabKey}).
				Assign(dbSlab{
					DBContractSetID: cs.ID,
				}).
				FirstOrCreate(&slab).Error
			if err != nil {
				return fmt.Errorf("failed to create slab %v/%v: %w", i+1, len(o.Slabs), err)
			}

			// Create Slice.
			slice := dbSlice{
				DBSlabID:   slab.ID,
				DBObjectID: obj.ID,
				Offset:     ss.Offset,
				Length:     ss.Length,
			}
			err = tx.Create(&slice).Error
			if err != nil {
				return fmt.Errorf("failed to create slice %v/%v: %w", i+1, len(o.Slabs), err)
			}

			for j, shard := range ss.Shards {
				// Create sector if it doesn't exist yet.
				var sector dbSector
				err := tx.
					Where(dbSector{Root: shard.Root[:]}).
					Assign(dbSector{
						DBSlabID:   slab.ID,
						LatestHost: publicKey(shard.Host),
					}).
					FirstOrCreate(&sector).
					Error
				if err != nil {
					return fmt.Errorf("failed to create sector %v/%v: %w", j+1, len(ss.Shards), err)
				}

				// Add contract and host to join tables.
				contract, contractFound := contracts[shard.Host]
				if contractFound {
					err = tx.Model(&sector).Association("Contracts").Append(&contract)
					if err != nil {
						return fmt.Errorf("failed to append to Contracts association: %w", err)
					}
				}
			}
		}

		// Handle partial slabs. We create a slice for each partial slab.
		partialSlabs := o.PartialSlabs
		if len(partialSlabs) == 0 {
			return nil
		}

		for _, partialSlab := range partialSlabs {
			key, err := partialSlab.Key.MarshalText()
			if err != nil {
				return err
			}
			var buffer dbBufferedSlab
			err = tx.Joins("DBSlab").
				Take(&buffer, "DBSlab.key = ?", key).
				Error
			if err != nil {
				return fmt.Errorf("failed to fetch buffered slab: %w", err)
			}

			err = tx.Create(&dbSlice{
				DBObjectID: obj.ID,
				DBSlabID:   buffer.DBSlab.ID,
				Offset:     partialSlab.Offset,
				Length:     partialSlab.Length,
			}).Error
			if err != nil {
				return fmt.Errorf("failed to create slice for partial slab: %w", err)
			}
		}
		return nil
	})
}

func (s *SQLStore) RemoveObject(ctx context.Context, key string, bucket string) error {
	var rowsAffected int64
	var err error
	err = s.retryTransaction(func(tx *gorm.DB) error {
		rowsAffected, err = deleteObject(tx, key, bucket)
		return err
	})
	if err != nil {
		return err
	}
	if rowsAffected == 0 {
		return fmt.Errorf("%w: key: %s", api.ErrObjectNotFound, key)
	}
	return nil
}

func (s *SQLStore) RemoveObjects(ctx context.Context, prefix string, bucket string) error {
	var rowsAffected int64
	var err error
	err = s.retryTransaction(func(tx *gorm.DB) error {
		rowsAffected, err = deleteObjects(tx, prefix, bucket)
		return err
	})
	if err != nil {
		return err
	}
	if rowsAffected == 0 {
		return fmt.Errorf("%w: prefix: %s", api.ErrObjectNotFound, prefix)
	}
	return nil
}

func (s *SQLStore) Slab(ctx context.Context, key object.EncryptionKey) (object.Slab, error) {
	k, err := key.MarshalText()
	if err != nil {
		return object.Slab{}, err
	}
	var slab dbSlab
	tx := s.db.Where(&dbSlab{Key: k}).
		Preload("Shards.Contracts.Host").
		Take(&slab)
	if errors.Is(tx.Error, gorm.ErrRecordNotFound) {
		return object.Slab{}, api.ErrObjectNotFound
	}
	return slab.convert()
}

func (ss *SQLStore) UpdateSlab(ctx context.Context, s object.Slab, contractSet string, usedContracts map[types.PublicKey]types.FileContractID) error {
	ss.objectsMu.Lock()
	defer ss.objectsMu.Unlock()

	// sanity check the shards don't contain an empty root
	for _, s := range s.Shards {
		if s.Root == (types.Hash256{}) {
			return errors.New("shard root can never be the empty root")
		}
	}
	// Sanity check input.
	for _, shard := range s.Shards {
		// Verify that all hosts have a contract.
		_, exists := usedContracts[shard.Host]
		if !exists {
			return fmt.Errorf("missing contract for host %v", shard.Host)
		}
	}

	// extract the slab key
	key, err := s.Key.MarshalText()
	if err != nil {
		return err
	}

	// Update slab.
	return ss.retryTransaction(func(tx *gorm.DB) (err error) {
		// Fetch contract set.
		var cs dbContractSet
		if err := tx.Take(&cs, "name = ?", contractSet).Error; err != nil {
			return err
		}

		// find all contracts
		contracts, err := fetchUsedContracts(tx, usedContracts)
		if err != nil {
			return err
		}

		// find existing slab
		var slab dbSlab
		if err = tx.
			Where(&dbSlab{Key: key}).
			Assign(&dbSlab{
				DBContractSetID: cs.ID,
				TotalShards:     uint8(len(slab.Shards)),
			}).
			Preload("Shards").
			Take(&slab).
			Error; err == gorm.ErrRecordNotFound {
			return fmt.Errorf("slab with key '%s' not found: %w", string(key), err)
		} else if err != nil {
			return err
		}

		// invalidate health but optimistically indicate the slab's health is 1
		if err := tx.Model(&slab).
			Where(&slab).
			Updates(map[string]interface{}{
				"health_valid": false,
				"health":       1,
			}).
			Error; err != nil {
			return err
		}

		// loop updated shards
		for _, shard := range s.Shards {
			// ensure the sector exists
			var sector dbSector
			if err := tx.
				Where(dbSector{Root: shard.Root[:]}).
				Assign(dbSector{
					DBSlabID:   slab.ID,
					LatestHost: publicKey(shard.Host)},
				).
				FirstOrCreate(&sector).
				Error; err != nil {
				return err
			}

			// ensure the associations are updated
			contract, contractFound := contracts[shard.Host]
			if contractFound {
				if err := tx.
					Model(&sector).
					Association("Contracts").
					Append(&contract); err != nil {
					return err
				}
			}
		}
		return nil
	})
}

func (s *SQLStore) RefreshHealth(ctx context.Context) error {
	var nSlabs int64
	if err := s.db.Model(&dbSlab{}).Count(&nSlabs).Error; err != nil {
		return err
	}
	if nSlabs == 0 {
		return nil // nothing to do
	}

	// Update slab health in batches.
	for {
		healthQuery := s.db.Raw(`
SELECT slabs.id, slabs.db_contract_set_id, CASE WHEN (slabs.min_shards = slabs.total_shards)
THEN
    CASE WHEN (COUNT(DISTINCT(CASE WHEN cs.name IS NULL THEN NULL ELSE c.host_id END)) < slabs.min_shards)
    THEN -1
    ELSE 1
    END
ELSE (CAST(COUNT(DISTINCT(CASE WHEN cs.name IS NULL THEN NULL ELSE c.host_id END)) AS FLOAT) - CAST(slabs.min_shards AS FLOAT)) / Cast(slabs.total_shards - slabs.min_shards AS FLOAT)
END AS health
FROM slabs
INNER JOIN sectors s ON s.db_slab_id = slabs.id
LEFT JOIN contract_sectors se ON s.id = se.db_sector_id
LEFT JOIN contracts c ON se.db_contract_id = c.id
LEFT JOIN contract_set_contracts csc ON csc.db_contract_id = c.id AND csc.db_contract_set_id = slabs.db_contract_set_id
LEFT JOIN contract_sets cs ON cs.id = csc.db_contract_set_id
WHERE slabs.health_valid = 0
GROUP BY slabs.id
LIMIT ?
`, refreshHealthBatchSize)
		var rowsAffected int64
		err := s.retryTransaction(func(tx *gorm.DB) error {
			var res *gorm.DB
			if isSQLite(s.db) {
				res = s.db.Exec("UPDATE slabs SET health = src.health, health_valid = 1 FROM (?) AS src WHERE slabs.id=src.id", healthQuery)
			} else {
				res = s.db.Exec("UPDATE slabs sla INNER JOIN (?) h ON sla.id = h.id AND sla.health_valid = 0 SET sla.health = h.health, health_valid = 1", healthQuery)
			}
			if res.Error != nil {
				return res.Error
			}
			rowsAffected = res.RowsAffected
			return nil
		})
		if err != nil {
			return err
		}
		if rowsAffected == 0 {
			return nil // done
		}
		select {
		case <-ctx.Done():
			return ctx.Err()
		case <-time.After(time.Second):
		}
	}
}

// UnhealthySlabs returns up to 'limit' slabs that do not reach full redundancy
// in the given contract set. These slabs need to be migrated to good contracts
// so they are restored to full health.
func (s *SQLStore) UnhealthySlabs(ctx context.Context, healthCutoff float64, set string, limit int) ([]api.UnhealthySlab, error) {
	if limit <= -1 {
		limit = math.MaxInt
	}

	var rows []struct {
		Key    []byte
		Health float64
	}

	if err := s.db.
		Select("slabs.key, slabs.health").
		Joins("INNER JOIN contract_sets cs ON slabs.db_contract_set_id = cs.id").
		Model(&dbSlab{}).
		Where("health <= ? AND health_valid = 1 AND cs.name = ?", healthCutoff, set).
		Order("health ASC").
		Limit(limit).
		Find(&rows).
		Error; err != nil {
		return nil, err
	}

	slabs := make([]api.UnhealthySlab, len(rows))
	for i, row := range rows {
		var key object.EncryptionKey
		if err := key.UnmarshalText(row.Key); err != nil {
			return nil, err
		}
		slabs[i] = api.UnhealthySlab{
			Key:    key,
			Health: row.Health,
		}
	}
	return slabs, nil
}

// object retrieves a raw object from the store.
func (s *SQLStore) object(ctx context.Context, txn *gorm.DB, path string, bucket string) (rawObject, error) {
	// NOTE: we LEFT JOIN here because empty objects are valid and need to be
	// included in the result set, when we convert the rawObject before
	// returning it we'll check for SlabID and/or SectorID being 0 and act
	// accordingly
	var rows rawObject
	tx := s.db.
		Select("o.key as ObjectKey, o.object_id as ObjectName, o.size as ObjectSize, sli.id as SliceID, sli.offset as SliceOffset, sli.length as SliceLength, sla.id as SlabID, sla.health as SlabHealth, sla.key as SlabKey, sla.min_shards as SlabMinShards, bs.id IS NOT NULL AS SlabBuffered, sec.id as SectorID, sec.root as SectorRoot, sec.latest_host as SectorHost").
		Model(&dbObject{}).
		Table("objects o").
		Joins("LEFT JOIN slices sli ON o.id = sli.`db_object_id`").
		Joins("LEFT JOIN slabs sla ON sli.db_slab_id = sla.`id`").
		Joins("LEFT JOIN sectors sec ON sla.id = sec.`db_slab_id`").
		Joins("LEFT JOIN buffered_slabs bs ON sla.db_buffered_slab_id = bs.`id`").
		Where("o.object_id = ? AND ?", path, sqlWhereBucket("o", bucket)).
		Order("sli.id ASC").
		Order("sec.id ASC").
		Scan(&rows)
	if errors.Is(tx.Error, gorm.ErrRecordNotFound) || len(rows) == 0 {
		return nil, api.ErrObjectNotFound
	}

	return rows, nil
}

// contract retrieves a contract from the store.
func (s *SQLStore) contract(ctx context.Context, id fileContractID) (dbContract, error) {
	return contract(s.db, id)
}

// contracts retrieves all contracts in the given set.
func (s *SQLStore) contracts(ctx context.Context, set string) ([]dbContract, error) {
	var cs dbContractSet
	err := s.db.
		Where(&dbContractSet{Name: set}).
		Preload("Contracts.Host").
		Take(&cs).
		Error

	if errors.Is(err, gorm.ErrRecordNotFound) {
		return nil, fmt.Errorf("%w '%s'", api.ErrContractSetNotFound, set)
	} else if err != nil {
		return nil, err
	}

	return cs.Contracts, nil
}

// PackedSlabsForUpload returns up to 'limit' packed slabs that are ready for
// uploading. They are locked for 'lockingDuration' time before being handed out
// again.
func (s *SQLStore) PackedSlabsForUpload(ctx context.Context, lockingDuration time.Duration, minShards, totalShards uint8, set string, limit int) ([]api.PackedSlab, error) {
	var contractSetID uint
	if err := s.db.Raw("SELECT id FROM contract_sets WHERE name = ?", set).
		Scan(&contractSetID).Error; err != nil {
		return nil, err
	}
	return s.slabBufferMgr.SlabsForUpload(ctx, lockingDuration, minShards, totalShards, contractSetID, limit)
}

func (s *SQLStore) ObjectsBySlabKey(ctx context.Context, slabKey object.EncryptionKey, bucket string) ([]api.ObjectMetadata, error) {
	var objs []struct {
		Name   string
		Size   int64
		Health float64
	}
	key, err := slabKey.MarshalText()
	if err != nil {
		return nil, err
	}
	err = s.db.Raw(`
SELECT DISTINCT obj.object_id as Name, obj.size as Size, sla.health as Health
FROM slabs sla
INNER JOIN slices sli ON sli.db_slab_id = sla.id
INNER JOIN objects obj ON sli.db_object_id = obj.id AND ?
WHERE sla.key = ?
	`, sqlWhereBucket("obj", bucket), key).
		Scan(&objs).
		Error
	if err != nil {
		return nil, err
	}
	metadata := make([]api.ObjectMetadata, len(objs))
	for i, obj := range objs {
		metadata[i] = api.ObjectMetadata{
			Name:   obj.Name,
			Size:   obj.Size,
			Health: obj.Health,
		}
	}
	return metadata, nil
}

// MarkPackedSlabsUploaded marks the given slabs as uploaded and deletes them
// from the buffer.
func (s *SQLStore) MarkPackedSlabsUploaded(ctx context.Context, slabs []api.UploadedPackedSlab, usedContracts map[types.PublicKey]types.FileContractID) error {
	// Sanity check input.
	for _, ss := range slabs {
		for _, shard := range ss.Shards {
			// Verify that all hosts have a contract.
			_, exists := usedContracts[shard.Host]
			if !exists {
				return fmt.Errorf("missing contract for host %v", shard.Host)
			}
		}
	}
	var fileName string
	err := s.retryTransaction(func(tx *gorm.DB) error {
		contracts, err := fetchUsedContracts(tx, usedContracts)
		if err != nil {
			return err
		}
		for _, slab := range slabs {
			fileName, err = markPackedSlabUploaded(tx, slab, contracts)
			if err != nil {
				return err
			}
		}
		return nil
	})
	if err != nil {
		return fmt.Errorf("marking slabs as uploaded in the db failed: %w", err)
	}

	// Delete buffer from disk.
	s.slabBufferMgr.RemoveBuffers(fileName)
	return nil
}

func markPackedSlabUploaded(tx *gorm.DB, slab api.UploadedPackedSlab, contracts map[types.PublicKey]dbContract) (string, error) {
	// find the slab
	var sla dbSlab
	if err := tx.Where("db_buffered_slab_id", slab.BufferID).
		Take(&sla).Error; err != nil {
		return "", err
	}

	// update the slab
	if err := tx.Model(&dbSlab{}).
		Where("id", sla.ID).
		Updates(map[string]interface{}{
			"db_buffered_slab_id": nil,
		}).Error; err != nil {
		return "", err
	}

	// delete buffer
	var buffer dbBufferedSlab
	if err := tx.Take(&buffer, "id = ?", slab.BufferID).Error; err != nil {
		return "", err
	}
	fileName := buffer.Filename
	err := tx.Delete(&buffer).
		Error
	if err != nil {
		return "", err
	}

	// add the shards to the slab
	var shards []dbSector
	for i := range slab.Shards {
		contract, exists := contracts[slab.Shards[i].Host]
		if !exists {
			return "", fmt.Errorf("missing contract for host %v", slab.Shards[i].Host)
		}
		shards = append(shards, dbSector{
			DBSlabID:   sla.ID,
			LatestHost: publicKey(slab.Shards[i].Host),
			Root:       slab.Shards[i].Root[:],
			Contracts:  []dbContract{contract},
		})
	}
	return fileName, tx.Create(shards).Error
}

// contract retrieves a contract from the store.
func contract(tx *gorm.DB, id fileContractID) (contract dbContract, err error) {
	err = tx.
		Where(&dbContract{ContractCommon: ContractCommon{FCID: id}}).
		Preload("Host").
		Take(&contract).
		Error

	if errors.Is(err, gorm.ErrRecordNotFound) {
		err = api.ErrContractNotFound
	}
	return
}

// contracts retrieves all contracts for the given ids from the store.
func contracts(tx *gorm.DB, ids []types.FileContractID) (dbContracts []dbContract, err error) {
	fcids := make([]fileContractID, len(ids))
	for i, fcid := range ids {
		fcids[i] = fileContractID(fcid)
	}

	// fetch contracts
	err = tx.
		Model(&dbContract{}).
		Where("fcid IN (?)", fcids).
		Preload("Host").
		Find(&dbContracts).
		Error
	return
}

// contractsForHost retrieves all contracts for the given host
func contractsForHost(tx *gorm.DB, host dbHost) (contracts []dbContract, err error) {
	err = tx.
		Where(&dbContract{HostID: host.ID}).
		Preload("Host").
		Find(&contracts).
		Error
	return
}

func newContract(hostID uint, fcid, renewedFrom types.FileContractID, totalCost types.Currency, startHeight, windowStart, windowEnd, size uint64) dbContract {
	return dbContract{
		HostID: hostID,

		ContractCommon: ContractCommon{
			FCID:        fileContractID(fcid),
			RenewedFrom: fileContractID(renewedFrom),

			TotalCost:      currency(totalCost),
			RevisionNumber: "0",
			Size:           size,
			StartHeight:    startHeight,
			WindowStart:    windowStart,
			WindowEnd:      windowEnd,

			UploadSpending:      zeroCurrency,
			DownloadSpending:    zeroCurrency,
			FundAccountSpending: zeroCurrency,
			DeleteSpending:      zeroCurrency,
			ListSpending:        zeroCurrency,
		},
	}
}

// addContract adds a contract to the store.
func addContract(tx *gorm.DB, c rhpv2.ContractRevision, totalCost types.Currency, startHeight uint64, renewedFrom types.FileContractID) (dbContract, error) {
	fcid := c.ID()

	// Find host.
	var host dbHost
	err := tx.Model(&dbHost{}).Where(&dbHost{PublicKey: publicKey(c.HostKey())}).
		Find(&host).Error
	if err != nil {
		return dbContract{}, err
	}

	// Create contract.
	contract := newContract(host.ID, fcid, renewedFrom, totalCost, startHeight, c.Revision.WindowStart, c.Revision.WindowEnd, c.Revision.Filesize)

	// Insert contract.
	err = tx.Create(&contract).Error
	if err != nil {
		return dbContract{}, err
	}
	// Populate host.
	contract.Host = host
	return contract, nil
}

// archiveContracts archives the given contracts and uses the given reason as
// archival reason
//
// NOTE: this function archives the contracts without setting a renewed ID
func archiveContracts(tx *gorm.DB, contracts []dbContract, toArchive map[types.FileContractID]string) error {
	var toInvalidate []fileContractID
	for _, contract := range contracts {
		toInvalidate = append(toInvalidate, contract.FCID)
	}
	// Invalidate the health on the slabs before deleting the contracts to avoid
	// breaking the relations beforehand.
	if err := invalidateSlabHealthByFCID(tx, toInvalidate); err != nil {
		return fmt.Errorf("invalidating slab health failed: %w", err)
	}
	for _, contract := range contracts {
		// sanity check the host is populated
		if contract.Host.ID == 0 {
			return fmt.Errorf("host not populated for contract %v", contract.FCID)
		}

		// create a copy in the archive
		if err := tx.Create(&dbArchivedContract{
			Host:   publicKey(contract.Host.PublicKey),
			Reason: toArchive[types.FileContractID(contract.FCID)],

			ContractCommon: contract.ContractCommon,
		}).Error; err != nil {
			return err
		}

		// remove the contract
		res := tx.Delete(&contract)
		if err := res.Error; err != nil {
			return err
		}
		if res.RowsAffected != 1 {
			return fmt.Errorf("expected to delete 1 row, deleted %d", res.RowsAffected)
		}
	}

	// invalidate the slab health for affected slabs
	return invalidateSlabHealthByFCID(tx, toInvalidate)
}

// deleteObject deletes an object from the store and prunes all slabs which are
// without an obect after the deletion. That means in case of packed uploads,
// the slab is only deleted when no more objects point to it.
func deleteObject(tx *gorm.DB, path string, bucket string) (numDeleted int64, _ error) {
	tx = tx.Where("object_id = ? AND ?", path, sqlWhereBucket("objects", bucket)).
		Delete(&dbObject{})
	if tx.Error != nil {
		return 0, tx.Error
	}
	numDeleted = tx.RowsAffected
	if numDeleted == 0 {
		return 0, nil // nothing to prune if no object was deleted
	}
	if err := pruneSlabs(tx); err != nil {
		return 0, err
	}
	return
}

func deleteObjects(tx *gorm.DB, path string, bucket string) (numDeleted int64, _ error) {
	tx = tx.Exec("DELETE FROM objects WHERE SUBSTR(object_id, 1, ?) = ? AND ?",
		utf8.RuneCountInString(path), path, sqlWhereBucket("objects", bucket))
	if tx.Error != nil {
		return 0, tx.Error
	}
	numDeleted = tx.RowsAffected
	if err := pruneSlabs(tx); err != nil {
		return 0, err
	}
	return numDeleted, nil
}

func invalidateSlabHealthByFCID(tx *gorm.DB, fcids []fileContractID) error {
	return tx.Exec(`
UPDATE slabs SET health_valid = 0 WHERE id in (
	SELECT *
	FROM (
		SELECT slabs.id
		FROM slabs
		LEFT JOIN sectors se ON se.db_slab_id = slabs.id
		LEFT JOIN contract_sectors cs ON cs.db_sector_id = se.id
		LEFT JOIN contracts c ON c.id = cs.db_contract_id
		WHERE health_valid = 1 AND c.fcid IN (?)
	) slab_ids
)
		`, fcids).Error
}

func sqlConcat(db *gorm.DB, a, b string) string {
	if isSQLite(db) {
		return fmt.Sprintf("%s || %s", a, b)
	}
	return fmt.Sprintf("CONCAT(%s, %s)", a, b)
}

func sqlWhereBucket(objTable string, bucket string) clause.Expr {
	return gorm.Expr(fmt.Sprintf("%s.db_bucket_id = (SELECT id FROM buckets WHERE buckets.name = ?)", objTable), bucket)
}<|MERGE_RESOLUTION|>--- conflicted
+++ resolved
@@ -410,8 +410,6 @@
 	return slice, nil
 }
 
-<<<<<<< HEAD
-=======
 func (s *SQLStore) Bucket(_ context.Context, bucket string) (api.Bucket, error) {
 	var b dbBucket
 	err := s.db.
@@ -430,7 +428,6 @@
 	}, nil
 }
 
->>>>>>> 79a9dba8
 func (s *SQLStore) CreateBucket(_ context.Context, bucket string) error {
 	// Create bucket.
 	return s.retryTransaction(func(tx *gorm.DB) error {
