package stores

import (
	"database/sql/driver"
	"encoding/binary"
	"encoding/json"
	"errors"
	"fmt"
	"math/big"
	"strconv"
	"strings"
	"time"

	rhpv2 "go.sia.tech/core/rhp/v2"
	rhpv3 "go.sia.tech/core/rhp/v3"
	"go.sia.tech/core/types"
)

const (
	proofHashSize = 32
	secretKeySize = 32
)

var zeroCurrency = currency(types.ZeroCurrency)

type (
	unixTimeMS     time.Time
	datetime       time.Time
	currency       types.Currency
	bCurrency      types.Currency
	fileContractID types.FileContractID
	hash256        types.Hash256
	publicKey      types.PublicKey
	hostSettings   rhpv2.HostSettings
	hostPriceTable rhpv3.HostPriceTable
	balance        big.Int
	unsigned64     uint64 // used for storing large uint64 values in sqlite
	secretKey      []byte
	merkleProof    []types.Hash256
)

// GormDataType implements gorm.GormDataTypeInterface.
func (secretKey) GormDataType() string {
	return "bytes"
}

// String implements fmt.Stringer to prevent the key from getting leaked in
// logs.
func (k secretKey) String() string {
	return "*****"
}

// Scan scans value into key, implements sql.Scanner interface.
func (k *secretKey) Scan(value interface{}) error {
	bytes, ok := value.([]byte)
	if !ok {
		return errors.New(fmt.Sprint("failed to unmarshal secretKey value:", value))
	} else if len(bytes) != secretKeySize {
		return fmt.Errorf("failed to unmarshal secretKey value due to invalid number of bytes %v != %v: %v", len(bytes), secretKeySize, value)
	}
	*k = append(secretKey{}, secretKey(bytes)...)
	return nil
}

// Value returns an key value, implements driver.Valuer interface.
func (k secretKey) Value() (driver.Value, error) {
	return []byte(k), nil
}

// GormDataType implements gorm.GormDataTypeInterface.
func (hash256) GormDataType() string {
	return "bytes"
}

// Scan scan value into address, implements sql.Scanner interface.
func (h *hash256) Scan(value interface{}) error {
	bytes, ok := value.([]byte)
	if !ok {
		return errors.New(fmt.Sprint("failed to unmarshal hash256 value:", value))
	}
	if len(bytes) != len(hash256{}) {
		return fmt.Errorf("failed to unmarshal hash256 value due to invalid number of bytes %v != %v: %v", len(bytes), len(fileContractID{}), value)
	}
	*h = *(*hash256)(bytes)
	return nil
}

// Value returns an addr value, implements driver.Valuer interface.
func (h hash256) Value() (driver.Value, error) {
	return h[:], nil
}

// GormDataType implements gorm.GormDataTypeInterface.
func (fileContractID) GormDataType() string {
	return "bytes"
}

// Scan scan value into fileContractID, implements sql.Scanner interface.
func (fcid *fileContractID) Scan(value interface{}) error {
	bytes, ok := value.([]byte)
	if !ok {
		return errors.New(fmt.Sprint("failed to unmarshal fcid value:", value))
	}
	if len(bytes) != len(fileContractID{}) {
		return fmt.Errorf("failed to unmarshal fcid value due to invalid number of bytes %v != %v: %v", len(bytes), len(fileContractID{}), value)
	}
	*fcid = *(*fileContractID)(bytes)
	return nil
}

// Value returns a fileContractID value, implements driver.Valuer interface.
func (fcid fileContractID) Value() (driver.Value, error) {
	return fcid[:], nil
}

func (currency) GormDataType() string {
	return "string"
}

// Scan scan value into currency, implements sql.Scanner interface.
func (c *currency) Scan(value interface{}) error {
	var s string
	switch value := value.(type) {
	case string:
		s = value
	case []byte:
		s = string(value)
	default:
		return fmt.Errorf("failed to unmarshal currency value: %v %t", value, value)
	}
	curr, err := types.ParseCurrency(s)
	if err != nil {
		return err
	}
	*c = currency(curr)
	return nil
}

// Value returns a publicKey value, implements driver.Valuer interface.
func (c currency) Value() (driver.Value, error) {
	return types.Currency(c).ExactString(), nil
}

func (publicKey) GormDataType() string {
	return "bytes"
}

// Scan scan value into publicKey, implements sql.Scanner interface.
func (pk *publicKey) Scan(value interface{}) error {
	bytes, ok := value.([]byte)
	if !ok {
		return errors.New(fmt.Sprint("failed to unmarshal publicKey value:", value))
	}
	if len(bytes) != len(types.PublicKey{}) {
		return fmt.Errorf("failed to unmarshal publicKey value due invalid number of bytes %v != %v: %v", len(bytes), len(publicKey{}), value)
	}
	*pk = *(*publicKey)(bytes)
	return nil
}

// Value returns a publicKey value, implements driver.Valuer interface.
func (pk publicKey) Value() (driver.Value, error) {
	return pk[:], nil
}

func (hostSettings) GormDataType() string {
	return "string"
}

// Scan scan value into hostSettings, implements sql.Scanner interface.
func (hs *hostSettings) Scan(value interface{}) error {
	bytes, ok := value.([]byte)
	if !ok {
		return errors.New(fmt.Sprint("failed to unmarshal hostSettings value:", value))
	}
	return json.Unmarshal(bytes, hs)
}

// Value returns a hostSettings value, implements driver.Valuer interface.
func (hs hostSettings) Value() (driver.Value, error) {
	return json.Marshal(hs)
}

func (hs hostPriceTable) GormDataType() string {
	return "string"
}

// Scan scan value into hostPriceTable, implements sql.Scanner interface.
func (hpt *hostPriceTable) Scan(value interface{}) error {
	bytes, ok := value.([]byte)
	if !ok {
		return errors.New(fmt.Sprint("failed to unmarshal hostPriceTable value:", value))
	}
	return json.Unmarshal(bytes, hpt)
}

// Value returns a hostPriceTable value, implements driver.Valuer interface.
func (hs hostPriceTable) Value() (driver.Value, error) {
	return json.Marshal(hs)
}

func (balance) GormDataType() string {
	return "string"
}

// Scan scan value into balance, implements sql.Scanner interface.
func (hs *balance) Scan(value interface{}) error {
	var s string
	switch value := value.(type) {
	case string:
		s = value
	case []byte:
		s = string(value)
	default:
		return fmt.Errorf("failed to unmarshal balance value: %v %t", value, value)
	}
	if _, success := (*big.Int)(hs).SetString(s, 10); !success {
		return errors.New(fmt.Sprint("failed to scan balance value", value))
	}
	return nil
}

// SQLiteTimestampFormats were taken from github.com/mattn/go-sqlite3 and are
// used when parsing a string to a date
var SQLiteTimestampFormats = []string{
	"2006-01-02 15:04:05.999999999-07:00",
	"2006-01-02T15:04:05.999999999-07:00",
	"2006-01-02 15:04:05.999999999",
	"2006-01-02T15:04:05.999999999",
	"2006-01-02 15:04:05",
	"2006-01-02T15:04:05",
	"2006-01-02 15:04",
	"2006-01-02T15:04",
	"2006-01-02",
}

// Value returns a balance value, implements driver.Valuer interface.
func (hs balance) Value() (driver.Value, error) {
	return (*big.Int)(&hs).String(), nil
}

// GormDataType implements gorm.GormDataTypeInterface.
func (datetime) GormDataType() string {
	return "string"
}

// Scan scan value into balance, implements sql.Scanner interface.
func (dt *datetime) Scan(value interface{}) error {
	var s string
	switch value := value.(type) {
	case string:
		s = value
	case []byte:
		s = string(value)
	case time.Time:
		*dt = datetime(value)
		return nil
	default:
		return fmt.Errorf("failed to unmarshal time.Time value: %v %T", value, value)
	}

	var ok bool
	var t time.Time
	s = strings.TrimSuffix(s, "Z")
	for _, format := range SQLiteTimestampFormats {
		if timeVal, err := time.ParseInLocation(format, s, time.UTC); err == nil {
			ok = true
			t = timeVal
			break
		}
	}
	if !ok {
		return fmt.Errorf("failed to parse datetime value: %v", s)
	}

	*dt = datetime(t)
	return nil
}

// Value returns a datetime value, implements driver.Valuer interface.
func (dt datetime) Value() (driver.Value, error) {
	return (time.Time)(dt).Format(SQLiteTimestampFormats[0]), nil
}

// GormDataType implements gorm.GormDataTypeInterface.
func (unixTimeMS) GormDataType() string {
	return "BIGINT"
}

// Scan scan value into balance, implements sql.Scanner interface.
func (u *unixTimeMS) Scan(value interface{}) error {
	var msec int64
	var err error
	switch value := value.(type) {
	case int64:
		msec = value
	case []uint8:
		msec, err = strconv.ParseInt(string(value), 10, 64)
		if err != nil {
			return fmt.Errorf("failed to unmarshal unixTimeMS value: %v %T", value, value)
		}
	default:
		return fmt.Errorf("failed to unmarshal unixTimeMS value: %v %T", value, value)
	}

	*u = unixTimeMS(time.UnixMilli(msec))
	return nil
}

// Value returns a int64 value representing a unix timestamp in milliseconds,
// implements driver.Valuer interface.
func (u unixTimeMS) Value() (driver.Value, error) {
	return time.Time(u).UnixMilli(), nil
}

// GormDataType implements gorm.GormDataTypeInterface.
func (unsigned64) GormDataType() string {
	return "BIGINT"
}

// Scan scan value into balance, implements sql.Scanner interface.
func (u *unsigned64) Scan(value interface{}) error {
	var n int64
	var err error
	switch value := value.(type) {
	case int64:
		n = value
	case []uint8:
		n, err = strconv.ParseInt(string(value), 10, 64)
		if err != nil {
			return fmt.Errorf("failed to unmarshal unsigned64 value: %v %T", value, value)
		}
	default:
		return fmt.Errorf("failed to unmarshal unsigned64 value: %v %T", value, value)
	}

	*u = unsigned64(n)
	return nil
}

// Value returns a datetime value, implements driver.Valuer interface.
func (u unsigned64) Value() (driver.Value, error) {
	return int64(u), nil
}

<<<<<<< HEAD
// GormDataType implements gorm.GormDataTypeInterface.
func (mp *merkleProof) GormDataType() string {
	return "bytes"
}

// Scan scans value into mp, implements sql.Scanner interface.
func (mp *merkleProof) Scan(value interface{}) error {
	bytes, ok := value.([]byte)
	if !ok {
		return errors.New(fmt.Sprint("failed to unmarshal merkleProof value:", value))
	} else if len(bytes)%proofHashSize != 0 {
		return fmt.Errorf("failed to unmarshal merkleProof value due to invalid number of bytes %v is not a multiple of %v: %v", len(bytes), proofHashSize, value)
	} else if len(bytes) == 0 {
		return errors.New("failed to unmarshal merkleProof value, no bytes found")
	}

	n := len(bytes) / proofHashSize
	hashes := make([]types.Hash256, n)
	for i := 0; i < n; i++ {
		copy(hashes[i][:], bytes[:proofHashSize])
		bytes = bytes[proofHashSize:]
	}
	*mp = hashes
	return nil
}

// Value returns a merkle proof value, implements driver.Valuer interface.
func (mp merkleProof) Value() (driver.Value, error) {
	var i int
	out := make([]byte, len(mp)*proofHashSize)
	for _, ph := range mp {
		i += copy(out[i:], ph[:])
	}
	return out, nil
=======
func (bCurrency) GormDataType() string {
	return "bytes"
}

// Scan implements the sql.Scanner interface.
func (sc *bCurrency) Scan(src any) error {
	buf, ok := src.([]byte)
	if !ok {
		return fmt.Errorf("cannot scan %T to Currency", src)
	} else if len(buf) != 16 {
		return fmt.Errorf("cannot scan %d bytes to Currency", len(buf))
	}

	sc.Hi = binary.BigEndian.Uint64(buf[:8])
	sc.Lo = binary.BigEndian.Uint64(buf[8:])
	return nil
}

// Value implements the driver.Valuer interface.
func (sc bCurrency) Value() (driver.Value, error) {
	buf := make([]byte, 16)
	binary.BigEndian.PutUint64(buf[:8], sc.Hi)
	binary.BigEndian.PutUint64(buf[8:], sc.Lo)
	return buf, nil
>>>>>>> fc72fa9d
}<|MERGE_RESOLUTION|>--- conflicted
+++ resolved
@@ -343,7 +343,6 @@
 	return int64(u), nil
 }
 
-<<<<<<< HEAD
 // GormDataType implements gorm.GormDataTypeInterface.
 func (mp *merkleProof) GormDataType() string {
 	return "bytes"
@@ -378,7 +377,9 @@
 		i += copy(out[i:], ph[:])
 	}
 	return out, nil
-=======
+}
+
+// GormDataType implements gorm.GormDataTypeInterface.
 func (bCurrency) GormDataType() string {
 	return "bytes"
 }
@@ -403,5 +404,4 @@
 	binary.BigEndian.PutUint64(buf[:8], sc.Hi)
 	binary.BigEndian.PutUint64(buf[8:], sc.Lo)
 	return buf, nil
->>>>>>> fc72fa9d
 }