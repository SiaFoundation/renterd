package stores

import (
	"database/sql/driver"
	"encoding/json"
	"errors"
	"fmt"
	"math/big"
	"strconv"
	"strings"
	"time"

	rhpv2 "go.sia.tech/core/rhp/v2"
	rhpv3 "go.sia.tech/core/rhp/v3"
	"go.sia.tech/core/types"
)

var zeroCurrency = currency(types.ZeroCurrency)

type (
	unixTimeMS     time.Time
	datetime       time.Time
	currency       types.Currency
	fileContractID types.FileContractID
	hash256        types.Hash256
	publicKey      types.PublicKey
	hostSettings   rhpv2.HostSettings
	hostPriceTable rhpv3.HostPriceTable
	balance        big.Int
	unsigned64     uint64 // used for storing large uint64 values in sqlite
)

// GormDataType implements gorm.GormDataTypeInterface.
func (hash256) GormDataType() string {
	return "bytes"
}

// Scan scan value into address, implements sql.Scanner interface.
func (h *hash256) Scan(value interface{}) error {
	bytes, ok := value.([]byte)
	if !ok {
		return errors.New(fmt.Sprint("failed to unmarshal hash256 value:", value))
	}
	if len(bytes) < len(hash256{}) {
		return fmt.Errorf("failed to unmarshal hash256 value due to insufficient bytes %v < %v: %v", len(bytes), len(fileContractID{}), value)
	}
	*h = *(*hash256)(bytes)
	return nil
}

// Value returns an addr value, implements driver.Valuer interface.
func (h hash256) Value() (driver.Value, error) {
	return h[:], nil
}

// GormDataType implements gorm.GormDataTypeInterface.
func (fileContractID) GormDataType() string {
	return "bytes"
}

// Scan scan value into fileContractID, implements sql.Scanner interface.
func (fcid *fileContractID) Scan(value interface{}) error {
	bytes, ok := value.([]byte)
	if !ok {
		return errors.New(fmt.Sprint("failed to unmarshal fcid value:", value))
	}
	if len(bytes) < len(fileContractID{}) {
		return fmt.Errorf("failed to unmarshal fcid value due to insufficient bytes %v < %v: %v", len(bytes), len(fileContractID{}), value)
	}
	*fcid = *(*fileContractID)(bytes)
	return nil
}

// Value returns a currency value, implements driver.Valuer interface.
func (fcid fileContractID) Value() (driver.Value, error) {
	return fcid[:], nil
}

func (currency) GormDataType() string {
	return "string"
}

// Scan scan value into currency, implements sql.Scanner interface.
func (c *currency) Scan(value interface{}) error {
	var s string
	switch value.(type) {
	case string:
		s = value.(string)
	case []byte:
		s = string(value.([]byte))
	default:
		return fmt.Errorf("failed to unmarshal currency value: %v %t", value, value)
	}
	curr, err := types.ParseCurrency(s)
	if err != nil {
		return err
	}
	*c = currency(curr)
	return nil
}

// Value returns a publicKey value, implements driver.Valuer interface.
func (c currency) Value() (driver.Value, error) {
	return types.Currency(c).ExactString(), nil
}

func (publicKey) GormDataType() string {
	return "bytes"
}

// Scan scan value into publicKey, implements sql.Scanner interface.
func (pk *publicKey) Scan(value interface{}) error {
	bytes, ok := value.([]byte)
	if !ok {
		return errors.New(fmt.Sprint("failed to unmarshal publicKey value:", value))
	}
	if len(bytes) < len(types.PublicKey{}) {
		return fmt.Errorf("failed to unmarshal publicKey value due to insufficient bytes %v < %v: %v", len(bytes), len(publicKey{}), value)
	}
	*pk = *(*publicKey)(bytes)
	return nil
}

// Value returns a publicKey value, implements driver.Valuer interface.
func (pk publicKey) Value() (driver.Value, error) {
	return pk[:], nil
}

func (hostSettings) GormDataType() string {
	return "string"
}

// Scan scan value into hostSettings, implements sql.Scanner interface.
func (hs *hostSettings) Scan(value interface{}) error {
	bytes, ok := value.([]byte)
	if !ok {
		return errors.New(fmt.Sprint("failed to unmarshal hostSettings value:", value))
	}
	return json.Unmarshal(bytes, hs)
}

// Value returns a hostSettings value, implements driver.Valuer interface.
func (hs hostSettings) Value() (driver.Value, error) {
	return json.Marshal(hs)
}

func (hs hostPriceTable) GormDataType() string {
	return "string"
}

// Scan scan value into hostPriceTable, implements sql.Scanner interface.
func (hpt *hostPriceTable) Scan(value interface{}) error {
	bytes, ok := value.([]byte)
	if !ok {
		return errors.New(fmt.Sprint("failed to unmarshal hostPriceTable value:", value))
	}
	return json.Unmarshal(bytes, hpt)
}

// Value returns a hostPriceTable value, implements driver.Valuer interface.
func (hs hostPriceTable) Value() (driver.Value, error) {
	return json.Marshal(hs)
}

func (balance) GormDataType() string {
	return "string"
}

// Scan scan value into balance, implements sql.Scanner interface.
func (hs *balance) Scan(value interface{}) error {
	var s string
	switch value.(type) {
	case string:
		s = value.(string)
	case []byte:
		s = string(value.([]byte))
	default:
		return fmt.Errorf("failed to unmarshal balance value: %v %t", value, value)
	}
	if _, success := (*big.Int)(hs).SetString(s, 10); !success {
		return errors.New(fmt.Sprint("failed to scan balance value", value))
	}
	return nil
}

// SQLiteTimestampFormats were taken from github.com/mattn/go-sqlite3 and are
// used when parsing a string to a date
var SQLiteTimestampFormats = []string{
	"2006-01-02 15:04:05.999999999-07:00",
	"2006-01-02T15:04:05.999999999-07:00",
	"2006-01-02 15:04:05.999999999",
	"2006-01-02T15:04:05.999999999",
	"2006-01-02 15:04:05",
	"2006-01-02T15:04:05",
	"2006-01-02 15:04",
	"2006-01-02T15:04",
	"2006-01-02",
}

// Value returns a balance value, implements driver.Valuer interface.
func (hs balance) Value() (driver.Value, error) {
	return (*big.Int)(&hs).String(), nil
}

// GormDataType implements gorm.GormDataTypeInterface.
func (datetime) GormDataType() string {
	return "string"
}

// Scan scan value into balance, implements sql.Scanner interface.
func (dt *datetime) Scan(value interface{}) error {
	var s string
	switch value := value.(type) {
	case string:
		s = value
	case []byte:
		s = string(value)
	case time.Time:
		*dt = datetime(value)
		return nil
	default:
		return fmt.Errorf("failed to unmarshal time.Time value: %v %T", value, value)
	}

	var ok bool
	var t time.Time
	s = strings.TrimSuffix(s, "Z")
	for _, format := range SQLiteTimestampFormats {
		if timeVal, err := time.ParseInLocation(format, s, time.UTC); err == nil {
			ok = true
			t = timeVal
			break
		}
	}
	if !ok {
		return fmt.Errorf("failed to parse datetime value: %v", s)
	}

	*dt = datetime(t)
	return nil
}

// Value returns a datetime value, implements driver.Valuer interface.
func (dt datetime) Value() (driver.Value, error) {
	return (time.Time)(dt).Format(SQLiteTimestampFormats[0]), nil
}

// GormDataType implements gorm.GormDataTypeInterface.
func (unixTimeMS) GormDataType() string {
	return "BIGINT"
}

// Scan scan value into balance, implements sql.Scanner interface.
func (u *unixTimeMS) Scan(value interface{}) error {
	var msec int64
	var err error
	switch value := value.(type) {
	case int64:
		msec = value
	case []uint8:
		msec, err = strconv.ParseInt(string(value), 10, 64)
		if err != nil {
			return fmt.Errorf("failed to unmarshal unixTimeMS value: %v %T", value, value)
		}
	default:
		return fmt.Errorf("failed to unmarshal unixTimeMS value: %v %T", value, value)
	}

	*u = unixTimeMS(time.UnixMilli(msec))
	return nil
}

// Value returns a int64 value representing a unix timestamp in milliseconds,
// implements driver.Valuer interface.
func (u unixTimeMS) Value() (driver.Value, error) {
	return time.Time(u).UnixMilli(), nil
}

// GormDataType implements gorm.GormDataTypeInterface.
func (unsigned64) GormDataType() string {
	return "BIGINT"
}

// Scan scan value into balance, implements sql.Scanner interface.
func (u *unsigned64) Scan(value interface{}) error {
	var n int64
<<<<<<< HEAD
	var err error
	switch value := value.(type) {
	case int64:
		n = value
	case []uint8:
		n, err = strconv.ParseInt(string(value), 10, 64)
		if err != nil {
			return fmt.Errorf("failed to unmarshal unixTimeMS value: %v %T", value, value)
		}
=======
	switch value := value.(type) {
	case int64:
		n = value
>>>>>>> cd3cf4c9
	default:
		return fmt.Errorf("failed to unmarshal unsigned64 value: %v %T", value, value)
	}

	*u = unsigned64(n)
	return nil
}

// Value returns a datetime value, implements driver.Valuer interface.
func (u unsigned64) Value() (driver.Value, error) {
	return int64(u), nil
}<|MERGE_RESOLUTION|>--- conflicted
+++ resolved
@@ -284,21 +284,9 @@
 // Scan scan value into balance, implements sql.Scanner interface.
 func (u *unsigned64) Scan(value interface{}) error {
 	var n int64
-<<<<<<< HEAD
-	var err error
 	switch value := value.(type) {
 	case int64:
 		n = value
-	case []uint8:
-		n, err = strconv.ParseInt(string(value), 10, 64)
-		if err != nil {
-			return fmt.Errorf("failed to unmarshal unixTimeMS value: %v %T", value, value)
-		}
-=======
-	switch value := value.(type) {
-	case int64:
-		n = value
->>>>>>> cd3cf4c9
 	default:
 		return fmt.Errorf("failed to unmarshal unsigned64 value: %v %T", value, value)
 	}
