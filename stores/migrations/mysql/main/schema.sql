--- conflicted
+++ resolved
@@ -390,104 +390,6 @@
   CONSTRAINT `fk_multipart_upload_user_metadata` FOREIGN KEY (`db_multipart_upload_id`) REFERENCES `multipart_uploads` (`id`) ON DELETE SET NULL
 ) ENGINE=InnoDB DEFAULT CHARSET=utf8mb4 COLLATE=utf8mb4_0900_ai_ci;
 
-<<<<<<< HEAD
--- dbObject trigger to delete from slices
-CREATE TRIGGER before_delete_on_objects_delete_slices
-BEFORE DELETE
-ON objects FOR EACH ROW
-DELETE FROM slices
-WHERE slices.db_object_id = OLD.id;
-
--- dbMultipartUpload trigger to delete from dbMultipartPart
-CREATE TRIGGER before_delete_on_multipart_uploads_delete_multipart_parts
-BEFORE DELETE
-ON multipart_uploads FOR EACH ROW
-DELETE FROM multipart_parts
-WHERE multipart_parts.db_multipart_upload_id = OLD.id;
-
--- dbMultipartPart trigger to delete from slices
-CREATE TRIGGER before_delete_on_multipart_parts_delete_slices
-BEFORE DELETE
-ON multipart_parts FOR EACH ROW
-DELETE FROM slices
-WHERE slices.db_multipart_part_id = OLD.id;
-
--- dbSlices trigger to prune slabs
-CREATE TRIGGER after_delete_on_slices_delete_slabs
-AFTER DELETE
-ON slices FOR EACH ROW
-DELETE FROM slabs
-WHERE slabs.id = OLD.db_slab_id
-AND slabs.db_buffered_slab_id IS NULL
-AND NOT EXISTS (
-    SELECT 1
-    FROM slices
-    WHERE slices.db_slab_id = OLD.db_slab_id
-);
-
--- dbSyncerPeer
-CREATE TABLE `syncer_peers` (
-  `id` bigint unsigned NOT NULL AUTO_INCREMENT,
-  `created_at` datetime(3) DEFAULT NULL,
-  `address` varchar(191) NOT NULL,
-  `first_seen` bigint NOT NULL,
-  `last_connect` bigint,
-  `synced_blocks` bigint,
-  `sync_duration` bigint,
-  PRIMARY KEY (`id`),
-  UNIQUE KEY `idx_syncer_peers_address` (`address`)
-) ENGINE=InnoDB DEFAULT CHARSET=utf8mb4 COLLATE=utf8mb4_0900_ai_ci;
-
--- dbSyncerBan
-CREATE TABLE `syncer_bans` (
-  `id` bigint unsigned NOT NULL AUTO_INCREMENT,
-  `created_at` datetime(3) DEFAULT NULL,
-  `net_cidr` varchar(191) NOT NULL,
-  `reason` longtext,
-  `expiration` bigint NOT NULL,
-  PRIMARY KEY (`id`),
-  UNIQUE KEY `idx_syncer_bans_net_cidr` (`net_cidr`),
-  KEY `idx_syncer_bans_expiration` (`expiration`)
-) ENGINE=InnoDB DEFAULT CHARSET=utf8mb4 COLLATE=utf8mb4_0900_ai_ci;
-
--- dbWalletEvent
-CREATE TABLE `wallet_events` (
-  `id` bigint unsigned NOT NULL AUTO_INCREMENT,
-  `created_at` datetime(3) DEFAULT NULL,
-  `event_id` varbinary(32) NOT NULL,
-  `inflow` longtext,
-  `outflow` longtext,
-  `transaction` longtext,
-  `maturity_height` bigint unsigned DEFAULT NULL,
-  `source` longtext,
-  `timestamp` bigint DEFAULT NULL,
-  `height` bigint unsigned DEFAULT NULL,
-  `block_id` varbinary(32) NOT NULL,
-  PRIMARY KEY (`id`),
-  UNIQUE KEY `event_id` (`event_id`),
-  KEY `idx_wallet_events_maturity_height` (`maturity_height`),
-  KEY `idx_wallet_events_source` (`source`(191)), -- 191 is the max length for utf8mb4
-  KEY `idx_wallet_events_timestamp` (`timestamp`),
-  KEY `idx_wallet_events_height` (`height`)
-) ENGINE=InnoDB DEFAULT CHARSET=utf8mb4 COLLATE=utf8mb4_0900_ai_ci;
-
--- dbWalletOutput
-CREATE TABLE `wallet_outputs` (
-  `id` bigint unsigned NOT NULL AUTO_INCREMENT,
-  `created_at` datetime(3) DEFAULT NULL,
-  `output_id` varbinary(32) NOT NULL,
-  `leaf_index` bigint,
-  `merkle_proof` blob NOT NULL,
-  `value` longtext,
-  `address` varbinary(32) DEFAULT NULL,
-  `maturity_height` bigint unsigned DEFAULT NULL,
-  `height` bigint unsigned DEFAULT NULL,
-  `block_id` varbinary(32) NOT NULL,
-  PRIMARY KEY (`id`),
-  UNIQUE KEY `output_id` (`output_id`),
-  KEY `idx_wallet_outputs_maturity_height` (`maturity_height`),
-  KEY `idx_wallet_outputs_height` (`height`)
-=======
 -- dbHostCheck
 CREATE TABLE `host_checks` (
   `id` bigint unsigned NOT NULL AUTO_INCREMENT,
@@ -539,7 +441,104 @@
 
   CONSTRAINT `fk_host_checks_autopilot` FOREIGN KEY (`db_autopilot_id`) REFERENCES `autopilots` (`id`) ON DELETE CASCADE,
   CONSTRAINT `fk_host_checks_host` FOREIGN KEY (`db_host_id`) REFERENCES `hosts` (`id`) ON DELETE CASCADE
->>>>>>> cdad4147
+) ENGINE=InnoDB DEFAULT CHARSET=utf8mb4 COLLATE=utf8mb4_0900_ai_ci;
+
+-- dbObject trigger to delete from slices
+CREATE TRIGGER before_delete_on_objects_delete_slices
+BEFORE DELETE
+ON objects FOR EACH ROW
+DELETE FROM slices
+WHERE slices.db_object_id = OLD.id;
+
+-- dbMultipartUpload trigger to delete from dbMultipartPart
+CREATE TRIGGER before_delete_on_multipart_uploads_delete_multipart_parts
+BEFORE DELETE
+ON multipart_uploads FOR EACH ROW
+DELETE FROM multipart_parts
+WHERE multipart_parts.db_multipart_upload_id = OLD.id;
+
+-- dbMultipartPart trigger to delete from slices
+CREATE TRIGGER before_delete_on_multipart_parts_delete_slices
+BEFORE DELETE
+ON multipart_parts FOR EACH ROW
+DELETE FROM slices
+WHERE slices.db_multipart_part_id = OLD.id;
+
+-- dbSlices trigger to prune slabs
+CREATE TRIGGER after_delete_on_slices_delete_slabs
+AFTER DELETE
+ON slices FOR EACH ROW
+DELETE FROM slabs
+WHERE slabs.id = OLD.db_slab_id
+AND slabs.db_buffered_slab_id IS NULL
+AND NOT EXISTS (
+    SELECT 1
+    FROM slices
+    WHERE slices.db_slab_id = OLD.db_slab_id
+);
+
+-- dbSyncerPeer
+CREATE TABLE `syncer_peers` (
+  `id` bigint unsigned NOT NULL AUTO_INCREMENT,
+  `created_at` datetime(3) DEFAULT NULL,
+  `address` varchar(191) NOT NULL,
+  `first_seen` bigint NOT NULL,
+  `last_connect` bigint,
+  `synced_blocks` bigint,
+  `sync_duration` bigint,
+  PRIMARY KEY (`id`),
+  UNIQUE KEY `idx_syncer_peers_address` (`address`)
+) ENGINE=InnoDB DEFAULT CHARSET=utf8mb4 COLLATE=utf8mb4_0900_ai_ci;
+
+-- dbSyncerBan
+CREATE TABLE `syncer_bans` (
+  `id` bigint unsigned NOT NULL AUTO_INCREMENT,
+  `created_at` datetime(3) DEFAULT NULL,
+  `net_cidr` varchar(191) NOT NULL,
+  `reason` longtext,
+  `expiration` bigint NOT NULL,
+  PRIMARY KEY (`id`),
+  UNIQUE KEY `idx_syncer_bans_net_cidr` (`net_cidr`),
+  KEY `idx_syncer_bans_expiration` (`expiration`)
+) ENGINE=InnoDB DEFAULT CHARSET=utf8mb4 COLLATE=utf8mb4_0900_ai_ci;
+
+-- dbWalletEvent
+CREATE TABLE `wallet_events` (
+  `id` bigint unsigned NOT NULL AUTO_INCREMENT,
+  `created_at` datetime(3) DEFAULT NULL,
+  `event_id` varbinary(32) NOT NULL,
+  `inflow` longtext,
+  `outflow` longtext,
+  `transaction` longtext,
+  `maturity_height` bigint unsigned DEFAULT NULL,
+  `source` longtext,
+  `timestamp` bigint DEFAULT NULL,
+  `height` bigint unsigned DEFAULT NULL,
+  `block_id` varbinary(32) NOT NULL,
+  PRIMARY KEY (`id`),
+  UNIQUE KEY `event_id` (`event_id`),
+  KEY `idx_wallet_events_maturity_height` (`maturity_height`),
+  KEY `idx_wallet_events_source` (`source`(191)), -- 191 is the max length for utf8mb4
+  KEY `idx_wallet_events_timestamp` (`timestamp`),
+  KEY `idx_wallet_events_height` (`height`)
+) ENGINE=InnoDB DEFAULT CHARSET=utf8mb4 COLLATE=utf8mb4_0900_ai_ci;
+
+-- dbWalletOutput
+CREATE TABLE `wallet_outputs` (
+  `id` bigint unsigned NOT NULL AUTO_INCREMENT,
+  `created_at` datetime(3) DEFAULT NULL,
+  `output_id` varbinary(32) NOT NULL,
+  `leaf_index` bigint,
+  `merkle_proof` blob NOT NULL,
+  `value` longtext,
+  `address` varbinary(32) DEFAULT NULL,
+  `maturity_height` bigint unsigned DEFAULT NULL,
+  `height` bigint unsigned DEFAULT NULL,
+  `block_id` varbinary(32) NOT NULL,
+  PRIMARY KEY (`id`),
+  UNIQUE KEY `output_id` (`output_id`),
+  KEY `idx_wallet_outputs_maturity_height` (`maturity_height`),
+  KEY `idx_wallet_outputs_height` (`height`)
 ) ENGINE=InnoDB DEFAULT CHARSET=utf8mb4 COLLATE=utf8mb4_0900_ai_ci;
 
 -- create default bucket
