package stores

import (
	"bytes"
	"context"
	"encoding/hex"
	"fmt"
	"os"
	"strings"
	"testing"
	"time"

	"go.sia.tech/core/types"
	"go.sia.tech/renterd/alerts"
	"go.sia.tech/siad/modules"
	"go.uber.org/zap"
	"go.uber.org/zap/zapcore"
	"gorm.io/gorm/logger"
	"lukechampine.com/frand"
)

const (
	testPersistInterval = time.Second
	testContractSet     = "test"
<<<<<<< HEAD
	testMimeType        = "application/octet-stream"
=======
	testETag            = "d34db33f"
>>>>>>> fa53b11d
)

// newTestSQLStore creates a new SQLStore for testing.
func newTestSQLStore(dir string) (*SQLStore, string, modules.ConsensusChangeID, error) {
	dbName := hex.EncodeToString(frand.Bytes(32)) // random name for db
	conn := NewEphemeralSQLiteConnection(dbName)
	walletAddrs := types.Address(frand.Entropy256())
	alerts := alerts.WithOrigin(alerts.NewManager(), "test")
	sqlStore, ccid, err := NewSQLStore(conn, alerts, dir, true, time.Second, walletAddrs, 0, zap.NewNop().Sugar(), newTestLogger())
	if err != nil {
		return nil, "", modules.ConsensusChangeID{}, err
	}
	err = sqlStore.SetContractSet(context.Background(), testContractSet, []types.FileContractID{})
	return sqlStore, dbName, ccid, err
}

// newTestLogger creates a console logger used for testing.
func newTestLogger() logger.Interface {
	config := zap.NewProductionEncoderConfig()
	config.EncodeTime = zapcore.RFC3339TimeEncoder
	config.EncodeLevel = zapcore.CapitalColorLevelEncoder
	config.StacktraceKey = ""
	consoleEncoder := zapcore.NewConsoleEncoder(config)

	l := zap.New(
		zapcore.NewCore(consoleEncoder, zapcore.AddSync(os.Stdout), zapcore.DebugLevel),
		zap.AddCaller(),
		zap.AddStacktrace(zapcore.ErrorLevel),
	)
	return NewSQLLogger(l, LoggerConfig{
		IgnoreRecordNotFoundError: false,
		LogLevel:                  logger.Warn,
		SlowThreshold:             100 * time.Millisecond,
	})
}

// TestConsensusReset is a unit test for ResetConsensusSubscription.
func TestConsensusReset(t *testing.T) {
	db, _, ccid, err := newTestSQLStore(t.TempDir())
	if err != nil {
		t.Fatal(err)
	}
	if ccid != modules.ConsensusChangeBeginning {
		t.Fatal("wrong ccid", ccid, modules.ConsensusChangeBeginning)
	}

	// Manually insert into the consenus_infos, the transactions and siacoin_elements tables.
	ccid2 := modules.ConsensusChangeID{1}
	db.db.Create(&dbConsensusInfo{
		CCID: ccid2[:],
	})
	db.db.Create(&dbSiacoinElement{
		OutputID: hash256{2},
	})
	db.db.Create(&dbTransaction{
		TransactionID: hash256{3},
	})

	// Reset the consensus.
	if err := db.ResetConsensusSubscription(); err != nil {
		t.Fatal(err)
	}

	// Check tables.
	var count int64
	if err := db.db.Model(&dbConsensusInfo{}).Count(&count).Error; err != nil || count != 1 {
		t.Fatal("table should have 1 entry", err, count)
	} else if err = db.db.Model(&dbTransaction{}).Count(&count).Error; err != nil || count > 0 {
		t.Fatal("table not empty", err)
	} else if err = db.db.Model(&dbSiacoinElement{}).Count(&count).Error; err != nil || count > 0 {
		t.Fatal("table not empty", err)
	}

	// Check consensus info.
	var ci dbConsensusInfo
	if err := db.db.Take(&ci).Error; err != nil {
		t.Fatal(err)
	} else if !bytes.Equal(ci.CCID, modules.ConsensusChangeBeginning[:]) {
		t.Fatal("wrong ccid", ci.CCID, modules.ConsensusChangeBeginning)
	} else if ci.Height != 0 {
		t.Fatal("wrong height", ci.Height, 0)
	}

	// Check SQLStore.
	if db.chainIndex.Height != 0 {
		t.Fatal("wrong height", db.chainIndex.Height, 0)
	} else if db.chainIndex.ID != (types.BlockID{}) {
		t.Fatal("wrong id", db.chainIndex.ID, types.BlockID{})
	}
}

type queryPlanExplain struct {
	ID      int    `json:"id"`
	Parent  int    `json:"parent"`
	NotUsed bool   `json:"notused"`
	Detail  string `json:"detail"`
}

func TestQueryPlan(t *testing.T) {
	db, _, _, err := newTestSQLStore(t.TempDir())
	if err != nil {
		t.Fatal(err)
	}

	queries := []string{
		// allow_list
		"SELECT * FROM host_allowlist_entry_hosts WHERE db_host_id = 1",
		"SELECT * FROM host_allowlist_entry_hosts WHERE db_allowlist_entry_id = 1",

		// block_list
		"SELECT * FROM host_blocklist_entry_hosts WHERE db_host_id = 1",
		"SELECT * FROM host_blocklist_entry_hosts WHERE db_blocklist_entry_id = 1",

		// contract_sectors
		"SELECT * FROM contract_sectors WHERE db_contract_id = 1",
		"SELECT * FROM contract_sectors WHERE db_sector_id = 1",
		"SELECT COUNT(DISTINCT db_sector_id) FROM contract_sectors",

		// contract_set_contracts
		"SELECT * FROM contract_set_contracts WHERE db_contract_id = 1",
		"SELECT * FROM contract_set_contracts WHERE db_contract_set_id = 1",
	}

	for _, query := range queries {
		var explain queryPlanExplain
		err = db.db.Raw(fmt.Sprintf("EXPLAIN QUERY PLAN %s;", query)).Scan(&explain).Error
		if err != nil {
			t.Fatal(err)
		}
		if !(strings.Contains(explain.Detail, "USING INDEX") ||
			strings.Contains(explain.Detail, "USING COVERING INDEX")) {
			t.Fatalf("query '%s' should use an index, instead the plan was '%s'", query, explain.Detail)
		}
	}
}<|MERGE_RESOLUTION|>--- conflicted
+++ resolved
@@ -22,11 +22,8 @@
 const (
 	testPersistInterval = time.Second
 	testContractSet     = "test"
-<<<<<<< HEAD
 	testMimeType        = "application/octet-stream"
-=======
 	testETag            = "d34db33f"
->>>>>>> fa53b11d
 )
 
 // newTestSQLStore creates a new SQLStore for testing.
