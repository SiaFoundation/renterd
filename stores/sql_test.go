--- conflicted
+++ resolved
@@ -122,6 +122,38 @@
 	}
 }
 
+func (s *testSQLStore) Close() error {
+	if err := s.SQLStore.Close(); err != nil {
+		s.t.Error(err)
+	}
+	return nil
+}
+
+func (s *testSQLStore) Reopen() *testSQLStore {
+	s.t.Helper()
+	cfg := defaultTestSQLStoreConfig
+	cfg.dir = s.dir
+	cfg.dbName = s.dbName
+	cfg.dbMetricsName = s.dbMetricsName
+	cfg.skipContractSet = true
+	cfg.skipMigrate = true
+	return newTestSQLStore(s.t, cfg)
+}
+
+func (s *testSQLStore) Retry(tries int, durationBetweenAttempts time.Duration, fn func() error) {
+	s.t.Helper()
+	for i := 1; i < tries; i++ {
+		err := fn()
+		if err == nil {
+			return
+		}
+		time.Sleep(durationBetweenAttempts)
+	}
+	if err := fn(); err != nil {
+		s.t.Fatal(err)
+	}
+}
+
 // newTestLogger creates a console logger used for testing.
 func newTestLogger() logger.Interface {
 	config := zap.NewProductionEncoderConfig()
@@ -142,25 +174,6 @@
 	})
 }
 
-func (s *testSQLStore) Close() error {
-	if err := s.SQLStore.Close(); err != nil {
-		s.t.Error(err)
-	}
-	return nil
-}
-
-func (s *testSQLStore) Reopen() *testSQLStore {
-	s.t.Helper()
-	cfg := defaultTestSQLStoreConfig
-	cfg.dir = s.dir
-	cfg.dbName = s.dbName
-	cfg.dbMetricsName = s.dbMetricsName
-	cfg.skipContractSet = true
-	cfg.skipMigrate = true
-	return newTestSQLStore(s.t, cfg)
-}
-
-<<<<<<< HEAD
 func (s *testSQLStore) addTestObject(path string, o object.Object) (api.Object, error) {
 	if err := s.UpdateObject(context.Background(), api.DefaultBucketName, path, testContractSet, testETag, testMimeType, testMetadata, o); err != nil {
 		return api.Object{}, err
@@ -170,29 +183,6 @@
 		return obj, nil
 	}
 }
-=======
-func (s *testSQLStore) Retry(tries int, durationBetweenAttempts time.Duration, fn func() error) {
-	s.t.Helper()
-	for i := 1; i < tries; i++ {
-		err := fn()
-		if err == nil {
-			return
-		}
-		time.Sleep(durationBetweenAttempts)
-	}
-	if err := fn(); err != nil {
-		s.t.Fatal(err)
-	}
-}
-
-// newTestLogger creates a console logger used for testing.
-func newTestLogger() logger.Interface {
-	config := zap.NewProductionEncoderConfig()
-	config.EncodeTime = zapcore.RFC3339TimeEncoder
-	config.EncodeLevel = zapcore.CapitalColorLevelEncoder
-	config.StacktraceKey = ""
-	consoleEncoder := zapcore.NewConsoleEncoder(config)
->>>>>>> 134be4c5
 
 func (s *SQLStore) addTestContracts(keys []types.PublicKey) (fcids []types.FileContractID, contracts []api.ContractMetadata, err error) {
 	cnt, err := s.contractsCount()
