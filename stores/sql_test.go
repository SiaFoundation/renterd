--- conflicted
+++ resolved
@@ -64,11 +64,7 @@
 	conn := NewEphemeralSQLiteConnection(dbName)
 	walletAddrs := types.Address(frand.Entropy256())
 	alerts := alerts.WithOrigin(alerts.NewManager(), "test")
-<<<<<<< HEAD
-	sqlStore, ccid, err := NewSQLStore(conn, alerts, dir, true, time.Hour, time.Second, walletAddrs, 0, zap.NewNop().Sugar(), newTestLogger())
-=======
-	sqlStore, ccid, err := NewSQLStore(conn, alerts, dir, !cfg.skipMigrate, time.Second, walletAddrs, 0, zap.NewNop().Sugar(), newTestLogger())
->>>>>>> fe8b497f
+	sqlStore, ccid, err := NewSQLStore(conn, alerts, dir, !cfg.skipMigrate, time.Hour, time.Second, walletAddrs, 0, zap.NewNop().Sugar(), newTestLogger())
 	if err != nil {
 		t.Fatal("failed to create SQLStore", err)
 	}
