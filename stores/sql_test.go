--- conflicted
+++ resolved
@@ -66,28 +66,16 @@
 	if dbMetricsName == "" {
 		dbMetricsName = hex.EncodeToString(frand.Bytes(32)) // random name for metrics db
 	}
-<<<<<<< HEAD
+
 	var conn, connMetrics gorm.Dialector
-	if cfg.dbConn != nil {
-		conn = cfg.dbConn
+	if cfg.persistent {
+		conn = NewSQLiteConnection(filepath.Join(cfg.dir, "db.sqlite"))
+		connMetrics = NewSQLiteConnection(filepath.Join(cfg.dir, "metrics.sqlite"))
 	} else {
 		conn = NewEphemeralSQLiteConnection(dbName)
-	}
-	if cfg.dbMetricsConn != nil {
-		connMetrics = cfg.dbMetricsConn
-	} else {
 		connMetrics = NewEphemeralSQLiteConnection(dbMetricsName)
 	}
-=======
-
-	var conn gorm.Dialector
-	if cfg.persistent {
-		conn = NewSQLiteConnection(filepath.Join(cfg.dir, "db.sqlite"))
-	} else {
-		conn = NewEphemeralSQLiteConnection(dbName)
-	}
-
->>>>>>> 00739fbd
+
 	walletAddrs := types.Address(frand.Entropy256())
 	alerts := alerts.WithOrigin(alerts.NewManager(), "test")
 	sqlStore, ccid, err := NewSQLStore(conn, connMetrics, alerts, dir, !cfg.skipMigrate, time.Hour, time.Second, walletAddrs, 0, zap.NewNop().Sugar(), newTestLogger())
