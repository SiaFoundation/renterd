package stores

import (
	"context"
	"database/sql"
	"errors"
	"fmt"
	"net"
	"strings"
	"time"

	rhpv2 "go.sia.tech/core/rhp/v2"
	rhpv3 "go.sia.tech/core/rhp/v3"
	"go.sia.tech/core/types"
	"go.sia.tech/renterd/api"
	"go.sia.tech/renterd/hostdb"
	"go.sia.tech/siad/modules"
	"gorm.io/gorm"
	"gorm.io/gorm/clause"
)

const (
	// announcementBatchSoftLimit is the limit above which
	// threadedProcessAnnouncements will stop merging batches of
	// announcements and apply them to the db.
	announcementBatchSoftLimit = 1000

	// consensusInfoID defines the primary key of the entry in the consensusInfo
	// table.
	consensusInfoID = 1

	// hostRetrievalBatchSize is the number of hosts we fetch from the
	// database per batch. Empirically tested to verify that this is a value
	// that performs reasonably well.
	hostRetrievalBatchSize = 10000
)

var (
	ErrNegativeOffset      = errors.New("offset can not be negative")
	ErrNegativeMaxDowntime = errors.New("max downtime can not be negative")
)

type (
	// dbHost defines a hostdb.Interaction as persisted in the DB. Deleting a
	// host from the db will cascade the deletion and also delete the
	// corresponding announcements and interactions with that host.
	//
	// NOTE: updating the host entity requires an update to the field map passed
	// to 'Update' when recording host interactions
	dbHost struct {
		Model

		PublicKey        publicKey `gorm:"unique;index;NOT NULL;size:32"`
		Settings         hostSettings
		PriceTable       hostPriceTable
		PriceTableExpiry sql.NullTime

		TotalScans              uint64
		LastScan                int64 `gorm:"index"` // unix nano
		LastScanSuccess         bool
		SecondToLastScanSuccess bool
		Scanned                 bool `gorm:"index"`
		Uptime                  time.Duration
		Downtime                time.Duration

		// RecentDowntime and RecentScanFailures are used to determine whether a
		// host is eligible for pruning.
		RecentDowntime     time.Duration `gorm:"index"`
		RecentScanFailures uint64        `gorm:"index"`

		SuccessfulInteractions float64
		FailedInteractions     float64

		LostSectors uint64

		LastAnnouncement time.Time
		NetAddress       string `gorm:"index"`

		Allowlist []dbAllowlistEntry `gorm:"many2many:host_allowlist_entry_hosts;constraint:OnDelete:CASCADE"`
		Blocklist []dbBlocklistEntry `gorm:"many2many:host_blocklist_entry_hosts;constraint:OnDelete:CASCADE"`
	}

	// dbHostInfo contains information about a host that is collected and used
	// by the autopilot.
	dbHostInfo struct {
		Model

		DBAutopilotID uint `gorm:"index:idx_host_infos_id,unique"`
		DBAutopilot   dbAutopilot

		DBHostID uint `gorm:"index:idx_host_infos_id,unique"`
		DBHost   dbHost

		// usability
		UsabilityBlocked               bool `gorm:"index:idx_host_infos_usability_blocked"`
		UsabilityOffline               bool `gorm:"index:idx_host_infos_usability_offline"`
		UsabilityLowScore              bool `gorm:"index:idx_host_infos_usability_low_score"`
		UsabilityRedundantIP           bool `gorm:"index:idx_host_infos_usability_redundant_ip"`
		UsabilityGouging               bool `gorm:"index:idx_host_infos_usability_gouging"`
		UsabilityNotAcceptingContracts bool `gorm:"index:idx_host_infos_usability_not_accepting_contracts"`
		UsabilityNotAnnounced          bool `gorm:"index:idx_host_infos_usability_not_announced"`
		UsabilityNotCompletingScan     bool `gorm:"index:idx_host_infos_usability_not_completing_scan"`

		// score
		ScoreAge              float64 `gorm:"index:idx_host_infos_score_age"`
		ScoreCollateral       float64 `gorm:"index:idx_host_infos_score_collateral"`
		ScoreInteractions     float64 `gorm:"index:idx_host_infos_score_interactions"`
		ScoreStorageRemaining float64 `gorm:"index:idx_host_infos_score_storage_remaining"`
		ScoreUptime           float64 `gorm:"index:idx_host_infos_score_uptime"`
		ScoreVersion          float64 `gorm:"index:idx_host_infos_score_version"`
		ScorePrices           float64 `gorm:"index:idx_host_infos_score_prices"`

		// gouging
		GougingContractErr string
		GougingDownloadErr string
		GougingGougingErr  string
		GougingPruneErr    string
		GougingUploadErr   string
	}

	// dbAllowlistEntry defines a table that stores the host blocklist.
	dbAllowlistEntry struct {
		Model
		Entry publicKey `gorm:"unique;index;NOT NULL;size:32"`
		Hosts []dbHost  `gorm:"many2many:host_allowlist_entry_hosts;constraint:OnDelete:CASCADE"`
	}

	// dbBlocklistEntry defines a table that stores the host blocklist.
	dbBlocklistEntry struct {
		Model
		Entry string   `gorm:"unique;index;NOT NULL"`
		Hosts []dbHost `gorm:"many2many:host_blocklist_entry_hosts;constraint:OnDelete:CASCADE"`
	}

	dbConsensusInfo struct {
		Model
		CCID    []byte
		Height  uint64
		BlockID hash256
	}

	// dbAnnouncement is a table used for storing all announcements. It
	// doesn't have any relations to dbHost which means it won't
	// automatically prune when a host is deleted.
	dbAnnouncement struct {
		Model
		HostKey publicKey `gorm:"NOT NULL"`

		BlockHeight uint64
		BlockID     string
		NetAddress  string
	}

	// announcement describes an announcement for a single host.
	announcement struct {
		hostKey      publicKey
		announcement hostdb.Announcement
	}
)

// convert converts hostSettings to rhp.HostSettings
func (s hostSettings) convert() rhpv2.HostSettings {
	return rhpv2.HostSettings{
		AcceptingContracts:         s.AcceptingContracts,
		MaxDownloadBatchSize:       s.MaxDownloadBatchSize,
		MaxDuration:                s.MaxDuration,
		MaxReviseBatchSize:         s.MaxReviseBatchSize,
		NetAddress:                 s.NetAddress,
		RemainingStorage:           s.RemainingStorage,
		SectorSize:                 s.SectorSize,
		TotalStorage:               s.TotalStorage,
		Address:                    s.Address,
		WindowSize:                 s.WindowSize,
		Collateral:                 s.Collateral,
		MaxCollateral:              s.MaxCollateral,
		BaseRPCPrice:               s.BaseRPCPrice,
		ContractPrice:              s.ContractPrice,
		DownloadBandwidthPrice:     s.DownloadBandwidthPrice,
		SectorAccessPrice:          s.SectorAccessPrice,
		StoragePrice:               s.StoragePrice,
		UploadBandwidthPrice:       s.UploadBandwidthPrice,
		EphemeralAccountExpiry:     s.EphemeralAccountExpiry,
		MaxEphemeralAccountBalance: s.MaxEphemeralAccountBalance,
		RevisionNumber:             s.RevisionNumber,
		Version:                    s.Version,
		SiaMuxPort:                 s.SiaMuxPort,
	}
}

func convertHostSettings(settings rhpv2.HostSettings) hostSettings {
	return hostSettings{
		AcceptingContracts:         settings.AcceptingContracts,
		MaxDownloadBatchSize:       settings.MaxDownloadBatchSize,
		MaxDuration:                settings.MaxDuration,
		MaxReviseBatchSize:         settings.MaxReviseBatchSize,
		NetAddress:                 settings.NetAddress,
		RemainingStorage:           settings.RemainingStorage,
		SectorSize:                 settings.SectorSize,
		TotalStorage:               settings.TotalStorage,
		Address:                    settings.Address,
		WindowSize:                 settings.WindowSize,
		Collateral:                 settings.Collateral,
		MaxCollateral:              settings.MaxCollateral,
		BaseRPCPrice:               settings.BaseRPCPrice,
		ContractPrice:              settings.ContractPrice,
		DownloadBandwidthPrice:     settings.DownloadBandwidthPrice,
		SectorAccessPrice:          settings.SectorAccessPrice,
		StoragePrice:               settings.StoragePrice,
		UploadBandwidthPrice:       settings.UploadBandwidthPrice,
		EphemeralAccountExpiry:     settings.EphemeralAccountExpiry,
		MaxEphemeralAccountBalance: settings.MaxEphemeralAccountBalance,
		RevisionNumber:             settings.RevisionNumber,
		Version:                    settings.Version,
		SiaMuxPort:                 settings.SiaMuxPort,
	}
}

// convert converts hostSettings to rhp.HostSettings
func (pt hostPriceTable) convert() rhpv3.HostPriceTable {
	return rhpv3.HostPriceTable{
		UID:                          pt.UID,
		Validity:                     pt.Validity,
		HostBlockHeight:              pt.HostBlockHeight,
		UpdatePriceTableCost:         pt.UpdatePriceTableCost,
		AccountBalanceCost:           pt.AccountBalanceCost,
		FundAccountCost:              pt.FundAccountCost,
		LatestRevisionCost:           pt.LatestRevisionCost,
		SubscriptionMemoryCost:       pt.SubscriptionMemoryCost,
		SubscriptionNotificationCost: pt.SubscriptionNotificationCost,
		InitBaseCost:                 pt.InitBaseCost,
		MemoryTimeCost:               pt.MemoryTimeCost,
		DownloadBandwidthCost:        pt.DownloadBandwidthCost,
		UploadBandwidthCost:          pt.UploadBandwidthCost,
		DropSectorsBaseCost:          pt.DropSectorsBaseCost,
		DropSectorsUnitCost:          pt.DropSectorsUnitCost,
		HasSectorBaseCost:            pt.HasSectorBaseCost,
		ReadBaseCost:                 pt.ReadBaseCost,
		ReadLengthCost:               pt.ReadLengthCost,
		RenewContractCost:            pt.RenewContractCost,
		RevisionBaseCost:             pt.RevisionBaseCost,
		SwapSectorBaseCost:           pt.SwapSectorBaseCost,
		WriteBaseCost:                pt.WriteBaseCost,
		WriteLengthCost:              pt.WriteLengthCost,
		WriteStoreCost:               pt.WriteStoreCost,
		TxnFeeMinRecommended:         pt.TxnFeeMinRecommended,
		TxnFeeMaxRecommended:         pt.TxnFeeMaxRecommended,
		ContractPrice:                pt.ContractPrice,
		CollateralCost:               pt.CollateralCost,
		MaxCollateral:                pt.MaxCollateral,
		MaxDuration:                  pt.MaxDuration,
		WindowSize:                   pt.WindowSize,
		RegistryEntriesLeft:          pt.RegistryEntriesLeft,
		RegistryEntriesTotal:         pt.RegistryEntriesTotal,
	}
}

func convertHostPriceTable(pt rhpv3.HostPriceTable) hostPriceTable {
	return hostPriceTable{
		UID:                          pt.UID,
		Validity:                     pt.Validity,
		HostBlockHeight:              pt.HostBlockHeight,
		UpdatePriceTableCost:         pt.UpdatePriceTableCost,
		AccountBalanceCost:           pt.AccountBalanceCost,
		FundAccountCost:              pt.FundAccountCost,
		LatestRevisionCost:           pt.LatestRevisionCost,
		SubscriptionMemoryCost:       pt.SubscriptionMemoryCost,
		SubscriptionNotificationCost: pt.SubscriptionNotificationCost,
		InitBaseCost:                 pt.InitBaseCost,
		MemoryTimeCost:               pt.MemoryTimeCost,
		DownloadBandwidthCost:        pt.DownloadBandwidthCost,
		UploadBandwidthCost:          pt.UploadBandwidthCost,
		DropSectorsBaseCost:          pt.DropSectorsBaseCost,
		DropSectorsUnitCost:          pt.DropSectorsUnitCost,
		HasSectorBaseCost:            pt.HasSectorBaseCost,
		ReadBaseCost:                 pt.ReadBaseCost,
		ReadLengthCost:               pt.ReadLengthCost,
		RenewContractCost:            pt.RenewContractCost,
		RevisionBaseCost:             pt.RevisionBaseCost,
		SwapSectorBaseCost:           pt.SwapSectorBaseCost,
		WriteBaseCost:                pt.WriteBaseCost,
		WriteLengthCost:              pt.WriteLengthCost,
		WriteStoreCost:               pt.WriteStoreCost,
		TxnFeeMinRecommended:         pt.TxnFeeMinRecommended,
		TxnFeeMaxRecommended:         pt.TxnFeeMaxRecommended,
		ContractPrice:                pt.ContractPrice,
		CollateralCost:               pt.CollateralCost,
		MaxCollateral:                pt.MaxCollateral,
		MaxDuration:                  pt.MaxDuration,
		WindowSize:                   pt.WindowSize,
		RegistryEntriesLeft:          pt.RegistryEntriesLeft,
		RegistryEntriesTotal:         pt.RegistryEntriesTotal,
	}
}

// TableName implements the gorm.Tabler interface.
func (dbAnnouncement) TableName() string { return "host_announcements" }

// TableName implements the gorm.Tabler interface.
func (dbConsensusInfo) TableName() string { return "consensus_infos" }

// TableName implements the gorm.Tabler interface.
func (dbHost) TableName() string { return "hosts" }

// TableName implements the gorm.Tabler interface.
func (dbHostInfo) TableName() string { return "host_infos" }

// TableName implements the gorm.Tabler interface.
func (dbAllowlistEntry) TableName() string { return "host_allowlist_entries" }

// TableName implements the gorm.Tabler interface.
func (dbBlocklistEntry) TableName() string { return "host_blocklist_entries" }

// convert converts a host into a hostdb.Host.
func (h dbHost) convert() hostdb.Host {
	var lastScan time.Time
	if h.LastScan > 0 {
		lastScan = time.Unix(0, h.LastScan)
	}
	return hostdb.Host{
		KnownSince:       h.CreatedAt,
		LastAnnouncement: h.LastAnnouncement,
		NetAddress:       h.NetAddress,
		Interactions: hostdb.Interactions{
			TotalScans:              h.TotalScans,
			LastScan:                lastScan,
			LastScanSuccess:         h.LastScanSuccess,
			SecondToLastScanSuccess: h.SecondToLastScanSuccess,
			Uptime:                  h.Uptime,
			Downtime:                h.Downtime,
			SuccessfulInteractions:  h.SuccessfulInteractions,
			FailedInteractions:      h.FailedInteractions,
			LostSectors:             h.LostSectors,
		},
		PriceTable: hostdb.HostPriceTable{
			HostPriceTable: h.PriceTable.convert(),
			Expiry:         h.PriceTableExpiry.Time,
		},
		PublicKey: types.PublicKey(h.PublicKey),
		Scanned:   h.Scanned,
		Settings:  h.Settings.convert(),
	}
}

func (hi dbHostInfo) convert() api.HostInfo {
	return api.HostInfo{
		Host: hi.DBHost.convert(),
		Gouging: api.HostGougingBreakdown{
			ContractErr: hi.GougingContractErr,
			DownloadErr: hi.GougingDownloadErr,
			GougingErr:  hi.GougingGougingErr,
			PruneErr:    hi.GougingPruneErr,
			UploadErr:   hi.GougingUploadErr,
		},
		Score: api.HostScoreBreakdown{
			Age:              hi.ScoreAge,
			Collateral:       hi.ScoreCollateral,
			Interactions:     hi.ScoreInteractions,
			StorageRemaining: hi.ScoreStorageRemaining,
			Uptime:           hi.ScoreUptime,
			Version:          hi.ScoreVersion,
			Prices:           hi.ScorePrices,
		},
		Usability: api.HostUsabilityBreakdown{
			Blocked:               hi.UsabilityBlocked,
			Offline:               hi.UsabilityOffline,
			LowScore:              hi.UsabilityLowScore,
			RedundantIP:           hi.UsabilityRedundantIP,
			Gouging:               hi.UsabilityGouging,
			NotAcceptingContracts: hi.UsabilityNotAcceptingContracts,
			NotAnnounced:          hi.UsabilityNotAnnounced,
			NotCompletingScan:     hi.UsabilityNotCompletingScan,
		},
	}
}

func convertHostInfo(apID, hID uint, gouging api.HostGougingBreakdown, score api.HostScoreBreakdown, usability api.HostUsabilityBreakdown) *dbHostInfo {
	return &dbHostInfo{
		DBAutopilotID: apID,
		DBHostID:      hID,

		UsabilityBlocked:               usability.Blocked,
		UsabilityOffline:               usability.Offline,
		UsabilityLowScore:              usability.LowScore,
		UsabilityRedundantIP:           usability.RedundantIP,
		UsabilityGouging:               usability.Gouging,
		UsabilityNotAcceptingContracts: usability.NotAcceptingContracts,
		UsabilityNotAnnounced:          usability.NotAnnounced,
		UsabilityNotCompletingScan:     usability.NotCompletingScan,

		ScoreAge:              score.Age,
		ScoreCollateral:       score.Collateral,
		ScoreInteractions:     score.Interactions,
		ScoreStorageRemaining: score.StorageRemaining,
		ScoreUptime:           score.Uptime,
		ScoreVersion:          score.Version,
		ScorePrices:           score.Prices,

		GougingContractErr: gouging.ContractErr,
		GougingDownloadErr: gouging.DownloadErr,
		GougingGougingErr:  gouging.GougingErr,
		GougingPruneErr:    gouging.PruneErr,
		GougingUploadErr:   gouging.UploadErr,
	}
}

func (h *dbHost) BeforeCreate(tx *gorm.DB) (err error) {
	tx.Statement.AddClause(clause.OnConflict{
		Columns:   []clause.Column{{Name: "public_key"}},
		DoUpdates: clause.AssignmentColumns([]string{"last_announcement", "net_address"}),
	})
	return nil
}

func (e *dbAllowlistEntry) AfterCreate(tx *gorm.DB) error {
	// NOTE: the ID is zero here if we ignore a conflict on create
	if e.ID == 0 {
		return nil
	}

	params := map[string]interface{}{
		"entry_id":    e.ID,
		"exact_entry": publicKey(e.Entry),
	}

	// insert entries into the allowlist
	if isSQLite(tx) {
		return tx.Exec(`INSERT OR IGNORE INTO host_allowlist_entry_hosts (db_allowlist_entry_id, db_host_id)
SELECT @entry_id, id FROM (
SELECT id
FROM hosts
WHERE public_key = @exact_entry
)`, params).Error
	}

	return tx.Exec(`INSERT IGNORE INTO host_allowlist_entry_hosts (db_allowlist_entry_id, db_host_id)
SELECT @entry_id, id FROM (
	SELECT id
	FROM hosts
	WHERE public_key=@exact_entry
) AS _`, params).Error
}

func (e *dbAllowlistEntry) BeforeCreate(tx *gorm.DB) (err error) {
	tx.Statement.AddClause(clause.OnConflict{
		Columns:   []clause.Column{{Name: "entry"}},
		DoNothing: true,
	})
	return nil
}

func (e *dbBlocklistEntry) AfterCreate(tx *gorm.DB) error {
	// NOTE: the ID is zero here if we ignore a conflict on create
	if e.ID == 0 {
		return nil
	}

	params := map[string]interface{}{
		"entry_id":    e.ID,
		"exact_entry": e.Entry,
		"like_entry":  fmt.Sprintf("%%.%s", e.Entry),
	}

	// insert entries into the blocklist
	if isSQLite(tx) {
		return tx.Exec(`
INSERT OR IGNORE INTO host_blocklist_entry_hosts (db_blocklist_entry_id, db_host_id)
SELECT @entry_id, id FROM (
	SELECT id
	FROM hosts
	WHERE net_address == @exact_entry OR
		rtrim(rtrim(net_address, replace(net_address, ':', '')),':') == @exact_entry OR
		rtrim(rtrim(net_address, replace(net_address, ':', '')),':') LIKE @like_entry
)`, params).Error
	}

	return tx.Exec(`
INSERT IGNORE INTO host_blocklist_entry_hosts (db_blocklist_entry_id, db_host_id)
SELECT @entry_id, id FROM (
	SELECT id
	FROM hosts
	WHERE net_address=@exact_entry OR
		SUBSTRING_INDEX(net_address,':',1)=@exact_entry OR
		SUBSTRING_INDEX(net_address,':',1) LIKE @like_entry
) AS _`, params).Error
}

func (e *dbBlocklistEntry) BeforeCreate(tx *gorm.DB) (err error) {
	tx.Statement.AddClause(clause.OnConflict{
		Columns:   []clause.Column{{Name: "entry"}},
		DoNothing: true,
	})
	return nil
}

func (e *dbBlocklistEntry) blocks(h dbHost) bool {
	values := []string{h.NetAddress}
	host, _, err := net.SplitHostPort(h.NetAddress)
	if err == nil {
		values = append(values, host)
	}

	for _, value := range values {
		if value == e.Entry || strings.HasSuffix(value, "."+e.Entry) {
			return true
		}
	}
	return false
}

// Host returns information about a host.
func (ss *SQLStore) Host(ctx context.Context, hostKey types.PublicKey) (hostdb.HostInfo, error) {
	var h dbHost

	tx := ss.db.
		WithContext(ctx).
		Where(&dbHost{PublicKey: publicKey(hostKey)}).
		Preload("Allowlist").
		Preload("Blocklist").
		Take(&h)
	if errors.Is(tx.Error, gorm.ErrRecordNotFound) {
		return hostdb.HostInfo{}, api.ErrHostNotFound
	} else if tx.Error != nil {
		return hostdb.HostInfo{}, tx.Error
	}

	return hostdb.HostInfo{
		Host:    h.convert(),
		Blocked: ss.isBlocked(h),
	}, nil
}

func (ss *SQLStore) HostInfo(ctx context.Context, autopilotID string, hk types.PublicKey) (hi api.HostInfo, err error) {
	err = ss.db.Transaction(func(tx *gorm.DB) error {
		// fetch ap id
		var apID uint
		if err := tx.
			Model(&dbAutopilot{}).
			Where("identifier = ?", autopilotID).
			Select("id").
			Take(&apID).
			Error; errors.Is(err, gorm.ErrRecordNotFound) {
			return api.ErrAutopilotNotFound
		} else if err != nil {
			return err
		}

		// fetch host id
		var hID uint
		if err := tx.
			Model(&dbHost{}).
			Where("public_key = ?", publicKey(hk)).
			Select("id").
			Take(&hID).
			Error; errors.Is(err, gorm.ErrRecordNotFound) {
			return api.ErrHostNotFound
		} else if err != nil {
			return err
		}

		// fetch host info
		var entity dbHostInfo
		if err := tx.
			Model(&dbHostInfo{}).
			Where("db_autopilot_id = ? AND db_host_id = ?", apID, hID).
			Preload("DBHost").
			First(&entity).
			Error; errors.Is(err, gorm.ErrRecordNotFound) {
			return api.ErrHostInfoNotFound
		} else if err != nil {
			return err
		}

		hi = entity.convert()
		return nil
	})
	return
}

func (ss *SQLStore) HostInfos(ctx context.Context, autopilotID string, filterMode, usabilityMode, addressContains string, keyIn []types.PublicKey, offset, limit int) (his []api.HostInfo, err error) {
	if offset < 0 {
		return nil, ErrNegativeOffset
	}

	err = ss.db.Transaction(func(tx *gorm.DB) error {
		// fetch ap id
		var apID uint
		if err := tx.
			Model(&dbAutopilot{}).
			Where("identifier = ?", autopilotID).
			Select("id").
			Take(&apID).
			Error; errors.Is(err, gorm.ErrRecordNotFound) {
			return api.ErrAutopilotNotFound
		} else if err != nil {
			return err
		}

		// prepare query
		query := tx.
			Model(&dbHostInfo{}).
			Where("db_autopilot_id = ?", apID).
			Joins("DBHost")

		// apply mode filter
		switch filterMode {
		case api.HostFilterModeAllowed:
			query = query.Scopes(ss.excludeBlocked("DBHost"))
		case api.HostFilterModeBlocked:
			query = query.Scopes(ss.excludeAllowed("DBHost"))
		case api.HostFilterModeAll:
			// nothing to do
		default:
			return fmt.Errorf("invalid filter mode: %v", filterMode)
		}

		// apply usability filter
		switch usabilityMode {
		case api.UsabilityFilterModeUsable:
			query = query.Where("usability_blocked = ? AND usability_offline = ? AND usability_low_score = ? AND usability_redundant_ip = ? AND usability_gouging = ? AND usability_not_accepting_contracts = ? AND usability_not_announced = ? AND usability_not_completing_scan = ?",
				false, false, false, false, false, false, false, false)
		case api.UsabilityFilterModeUnusable:
			query = query.Where("usability_blocked = ? OR usability_offline = ? OR usability_low_score = ? OR usability_redundant_ip = ? OR usability_gouging = ? OR usability_not_accepting_contracts = ? OR usability_not_announced = ? OR usability_not_completing_scan = ?",
				true, true, true, true, true, true, true, true)
		case api.UsabilityFilterModeAll:
			// nothing to do
		default:
			return fmt.Errorf("invalid usability mode: %v", usabilityMode)
		}

		// apply address filter
		if addressContains != "" {
			query = query.Scopes(func(d *gorm.DB) *gorm.DB {
				return d.Where("net_address LIKE ?", "%"+addressContains+"%")
			})
		}

		// apply key filter
		if len(keyIn) > 0 {
			pubKeys := make([]publicKey, len(keyIn))
			for i, pk := range keyIn {
				pubKeys[i] = publicKey(pk)
			}
			query = query.Scopes(func(d *gorm.DB) *gorm.DB {
				return d.Where("public_key IN ?", pubKeys)
			})
		}

		// fetch host info
		var infos []dbHostInfo
		if err := query.
			Debug().
			Offset(offset).
			Limit(limit).
			Find(&infos).
			Error; err != nil {
			return err
		}
		for _, hi := range infos {
			his = append(his, hi.convert())
		}
		return nil
	})
	return
}

func (ss *SQLStore) UpdateHostInfo(ctx context.Context, autopilotID string, hk types.PublicKey, gouging api.HostGougingBreakdown, score api.HostScoreBreakdown, usability api.HostUsabilityBreakdown) (err error) {
	err = ss.db.Transaction(func(tx *gorm.DB) error {
		// fetch ap id
		var apID uint
		if err := tx.
			Model(&dbAutopilot{}).
			Where("identifier = ?", autopilotID).
			Select("id").
			Take(&apID).
			Error; errors.Is(err, gorm.ErrRecordNotFound) {
			return api.ErrAutopilotNotFound
		} else if err != nil {
			return err
		}

		// fetch host id
		var hID uint
		if err := tx.
			Model(&dbHost{}).
			Where("public_key = ?", publicKey(hk)).
			Select("id").
			Take(&hID).
			Error; errors.Is(err, gorm.ErrRecordNotFound) {
			return api.ErrHostNotFound
		} else if err != nil {
			return err
		}

		// update host info
		return tx.
			Clauses(clause.OnConflict{
				Columns:   []clause.Column{{Name: "db_autopilot_id"}, {Name: "db_host_id"}},
				UpdateAll: true,
			}).
			Create(convertHostInfo(apID, hID, gouging, score, usability)).
			Error
	})
	return
}

// HostsForScanning returns the address of hosts for scanning.
func (ss *SQLStore) HostsForScanning(ctx context.Context, maxLastScan time.Time, offset, limit int) ([]hostdb.HostAddress, error) {
	if offset < 0 {
		return nil, ErrNegativeOffset
	}

	var hosts []struct {
		PublicKey  publicKey `gorm:"unique;index;NOT NULL"`
		NetAddress string
	}
	var hostAddresses []hostdb.HostAddress

	err := ss.db.
		WithContext(ctx).
		Model(&dbHost{}).
		Where("last_scan < ?", maxLastScan.UnixNano()).
		Offset(offset).
		Limit(limit).
		Order("last_scan ASC").
		FindInBatches(&hosts, hostRetrievalBatchSize, func(tx *gorm.DB, batch int) error {
			for _, h := range hosts {
				hostAddresses = append(hostAddresses, hostdb.HostAddress{
					PublicKey:  types.PublicKey(h.PublicKey),
					NetAddress: h.NetAddress,
				})
			}
			return nil
		}).
		Error
	if err != nil {
		return nil, err
	}
	return hostAddresses, err
}

func (ss *SQLStore) SearchHosts(ctx context.Context, filterMode, addressContains string, keyIn []types.PublicKey, offset, limit int) ([]hostdb.HostInfo, error) {
	if offset < 0 {
		return nil, ErrNegativeOffset
	}

	// Apply filter mode.
	var blocked bool
	query := ss.db
	switch filterMode {
	case api.HostFilterModeAllowed:
		query = query.Scopes(ss.excludeBlocked("hosts"))
	case api.HostFilterModeBlocked:
<<<<<<< HEAD
		query = query.Scopes(ss.excludeAllowed("hosts"))
=======
		query = query.Scopes(ss.excludeAllowed)
		blocked = true
>>>>>>> 82d74327
	case api.HostFilterModeAll:
		// preload allowlist and blocklist
		query = query.
			Preload("Allowlist").
			Preload("Blocklist")
	default:
		return nil, fmt.Errorf("invalid filter mode: %v", filterMode)
	}

	// Add address filter.
	if addressContains != "" {
		query = query.Scopes(func(d *gorm.DB) *gorm.DB {
			return d.Where("net_address LIKE ?", "%"+addressContains+"%")
		})
	}

	// Only search for specific hosts.
	if len(keyIn) > 0 {
		pubKeys := make([]publicKey, len(keyIn))
		for i, pk := range keyIn {
			pubKeys[i] = publicKey(pk)
		}
		query = query.Scopes(func(d *gorm.DB) *gorm.DB {
			return d.Where("public_key IN ?", pubKeys)
		})
	}

	var hosts []hostdb.HostInfo
	var fullHosts []dbHost
	err := query.
		Offset(offset).
		Limit(limit).
		FindInBatches(&fullHosts, hostRetrievalBatchSize, func(tx *gorm.DB, batch int) error {
			for _, fh := range fullHosts {
				if filterMode == api.HostFilterModeAll {
					hosts = append(hosts, hostdb.HostInfo{
						Host:    fh.convert(),
						Blocked: ss.isBlocked(fh),
					})
				} else {
					hosts = append(hosts, hostdb.HostInfo{
						Host:    fh.convert(),
						Blocked: blocked,
					})
				}
			}
			return nil
		}).
		Error
	if err != nil {
		return nil, err
	}
	return hosts, err
}

// Hosts returns non-blocked hosts at given offset and limit.
func (ss *SQLStore) Hosts(ctx context.Context, filterMode string, offset, limit int) ([]hostdb.HostInfo, error) {
	return ss.SearchHosts(ctx, filterMode, "", nil, offset, limit)
}

func (ss *SQLStore) RemoveOfflineHosts(ctx context.Context, minRecentFailures uint64, maxDowntime time.Duration) (removed uint64, err error) {
	// sanity check 'maxDowntime'
	if maxDowntime < 0 {
		return 0, ErrNegativeMaxDowntime
	}

	// fetch all hosts outside of the transaction
	var hosts []dbHost
	if err := ss.db.
		WithContext(ctx).
		Model(&dbHost{}).
		Where("recent_downtime >= ? AND recent_scan_failures >= ?", maxDowntime, minRecentFailures).
		Find(&hosts).
		Error; err != nil {
		return 0, err
	}

	// return early
	if len(hosts) == 0 {
		return 0, nil
	}

	// remove every host one by one
	var errs []error
	for _, h := range hosts {
		if err := ss.retryTransaction(ctx, func(tx *gorm.DB) error {
			// fetch host contracts
			hcs, err := contractsForHost(tx, h)
			if err != nil {
				return err
			}

			// create map
			toArchive := make(map[types.FileContractID]string)
			for _, c := range hcs {
				toArchive[types.FileContractID(c.FCID)] = api.ContractArchivalReasonHostPruned
			}

			// archive host contracts
			if err := archiveContracts(tx, hcs, toArchive); err != nil {
				return err
			}

			// remove the host
			if err := tx.Delete(&h).Error; err != nil {
				return err
			}
			removed++
			return nil
		}); err != nil {
			errs = append(errs, err)
		}
	}

	if len(errs) > 0 {
		var msgs []string
		for _, err := range errs {
			msgs = append(msgs, err.Error())
		}
		err = errors.New(strings.Join(msgs, ";"))
	}
	return
}

func (ss *SQLStore) UpdateHostAllowlistEntries(ctx context.Context, add, remove []types.PublicKey, clear bool) (err error) {
	// nothing to do
	if len(add)+len(remove) == 0 && !clear {
		return nil
	}
	defer ss.updateHasAllowlist(&err)

	// clear allowlist
	if clear {
		return ss.retryTransaction(ctx, func(tx *gorm.DB) error {
			return tx.Where("TRUE").Delete(&dbAllowlistEntry{}).Error
		})
	}

	var toInsert []dbAllowlistEntry
	for _, entry := range add {
		toInsert = append(toInsert, dbAllowlistEntry{Entry: publicKey(entry)})
	}

	toDelete := make([]publicKey, len(remove))
	for i, entry := range remove {
		toDelete[i] = publicKey(entry)
	}

	return ss.retryTransaction(ctx, func(tx *gorm.DB) error {
		if len(toInsert) > 0 {
			if err := tx.Create(&toInsert).Error; err != nil {
				return err
			}
		}
		if len(toDelete) > 0 {
			if err := tx.Delete(&dbAllowlistEntry{}, "entry IN ?", toDelete).Error; err != nil {
				return err
			}
		}
		return nil
	})
}

func (ss *SQLStore) UpdateHostBlocklistEntries(ctx context.Context, add, remove []string, clear bool) (err error) {
	// nothing to do
	if len(add)+len(remove) == 0 && !clear {
		return nil
	}
	defer ss.updateHasBlocklist(&err)

	// clear blocklist
	if clear {
		return ss.retryTransaction(ctx, func(tx *gorm.DB) error {
			return tx.Where("TRUE").Delete(&dbBlocklistEntry{}).Error
		})
	}

	var toInsert []dbBlocklistEntry
	for _, entry := range add {
		toInsert = append(toInsert, dbBlocklistEntry{Entry: entry})
	}

	return ss.retryTransaction(ctx, func(tx *gorm.DB) error {
		if len(toInsert) > 0 {
			if err := tx.Create(&toInsert).Error; err != nil {
				return err
			}
		}
		if len(remove) > 0 {
			if err := tx.Delete(&dbBlocklistEntry{}, "entry IN ?", remove).Error; err != nil {
				return err
			}
		}
		return nil
	})
}

func (ss *SQLStore) HostAllowlist(ctx context.Context) (allowlist []types.PublicKey, err error) {
	var pubkeys []publicKey
	err = ss.db.
		WithContext(ctx).
		Model(&dbAllowlistEntry{}).
		Pluck("entry", &pubkeys).
		Error

	for _, pubkey := range pubkeys {
		allowlist = append(allowlist, types.PublicKey(pubkey))
	}
	return
}

func (ss *SQLStore) HostBlocklist(ctx context.Context) (blocklist []string, err error) {
	err = ss.db.
		WithContext(ctx).
		Model(&dbBlocklistEntry{}).
		Pluck("entry", &blocklist).
		Error
	return
}

func (ss *SQLStore) RecordHostScans(ctx context.Context, scans []hostdb.HostScan) error {
	if len(scans) == 0 {
		return nil // nothing to do
	}

	// Get keys from input.
	keyMap := make(map[publicKey]struct{})
	var hks []publicKey
	for _, scan := range scans {
		if _, exists := keyMap[publicKey(scan.HostKey)]; !exists {
			hks = append(hks, publicKey(scan.HostKey))
			keyMap[publicKey(scan.HostKey)] = struct{}{}
		}
	}

	// Fetch hosts for which to add scans. This can be done outsisde the
	// transaction to reduce the time we spend in the transaction since we don't
	// need it to be perfectly consistent.
	var hosts []dbHost
	for i := 0; i < len(hks); i += maxSQLVars {
		end := i + maxSQLVars
		if end > len(hks) {
			end = len(hks)
		}
		var batchHosts []dbHost
		if err := ss.db.WithContext(ctx).Where("public_key IN (?)", hks[i:end]).
			Find(&batchHosts).Error; err != nil {
			return err
		}
		hosts = append(hosts, batchHosts...)
	}
	hostMap := make(map[publicKey]dbHost)
	for _, h := range hosts {
		hostMap[h.PublicKey] = h
	}

	// Write the interactions and update to the hosts atomically within a single
	// transaction.
	return ss.retryTransaction(ctx, func(tx *gorm.DB) error {
		// Handle scans
		for _, scan := range scans {
			host, exists := hostMap[publicKey(scan.HostKey)]
			if !exists {
				continue // host doesn't exist
			}
			lastScan := time.Unix(0, host.LastScan)

			if scan.Success {
				// Handle successful scan.
				host.SuccessfulInteractions++
				if host.LastScan > 0 && lastScan.Before(scan.Timestamp) {
					host.Uptime += scan.Timestamp.Sub(lastScan)
				}
				host.RecentDowntime = 0
				host.RecentScanFailures = 0

				// overwrite the NetAddress in the settings with the one we
				// received through the host announcement
				scan.Settings.NetAddress = host.NetAddress
				host.Settings = convertHostSettings(scan.Settings)

				// scans can only update the price table if the current
				// pricetable is expired anyway, ensuring scans never
				// overwrite a valid price table since the price table from
				// scans are not paid for and thus not useful for anything
				// aside from gouging checks
				if time.Now().After(host.PriceTableExpiry.Time) {
					host.PriceTable = convertHostPriceTable(scan.PriceTable)
					host.PriceTableExpiry = sql.NullTime{
						Time:  time.Now(),
						Valid: true,
					}
				}
			} else {
				// Handle failed scan.
				host.FailedInteractions++
				host.RecentScanFailures++
				if host.LastScan > 0 && lastScan.Before(scan.Timestamp) {
					host.Downtime += scan.Timestamp.Sub(lastScan)
					host.RecentDowntime += scan.Timestamp.Sub(lastScan)
				}
			}

			host.TotalScans++
			host.Scanned = host.Scanned || scan.Success
			host.SecondToLastScanSuccess = host.LastScanSuccess
			host.LastScanSuccess = scan.Success
			host.LastScan = scan.Timestamp.UnixNano()

			// Save to map again.
			hostMap[host.PublicKey] = host
		}

		// Persist.
		for _, h := range hostMap {
			err := tx.Model(&dbHost{}).
				Where("public_key", h.PublicKey).
				Updates(map[string]interface{}{
					"scanned":                     h.Scanned,
					"total_scans":                 h.TotalScans,
					"second_to_last_scan_success": h.SecondToLastScanSuccess,
					"last_scan_success":           h.LastScanSuccess,
					"recent_downtime":             h.RecentDowntime,
					"recent_scan_failures":        h.RecentScanFailures,
					"downtime":                    h.Downtime,
					"uptime":                      h.Uptime,
					"last_scan":                   h.LastScan,
					"settings":                    h.Settings,
					"price_table":                 h.PriceTable,
					"price_table_expiry":          h.PriceTableExpiry,
					"successful_interactions":     h.SuccessfulInteractions,
					"failed_interactions":         h.FailedInteractions,
				}).Error
			if err != nil {
				return err
			}
		}
		return nil
	})
}

func (ss *SQLStore) RecordPriceTables(ctx context.Context, priceTableUpdate []hostdb.PriceTableUpdate) error {
	if len(priceTableUpdate) == 0 {
		return nil // nothing to do
	}

	// Get keys from input.
	keyMap := make(map[publicKey]struct{})
	var hks []publicKey
	for _, ptu := range priceTableUpdate {
		if _, exists := keyMap[publicKey(ptu.HostKey)]; !exists {
			hks = append(hks, publicKey(ptu.HostKey))
			keyMap[publicKey(ptu.HostKey)] = struct{}{}
		}
	}

	// Fetch hosts for which to add interactions. This can be done
	// outsisde the transaction to reduce the time we spend in the
	// transaction since we don't need it to be perfectly
	// consistent.
	var hosts []dbHost
	for i := 0; i < len(hks); i += maxSQLVars {
		end := i + maxSQLVars
		if end > len(hks) {
			end = len(hks)
		}
		var batchHosts []dbHost
		if err := ss.db.WithContext(ctx).Where("public_key IN (?)", hks[i:end]).
			Find(&batchHosts).Error; err != nil {
			return err
		}
		hosts = append(hosts, batchHosts...)
	}
	hostMap := make(map[publicKey]dbHost)
	for _, h := range hosts {
		hostMap[h.PublicKey] = h
	}

	// Write the interactions and update to the hosts atomically within a single
	// transaction.
	return ss.retryTransaction(ctx, func(tx *gorm.DB) error {
		// Handle price table updates
		for _, ptu := range priceTableUpdate {
			host, exists := hostMap[publicKey(ptu.HostKey)]
			if !exists {
				continue // host doesn't exist
			}
			if ptu.Success {
				// Handle successful update.
				host.SuccessfulInteractions++
				host.RecentDowntime = 0
				host.RecentScanFailures = 0

				// Update pricetable.
				host.PriceTable = convertHostPriceTable(ptu.PriceTable.HostPriceTable)
				host.PriceTableExpiry = sql.NullTime{
					Time:  ptu.PriceTable.Expiry,
					Valid: ptu.PriceTable.Expiry != time.Time{},
				}
			} else {
				// Handle failed update.
				host.FailedInteractions++
			}

			// Save to map again.
			hostMap[host.PublicKey] = host
		}

		// Persist.
		for _, h := range hostMap {
			err := tx.Model(&dbHost{}).
				Where("public_key", h.PublicKey).
				Updates(map[string]interface{}{
					"recent_downtime":         h.RecentDowntime,
					"recent_scan_failures":    h.RecentScanFailures,
					"price_table":             h.PriceTable,
					"price_table_expiry":      h.PriceTableExpiry,
					"successful_interactions": h.SuccessfulInteractions,
					"failed_interactions":     h.FailedInteractions,
				}).Error
			if err != nil {
				return err
			}
		}
		return nil
	})
}

func (ss *SQLStore) processConsensusChangeHostDB(cc modules.ConsensusChange) {
	height := uint64(cc.InitialHeight())
	for range cc.RevertedBlocks {
		height--
	}

	var newAnnouncements []announcement
	for _, sb := range cc.AppliedBlocks {
		var b types.Block
		convertToCore(sb, (*types.V1Block)(&b))

		// Process announcements, but only if they are not too old.
		if b.Timestamp.After(time.Now().Add(-ss.announcementMaxAge)) {
			hostdb.ForEachAnnouncement(types.Block(b), height, func(hostKey types.PublicKey, ha hostdb.Announcement) {
				newAnnouncements = append(newAnnouncements, announcement{
					hostKey:      publicKey(hostKey),
					announcement: ha,
				})
				ss.unappliedHostKeys[hostKey] = struct{}{}
			})
		}
		height++
	}

	ss.unappliedAnnouncements = append(ss.unappliedAnnouncements, newAnnouncements...)
}

// excludeBlocked can be used as a scope for a db transaction to exclude blocked
// hosts.
func (ss *SQLStore) excludeBlocked(alias string) func(db *gorm.DB) *gorm.DB {
	return func(db *gorm.DB) *gorm.DB {
		ss.mu.Lock()
		defer ss.mu.Unlock()

		if ss.hasAllowlist {
			db = db.Where(fmt.Sprintf("EXISTS (SELECT 1 FROM host_allowlist_entry_hosts hbeh WHERE hbeh.db_host_id = %s.id)", alias))
		}
		if ss.hasBlocklist {
			db = db.Where(fmt.Sprintf("NOT EXISTS (SELECT 1 FROM host_blocklist_entry_hosts hbeh WHERE hbeh.db_host_id = %s.id)", alias))
		}
		return db
	}
}

// excludeAllowed can be used as a scope for a db transaction to exclude allowed
// hosts.
func (ss *SQLStore) excludeAllowed(alias string) func(db *gorm.DB) *gorm.DB {
	return func(db *gorm.DB) *gorm.DB {
		ss.mu.Lock()
		defer ss.mu.Unlock()

		if ss.hasAllowlist {
			db = db.Where(fmt.Sprintf("NOT EXISTS (SELECT 1 FROM host_allowlist_entry_hosts hbeh WHERE hbeh.db_host_id = %s.id)", alias))
		}
		if ss.hasBlocklist {
			db = db.Where(fmt.Sprintf("EXISTS (SELECT 1 FROM host_blocklist_entry_hosts hbeh WHERE hbeh.db_host_id = %s.id)", alias))
		}
		if !ss.hasAllowlist && !ss.hasBlocklist {
			// if neither an allowlist nor a blocklist exist, all hosts are allowed
			// which means we return none
			db = db.Where("1 = 0")
		}
		return db
	}
}

func (ss *SQLStore) isBlocked(h dbHost) (blocked bool) {
	ss.mu.Lock()
	defer ss.mu.Unlock()

	if ss.hasAllowlist && len(h.Allowlist) == 0 {
		blocked = true
	}
	if ss.hasBlocklist && len(h.Blocklist) > 0 {
		blocked = true
	}
	return
}

func updateCCID(tx *gorm.DB, newCCID modules.ConsensusChangeID, newTip types.ChainIndex) error {
	return tx.Model(&dbConsensusInfo{}).Where(&dbConsensusInfo{
		Model: Model{
			ID: consensusInfoID,
		},
	}).Updates(map[string]interface{}{
		"CCID":     newCCID[:],
		"height":   newTip.Height,
		"block_id": hash256(newTip.ID),
	}).Error
}

func insertAnnouncements(tx *gorm.DB, as []announcement) error {
	var hosts []dbHost
	var announcements []dbAnnouncement
	for _, a := range as {
		hosts = append(hosts, dbHost{
			PublicKey:        a.hostKey,
			LastAnnouncement: a.announcement.Timestamp.UTC(),
			NetAddress:       a.announcement.NetAddress,
		})
		announcements = append(announcements, dbAnnouncement{
			HostKey:     a.hostKey,
			BlockHeight: a.announcement.Index.Height,
			BlockID:     a.announcement.Index.ID.String(),
			NetAddress:  a.announcement.NetAddress,
		})
	}
	if err := tx.Create(&announcements).Error; err != nil {
		return err
	}
	return tx.Create(&hosts).Error
}

func applyRevisionUpdate(db *gorm.DB, fcid types.FileContractID, rev revisionUpdate) error {
	return updateActiveAndArchivedContract(db, fcid, map[string]interface{}{
		"revision_height": rev.height,
		"revision_number": fmt.Sprint(rev.number),
		"size":            rev.size,
	})
}

func updateContractState(db *gorm.DB, fcid types.FileContractID, cs contractState) error {
	return updateActiveAndArchivedContract(db, fcid, map[string]interface{}{
		"state": cs,
	})
}

func markFailedContracts(db *gorm.DB, height uint64) error {
	if err := db.Model(&dbContract{}).
		Where("state = ? AND ? > window_end", contractStateActive, height).
		Update("state", contractStateFailed).Error; err != nil {
		return fmt.Errorf("failed to mark failed contracts: %w", err)
	}
	return nil
}

func updateProofHeight(db *gorm.DB, fcid types.FileContractID, blockHeight uint64) error {
	return updateActiveAndArchivedContract(db, fcid, map[string]interface{}{
		"proof_height": blockHeight,
	})
}

func updateActiveAndArchivedContract(tx *gorm.DB, fcid types.FileContractID, updates map[string]interface{}) error {
	err1 := tx.Model(&dbContract{}).
		Where("fcid = ?", fileContractID(fcid)).
		Updates(updates).Error
	err2 := tx.Model(&dbArchivedContract{}).
		Where("fcid = ?", fileContractID(fcid)).
		Updates(updates).Error
	if err1 != nil || err2 != nil {
		return fmt.Errorf("%s; %s", err1, err2)
	}
	return nil
}

func updateBlocklist(tx *gorm.DB, hk types.PublicKey, allowlist []dbAllowlistEntry, blocklist []dbBlocklistEntry) error {
	// fetch the host
	var host dbHost
	if err := tx.
		Model(&dbHost{}).
		Where("public_key = ?", publicKey(hk)).
		First(&host).
		Error; err != nil {
		return err
	}

	// update host allowlist
	var dbAllowlist []dbAllowlistEntry
	for _, entry := range allowlist {
		if entry.Entry == host.PublicKey {
			dbAllowlist = append(dbAllowlist, entry)
		}
	}
	if err := tx.Model(&host).Association("Allowlist").Replace(&dbAllowlist); err != nil {
		return err
	}

	// update host blocklist
	var dbBlocklist []dbBlocklistEntry
	for _, entry := range blocklist {
		if entry.blocks(host) {
			dbBlocklist = append(dbBlocklist, entry)
		}
	}
	return tx.Model(&host).Association("Blocklist").Replace(&dbBlocklist)
}

func (s *SQLStore) ResetLostSectors(ctx context.Context, hk types.PublicKey) error {
	return s.retryTransaction(ctx, func(tx *gorm.DB) error {
		return tx.Model(&dbHost{}).
			Where("public_key", publicKey(hk)).
			Update("lost_sectors", 0).
			Error
	})
}<|MERGE_RESOLUTION|>--- conflicted
+++ resolved
@@ -750,12 +750,8 @@
 	case api.HostFilterModeAllowed:
 		query = query.Scopes(ss.excludeBlocked("hosts"))
 	case api.HostFilterModeBlocked:
-<<<<<<< HEAD
 		query = query.Scopes(ss.excludeAllowed("hosts"))
-=======
-		query = query.Scopes(ss.excludeAllowed)
 		blocked = true
->>>>>>> 82d74327
 	case api.HostFilterModeAll:
 		// preload allowlist and blocklist
 		query = query.
