--- conflicted
+++ resolved
@@ -117,15 +117,9 @@
 	})
 }
 
-<<<<<<< HEAD
-func (s *SQLStore) UsableHosts(ctx context.Context, gc gouging.Checker, minWindowStart uint64, offset, limit int) (hosts []api.HostInfo, err error) {
+func (s *SQLStore) UsableHosts(ctx context.Context, minWindowStart uint64) (hosts []sql.HostInfo, err error) {
 	err = s.db.Transaction(ctx, func(tx sql.DatabaseTx) error {
-		hosts, err = tx.UsableHosts(ctx, gc, minWindowStart, offset, limit)
-=======
-func (s *SQLStore) UsableHosts(ctx context.Context) (hosts []sql.HostInfo, err error) {
-	err = s.db.Transaction(ctx, func(tx sql.DatabaseTx) error {
-		hosts, err = tx.UsableHosts(ctx)
->>>>>>> 4b0f42a3
+		hosts, err = tx.UsableHosts(ctx, minWindowStart)
 		return err
 	})
 	return
