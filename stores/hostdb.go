package stores

import (
	"context"
	"database/sql"
	"errors"
	"fmt"
	"net"
	"strings"
	"time"

	rhpv2 "go.sia.tech/core/rhp/v2"
	rhpv3 "go.sia.tech/core/rhp/v3"
	"go.sia.tech/core/types"
	"go.sia.tech/coreutils/chain"
	"go.sia.tech/renterd/api"
	"go.sia.tech/renterd/hostdb"
	"gorm.io/gorm"
	"gorm.io/gorm/clause"
)

const (
	// consensusInfoID defines the primary key of the entry in the consensusInfo
	// table.
	consensusInfoID = 1

	// hostRetrievalBatchSize is the number of hosts we fetch from the
	// database per batch. Empirically tested to verify that this is a value
	// that performs reasonably well.
	hostRetrievalBatchSize = 10000
)

var (
	ErrNegativeOffset      = errors.New("offset can not be negative")
	ErrNegativeMaxDowntime = errors.New("max downtime can not be negative")
)

type (
	// dbHost defines a api.Interaction as persisted in the DB. Deleting a
	// host from the db will cascade the deletion and also delete the
	// corresponding announcements and interactions with that host.
	//
	// NOTE: updating the host entity requires an update to the field map passed
	// to 'Update' when recording host interactions
	dbHost struct {
		Model

		PublicKey        publicKey `gorm:"unique;index;NOT NULL;size:32"`
		Settings         hostSettings
		PriceTable       hostPriceTable
		PriceTableExpiry sql.NullTime

		TotalScans              uint64
		LastScan                int64 `gorm:"index"` // unix nano
		LastScanSuccess         bool
		SecondToLastScanSuccess bool
		Scanned                 bool `gorm:"index"`
		Uptime                  time.Duration
		Downtime                time.Duration

		// RecentDowntime and RecentScanFailures are used to determine whether a
		// host is eligible for pruning.
		RecentDowntime     time.Duration `gorm:"index"`
		RecentScanFailures uint64        `gorm:"index"`

		SuccessfulInteractions float64
		FailedInteractions     float64

		LostSectors uint64

		LastAnnouncement time.Time
		NetAddress       string `gorm:"index"`

		Allowlist []dbAllowlistEntry `gorm:"many2many:host_allowlist_entry_hosts;constraint:OnDelete:CASCADE"`
		Blocklist []dbBlocklistEntry `gorm:"many2many:host_blocklist_entry_hosts;constraint:OnDelete:CASCADE"`
		Checks    []dbHostCheck      `gorm:"foreignKey:DBHostID;constraint:OnDelete:CASCADE"`
	}

	// dbHostCheck contains information about a host that is collected and used
	// by the autopilot.
	dbHostCheck struct {
		Model

		DBAutopilotID uint
		DBAutopilot   dbAutopilot

		DBHostID uint
		DBHost   dbHost

		// usability
		UsabilityBlocked               bool
		UsabilityOffline               bool
		UsabilityLowScore              bool
		UsabilityRedundantIP           bool
		UsabilityGouging               bool
		UsabilityNotAcceptingContracts bool
		UsabilityNotAnnounced          bool
		UsabilityNotCompletingScan     bool

		// score
		ScoreAge              float64
		ScoreCollateral       float64
		ScoreInteractions     float64
		ScoreStorageRemaining float64
		ScoreUptime           float64
		ScoreVersion          float64
		ScorePrices           float64

		// gouging
		GougingContractErr string
		GougingDownloadErr string
		GougingGougingErr  string
		GougingPruneErr    string
		GougingUploadErr   string
	}

	// dbAllowlistEntry defines a table that stores the host blocklist.
	dbAllowlistEntry struct {
		Model
		Entry publicKey `gorm:"unique;index;NOT NULL;size:32"`
		Hosts []dbHost  `gorm:"many2many:host_allowlist_entry_hosts;constraint:OnDelete:CASCADE"`
	}

	// dbBlocklistEntry defines a table that stores the host blocklist.
	dbBlocklistEntry struct {
		Model
		Entry string   `gorm:"unique;index;NOT NULL"`
		Hosts []dbHost `gorm:"many2many:host_blocklist_entry_hosts;constraint:OnDelete:CASCADE"`
	}

	dbConsensusInfo struct {
		Model
		Height  uint64
		BlockID hash256
	}

	// dbAnnouncement is a table used for storing all announcements. It
	// doesn't have any relations to dbHost which means it won't
	// automatically prune when a host is deleted.
	dbAnnouncement struct {
		Model
		HostKey publicKey `gorm:"NOT NULL"`

		BlockHeight uint64
		BlockID     string
		NetAddress  string
	}

	// announcement describes an announcement for a single host.
	announcement struct {
		chain.HostAnnouncement
		blockHeight uint64
		blockID     types.BlockID
		hk          types.PublicKey
		timestamp   time.Time
	}
)

// convert converts hostSettings to rhp.HostSettings
func (pt hostPriceTable) convert() rhpv3.HostPriceTable {
	return rhpv3.HostPriceTable{
		UID:                          pt.UID,
		Validity:                     pt.Validity,
		HostBlockHeight:              pt.HostBlockHeight,
		UpdatePriceTableCost:         pt.UpdatePriceTableCost,
		AccountBalanceCost:           pt.AccountBalanceCost,
		FundAccountCost:              pt.FundAccountCost,
		LatestRevisionCost:           pt.LatestRevisionCost,
		SubscriptionMemoryCost:       pt.SubscriptionMemoryCost,
		SubscriptionNotificationCost: pt.SubscriptionNotificationCost,
		InitBaseCost:                 pt.InitBaseCost,
		MemoryTimeCost:               pt.MemoryTimeCost,
		DownloadBandwidthCost:        pt.DownloadBandwidthCost,
		UploadBandwidthCost:          pt.UploadBandwidthCost,
		DropSectorsBaseCost:          pt.DropSectorsBaseCost,
		DropSectorsUnitCost:          pt.DropSectorsUnitCost,
		HasSectorBaseCost:            pt.HasSectorBaseCost,
		ReadBaseCost:                 pt.ReadBaseCost,
		ReadLengthCost:               pt.ReadLengthCost,
		RenewContractCost:            pt.RenewContractCost,
		RevisionBaseCost:             pt.RevisionBaseCost,
		SwapSectorBaseCost:           pt.SwapSectorBaseCost,
		WriteBaseCost:                pt.WriteBaseCost,
		WriteLengthCost:              pt.WriteLengthCost,
		WriteStoreCost:               pt.WriteStoreCost,
		TxnFeeMinRecommended:         pt.TxnFeeMinRecommended,
		TxnFeeMaxRecommended:         pt.TxnFeeMaxRecommended,
		ContractPrice:                pt.ContractPrice,
		CollateralCost:               pt.CollateralCost,
		MaxCollateral:                pt.MaxCollateral,
		MaxDuration:                  pt.MaxDuration,
		WindowSize:                   pt.WindowSize,
		RegistryEntriesLeft:          pt.RegistryEntriesLeft,
		RegistryEntriesTotal:         pt.RegistryEntriesTotal,
	}
}

func convertHostPriceTable(pt rhpv3.HostPriceTable) hostPriceTable {
	return hostPriceTable{
		UID:                          pt.UID,
		Validity:                     pt.Validity,
		HostBlockHeight:              pt.HostBlockHeight,
		UpdatePriceTableCost:         pt.UpdatePriceTableCost,
		AccountBalanceCost:           pt.AccountBalanceCost,
		FundAccountCost:              pt.FundAccountCost,
		LatestRevisionCost:           pt.LatestRevisionCost,
		SubscriptionMemoryCost:       pt.SubscriptionMemoryCost,
		SubscriptionNotificationCost: pt.SubscriptionNotificationCost,
		InitBaseCost:                 pt.InitBaseCost,
		MemoryTimeCost:               pt.MemoryTimeCost,
		DownloadBandwidthCost:        pt.DownloadBandwidthCost,
		UploadBandwidthCost:          pt.UploadBandwidthCost,
		DropSectorsBaseCost:          pt.DropSectorsBaseCost,
		DropSectorsUnitCost:          pt.DropSectorsUnitCost,
		HasSectorBaseCost:            pt.HasSectorBaseCost,
		ReadBaseCost:                 pt.ReadBaseCost,
		ReadLengthCost:               pt.ReadLengthCost,
		RenewContractCost:            pt.RenewContractCost,
		RevisionBaseCost:             pt.RevisionBaseCost,
		SwapSectorBaseCost:           pt.SwapSectorBaseCost,
		WriteBaseCost:                pt.WriteBaseCost,
		WriteLengthCost:              pt.WriteLengthCost,
		WriteStoreCost:               pt.WriteStoreCost,
		TxnFeeMinRecommended:         pt.TxnFeeMinRecommended,
		TxnFeeMaxRecommended:         pt.TxnFeeMaxRecommended,
		ContractPrice:                pt.ContractPrice,
		CollateralCost:               pt.CollateralCost,
		MaxCollateral:                pt.MaxCollateral,
		MaxDuration:                  pt.MaxDuration,
		WindowSize:                   pt.WindowSize,
		RegistryEntriesLeft:          pt.RegistryEntriesLeft,
		RegistryEntriesTotal:         pt.RegistryEntriesTotal,
	}
}

// TableName implements the gorm.Tabler interface.
func (dbAnnouncement) TableName() string { return "host_announcements" }

// TableName implements the gorm.Tabler interface.
func (dbConsensusInfo) TableName() string { return "consensus_infos" }

// TableName implements the gorm.Tabler interface.
func (dbHost) TableName() string { return "hosts" }

// TableName implements the gorm.Tabler interface.
func (dbHostCheck) TableName() string { return "host_checks" }

// TableName implements the gorm.Tabler interface.
func (dbAllowlistEntry) TableName() string { return "host_allowlist_entries" }

// TableName implements the gorm.Tabler interface.
func (dbBlocklistEntry) TableName() string { return "host_blocklist_entries" }

// convert converts a host into a api.HostInfo
func (h dbHost) convert(blocked bool) api.Host {
	var lastScan time.Time
	if h.LastScan > 0 {
		lastScan = time.Unix(0, h.LastScan)
	}
	checks := make(map[string]api.HostCheck)
	for _, check := range h.Checks {
		checks[check.DBAutopilot.Identifier] = check.convert()
	}
	return api.Host{
		KnownSince:       h.CreatedAt,
		LastAnnouncement: h.LastAnnouncement,
		NetAddress:       h.NetAddress,
		Interactions: api.HostInteractions{
			TotalScans:              h.TotalScans,
			LastScan:                lastScan,
			LastScanSuccess:         h.LastScanSuccess,
			SecondToLastScanSuccess: h.SecondToLastScanSuccess,
			Uptime:                  h.Uptime,
			Downtime:                h.Downtime,
			SuccessfulInteractions:  h.SuccessfulInteractions,
			FailedInteractions:      h.FailedInteractions,
			LostSectors:             h.LostSectors,
		},
		PriceTable: api.HostPriceTable{
			HostPriceTable: h.PriceTable.convert(),
			Expiry:         h.PriceTableExpiry.Time,
		},
		PublicKey: types.PublicKey(h.PublicKey),
		Scanned:   h.Scanned,
		Settings:  rhpv2.HostSettings(h.Settings),
		Blocked:   blocked,
		Checks:    checks,
	}
}

func (hi dbHostCheck) convert() api.HostCheck {
	return api.HostCheck{
		Gouging: api.HostGougingBreakdown{
			ContractErr: hi.GougingContractErr,
			DownloadErr: hi.GougingDownloadErr,
			GougingErr:  hi.GougingGougingErr,
			PruneErr:    hi.GougingPruneErr,
			UploadErr:   hi.GougingUploadErr,
		},
		Score: api.HostScoreBreakdown{
			Age:              hi.ScoreAge,
			Collateral:       hi.ScoreCollateral,
			Interactions:     hi.ScoreInteractions,
			StorageRemaining: hi.ScoreStorageRemaining,
			Uptime:           hi.ScoreUptime,
			Version:          hi.ScoreVersion,
			Prices:           hi.ScorePrices,
		},
		Usability: api.HostUsabilityBreakdown{
			Blocked:               hi.UsabilityBlocked,
			Offline:               hi.UsabilityOffline,
			LowScore:              hi.UsabilityLowScore,
			RedundantIP:           hi.UsabilityRedundantIP,
			Gouging:               hi.UsabilityGouging,
			NotAcceptingContracts: hi.UsabilityNotAcceptingContracts,
			NotAnnounced:          hi.UsabilityNotAnnounced,
			NotCompletingScan:     hi.UsabilityNotCompletingScan,
		},
	}
}

func (h *dbHost) BeforeCreate(tx *gorm.DB) (err error) {
	tx.Statement.AddClause(clause.OnConflict{
		Columns:   []clause.Column{{Name: "public_key"}},
		DoUpdates: clause.AssignmentColumns([]string{"last_announcement", "net_address"}),
	})
	return nil
}

func (e *dbAllowlistEntry) AfterCreate(tx *gorm.DB) error {
	// NOTE: the ID is zero here if we ignore a conflict on create
	if e.ID == 0 {
		return nil
	}

	params := map[string]interface{}{
		"entry_id":    e.ID,
		"exact_entry": publicKey(e.Entry),
	}

	// insert entries into the allowlist
	if isSQLite(tx) {
		return tx.Exec(`INSERT OR IGNORE INTO host_allowlist_entry_hosts (db_allowlist_entry_id, db_host_id)
SELECT @entry_id, id FROM (
SELECT id
FROM hosts
WHERE public_key = @exact_entry
)`, params).Error
	}

	return tx.Exec(`INSERT IGNORE INTO host_allowlist_entry_hosts (db_allowlist_entry_id, db_host_id)
SELECT @entry_id, id FROM (
	SELECT id
	FROM hosts
	WHERE public_key=@exact_entry
) AS _`, params).Error
}

func (e *dbAllowlistEntry) BeforeCreate(tx *gorm.DB) (err error) {
	tx.Statement.AddClause(clause.OnConflict{
		Columns:   []clause.Column{{Name: "entry"}},
		DoNothing: true,
	})
	return nil
}

func (e *dbBlocklistEntry) AfterCreate(tx *gorm.DB) error {
	// NOTE: the ID is zero here if we ignore a conflict on create
	if e.ID == 0 {
		return nil
	}

	params := map[string]interface{}{
		"entry_id":    e.ID,
		"exact_entry": e.Entry,
		"like_entry":  fmt.Sprintf("%%.%s", e.Entry),
	}

	// insert entries into the blocklist
	if isSQLite(tx) {
		return tx.Exec(`
INSERT OR IGNORE INTO host_blocklist_entry_hosts (db_blocklist_entry_id, db_host_id)
SELECT @entry_id, id FROM (
	SELECT id
	FROM hosts
	WHERE net_address == @exact_entry OR
		rtrim(rtrim(net_address, replace(net_address, ':', '')),':') == @exact_entry OR
		rtrim(rtrim(net_address, replace(net_address, ':', '')),':') LIKE @like_entry
)`, params).Error
	}

	return tx.Exec(`
INSERT IGNORE INTO host_blocklist_entry_hosts (db_blocklist_entry_id, db_host_id)
SELECT @entry_id, id FROM (
	SELECT id
	FROM hosts
	WHERE net_address=@exact_entry OR
		SUBSTRING_INDEX(net_address,':',1)=@exact_entry OR
		SUBSTRING_INDEX(net_address,':',1) LIKE @like_entry
) AS _`, params).Error
}

func (e *dbBlocklistEntry) BeforeCreate(tx *gorm.DB) (err error) {
	tx.Statement.AddClause(clause.OnConflict{
		Columns:   []clause.Column{{Name: "entry"}},
		DoNothing: true,
	})
	return nil
}

func (e *dbBlocklistEntry) blocks(h dbHost) bool {
	values := []string{h.NetAddress}
	host, _, err := net.SplitHostPort(h.NetAddress)
	if err == nil {
		values = append(values, host)
	}

	for _, value := range values {
		if value == e.Entry || strings.HasSuffix(value, "."+e.Entry) {
			return true
		}
	}
	return false
}

// Host returns information about a host.
func (ss *SQLStore) Host(ctx context.Context, hostKey types.PublicKey) (api.Host, error) {
	hosts, err := ss.SearchHosts(ctx, "", api.HostFilterModeAll, api.UsabilityFilterModeAll, "", []types.PublicKey{hostKey}, 0, 1)
	if err != nil {
		return api.Host{}, err
	} else if len(hosts) == 0 {
		return api.Host{}, api.ErrHostNotFound
	} else {
		return hosts[0], nil
	}
}

func (ss *SQLStore) UpdateHostCheck(ctx context.Context, autopilotID string, hk types.PublicKey, hc api.HostCheck) (err error) {
	err = ss.retryTransaction(ctx, (func(tx *gorm.DB) error {
		// fetch ap id
		var apID uint
		if err := tx.
			Model(&dbAutopilot{}).
			Where("identifier = ?", autopilotID).
			Select("id").
			Take(&apID).
			Error; errors.Is(err, gorm.ErrRecordNotFound) {
			return api.ErrAutopilotNotFound
		} else if err != nil {
			return err
		}

		// fetch host id
		var hID uint
		if err := tx.
			Model(&dbHost{}).
			Where("public_key = ?", publicKey(hk)).
			Select("id").
			Take(&hID).
			Error; errors.Is(err, gorm.ErrRecordNotFound) {
			return api.ErrHostNotFound
		} else if err != nil {
			return err
		}

		// update host info
		return tx.
			Clauses(clause.OnConflict{
				Columns:   []clause.Column{{Name: "db_autopilot_id"}, {Name: "db_host_id"}},
				UpdateAll: true,
			}).
			Create(&dbHostCheck{
				DBAutopilotID: apID,
				DBHostID:      hID,

				UsabilityBlocked:               hc.Usability.Blocked,
				UsabilityOffline:               hc.Usability.Offline,
				UsabilityLowScore:              hc.Usability.LowScore,
				UsabilityRedundantIP:           hc.Usability.RedundantIP,
				UsabilityGouging:               hc.Usability.Gouging,
				UsabilityNotAcceptingContracts: hc.Usability.NotAcceptingContracts,
				UsabilityNotAnnounced:          hc.Usability.NotAnnounced,
				UsabilityNotCompletingScan:     hc.Usability.NotCompletingScan,

				ScoreAge:              hc.Score.Age,
				ScoreCollateral:       hc.Score.Collateral,
				ScoreInteractions:     hc.Score.Interactions,
				ScoreStorageRemaining: hc.Score.StorageRemaining,
				ScoreUptime:           hc.Score.Uptime,
				ScoreVersion:          hc.Score.Version,
				ScorePrices:           hc.Score.Prices,

				GougingContractErr: hc.Gouging.ContractErr,
				GougingDownloadErr: hc.Gouging.DownloadErr,
				GougingGougingErr:  hc.Gouging.GougingErr,
				GougingPruneErr:    hc.Gouging.PruneErr,
				GougingUploadErr:   hc.Gouging.UploadErr,
			}).
			Error
	}))
	return
}

// HostsForScanning returns the address of hosts for scanning.
func (ss *SQLStore) HostsForScanning(ctx context.Context, maxLastScan time.Time, offset, limit int) ([]api.HostAddress, error) {
	if offset < 0 {
		return nil, ErrNegativeOffset
	}

	var hosts []struct {
		PublicKey  publicKey `gorm:"unique;index;NOT NULL"`
		NetAddress string
	}
	var hostAddresses []api.HostAddress

	err := ss.db.
		WithContext(ctx).
		Model(&dbHost{}).
		Where("last_scan < ?", maxLastScan.UnixNano()).
		Offset(offset).
		Limit(limit).
		Order("last_scan ASC").
		FindInBatches(&hosts, hostRetrievalBatchSize, func(tx *gorm.DB, batch int) error {
			for _, h := range hosts {
				hostAddresses = append(hostAddresses, api.HostAddress{
					PublicKey:  types.PublicKey(h.PublicKey),
					NetAddress: h.NetAddress,
				})
			}
			return nil
		}).
		Error
	if err != nil {
		return nil, err
	}
	return hostAddresses, err
}

func (ss *SQLStore) SearchHosts(ctx context.Context, autopilotID, filterMode, usabilityMode, addressContains string, keyIn []types.PublicKey, offset, limit int) ([]api.Host, error) {
	if offset < 0 {
		return nil, ErrNegativeOffset
	}

	// validate filterMode
	switch filterMode {
	case api.HostFilterModeAllowed:
	case api.HostFilterModeBlocked:
	case api.HostFilterModeAll:
	default:
		return nil, fmt.Errorf("invalid filter mode: %v", filterMode)
	}

	// prepare query
	query := ss.db.
		Model(&dbHost{}).
		Scopes(
			autopilotFilter(autopilotID),
			hostFilter(filterMode, ss.hasAllowlist(), ss.hasBlocklist()),
			hostNetAddress(addressContains),
			hostPublicKey(keyIn),
			usabilityFilter(autopilotID, usabilityMode),
		)

	// preload allowlist and blocklist
	if filterMode == api.HostFilterModeAll {
		query = query.
			Preload("Allowlist").
			Preload("Blocklist")
	}

	var hosts []api.Host
	var fullHosts []dbHost
	err := query.
		Offset(offset).
		Limit(limit).
		FindInBatches(&fullHosts, hostRetrievalBatchSize, func(tx *gorm.DB, batch int) error {
			for _, fh := range fullHosts {
				var blocked bool
				if filterMode == api.HostFilterModeAll {
					blocked = ss.isBlocked(fh)
				} else {
					blocked = filterMode == api.HostFilterModeBlocked
				}
				hosts = append(hosts, fh.convert(blocked))
			}
			return nil
		}).
		Error
	if err != nil {
		return nil, err
	}
	return hosts, err
}

// Hosts returns non-blocked hosts at given offset and limit.
func (ss *SQLStore) Hosts(ctx context.Context, offset, limit int) ([]api.Host, error) {
	return ss.SearchHosts(ctx, "", api.HostFilterModeAllowed, api.UsabilityFilterModeAll, "", nil, offset, limit)
}

func (ss *SQLStore) RemoveOfflineHosts(ctx context.Context, minRecentFailures uint64, maxDowntime time.Duration) (removed uint64, err error) {
	// sanity check 'maxDowntime'
	if maxDowntime < 0 {
		return 0, ErrNegativeMaxDowntime
	}

	// fetch all hosts outside of the transaction
	var hosts []dbHost
	if err := ss.db.
		WithContext(ctx).
		Model(&dbHost{}).
		Where("recent_downtime >= ? AND recent_scan_failures >= ?", maxDowntime, minRecentFailures).
		Find(&hosts).
		Error; err != nil {
		return 0, err
	}

	// return early
	if len(hosts) == 0 {
		return 0, nil
	}

	// remove every host one by one
	var errs []error
	for _, h := range hosts {
		if err := ss.retryTransaction(ctx, func(tx *gorm.DB) error {
			// fetch host contracts
			hcs, err := contractsForHost(tx, h)
			if err != nil {
				return err
			}

			// create map
			toArchive := make(map[types.FileContractID]string)
			for _, c := range hcs {
				toArchive[types.FileContractID(c.FCID)] = api.ContractArchivalReasonHostPruned
			}

			// archive host contracts
			if err := archiveContracts(tx, hcs, toArchive); err != nil {
				return err
			}

			// remove the host
			if err := tx.Delete(&h).Error; err != nil {
				return err
			}
			removed++
			return nil
		}); err != nil {
			errs = append(errs, err)
		}
	}

	if len(errs) > 0 {
		var msgs []string
		for _, err := range errs {
			msgs = append(msgs, err.Error())
		}
		err = errors.New(strings.Join(msgs, ";"))
	}
	return
}

func (ss *SQLStore) UpdateHostAllowlistEntries(ctx context.Context, add, remove []types.PublicKey, clear bool) (err error) {
	// nothing to do
	if len(add)+len(remove) == 0 && !clear {
		return nil
	}
	defer ss.updateHasAllowlist(&err)

	// clear allowlist
	if clear {
		return ss.retryTransaction(ctx, func(tx *gorm.DB) error {
			return tx.Where("TRUE").Delete(&dbAllowlistEntry{}).Error
		})
	}

	var toInsert []dbAllowlistEntry
	for _, entry := range add {
		toInsert = append(toInsert, dbAllowlistEntry{Entry: publicKey(entry)})
	}

	toDelete := make([]publicKey, len(remove))
	for i, entry := range remove {
		toDelete[i] = publicKey(entry)
	}

	return ss.retryTransaction(ctx, func(tx *gorm.DB) error {
		if len(toInsert) > 0 {
			if err := tx.Create(&toInsert).Error; err != nil {
				return err
			}
		}
		if len(toDelete) > 0 {
			if err := tx.Delete(&dbAllowlistEntry{}, "entry IN ?", toDelete).Error; err != nil {
				return err
			}
		}
		return nil
	})
}

func (ss *SQLStore) UpdateHostBlocklistEntries(ctx context.Context, add, remove []string, clear bool) (err error) {
	// nothing to do
	if len(add)+len(remove) == 0 && !clear {
		return nil
	}
	defer ss.updateHasBlocklist(&err)

	// clear blocklist
	if clear {
		return ss.retryTransaction(ctx, func(tx *gorm.DB) error {
			return tx.Where("TRUE").Delete(&dbBlocklistEntry{}).Error
		})
	}

	var toInsert []dbBlocklistEntry
	for _, entry := range add {
		toInsert = append(toInsert, dbBlocklistEntry{Entry: entry})
	}

	return ss.retryTransaction(ctx, func(tx *gorm.DB) error {
		if len(toInsert) > 0 {
			if err := tx.Create(&toInsert).Error; err != nil {
				return err
			}
		}
		if len(remove) > 0 {
			if err := tx.Delete(&dbBlocklistEntry{}, "entry IN ?", remove).Error; err != nil {
				return err
			}
		}
		return nil
	})
}

func (ss *SQLStore) HostAllowlist(ctx context.Context) (allowlist []types.PublicKey, err error) {
	var pubkeys []publicKey
	err = ss.db.
		WithContext(ctx).
		Model(&dbAllowlistEntry{}).
		Pluck("entry", &pubkeys).
		Error

	for _, pubkey := range pubkeys {
		allowlist = append(allowlist, types.PublicKey(pubkey))
	}
	return
}

func (ss *SQLStore) HostBlocklist(ctx context.Context) (blocklist []string, err error) {
	err = ss.db.
		WithContext(ctx).
		Model(&dbBlocklistEntry{}).
		Pluck("entry", &blocklist).
		Error
	return
}

func (ss *SQLStore) RecordHostScans(ctx context.Context, scans []api.HostScan) error {
	if len(scans) == 0 {
		return nil // nothing to do
	}

	// Get keys from input.
	keyMap := make(map[publicKey]struct{})
	var hks []publicKey
	for _, scan := range scans {
		if _, exists := keyMap[publicKey(scan.HostKey)]; !exists {
			hks = append(hks, publicKey(scan.HostKey))
			keyMap[publicKey(scan.HostKey)] = struct{}{}
		}
	}

	// Fetch hosts for which to add scans. This can be done outsisde the
	// transaction to reduce the time we spend in the transaction since we don't
	// need it to be perfectly consistent.
	var hosts []dbHost
	for i := 0; i < len(hks); i += maxSQLVars {
		end := i + maxSQLVars
		if end > len(hks) {
			end = len(hks)
		}
		var batchHosts []dbHost
		if err := ss.db.WithContext(ctx).Where("public_key IN (?)", hks[i:end]).
			Find(&batchHosts).Error; err != nil {
			return err
		}
		hosts = append(hosts, batchHosts...)
	}
	hostMap := make(map[publicKey]dbHost)
	for _, h := range hosts {
		hostMap[h.PublicKey] = h
	}

	// Write the interactions and update to the hosts atomically within a single
	// transaction.
	return ss.retryTransaction(ctx, func(tx *gorm.DB) error {
		// Handle scans
		for _, scan := range scans {
			host, exists := hostMap[publicKey(scan.HostKey)]
			if !exists {
				continue // host doesn't exist
			}
			lastScan := time.Unix(0, host.LastScan)

			if scan.Success {
				// Handle successful scan.
				host.SuccessfulInteractions++
				if host.LastScan > 0 && lastScan.Before(scan.Timestamp) {
					host.Uptime += scan.Timestamp.Sub(lastScan)
				}
				host.RecentDowntime = 0
				host.RecentScanFailures = 0

				// overwrite the NetAddress in the settings with the one we
				// received through the host announcement
				scan.Settings.NetAddress = host.NetAddress
				host.Settings = hostSettings(scan.Settings)

				// scans can only update the price table if the current
				// pricetable is expired anyway, ensuring scans never
				// overwrite a valid price table since the price table from
				// scans are not paid for and thus not useful for anything
				// aside from gouging checks
				if time.Now().After(host.PriceTableExpiry.Time) {
					host.PriceTable = convertHostPriceTable(scan.PriceTable)
					host.PriceTableExpiry = sql.NullTime{
						Time:  time.Now(),
						Valid: true,
					}
				}
			} else {
				// Handle failed scan.
				host.FailedInteractions++
				host.RecentScanFailures++
				if host.LastScan > 0 && lastScan.Before(scan.Timestamp) {
					host.Downtime += scan.Timestamp.Sub(lastScan)
					host.RecentDowntime += scan.Timestamp.Sub(lastScan)
				}
			}

			host.TotalScans++
			host.Scanned = host.Scanned || scan.Success
			host.SecondToLastScanSuccess = host.LastScanSuccess
			host.LastScanSuccess = scan.Success
			host.LastScan = scan.Timestamp.UnixNano()

			// Save to map again.
			hostMap[host.PublicKey] = host
		}

		// Persist.
		for _, h := range hostMap {
			err := tx.Model(&dbHost{}).
				Where("public_key", h.PublicKey).
				Updates(map[string]interface{}{
					"scanned":                     h.Scanned,
					"total_scans":                 h.TotalScans,
					"second_to_last_scan_success": h.SecondToLastScanSuccess,
					"last_scan_success":           h.LastScanSuccess,
					"recent_downtime":             h.RecentDowntime,
					"recent_scan_failures":        h.RecentScanFailures,
					"downtime":                    h.Downtime,
					"uptime":                      h.Uptime,
					"last_scan":                   h.LastScan,
					"settings":                    h.Settings,
					"price_table":                 h.PriceTable,
					"price_table_expiry":          h.PriceTableExpiry,
					"successful_interactions":     h.SuccessfulInteractions,
					"failed_interactions":         h.FailedInteractions,
				}).Error
			if err != nil {
				return err
			}
		}
		return nil
	})
}

func (ss *SQLStore) RecordPriceTables(ctx context.Context, priceTableUpdate []api.HostPriceTableUpdate) error {
	if len(priceTableUpdate) == 0 {
		return nil // nothing to do
	}

	// Get keys from input.
	keyMap := make(map[publicKey]struct{})
	var hks []publicKey
	for _, ptu := range priceTableUpdate {
		if _, exists := keyMap[publicKey(ptu.HostKey)]; !exists {
			hks = append(hks, publicKey(ptu.HostKey))
			keyMap[publicKey(ptu.HostKey)] = struct{}{}
		}
	}

	// Fetch hosts for which to add interactions. This can be done
	// outsisde the transaction to reduce the time we spend in the
	// transaction since we don't need it to be perfectly
	// consistent.
	var hosts []dbHost
	for i := 0; i < len(hks); i += maxSQLVars {
		end := i + maxSQLVars
		if end > len(hks) {
			end = len(hks)
		}
		var batchHosts []dbHost
		if err := ss.db.WithContext(ctx).Where("public_key IN (?)", hks[i:end]).
			Find(&batchHosts).Error; err != nil {
			return err
		}
		hosts = append(hosts, batchHosts...)
	}
	hostMap := make(map[publicKey]dbHost)
	for _, h := range hosts {
		hostMap[h.PublicKey] = h
	}

	// Write the interactions and update to the hosts atomically within a single
	// transaction.
	return ss.retryTransaction(ctx, func(tx *gorm.DB) error {
		// Handle price table updates
		for _, ptu := range priceTableUpdate {
			host, exists := hostMap[publicKey(ptu.HostKey)]
			if !exists {
				continue // host doesn't exist
			}
			if ptu.Success {
				// Handle successful update.
				host.SuccessfulInteractions++
				host.RecentDowntime = 0
				host.RecentScanFailures = 0

				// Update pricetable.
				host.PriceTable = convertHostPriceTable(ptu.PriceTable.HostPriceTable)
				host.PriceTableExpiry = sql.NullTime{
					Time:  ptu.PriceTable.Expiry,
					Valid: ptu.PriceTable.Expiry != time.Time{},
				}
			} else {
				// Handle failed update.
				host.FailedInteractions++
			}

			// Save to map again.
			hostMap[host.PublicKey] = host
		}

		// Persist.
		for _, h := range hostMap {
			err := tx.Model(&dbHost{}).
				Where("public_key", h.PublicKey).
				Updates(map[string]interface{}{
					"recent_downtime":         h.RecentDowntime,
					"recent_scan_failures":    h.RecentScanFailures,
					"price_table":             h.PriceTable,
					"price_table_expiry":      h.PriceTableExpiry,
					"successful_interactions": h.SuccessfulInteractions,
					"failed_interactions":     h.FailedInteractions,
				}).Error
			if err != nil {
				return err
			}
		}
		return nil
	})
}

<<<<<<< HEAD
// excludeBlocked can be used as a scope for a db transaction to exclude blocked
// hosts.
func (ss *SQLStore) excludeBlocked(db *gorm.DB) *gorm.DB {
	ss.mu.Lock()
	defer ss.mu.Unlock()

	if ss.hasAllowlist {
		db = db.Where("EXISTS (SELECT 1 FROM host_allowlist_entry_hosts hbeh WHERE hbeh.db_host_id = hosts.id)")
	}
	if ss.hasBlocklist {
		db = db.Where("NOT EXISTS (SELECT 1 FROM host_blocklist_entry_hosts hbeh WHERE hbeh.db_host_id = hosts.id)")
=======
func (ss *SQLStore) processConsensusChangeHostDB(cc modules.ConsensusChange) {
	height := uint64(cc.InitialHeight())
	for range cc.RevertedBlocks {
		height--
	}

	var newAnnouncements []announcement
	for _, sb := range cc.AppliedBlocks {
		var b types.Block
		convertToCore(sb, (*types.V1Block)(&b))

		// Process announcements, but only if they are not too old.
		if b.Timestamp.After(time.Now().Add(-ss.announcementMaxAge)) {
			hostdb.ForEachAnnouncement(types.Block(b), height, func(hostKey types.PublicKey, ha hostdb.Announcement) {
				newAnnouncements = append(newAnnouncements, announcement{
					hostKey:      publicKey(hostKey),
					announcement: ha,
				})
				ss.unappliedHostKeys[hostKey] = struct{}{}
			})
		}
		height++
	}

	ss.unappliedAnnouncements = append(ss.unappliedAnnouncements, newAnnouncements...)
}

// hostNetAddress can be used as a scope to filter hosts by their net address.
func hostNetAddress(addressContains string) func(*gorm.DB) *gorm.DB {
	return func(db *gorm.DB) *gorm.DB {
		if addressContains != "" {
			return db.Where("net_address LIKE ?", "%"+addressContains+"%")
		}
		return db
>>>>>>> cdad4147
	}
}

func hostPublicKey(keyIn []types.PublicKey) func(*gorm.DB) *gorm.DB {
	return func(db *gorm.DB) *gorm.DB {
		if len(keyIn) > 0 {
			pubKeys := make([]publicKey, len(keyIn))
			for i, pk := range keyIn {
				pubKeys[i] = publicKey(pk)
			}
			return db.Where("public_key IN ?", pubKeys)
		}
		return db
	}
}

// autopilotFilter can be used as a scope to filter host checks based on their
// autopilot
func autopilotFilter(autopilotID string) func(*gorm.DB) *gorm.DB {
	return func(db *gorm.DB) *gorm.DB {
		if autopilotID == "" {
			return db.Preload("Checks.DBAutopilot")
		}
		return db.Preload("Checks.DBAutopilot", "identifier = ?", autopilotID)
	}
}

// hostFilter can be used as a scope to filter hosts based on their filter mode,
// returning either all, allowed or blocked hosts.
func hostFilter(filterMode string, hasAllowlist, hasBlocklist bool) func(*gorm.DB) *gorm.DB {
	return func(db *gorm.DB) *gorm.DB {
		switch filterMode {
		case api.HostFilterModeAllowed:
			if hasAllowlist {
				db = db.Where("EXISTS (SELECT 1 FROM host_allowlist_entry_hosts hbeh WHERE hbeh.db_host_id = hosts.id)")
			}
			if hasBlocklist {
				db = db.Where("NOT EXISTS (SELECT 1 FROM host_blocklist_entry_hosts hbeh WHERE hbeh.db_host_id = hosts.id)")
			}
		case api.HostFilterModeBlocked:
			if hasAllowlist {
				db = db.Where("NOT EXISTS (SELECT 1 FROM host_allowlist_entry_hosts hbeh WHERE hbeh.db_host_id = hosts.id)")
			}
			if hasBlocklist {
				db = db.Where("EXISTS (SELECT 1 FROM host_blocklist_entry_hosts hbeh WHERE hbeh.db_host_id = hosts.id)")
			}
			if !hasAllowlist && !hasBlocklist {
				// if neither an allowlist nor a blocklist exist, all hosts are allowed
				// which means we return none
				db = db.Where("1 = 0")
			}
		case api.HostFilterModeAll:
			// do nothing
		}
		return db
	}
}

func usabilityFilter(autopilotID, usabilityMode string) func(*gorm.DB) *gorm.DB {
	return func(db *gorm.DB) *gorm.DB {
		switch usabilityMode {
		case api.UsabilityFilterModeUsable:
			db = db.
				Joins("INNER JOIN host_checks hc on hc.db_host_id = hosts.id").
				Joins("INNER JOIN autopilots a on a.id = hc.db_autopilot_id AND a.identifier = ?", autopilotID).
				Where("hc.usability_blocked = ? AND hc.usability_offline = ? AND hc.usability_low_score = ? AND hc.usability_redundant_ip = ? AND hc.usability_gouging = ? AND hc.usability_not_accepting_contracts = ? AND hc.usability_not_announced = ? AND hc.usability_not_completing_scan = ?", false, false, false, false, false, false, false, false)
		case api.UsabilityFilterModeUnusable:
			db = db.
				Joins("INNER JOIN host_checks hc on hc.db_host_id = hosts.id").
				Joins("INNER JOIN autopilots a on a.id = hc.db_autopilot_id AND a.identifier = ?", autopilotID).
				Where("hc.usability_blocked = ? OR hc.usability_offline = ? OR hc.usability_low_score = ? OR hc.usability_redundant_ip = ? OR hc.usability_gouging = ? OR hc.usability_not_accepting_contracts = ? OR hc.usability_not_announced = ? OR hc.usability_not_completing_scan = ?", true, true, true, true, true, true, true, true)
		case api.UsabilityFilterModeAll:
			// do nothing
		}
		return db
	}
}

func (ss *SQLStore) isBlocked(h dbHost) (blocked bool) {
	ss.mu.Lock()
	defer ss.mu.Unlock()

	if ss.allowListCnt > 0 && len(h.Allowlist) == 0 {
		blocked = true
	}
	if ss.blockListCnt > 0 && len(h.Blocklist) > 0 {
		blocked = true
	}
	return
}

func updateChainIndex(tx *gorm.DB, newTip types.ChainIndex) error {
	return tx.Model(&dbConsensusInfo{}).Where(&dbConsensusInfo{
		Model: Model{
			ID: consensusInfoID,
		},
	}).Updates(map[string]interface{}{
		"height":   newTip.Height,
		"block_id": hash256(newTip.ID),
	}).Error
}

func insertAnnouncements(tx *gorm.DB, as []announcement) error {
	var hosts []dbHost
	var announcements []dbAnnouncement
	for _, a := range as {
		hosts = append(hosts, dbHost{
			PublicKey:        publicKey(a.hk),
			LastAnnouncement: a.timestamp.UTC(),
			NetAddress:       a.NetAddress,
		})
		announcements = append(announcements, dbAnnouncement{
			HostKey:     publicKey(a.hk),
			BlockHeight: a.blockHeight,
			BlockID:     a.blockID.String(),
			NetAddress:  a.NetAddress,
		})
	}
	if err := tx.Create(&announcements).Error; err != nil {
		return err
	}
	return tx.Create(&hosts).Error
}

func applyRevisionUpdate(db *gorm.DB, fcid types.FileContractID, rev revisionUpdate) error {
	return updateActiveAndArchivedContract(db, fcid, map[string]interface{}{
		"revision_height": rev.height,
		"revision_number": fmt.Sprint(rev.number),
		"size":            rev.size,
	})
}

func updateContractState(db *gorm.DB, fcid types.FileContractID, cs contractState) error {
	return updateActiveAndArchivedContract(db, fcid, map[string]interface{}{
		"state": cs,
	})
}

func markFailedContracts(db *gorm.DB, height uint64) error {
	if err := db.Model(&dbContract{}).
		Where("state = ? AND ? > window_end", contractStateActive, height).
		Update("state", contractStateFailed).Error; err != nil {
		return fmt.Errorf("failed to mark failed contracts: %w", err)
	}
	return nil
}

func updateProofHeight(db *gorm.DB, fcid types.FileContractID, blockHeight uint64) error {
	return updateActiveAndArchivedContract(db, fcid, map[string]interface{}{
		"proof_height": blockHeight,
	})
}

func updateActiveAndArchivedContract(tx *gorm.DB, fcid types.FileContractID, updates map[string]interface{}) error {
	err1 := tx.Model(&dbContract{}).
		Where("fcid = ?", fileContractID(fcid)).
		Updates(updates).Error
	err2 := tx.Model(&dbArchivedContract{}).
		Where("fcid = ?", fileContractID(fcid)).
		Updates(updates).Error
	if err1 != nil || err2 != nil {
		return fmt.Errorf("%s; %s", err1, err2)
	}
	return nil
}

func updateBlocklist(tx *gorm.DB, hk types.PublicKey, allowlist []dbAllowlistEntry, blocklist []dbBlocklistEntry) error {
	// fetch the host
	var host dbHost
	if err := tx.
		Model(&dbHost{}).
		Where("public_key = ?", publicKey(hk)).
		First(&host).
		Error; err != nil {
		return err
	}

	// update host allowlist
	var dbAllowlist []dbAllowlistEntry
	for _, entry := range allowlist {
		if entry.Entry == host.PublicKey {
			dbAllowlist = append(dbAllowlist, entry)
		}
	}
	if err := tx.Model(&host).Association("Allowlist").Replace(&dbAllowlist); err != nil {
		return err
	}

	// update host blocklist
	var dbBlocklist []dbBlocklistEntry
	for _, entry := range blocklist {
		if entry.blocks(host) {
			dbBlocklist = append(dbBlocklist, entry)
		}
	}
	return tx.Model(&host).Association("Blocklist").Replace(&dbBlocklist)
}

func (s *SQLStore) ResetLostSectors(ctx context.Context, hk types.PublicKey) error {
	return s.retryTransaction(ctx, func(tx *gorm.DB) error {
		return tx.Model(&dbHost{}).
			Where("public_key", publicKey(hk)).
			Update("lost_sectors", 0).
			Error
	})
}<|MERGE_RESOLUTION|>--- conflicted
+++ resolved
@@ -14,7 +14,6 @@
 	"go.sia.tech/core/types"
 	"go.sia.tech/coreutils/chain"
 	"go.sia.tech/renterd/api"
-	"go.sia.tech/renterd/hostdb"
 	"gorm.io/gorm"
 	"gorm.io/gorm/clause"
 )
@@ -550,12 +549,17 @@
 		return nil, fmt.Errorf("invalid filter mode: %v", filterMode)
 	}
 
+	ss.mu.Lock()
+	hasAllowlist := ss.hasAllowlist
+	hasBlocklist := ss.hasBlocklist
+	ss.mu.Unlock()
+
 	// prepare query
 	query := ss.db.
 		Model(&dbHost{}).
 		Scopes(
 			autopilotFilter(autopilotID),
-			hostFilter(filterMode, ss.hasAllowlist(), ss.hasBlocklist()),
+			hostFilter(filterMode, hasAllowlist, hasBlocklist),
 			hostNetAddress(addressContains),
 			hostPublicKey(keyIn),
 			usabilityFilter(autopilotID, usabilityMode),
@@ -965,57 +969,7 @@
 	})
 }
 
-<<<<<<< HEAD
-// excludeBlocked can be used as a scope for a db transaction to exclude blocked
-// hosts.
-func (ss *SQLStore) excludeBlocked(db *gorm.DB) *gorm.DB {
-	ss.mu.Lock()
-	defer ss.mu.Unlock()
-
-	if ss.hasAllowlist {
-		db = db.Where("EXISTS (SELECT 1 FROM host_allowlist_entry_hosts hbeh WHERE hbeh.db_host_id = hosts.id)")
-	}
-	if ss.hasBlocklist {
-		db = db.Where("NOT EXISTS (SELECT 1 FROM host_blocklist_entry_hosts hbeh WHERE hbeh.db_host_id = hosts.id)")
-=======
-func (ss *SQLStore) processConsensusChangeHostDB(cc modules.ConsensusChange) {
-	height := uint64(cc.InitialHeight())
-	for range cc.RevertedBlocks {
-		height--
-	}
-
-	var newAnnouncements []announcement
-	for _, sb := range cc.AppliedBlocks {
-		var b types.Block
-		convertToCore(sb, (*types.V1Block)(&b))
-
-		// Process announcements, but only if they are not too old.
-		if b.Timestamp.After(time.Now().Add(-ss.announcementMaxAge)) {
-			hostdb.ForEachAnnouncement(types.Block(b), height, func(hostKey types.PublicKey, ha hostdb.Announcement) {
-				newAnnouncements = append(newAnnouncements, announcement{
-					hostKey:      publicKey(hostKey),
-					announcement: ha,
-				})
-				ss.unappliedHostKeys[hostKey] = struct{}{}
-			})
-		}
-		height++
-	}
-
-	ss.unappliedAnnouncements = append(ss.unappliedAnnouncements, newAnnouncements...)
-}
-
-// hostNetAddress can be used as a scope to filter hosts by their net address.
-func hostNetAddress(addressContains string) func(*gorm.DB) *gorm.DB {
-	return func(db *gorm.DB) *gorm.DB {
-		if addressContains != "" {
-			return db.Where("net_address LIKE ?", "%"+addressContains+"%")
-		}
-		return db
->>>>>>> cdad4147
-	}
-}
-
+// hostPublicKey can be used as a scope to filter hosts by their public key.
 func hostPublicKey(keyIn []types.PublicKey) func(*gorm.DB) *gorm.DB {
 	return func(db *gorm.DB) *gorm.DB {
 		if len(keyIn) > 0 {
@@ -1037,6 +991,16 @@
 			return db.Preload("Checks.DBAutopilot")
 		}
 		return db.Preload("Checks.DBAutopilot", "identifier = ?", autopilotID)
+	}
+}
+
+// hostNetAddress can be used as a scope to filter hosts by their net address.
+func hostNetAddress(addressContains string) func(*gorm.DB) *gorm.DB {
+	return func(db *gorm.DB) *gorm.DB {
+		if addressContains != "" {
+			return db.Where("net_address LIKE ?", "%"+addressContains+"%")
+		}
+		return db
 	}
 }
 
@@ -1095,10 +1059,10 @@
 	ss.mu.Lock()
 	defer ss.mu.Unlock()
 
-	if ss.allowListCnt > 0 && len(h.Allowlist) == 0 {
+	if ss.hasAllowlist && len(h.Allowlist) == 0 {
 		blocked = true
 	}
-	if ss.blockListCnt > 0 && len(h.Blocklist) > 0 {
+	if ss.hasBlocklist && len(h.Blocklist) > 0 {
 		blocked = true
 	}
 	return
