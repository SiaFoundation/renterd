package api

import (
	"errors"

	rhpv2 "go.sia.tech/core/rhp/v2"
	"go.sia.tech/core/types"
)

const (
	ContractStateInvalid  = "invalid"
	ContractStateUnknown  = "unknown"
	ContractStatePending  = "pending"
	ContractStateActive   = "active"
	ContractStateComplete = "complete"
	ContractStateFailed   = "failed"
)

const (
	ContractArchivalReasonHostPruned = "hostpruned"
	ContractArchivalReasonRemoved    = "removed"
	ContractArchivalReasonRenewed    = "renewed"
)

var (
	// ErrContractNotFound is returned when a contract can't be retrieved from
	// the database.
	ErrContractNotFound = errors.New("couldn't find contract")

	// ErrContractSetNotFound is returned when a contract set can't be retrieved
	// from the database.
	ErrContractSetNotFound = errors.New("couldn't find contract set")
)

type ContractState string

type (
	// ContractSize contains information about the size of the contract and
	// about how much of the contract data can be pruned.
	ContractSize struct {
		Prunable uint64 `json:"prunable"`
		Size     uint64 `json:"size"`
	}

	// ContractMetadata contains all metadata for a contract.
	ContractMetadata struct {
		ID      types.FileContractID `json:"id"`
		HostKey types.PublicKey      `json:"hostKey"`
		V2      bool                 `json:"v2"`

		ProofHeight    uint64               `json:"proofHeight"`
		RenewedFrom    types.FileContractID `json:"renewedFrom"`
		RevisionHeight uint64               `json:"revisionHeight"`
		RevisionNumber uint64               `json:"revisionNumber"`
		Size           uint64               `json:"size"`
		StartHeight    uint64               `json:"startHeight"`
		State          string               `json:"state"`
		WindowStart    uint64               `json:"windowStart"`
		WindowEnd      uint64               `json:"windowEnd"`

		// costs & spending
		ContractPrice      types.Currency   `json:"contractPrice"`
		InitialRenterFunds types.Currency   `json:"initialRenterFunds"`
		Spending           ContractSpending `json:"spending"`

		// following fields are decorated
		HostIP       string   `json:"hostIP"`
		ContractSets []string `json:"contractSets,omitempty"`
		SiamuxAddr   string   `json:"siamuxAddr,omitempty"`

		// following fields are only set on archived contracts
		ArchivalReason string               `json:"archivalReason,omitempty"`
		RenewedTo      types.FileContractID `json:"renewedTo,omitempty"`
	}

	// ContractPrunableData wraps a contract's size information with its id.
	ContractPrunableData struct {
		ID types.FileContractID `json:"id"`
		ContractSize
	}

	// ContractSpending contains all spending details for a contract.
	ContractSpending struct {
		Deletions   types.Currency `json:"deletions"`
		FundAccount types.Currency `json:"fundAccount"`
		SectorRoots types.Currency `json:"sectorRoots"`
		Uploads     types.Currency `json:"uploads"`
	}

	ContractSpendingRecord struct {
		ContractSpending
		ContractID     types.FileContractID `json:"contractID"`
		RevisionNumber uint64               `json:"revisionNumber"`
		Size           uint64               `json:"size"`

		MissedHostPayout  types.Currency `json:"missedHostPayout"`
		ValidRenterPayout types.Currency `json:"validRenterPayout"`
	}
)

type (
	// ContractAcquireRequest is the request type for the /contract/acquire
	// endpoint.
	ContractAcquireRequest struct {
		Duration DurationMS `json:"duration"`
		Priority int        `json:"priority"`
	}

	// ContractAcquireResponse is the response type for the /contract/:id/acquire
	// endpoint.
	ContractAcquireResponse struct {
		LockID uint64 `json:"lockID"`
	}

	// ContractAddRequest is the request type for the /contract/:id endpoint.
	ContractAddRequest struct {
		ContractPrice      types.Currency         `json:"contractPrice"`
		InitialRenterFunds types.Currency         `json:"initialRenterFunds"`
		Revision           rhpv2.ContractRevision `json:"revision"`
		StartHeight        uint64                 `json:"startHeight"`
		State              string                 `json:"state,omitempty"`
	}

	// ContractFormRequest is the request type for the POST /contracts endpoint.
	ContractFormRequest struct {
		EndHeight      uint64          `json:"endHeight"`
		HostCollateral types.Currency  `json:"hostCollateral"`
		HostKey        types.PublicKey `json:"hostKey"`
		HostIP         string          `json:"hostIP"`
		RenterFunds    types.Currency  `json:"renterFunds"`
		RenterAddress  types.Address   `json:"renterAddress"`
	}

	// ContractKeepaliveRequest is the request type for the /contract/:id/keepalive
	// endpoint.
	ContractKeepaliveRequest struct {
		Duration DurationMS `json:"duration"`
		LockID   uint64     `json:"lockID"`
	}

	// ContractPruneRequest is the request type for the /contract/:id/prune
	// endpoint.
	ContractPruneRequest struct {
		Timeout DurationMS `json:"timeout"`
	}

	// ContractPruneResponse is the response type for the /contract/:id/prune
	// endpoint.
	ContractPruneResponse struct {
		ContractSize uint64 `json:"size"`
		Pruned       uint64 `json:"pruned"`
		Remaining    uint64 `json:"remaining"`
		Error        string `json:"error,omitempty"`
	}

	// ContractAcquireRequest is the request type for the /contract/:id/release
	// endpoint.
	ContractReleaseRequest struct {
		LockID uint64 `json:"lockID"`
	}

	// ContractRenewRequest is the request type for the /contract/:id/renew
	// endpoint.
	ContractRenewRequest struct {
		EndHeight          uint64         `json:"endHeight"`
		ExpectedNewStorage uint64         `json:"expectedNewStorage"`
		MinNewCollateral   types.Currency `json:"minNewCollateral"`
		RenterFunds        types.Currency `json:"renterFunds"`
	}

	// ContractRootsResponse is the response type for the /contract/:id/roots
	// endpoint.
	ContractRootsResponse struct {
		Roots     []types.Hash256 `json:"roots"`
		Uploading []types.Hash256 `json:"uploading"`
	}

	// ContractsArchiveRequest is the request type for the /contracts/archive endpoint.
	ContractsArchiveRequest = map[types.FileContractID]string

	// ContractsPrunableDataResponse is the response type for the
	// /contracts/prunable endpoint.
	ContractsPrunableDataResponse struct {
		Contracts     []ContractPrunableData `json:"contracts"`
		TotalPrunable uint64                 `json:"totalPrunable"`
		TotalSize     uint64                 `json:"totalSize"`
	}

	ContractsOpts struct {
		ContractSet string `json:"contractset"`
		FilterMode  string `json:"filterMode"`
	}
)

// Total returns the total cost of the contract spending.
func (x ContractSpending) Total() types.Currency {
	return x.Uploads.Add(x.FundAccount).Add(x.Deletions).Add(x.SectorRoots)
}

// Add returns the sum of the current and given contract spending.
func (x ContractSpending) Add(y ContractSpending) (z ContractSpending) {
	z.Uploads = x.Uploads.Add(y.Uploads)
	z.FundAccount = x.FundAccount.Add(y.FundAccount)
	z.Deletions = x.Deletions.Add(y.Deletions)
	z.SectorRoots = x.SectorRoots.Add(y.SectorRoots)
	return
}

func (cm ContractMetadata) EndHeight() uint64 {
	return cm.WindowStart
}

// InSet returns whether the contract is in the given set.
func (cm ContractMetadata) InSet(set string) bool {
	for _, s := range cm.ContractSets {
		if s == set {
			return true
		}
	}
	return false
}

<<<<<<< HEAD
func (cm ContractMetadata) HostInfo() HostInfo {
	return HostInfo{
		PublicKey:  cm.HostKey,
		ContractID: cm.ID,
		SiamuxAddr: cm.SiamuxAddr,
	}
=======
type (
	Revision struct {
		ContractID types.FileContractID `json:"contractID"`
		types.V2FileContract
	}
)

func (rev *Revision) EndHeight() uint64 {
	return rev.ProofHeight
>>>>>>> f7c14e47
}<|MERGE_RESOLUTION|>--- conflicted
+++ resolved
@@ -220,14 +220,14 @@
 	return false
 }
 
-<<<<<<< HEAD
 func (cm ContractMetadata) HostInfo() HostInfo {
 	return HostInfo{
 		PublicKey:  cm.HostKey,
 		ContractID: cm.ID,
 		SiamuxAddr: cm.SiamuxAddr,
 	}
-=======
+}
+
 type (
 	Revision struct {
 		ContractID types.FileContractID `json:"contractID"`
@@ -237,5 +237,4 @@
 
 func (rev *Revision) EndHeight() uint64 {
 	return rev.ProofHeight
->>>>>>> f7c14e47
 }