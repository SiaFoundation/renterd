package api

import (
	"errors"
	"fmt"
	"net/url"
	"strings"

	"go.sia.tech/core/types"
	"go.sia.tech/renterd/hostdb"
)

const (
	HostFilterModeAll     = "all"
	HostFilterModeAllowed = "allowed"
	HostFilterModeBlocked = "blocked"

	UsabilityFilterModeAll      = "all"
	UsabilityFilterModeUsable   = "usable"
	UsabilityFilterModeUnusable = "unusable"
)

var (
	// ErrHostNotFound is returned when a host can't be retrieved from the
	// database.
	ErrHostNotFound = errors.New("host doesn't exist in hostdb")

	// ErrHostInfoNotFound is returned when host info can't be retrieved from
	// the database.
	ErrHostInfoNotFound = errors.New("host info doesn't exist in hostdb")
)

var (
	ErrUsabilityHostBlocked               = errors.New("host is blocked")
	ErrUsabilityHostNotFound              = errors.New("host not found")
	ErrUsabilityHostOffline               = errors.New("host is offline")
	ErrUsabilityHostLowScore              = errors.New("host's score is below minimum")
	ErrUsabilityHostRedundantIP           = errors.New("host has redundant IP")
	ErrUsabilityHostPriceGouging          = errors.New("host is price gouging")
	ErrUsabilityHostNotAcceptingContracts = errors.New("host is not accepting contracts")
	ErrUsabilityHostNotCompletingScan     = errors.New("host is not completing scan")
	ErrUsabilityHostNotAnnounced          = errors.New("host is not announced")
)

type (
	// HostsScanRequest is the request type for the /hosts/scans endpoint.
	HostsScanRequest struct {
		Scans []hostdb.HostScan `json:"scans"`
	}

	// HostsPriceTablesRequest is the request type for the /hosts/pricetables endpoint.
	HostsPriceTablesRequest struct {
		PriceTableUpdates []hostdb.PriceTableUpdate `json:"priceTableUpdates"`
	}

	// HostsRemoveRequest is the request type for the /hosts/remove endpoint.
	HostsRemoveRequest struct {
		MaxDowntimeHours      DurationH `json:"maxDowntimeHours"`
		MinRecentScanFailures uint64    `json:"minRecentScanFailures"`
	}

	// SearchHostsRequest is the request type for the /hosts endpoint.
	SearchHostsRequest struct {
		Offset          int               `json:"offset"`
		Limit           int               `json:"limit"`
		FilterMode      string            `json:"filterMode"`
		UsabilityMode   string            `json:"usabilityMode"`
		AddressContains string            `json:"addressContains"`
		KeyIn           []types.PublicKey `json:"keyIn"`
	}

	// HostInfosRequest is the request type for the POST /autopilot/:id/hosts
	// endpoint.
	HostInfosRequest SearchHostsRequest

	// HostInfoResponse is the response type for the /host/:hostkey endpoint.
	//
	// TODO: on next major release consider returning an api.HostInfo
	HostInfoResponse struct {
		Host   hostdb.Host `json:"host"`
		Checks *HostChecks `json:"checks,omitempty"`
	}

	HostChecks struct {
		Gouging          bool                 `json:"gouging"`
		GougingBreakdown HostGougingBreakdown `json:"gougingBreakdown"`
		Score            float64              `json:"score"`
		ScoreBreakdown   HostScoreBreakdown   `json:"scoreBreakdown"`
		Usable           bool                 `json:"usable"`
		UnusableReasons  []string             `json:"unusableReasons"`
	}

	// UpdateHostInfoRequest is the request type for the PUT
	// /autopilot/:id/host/:hostkey endpoint.
	UpdateHostInfoRequest struct {
		Gouging   HostGougingBreakdown   `json:"gouging"`
		Score     HostScoreBreakdown     `json:"score"`
		Usability HostUsabilityBreakdown `json:"usability"`
	}
)

type (
	// UpdateAllowlistRequest is the request type for /hosts/allowlist endpoint.
	UpdateAllowlistRequest struct {
		Add    []types.PublicKey `json:"add"`
		Remove []types.PublicKey `json:"remove"`
		Clear  bool              `json:"clear"`
	}

	// UpdateBlocklistRequest is the request type for /hosts/blocklist endpoint.
	UpdateBlocklistRequest struct {
		Add    []string `json:"add"`
		Remove []string `json:"remove"`
		Clear  bool     `json:"clear"`
	}
)

// Option types.
type (
	GetHostsOptions struct {
		Offset int
		Limit  int
	}
	HostsForScanningOptions struct {
		MaxLastScan TimeRFC3339
		Limit       int
		Offset      int
	}

	SearchHostOptions struct {
		AddressContains string
		FilterMode      string
		KeyIn           []types.PublicKey
		Limit           int
		Offset          int
	}
<<<<<<< HEAD
	HostInfoOptions struct {
		SearchHostOptions
		UsabilityMode string
	}
)

func (opts HostsOptions) Apply(values url.Values) {
=======
)

func (opts GetHostsOptions) Apply(values url.Values) {
>>>>>>> f27362f3
	if opts.Offset != 0 {
		values.Set("offset", fmt.Sprint(opts.Offset))
	}
	if opts.Limit != 0 {
		values.Set("limit", fmt.Sprint(opts.Limit))
	}
}

func (opts HostsForScanningOptions) Apply(values url.Values) {
	if opts.Offset != 0 {
		values.Set("offset", fmt.Sprint(opts.Offset))
	}
	if opts.Limit != 0 {
		values.Set("limit", fmt.Sprint(opts.Limit))
	}
	if !opts.MaxLastScan.IsZero() {
		values.Set("lastScan", TimeRFC3339(opts.MaxLastScan).String())
	}
}

type (
	HostInfo struct {
		Host      hostdb.Host            `json:"host"`
		Gouging   HostGougingBreakdown   `json:"gouging"`
		Score     HostScoreBreakdown     `json:"score"`
		Usability HostUsabilityBreakdown `json:"usability"`
	}

	HostGougingBreakdown struct {
		ContractErr string `json:"contractErr"`
		DownloadErr string `json:"downloadErr"`
		GougingErr  string `json:"gougingErr"`
		PruneErr    string `json:"pruneErr"`
		UploadErr   string `json:"uploadErr"`
	}

	HostScoreBreakdown struct {
		Age              float64 `json:"age"`
		Collateral       float64 `json:"collateral"`
		Interactions     float64 `json:"interactions"`
		StorageRemaining float64 `json:"storageRemaining"`
		Uptime           float64 `json:"uptime"`
		Version          float64 `json:"version"`
		Prices           float64 `json:"prices"`
	}

	HostUsabilityBreakdown struct {
		Blocked               bool `json:"blocked"`
		Offline               bool `json:"offline"`
		LowScore              bool `json:"lowScore"`
		RedundantIP           bool `json:"redundantIP"`
		Gouging               bool `json:"gouging"`
		NotAcceptingContracts bool `json:"notAcceptingContracts"`
		NotAnnounced          bool `json:"notAnnounced"`
		NotCompletingScan     bool `json:"notCompletingScan"`
	}
)

func (sb HostScoreBreakdown) String() string {
	return fmt.Sprintf("Age: %v, Col: %v, Int: %v, SR: %v, UT: %v, V: %v, Pr: %v", sb.Age, sb.Collateral, sb.Interactions, sb.StorageRemaining, sb.Uptime, sb.Version, sb.Prices)
}

func (hgb HostGougingBreakdown) Gouging() bool {
	for _, err := range []string{
		hgb.ContractErr,
		hgb.DownloadErr,
		hgb.GougingErr,
		hgb.PruneErr,
		hgb.UploadErr,
	} {
		if err != "" {
			return true
		}
	}
	return false
}

func (hgb HostGougingBreakdown) String() string {
	var reasons []string
	for _, errStr := range []string{
		hgb.ContractErr,
		hgb.DownloadErr,
		hgb.GougingErr,
		hgb.PruneErr,
		hgb.UploadErr,
	} {
		if errStr != "" {
			reasons = append(reasons, errStr)
		}
	}
	return strings.Join(reasons, ";")
}

func (sb HostScoreBreakdown) TotalScore() float64 {
	return sb.Age * sb.Collateral * sb.Interactions * sb.StorageRemaining * sb.Uptime * sb.Version * sb.Prices
}

func (ub HostUsabilityBreakdown) Usable() bool {
	return !ub.Blocked &&
		!ub.Offline &&
		!ub.LowScore &&
		!ub.RedundantIP &&
		!ub.Gouging &&
		!ub.NotAcceptingContracts &&
		!ub.NotAnnounced &&
		!ub.NotCompletingScan
}

func (ub HostUsabilityBreakdown) UnusableReasons() []string {
	var reasons []string
	if ub.Blocked {
		reasons = append(reasons, ErrUsabilityHostBlocked.Error())
	}
	if ub.Offline {
		reasons = append(reasons, ErrUsabilityHostOffline.Error())
	}
	if ub.LowScore {
		reasons = append(reasons, ErrUsabilityHostLowScore.Error())
	}
	if ub.RedundantIP {
		reasons = append(reasons, ErrUsabilityHostRedundantIP.Error())
	}
	if ub.Gouging {
		reasons = append(reasons, ErrUsabilityHostPriceGouging.Error())
	}
	if ub.NotAcceptingContracts {
		reasons = append(reasons, ErrUsabilityHostNotAcceptingContracts.Error())
	}
	if ub.NotAnnounced {
		reasons = append(reasons, ErrUsabilityHostNotAnnounced.Error())
	}
	if ub.NotCompletingScan {
		reasons = append(reasons, ErrUsabilityHostNotCompletingScan.Error())
	}
	return reasons
}

func (hi HostInfo) ToHostInfoReponse() HostInfoResponse {
	return HostInfoResponse{
		Host: hi.Host,
		Checks: &HostChecks{
			Gouging:          hi.Usability.Gouging,
			GougingBreakdown: hi.Gouging,
			Score:            hi.Score.TotalScore(),
			ScoreBreakdown:   hi.Score,
			Usable:           hi.Usability.Usable(),
			UnusableReasons:  hi.Usability.UnusableReasons(),
		},
	}
}

func (c AutopilotConfig) Validate() error {
	if c.Hosts.MaxDowntimeHours > 99*365*24 {
		return ErrMaxDowntimeHoursTooHigh
	}
	return nil
}<|MERGE_RESOLUTION|>--- conflicted
+++ resolved
@@ -134,19 +134,14 @@
 		Limit           int
 		Offset          int
 	}
-<<<<<<< HEAD
+
 	HostInfoOptions struct {
 		SearchHostOptions
 		UsabilityMode string
 	}
 )
 
-func (opts HostsOptions) Apply(values url.Values) {
-=======
-)
-
 func (opts GetHostsOptions) Apply(values url.Values) {
->>>>>>> f27362f3
 	if opts.Offset != 0 {
 		values.Set("offset", fmt.Sprint(opts.Offset))
 	}
