--- conflicted
+++ resolved
@@ -102,35 +102,19 @@
 
 type (
 	Host struct {
-<<<<<<< HEAD
-		KnownSince        time.Time            `json:"knownSince"`
-		LastAnnouncement  time.Time            `json:"lastAnnouncement"`
-		PublicKey         types.PublicKey      `json:"publicKey"`
-		NetAddress        string               `json:"netAddress"`
-		PriceTable        HostPriceTable       `json:"priceTable"`
-		Settings          rhpv2.HostSettings   `json:"settings,omitempty"`
-		V2Settings        rhp4.HostSettings    `json:"v2Settings,omitempty"`
-		Interactions      HostInteractions     `json:"interactions"`
-		Scanned           bool                 `json:"scanned"`
-		Blocked           bool                 `json:"blocked"`
-		Checks            map[string]HostCheck `json:"checks"`
-		StoredData        uint64               `json:"storedData"`
-		V2SiamuxAddresses []string             `json:"v2SiamuxAddresses"`
-=======
 		KnownSince        time.Time          `json:"knownSince"`
 		LastAnnouncement  time.Time          `json:"lastAnnouncement"`
 		PublicKey         types.PublicKey    `json:"publicKey"`
 		NetAddress        string             `json:"netAddress"`
 		PriceTable        HostPriceTable     `json:"priceTable"`
-		Settings          rhpv2.HostSettings `json:"settings"`
+		Settings          rhpv2.HostSettings `json:"settings,omitempty"`
+		V2Settings        rhp4.HostSettings  `json:"v2Settings,omitempty"`
 		Interactions      HostInteractions   `json:"interactions"`
 		Scanned           bool               `json:"scanned"`
 		Blocked           bool               `json:"blocked"`
 		Checks            HostChecks         `json:"checks,omitempty"`
 		StoredData        uint64             `json:"storedData"`
-		ResolvedAddresses []string           `json:"resolvedAddresses"`
-		Subnets           []string           `json:"subnets"`
->>>>>>> 50c650a8
+		V2SiamuxAddresses []string           `json:"v2SiamuxAddresses"`
 	}
 
 	HostInfo struct {
