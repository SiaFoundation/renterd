package api

import (
	"errors"
	"fmt"
	"math/big"
	"net/url"
	"strings"
	"time"

	rhpv2 "go.sia.tech/core/rhp/v2"
	rhpv3 "go.sia.tech/core/rhp/v3"
	"go.sia.tech/core/types"
	"go.sia.tech/renterd/hostdb"
	"go.sia.tech/renterd/object"
)

const (
	HostFilterModeAll     = "all"
	HostFilterModeAllowed = "allowed"
	HostFilterModeBlocked = "blocked"

	ContractArchivalReasonHostPruned = "hostpruned"
	ContractArchivalReasonRemoved    = "removed"
	ContractArchivalReasonRenewed    = "renewed"

	UsabilityFilterModeAll      = "all"
	UsabilityFilterModeUsable   = "usable"
	UsabilityFilterModeUnusable = "unusable"

	DefaultBucketName = "default"
)

var (
	// ErrBucketExists is returned when trying to create a bucket that already
	// exists.
	ErrBucketExists = errors.New("bucket already exists")

	// ErrBucketNotEmpty is returned when trying to delete a bucket that is not
	// empty.
	ErrBucketNotEmpty = errors.New("bucket not empty")

	// ErrBucketNotFound is returned when an bucket can't be retrieved from the
	// database.
	ErrBucketNotFound = errors.New("bucket not found")

	// ErrRequiresSyncSetRecently indicates that an account can't be set to sync
	// yet because it has been set too recently.
	ErrRequiresSyncSetRecently = errors.New("account had 'requiresSync' flag set recently")

	// ErrContractNotFound is returned when a contract can't be retrieved from
	// the database.
	ErrContractNotFound = errors.New("couldn't find contract")

	// ErrContractSetNotFound is returned when a contract set can't be retrieved
	// from the database.
	ErrContractSetNotFound = errors.New("couldn't find contract set")

	// ErrHostNotFound is returned when a host can't be retrieved from the
	// database.
	ErrHostNotFound = errors.New("host doesn't exist in hostdb")

	// ErrMultipartUploadNotFound is returned if the specified multipart upload
	// wasn't found.
	ErrMultipartUploadNotFound = errors.New("multipart upload not found")

	// ErrPartNotFound is returned if the specified part of a multipart upload
	// wasn't found.
	ErrPartNotFound = errors.New("multipart upload part not found")

	// ErrUploadAlreadyExists is returned when starting an upload with an id
	// that's already in use.
	ErrUploadAlreadyExists = errors.New("upload already exists")

	// ErrUnknownUpload is returned when adding sectors for an upload id that's
	// not known.
	ErrUnknownUpload = errors.New("unknown upload")
)

// ArchiveContractsRequest is the request type for the /contracts/archive endpoint.
type ArchiveContractsRequest = map[types.FileContractID]string

// AccountHandlerPOST is the request type for the /account/:id endpoint.
type AccountHandlerPOST struct {
	HostKey types.PublicKey `json:"hostKey"`
}

// BusStateResponse is the response type for the /bus/state endpoint.
type BusStateResponse struct {
	StartTime time.Time `json:"startTime"`
	BuildState
}

// ConsensusState holds the current blockheight and whether we are synced or not.
type ConsensusState struct {
	BlockHeight   uint64    `json:"blockHeight"`
	LastBlockTime time.Time `json:"lastBlockTime"`
	Synced        bool      `json:"synced"`
}

// ConsensusNetwork holds the name of the network.
type ConsensusNetwork struct {
	Name string
}

// ContractsIDAddRequest is the request type for the /contract/:id endpoint.
type ContractsIDAddRequest struct {
	Contract      rhpv2.ContractRevision `json:"contract"`
	StartHeight   uint64                 `json:"startHeight"`
	ContractPrice types.Currency         `json:"contractPrice"`
	TotalCost     types.Currency         `json:"totalCost"`
}

// UploadSectorRequest is the request type for the /upload/:id/sector endpoint.
type UploadSectorRequest struct {
	ContractID types.FileContractID `json:"contractID"`
	Root       types.Hash256        `json:"root"`
}

// ContractsIDRenewedRequest is the request type for the /contract/:id/renewed
// endpoint.
type ContractsIDRenewedRequest struct {
	Contract      rhpv2.ContractRevision `json:"contract"`
	RenewedFrom   types.FileContractID   `json:"renewedFrom"`
	StartHeight   uint64                 `json:"startHeight"`
	ContractPrice types.Currency         `json:"contractPrice"`
	TotalCost     types.Currency         `json:"totalCost"`
}

// ContractRootsResponse is the response type for the /contract/:id/roots
// endpoint.
type ContractRootsResponse struct {
	Roots     []types.Hash256 `json:"roots"`
	Uploading []types.Hash256 `json:"uploading"`
}

// ContractAcquireRequest is the request type for the /contract/acquire
// endpoint.
type ContractAcquireRequest struct {
	Duration DurationMS `json:"duration"`
	Priority int        `json:"priority"`
}

type ContractKeepaliveRequest struct {
	Duration DurationMS `json:"duration"`
	LockID   uint64     `json:"lockID"`
}

// ContractAcquireRequest is the request type for the /contract/:id/release
// endpoint.
type ContractReleaseRequest struct {
	LockID uint64 `json:"lockID"`
}

// ContractAcquireResponse is the response type for the /contract/:id/acquire
// endpoint.
type ContractAcquireResponse struct {
	LockID uint64 `json:"lockID"`
}

// ContractsPrunableDataResponse is the response type for the
// /contracts/prunable endpoint.
type ContractsPrunableDataResponse struct {
	Contracts     []ContractPrunableData `json:"contracts"`
	TotalPrunable uint64                 `json:"totalPrunable"`
	TotalSize     uint64                 `json:"totalSize"`
}

// ContractPrunableData wraps a contract's size information with its id.
type ContractPrunableData struct {
	ID types.FileContractID `json:"id"`
	ContractSize
}

type HostsScanRequest struct {
	Scans []hostdb.HostScan `json:"scans"`
}

type HostsPriceTablesRequest struct {
	PriceTableUpdates []hostdb.PriceTableUpdate `json:"priceTableUpdates"`
}

// HostsRemoveRequest is the request type for the /hosts/remove endpoint.
type HostsRemoveRequest struct {
	MaxDowntimeHours      DurationH `json:"maxDowntimeHours"`
	MinRecentScanFailures uint64    `json:"minRecentScanFailures"`
}

type SlabBuffer struct {
	ContractSet string `json:"contractSet"` // contract set that be buffer will be uploaded to
	Complete    bool   `json:"complete"`    // whether the slab buffer is complete and ready to upload
	Filename    string `json:"filename"`    // name of the buffer on disk
	Size        int64  `json:"size"`        // size of the buffer
	MaxSize     int64  `json:"maxSize"`     // maximum size of the buffer
	Locked      bool   `json:"locked"`      // whether the slab buffer is locked for uploading
}

// WalletFundRequest is the request type for the /wallet/fund endpoint.
type WalletFundRequest struct {
	Transaction types.Transaction `json:"transaction"`
	Amount      types.Currency    `json:"amount"`
}

// WalletFundResponse is the response type for the /wallet/fund endpoint.
type WalletFundResponse struct {
	Transaction types.Transaction   `json:"transaction"`
	ToSign      []types.Hash256     `json:"toSign"`
	DependsOn   []types.Transaction `json:"dependsOn"`
}

// WalletSignRequest is the request type for the /wallet/sign endpoint.
type WalletSignRequest struct {
	Transaction   types.Transaction   `json:"transaction"`
	ToSign        []types.Hash256     `json:"toSign"`
	CoveredFields types.CoveredFields `json:"coveredFields"`
}

// WalletRedistributeRequest is the request type for the /wallet/redistribute
// endpoint.
type WalletRedistributeRequest struct {
	Amount  types.Currency `json:"amount"`
	Outputs int            `json:"outputs"`
}

// WalletPrepareFormRequest is the request type for the /wallet/prepare/form
// endpoint.
type WalletPrepareFormRequest struct {
	EndHeight      uint64             `json:"endHeight"`
	HostCollateral types.Currency     `json:"hostCollateral"`
	HostKey        types.PublicKey    `json:"hostKey"`
	HostSettings   rhpv2.HostSettings `json:"hostSettings"`
	RenterAddress  types.Address      `json:"renterAddress"`
	RenterFunds    types.Currency     `json:"renterFunds"`
	RenterKey      types.PublicKey    `json:"renterKey"`
}

// WalletPrepareRenewRequest is the request type for the /wallet/prepare/renew
// endpoint.
type WalletPrepareRenewRequest struct {
	Revision      types.FileContractRevision `json:"revision"`
	EndHeight     uint64                     `json:"endHeight"`
	HostAddress   types.Address              `json:"hostAddress"`
	PriceTable    rhpv3.HostPriceTable       `json:"priceTable"`
	NewCollateral types.Currency             `json:"newCollateral"`
	RenterAddress types.Address              `json:"renterAddress"`
	RenterFunds   types.Currency             `json:"renterFunds"`
	RenterKey     types.PrivateKey           `json:"renterKey"`
	WindowSize    uint64                     `json:"windowSize"`
}

// WalletPrepareRenewResponse is the response type for the /wallet/prepare/renew
// endpoint.
type WalletPrepareRenewResponse struct {
	ToSign         []types.Hash256     `json:"toSign"`
	TransactionSet []types.Transaction `json:"transactionSet"`
}

// WalletTransactionsOption is an option for the WalletTransactions method.
type WalletTransactionsOption func(url.Values)

func WalletTransactionsWithBefore(before time.Time) WalletTransactionsOption {
	return func(q url.Values) {
		q.Set("before", before.Format(time.RFC3339))
	}
}

func WalletTransactionsWithSince(since time.Time) WalletTransactionsOption {
	return func(q url.Values) {
		q.Set("since", since.Format(time.RFC3339))
	}
}

func WalletTransactionsWithLimit(limit int) WalletTransactionsOption {
	return func(q url.Values) {
		q.Set("limit", fmt.Sprint(limit))
	}
}

func WalletTransactionsWithOffset(offset int) WalletTransactionsOption {
	return func(q url.Values) {
		q.Set("offset", fmt.Sprint(offset))
	}
}

// MigrationSlabsRequest is the request type for the /slabs/migration endpoint.
type MigrationSlabsRequest struct {
	ContractSet  string  `json:"contractSet"`
	HealthCutoff float64 `json:"healthCutoff"`
	Limit        int     `json:"limit"`
}

type PackedSlab struct {
	BufferID uint                 `json:"bufferID"`
	Data     []byte               `json:"data"`
	Key      object.EncryptionKey `json:"key"`
}

type UploadedPackedSlab struct {
	BufferID uint
	Shards   []object.Sector
}

// UpdateSlabRequest is the request type for the /slab endpoint.
type UpdateSlabRequest struct {
	ContractSet   string                                   `json:"contractSet"`
	Slab          object.Slab                              `json:"slab"`
	UsedContracts map[types.PublicKey]types.FileContractID `json:"usedContracts"`
}

type UnhealthySlabsResponse struct {
	Slabs []UnhealthySlab `json:"slabs"`
}

type UnhealthySlab struct {
	Key    object.EncryptionKey `json:"key"`
	Health float64              `json:"health"`
}

// UpdateAllowlistRequest is the request type for /hosts/allowlist endpoint.
type UpdateAllowlistRequest struct {
	Add    []types.PublicKey `json:"add"`
	Remove []types.PublicKey `json:"remove"`
	Clear  bool              `json:"clear"`
}

// UpdateBlocklistRequest is the request type for /hosts/blocklist endpoint.
type UpdateBlocklistRequest struct {
	Add    []string `json:"add"`
	Remove []string `json:"remove"`
	Clear  bool     `json:"clear"`
}

// AccountsUpdateBalanceRequest is the request type for /account/:id/update
// endpoint.
type AccountsUpdateBalanceRequest struct {
	HostKey types.PublicKey `json:"hostKey"`
	Amount  *big.Int        `json:"amount"`
}

// AccountsRequiresSyncRequest is the request type for
// /account/:id/requiressync endpoint.
type AccountsRequiresSyncRequest struct {
	HostKey types.PublicKey `json:"hostKey"`
}

// AccountsAddBalanceRequest is the request type for /account/:id/add
// endpoint.
type AccountsAddBalanceRequest struct {
	HostKey types.PublicKey `json:"hostKey"`
	Amount  *big.Int        `json:"amount"`
}

type PackedSlabsRequestGET struct {
	LockingDuration DurationMS `json:"lockingDuration"`
	MinShards       uint8      `json:"minShards"`
	TotalShards     uint8      `json:"totalShards"`
	ContractSet     string     `json:"contractSet"`
	Limit           int        `json:"limit"`
}

type PackedSlabsRequestPOST struct {
	Slabs         []UploadedPackedSlab                     `json:"slabs"`
	UsedContracts map[types.PublicKey]types.FileContractID `json:"usedContracts"`
}

// UploadParams contains the metadata needed by a worker to upload an object.
type UploadParams struct {
	CurrentHeight uint64
	ContractSet   string
	UploadPacking bool
	GougingParams
}

// GougingParams contains the metadata needed by a worker to perform gouging
// checks.
type GougingParams struct {
	ConsensusState     ConsensusState
	GougingSettings    GougingSettings
	RedundancySettings RedundancySettings
	TransactionFee     types.Currency
}

// Option types.
type (
	GetHostsOptions struct {
		Offset int
		Limit  int
	}
	HostsForScanningOptions struct {
		MaxLastScan time.Time
		Limit       int
		Offset      int
	}
	SearchHostOptions struct {
		AddressContains string
		FilterMode      string
		KeyIn           []types.PublicKey
		Limit           int
		Offset          int
	}
)

func DefaultSearchHostOptions() SearchHostOptions {
	return SearchHostOptions{
		Limit:      -1,
		FilterMode: HostFilterModeAll,
	}
}

func (opts GetHostsOptions) Apply(values url.Values) {
	if opts.Offset != 0 {
		values.Set("offset", fmt.Sprint(opts.Offset))
	}
	if opts.Limit != 0 {
		values.Set("limit", fmt.Sprint(opts.Limit))
	}
}

func (opts HostsForScanningOptions) Apply(values url.Values) {
	if opts.Offset != 0 {
		values.Set("offset", fmt.Sprint(opts.Offset))
	}
	if opts.Limit != 0 {
		values.Set("limit", fmt.Sprint(opts.Limit))
	}
	if !opts.MaxLastScan.IsZero() {
		values.Set("maxLastScan", fmt.Sprint(TimeRFC3339(opts.MaxLastScan)))
	}
}

// Types related to multipart uploads.
type (
	CreateMultipartOptions struct {
		Key      object.EncryptionKey
		MimeType string
	}
	MultipartCreateRequest struct {
		Bucket   string               `json:"bucket"`
		Path     string               `json:"path"`
		Key      object.EncryptionKey `json:"key"`
		MimeType string               `json:"mimeType"`
	}
	MultipartCreateResponse struct {
		UploadID string `json:"uploadID"`
	}
	MultipartAbortRequest struct {
		Bucket   string `json:"bucket"`
		Path     string `json:"path"`
		UploadID string `json:"uploadID"`
	}
	MultipartCompleteRequest struct {
		Bucket   string `json:"bucket"`
		Path     string `json:"path"`
		UploadID string `json:"uploadID"`
		Parts    []MultipartCompletedPart
	}
	MultipartCompletedPart struct {
		PartNumber int    `json:"partNumber"`
		ETag       string `json:"eTag"`
	}
	MultipartCompleteResponse struct {
		ETag string `json:"eTag"`
	}
	MultipartAddPartRequest struct {
		Bucket        string                                   `json:"bucket"`
		ETag          string                                   `json:"eTag"`
		Path          string                                   `json:"path"`
		ContractSet   string                                   `json:"contractSet"`
		UploadID      string                                   `json:"uploadID"`
		PartialSlabs  []object.PartialSlab                     `json:"partialSlabs"`
		PartNumber    int                                      `json:"partNumber"`
		Slices        []object.SlabSlice                       `json:"slices"`
		UsedContracts map[types.PublicKey]types.FileContractID `json:"usedContracts"`
	}
	MultipartListUploadsRequest struct {
		Bucket         string `json:"bucket"`
		Prefix         string `json:"prefix"`
		PathMarker     string `json:"pathMarker"`
		UploadIDMarker string `json:"uploadIDMarker"`
		Limit          int    `json:"limit"`
	}
	MultipartListUploadsResponse struct {
		HasMore            bool              `json:"hasMore"`
		NextPathMarker     string            `json:"nextMarker"`
		NextUploadIDMarker string            `json:"nextUploadIDMarker"`
		Uploads            []MultipartUpload `json:"uploads"`
	}
	MultipartUpload struct {
		Bucket    string               `json:"bucket"`
		Key       object.EncryptionKey `json:"key"`
		Path      string               `json:"path"`
		UploadID  string               `json:"uploadID"`
		CreatedAt time.Time            `json:"createdAt"`
	}
	MultipartListPartsRequest struct {
		Bucket           string `json:"bucket"`
		Path             string `json:"path"`
		UploadID         string `json:"uploadID"`
		PartNumberMarker int    `json:"partNumberMarker"`
		Limit            int64  `json:"limit"`
	}
	MultipartListPartsResponse struct {
		HasMore    bool                    `json:"hasMore"`
		NextMarker int                     `json:"nextMarker"`
		Parts      []MultipartListPartItem `json:"parts"`
	}
	MultipartListPartItem struct {
		PartNumber   int       `json:"partNumber"`
		LastModified time.Time `json:"lastModified"`
		ETag         string    `json:"eTag"`
		Size         int64     `json:"size"`
	}
)

type WalletResponse struct {
	ScanHeight  uint64         `json:"scanHeight"`
	Address     types.Address  `json:"address"`
	Spendable   types.Currency `json:"spendable"`
	Confirmed   types.Currency `json:"confirmed"`
	Unconfirmed types.Currency `json:"unconfirmed"`
}

type (
	Bucket struct {
		CreatedAt time.Time    `json:"createdAt"`
		Name      string       `json:"name"`
		Policy    BucketPolicy `json:"policy"`
	}

	BucketPolicy struct {
		PublicReadAccess bool `json:"publicReadAccess"`
	}

	BucketCreateRequest struct {
		Name   string       `json:"name"`
		Policy BucketPolicy `json:"policy"`
	}

	BucketUpdatePolicyRequest struct {
		Policy BucketPolicy `json:"policy"`
	}

	CreateBucketOptions struct {
		Policy BucketPolicy
	}
)

type SearchHostsRequest struct {
	Offset          int               `json:"offset"`
	Limit           int               `json:"limit"`
	FilterMode      string            `json:"filterMode"`
	UsabilityMode   string            `json:"usabilityMode"`
	AddressContains string            `json:"addressContains"`
	KeyIn           []types.PublicKey `json:"keyIn"`
}

type AddPartialSlabResponse struct {
	SlabBufferMaxSizeSoftReached bool                 `json:"slabBufferMaxSizeSoftReached"`
	Slabs                        []object.PartialSlab `json:"slabs"`
}

func FormatETag(ETag string) string {
	return fmt.Sprintf("\"%s\"", ETag)
}

func ObjectPathEscape(path string) string {
	return url.PathEscape(strings.TrimPrefix(path, "/"))
}

const (
	ChurnDirAdded   = "added"
	ChurnDirRemoved = "removed"
<<<<<<< HEAD

	MetricContractSet      = "contractset"
	MetricContractSetChurn = "churn"
	MetricContract         = "contract"
)

type (
	ContractSetChurnMetricRequestPUT struct {
		Metrics []ContractSetChurnMetric `json:"metrics"`
	}
	ContractMetricRequestPUT struct {
		Metrics []ContractMetric `json:"metrics"`
	}
=======
>>>>>>> cd3cf4c9
)

type (
	ContractSetMetric struct {
		Contracts int       `json:"contracts"`
		Name      string    `json:"name"`
		Timestamp time.Time `json:"timestamp"`
	}

	ContractSetMetricsQueryOpts struct {
		After  time.Time
		Before time.Time

		Name string
<<<<<<< HEAD

		Offset int `json:"offset"`
		Limit  int `json:"limit"`
=======
>>>>>>> cd3cf4c9
	}

	ContractSetChurnMetric struct {
		Direction string               `json:"direction"`
		FCID      types.FileContractID `json:"fcid"`
		Name      string               `json:"name"`
<<<<<<< HEAD
		Reason    string               `json:"reason,omitempty"`
		Time      time.Time            `json:"time"`
=======
		Reason    string               `json:"reason"`
		Timestamp time.Time            `json:"timestamp"`
>>>>>>> cd3cf4c9
	}

	ContractSetChurnMetricsQueryOpts struct {
		After  time.Time
		Before time.Time

		Name      string
		Direction string
		Reason    string
<<<<<<< HEAD

		Offset int `json:"offset"`
		Limit  int `json:"limit"`
	}

	PerformanceMetric struct {
		Action   string          `json:"action"`
		Host     types.PublicKey `json:"host"`
		Reporter string          `json:"reporter"`
		Duration time.Duration   `json:"duration"`
		Time     time.Time       `json:"time"`
=======
	}

	PerformanceMetric struct {
		Action    string          `json:"action"`
		Host      types.PublicKey `json:"host"`
		Origin    string          `json:"origin"`
		Duration  time.Duration   `json:"duration"`
		Timestamp time.Time       `json:"timestamp"`
>>>>>>> cd3cf4c9
	}

	PerformanceMetricsQueryOpts struct {
		After  time.Time
		Before time.Time

		Action   string
		Host     types.PublicKey
<<<<<<< HEAD
		Reporter string
		Duration time.Duration

		Offset int `json:"offset"`
		Limit  int `json:"limit"`
	}

	ContractMetric struct {
		Time time.Time `json:"time"`
=======
		Origin   string
		Duration time.Duration
	}

	ContractMetric struct {
		Timestamp time.Time `json:"timestamp"`
>>>>>>> cd3cf4c9

		FCID types.FileContractID `json:"fcid"`
		Host types.PublicKey      `json:"host"`

		RemainingCollateral types.Currency `json:"remainingCollateral"`
		RemainingFunds      types.Currency `json:"remainingFunds"`
		RevisionNumber      uint64         `json:"revisionNumber"`

		UploadSpending      types.Currency `json:"uploadSpending"`
		DownloadSpending    types.Currency `json:"downloadSpending"`
		FundAccountSpending types.Currency `json:"fundAccountSpending"`
		DeleteSpending      types.Currency `json:"deleteSpending"`
		ListSpending        types.Currency `json:"listSpending"`
	}

	ContractMetricsQueryOpts struct {
<<<<<<< HEAD
		After  time.Time `json:"after"`
		Before time.Time `json:"before"`

		FCID types.FileContractID `json:"fcid"`
		Host types.PublicKey      `json:"host"`

		Offset int `json:"offset"`
		Limit  int `json:"limit"`
=======
		After  time.Time
		Before time.Time

		FCID types.FileContractID
		Host types.PublicKey
>>>>>>> cd3cf4c9
	}
)<|MERGE_RESOLUTION|>--- conflicted
+++ resolved
@@ -570,7 +570,6 @@
 const (
 	ChurnDirAdded   = "added"
 	ChurnDirRemoved = "removed"
-<<<<<<< HEAD
 
 	MetricContractSet      = "contractset"
 	MetricContractSetChurn = "churn"
@@ -584,8 +583,6 @@
 	ContractMetricRequestPUT struct {
 		Metrics []ContractMetric `json:"metrics"`
 	}
-=======
->>>>>>> cd3cf4c9
 )
 
 type (
@@ -600,25 +597,17 @@
 		Before time.Time
 
 		Name string
-<<<<<<< HEAD
 
 		Offset int `json:"offset"`
 		Limit  int `json:"limit"`
-=======
->>>>>>> cd3cf4c9
 	}
 
 	ContractSetChurnMetric struct {
 		Direction string               `json:"direction"`
 		FCID      types.FileContractID `json:"fcid"`
 		Name      string               `json:"name"`
-<<<<<<< HEAD
 		Reason    string               `json:"reason,omitempty"`
-		Time      time.Time            `json:"time"`
-=======
-		Reason    string               `json:"reason"`
 		Timestamp time.Time            `json:"timestamp"`
->>>>>>> cd3cf4c9
 	}
 
 	ContractSetChurnMetricsQueryOpts struct {
@@ -628,19 +617,9 @@
 		Name      string
 		Direction string
 		Reason    string
-<<<<<<< HEAD
 
 		Offset int `json:"offset"`
 		Limit  int `json:"limit"`
-	}
-
-	PerformanceMetric struct {
-		Action   string          `json:"action"`
-		Host     types.PublicKey `json:"host"`
-		Reporter string          `json:"reporter"`
-		Duration time.Duration   `json:"duration"`
-		Time     time.Time       `json:"time"`
-=======
 	}
 
 	PerformanceMetric struct {
@@ -649,7 +628,6 @@
 		Origin    string          `json:"origin"`
 		Duration  time.Duration   `json:"duration"`
 		Timestamp time.Time       `json:"timestamp"`
->>>>>>> cd3cf4c9
 	}
 
 	PerformanceMetricsQueryOpts struct {
@@ -658,8 +636,7 @@
 
 		Action   string
 		Host     types.PublicKey
-<<<<<<< HEAD
-		Reporter string
+		Origin   string
 		Duration time.Duration
 
 		Offset int `json:"offset"`
@@ -667,15 +644,8 @@
 	}
 
 	ContractMetric struct {
-		Time time.Time `json:"time"`
-=======
-		Origin   string
-		Duration time.Duration
-	}
-
-	ContractMetric struct {
+		Time      time.Time `json:"time"`
 		Timestamp time.Time `json:"timestamp"`
->>>>>>> cd3cf4c9
 
 		FCID types.FileContractID `json:"fcid"`
 		Host types.PublicKey      `json:"host"`
@@ -692,21 +662,13 @@
 	}
 
 	ContractMetricsQueryOpts struct {
-<<<<<<< HEAD
-		After  time.Time `json:"after"`
-		Before time.Time `json:"before"`
-
-		FCID types.FileContractID `json:"fcid"`
-		Host types.PublicKey      `json:"host"`
-
-		Offset int `json:"offset"`
-		Limit  int `json:"limit"`
-=======
 		After  time.Time
 		Before time.Time
 
 		FCID types.FileContractID
 		Host types.PublicKey
->>>>>>> cd3cf4c9
+
+		Offset int
+		Limit  int
 	}
 )