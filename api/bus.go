--- conflicted
+++ resolved
@@ -573,22 +573,16 @@
 
 	MetricContractSet      = "contractset"
 	MetricContractSetChurn = "churn"
-<<<<<<< HEAD
 	MetricContract         = "contract"
-=======
->>>>>>> bd738e8a
 )
 
 type (
 	ContractSetChurnMetricRequestPUT struct {
 		Metrics []ContractSetChurnMetric `json:"metrics"`
 	}
-<<<<<<< HEAD
 	ContractMetricRequestPUT struct {
 		Metrics []ContractMetric `json:"metrics"`
 	}
-=======
->>>>>>> bd738e8a
 )
 
 type (
@@ -604,13 +598,8 @@
 
 		Name string
 
-<<<<<<< HEAD
-		Offset int `json:"offset"`
-		Limit  int `json:"limit"`
-=======
 		Offset int
 		Limit  int
->>>>>>> bd738e8a
 	}
 
 	ContractSetChurnMetric struct {
@@ -629,13 +618,8 @@
 		Direction string
 		Reason    string
 
-<<<<<<< HEAD
-		Offset int `json:"offset"`
-		Limit  int `json:"limit"`
-=======
 		Offset int
 		Limit  int
->>>>>>> bd738e8a
 	}
 
 	PerformanceMetric struct {
@@ -655,13 +639,8 @@
 		Origin   string
 		Duration time.Duration
 
-<<<<<<< HEAD
-		Offset int `json:"offset"`
-		Limit  int `json:"limit"`
-=======
 		Offset int
 		Limit  int
->>>>>>> bd738e8a
 	}
 
 	ContractMetric struct {
