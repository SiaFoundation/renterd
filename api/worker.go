package api

import (
	"time"

	"go.sia.tech/renterd/internal/consensus"
	rhpv2 "go.sia.tech/renterd/rhp/v2"
	"go.sia.tech/renterd/rhp/v3"
	rhpv3 "go.sia.tech/renterd/rhp/v3"
	"go.sia.tech/siad/types"
)

// ContractsResponse is the response type for the /rhp/contracts/active endpoint.
type ContractsResponse struct {
	Contracts []Contract `json:"contracts"`
	Error     string     `json:"error,omitempty"`
}

// RHPScanRequest is the request type for the /rhp/scan endpoint.
type RHPScanRequest struct {
	HostKey consensus.PublicKey `json:"hostKey"`
	HostIP  string              `json:"hostIP"`
	Timeout time.Duration       `json:"timeout"`
}

// RHPScanResponse is the response type for the /rhp/scan endpoint.
type RHPScanResponse struct {
	Ping      Duration           `json:"ping"`
	ScanError string             `json:"scanError,omitempty"`
	Settings  rhpv2.HostSettings `json:"settings,omitempty"`
}

// RHPFormRequest is the request type for the /rhp/form endpoint.
type RHPFormRequest struct {
	EndHeight      uint64              `json:"endHeight"`
	HostCollateral types.Currency      `json:"hostCollateral"`
	HostKey        consensus.PublicKey `json:"hostKey"`
	HostIP         string              `json:"hostIP"`
	RenterFunds    types.Currency      `json:"renterFunds"`
	RenterAddress  types.UnlockHash    `json:"renterAddress"`
}

// RHPFormResponse is the response type for the /rhp/form endpoint.
type RHPFormResponse struct {
	ContractID     types.FileContractID   `json:"contractID"`
	Contract       rhpv2.ContractRevision `json:"contract"`
	TransactionSet []types.Transaction    `json:"transactionSet"`
}

// RHPRenewRequest is the request type for the /rhp/renew endpoint.
type RHPRenewRequest struct {
	ContractID    types.FileContractID `json:"contractID"`
	EndHeight     uint64               `json:"endHeight"`
	HostKey       consensus.PublicKey  `json:"hostKey"`
	HostIP        string               `json:"hostIP"`
	RenterAddress types.UnlockHash     `json:"renterAddress"`
	RenterFunds   types.Currency       `json:"renterFunds"`
}

// RHPRenewResponse is the response type for the /rhp/renew endpoint.
type RHPRenewResponse struct {
	Error          string                 `json:"error"`
	ContractID     types.FileContractID   `json:"contractID"`
	Contract       rhpv2.ContractRevision `json:"contract"`
	TransactionSet []types.Transaction    `json:"transactionSet"`
}

// RHPFundRequest is the request type for the /rhp/fund endpoint.
type RHPFundRequest struct {
	ContractID types.FileContractID `json:"contractID"`
	HostKey    consensus.PublicKey  `json:"hostKey"`
	Amount     types.Currency       `json:"amount"`
}

// RHPPreparePaymentRequest is the request type for the /rhp/prepare/payment
// endpoint.
type RHPPreparePaymentRequest struct {
	Account    rhpv3.Account        `json:"account"`
	Amount     types.Currency       `json:"amount"`
	Expiry     uint64               `json:"expiry"`
	AccountKey consensus.PrivateKey `json:"accountKey"`
}

// RHPRegistryReadRequest is the request type for the /rhp/registry/read
// endpoint.
type RHPRegistryReadRequest struct {
	HostKey     consensus.PublicKey                `json:"hostKey"`
	HostIP      string                             `json:"hostIP"`
	RegistryKey rhpv3.RegistryKey                  `json:"registryKey"`
	Payment     rhpv3.PayByEphemeralAccountRequest `json:"payment"`
}

// RHPRegistryUpdateRequest is the request type for the /rhp/registry/update
// endpoint.
type RHPRegistryUpdateRequest struct {
	HostKey       consensus.PublicKey `json:"hostKey"`
	HostIP        string              `json:"hostIP"`
	RegistryKey   rhpv3.RegistryKey   `json:"registryKey"`
	RegistryValue rhpv3.RegistryValue `json:"registryValue"`
<<<<<<< HEAD
=======
}

// Account describes an ephemeral account as returned by the worker API.
type Account struct {
	ID      rhp.Account         `json:"id"`
	Balance types.Currency      `json:"currency"`
	Host    consensus.PublicKey `json:"host"`
>>>>>>> ec05409b
}<|MERGE_RESOLUTION|>--- conflicted
+++ resolved
@@ -97,8 +97,6 @@
 	HostIP        string              `json:"hostIP"`
 	RegistryKey   rhpv3.RegistryKey   `json:"registryKey"`
 	RegistryValue rhpv3.RegistryValue `json:"registryValue"`
-<<<<<<< HEAD
-=======
 }
 
 // Account describes an ephemeral account as returned by the worker API.
@@ -106,5 +104,4 @@
 	ID      rhp.Account         `json:"id"`
 	Balance types.Currency      `json:"currency"`
 	Host    consensus.PublicKey `json:"host"`
->>>>>>> ec05409b
 }