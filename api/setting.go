--- conflicted
+++ resolved
@@ -40,12 +40,7 @@
 	// DefaultPinnedSettings define the default price pin settings the bus is
 	// configured with on startup. These values can be adjusted using the
 	// settings API.
-<<<<<<< HEAD
 	DefaultPinnedSettings = PinnedSettings{
-		Enabled:   false,
-=======
-	DefaultPricePinSettings = PricePinSettings{
->>>>>>> 49d01078
 		Currency:  "usd",
 		Threshold: 0.05,
 	}
@@ -131,15 +126,7 @@
 	// specific currency (e.g., USD). It uses the configured explorer to fetch
 	// the current exchange rate, allowing users to set prices in USD instead of
 	// SC.
-<<<<<<< HEAD
 	PinnedSettings struct {
-		// Enabled can be used to either enable or temporarily disable price
-		// pinning. If enabled, the currency and threshold must be valid.
-		Enabled bool `json:"enabled"`
-
-=======
-	PricePinSettings struct {
->>>>>>> 49d01078
 		// Currency is the external three-letter currency code.
 		Currency string `json:"currency"`
 
@@ -209,14 +196,14 @@
 }
 
 // Enabled returns true if any pins are enabled.
-func (pps PricePinSettings) Enabled() bool {
-	if pps.GougingSettingsPins.MaxDownload.Pinned ||
-		pps.GougingSettingsPins.MaxStorage.Pinned ||
-		pps.GougingSettingsPins.MaxUpload.Pinned {
+func (ps PinnedSettings) Enabled() bool {
+	if ps.GougingSettingsPins.MaxDownload.Pinned ||
+		ps.GougingSettingsPins.MaxStorage.Pinned ||
+		ps.GougingSettingsPins.MaxUpload.Pinned {
 		return true
 	}
 
-	for _, pin := range pps.Autopilots {
+	for _, pin := range ps.Autopilots {
 		if pin.Allowance.Pinned {
 			return true
 		}
@@ -226,19 +213,14 @@
 }
 
 // Validate returns an error if the price pin settings are not considered valid.
-<<<<<<< HEAD
-func (pps PinnedSettings) Validate() error {
-	if !pps.Enabled {
-=======
-func (pps PricePinSettings) Validate() error {
-	if !pps.Enabled() {
->>>>>>> 49d01078
+func (ps PinnedSettings) Validate() error {
+	if !ps.Enabled() {
 		return nil
 	}
-	if pps.Currency == "" {
+	if ps.Currency == "" {
 		return fmt.Errorf("price pin settings must have a currency")
 	}
-	if pps.Threshold <= 0 || pps.Threshold >= 1 {
+	if ps.Threshold <= 0 || ps.Threshold >= 1 {
 		return fmt.Errorf("price pin settings must have a threshold between 0 and 1")
 	}
 	return nil
