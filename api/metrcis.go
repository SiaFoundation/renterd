package api

import (
	"time"

	"go.sia.tech/core/types"
)

const (
	ChurnDirAdded   = "added"
	ChurnDirRemoved = "removed"

	MetricContractPrune    = "contractprune"
	MetricContractSet      = "contractset"
	MetricContractSetChurn = "churn"
	MetricContract         = "contract"
	MetricWallet           = "wallet"
)

type (
	ContractSetMetric struct {
		Contracts int       `json:"contracts"`
		Name      string    `json:"name"`
		Timestamp time.Time `json:"timestamp"`
	}

	ContractSetMetricsQueryOpts struct {
		Name string
	}

	ContractSetChurnMetric struct {
		Direction  string               `json:"direction"`
		ContractID types.FileContractID `json:"contractID"`
		Name       string               `json:"name"`
		Reason     string               `json:"reason,omitempty"`
		Timestamp  time.Time            `json:"timestamp"`
	}

	ContractSetChurnMetricsQueryOpts struct {
		Name      string
		Direction string
		Reason    string
	}

	PerformanceMetric struct {
		Action    string          `json:"action"`
		HostKey   types.PublicKey `json:"hostKey"`
		Origin    string          `json:"origin"`
		Duration  time.Duration   `json:"duration"`
		Timestamp time.Time       `json:"timestamp"`
	}

	PerformanceMetricsQueryOpts struct {
		Action  string
		HostKey types.PublicKey
		Origin  string
	}

	ContractMetric struct {
		Timestamp time.Time `json:"timestamp"`

		ContractID types.FileContractID `json:"contractID"`
		HostKey    types.PublicKey      `json:"hostKey"`

		RemainingCollateral types.Currency `json:"remainingCollateral"`
		RemainingFunds      types.Currency `json:"remainingFunds"`
		RevisionNumber      uint64         `json:"revisionNumber"`

		UploadSpending      types.Currency `json:"uploadSpending"`
		DownloadSpending    types.Currency `json:"downloadSpending"`
		FundAccountSpending types.Currency `json:"fundAccountSpending"`
		DeleteSpending      types.Currency `json:"deleteSpending"`
		ListSpending        types.Currency `json:"listSpending"`
	}

	ContractMetricsQueryOpts struct {
		ContractID types.FileContractID
		HostKey    types.PublicKey
	}

<<<<<<< HEAD
	ContractPruneMetric struct {
		Timestamp time.Time `json:"timestamp"`

		ContractID  types.FileContractID `json:"contractID"`
		HostKey     types.PublicKey      `json:"hostKey"`
		HostVersion string               `json:"hostVersion"`

		Pruned    uint64        `json:"pruned"`
		Remaining uint64        `json:"remaining"`
		Duration  time.Duration `json:"duration"`
	}

	ContractPruneMetricsQueryOpts struct {
		ContractID  types.FileContractID
		HostKey     types.PublicKey
		HostVersion string
	}
=======
	WalletMetric struct {
		Timestamp time.Time `json:"timestamp"`

		Confirmed   types.Currency `json:"confirmed"`
		Spendable   types.Currency `json:"spendable"`
		Unconfirmed types.Currency `json:"unconfirmed"`
	}

	WalletMetricsQueryOpts struct{}
>>>>>>> 46643289
)

type (
	ContractPruneMetricRequestPUT struct {
		Metrics []ContractPruneMetric `json:"metrics"`
	}

	ContractSetChurnMetricRequestPUT struct {
		Metrics []ContractSetChurnMetric `json:"metrics"`
	}

	ContractMetricRequestPUT struct {
		Metrics []ContractMetric `json:"metrics"`
	}
)<|MERGE_RESOLUTION|>--- conflicted
+++ resolved
@@ -78,7 +78,6 @@
 		HostKey    types.PublicKey
 	}
 
-<<<<<<< HEAD
 	ContractPruneMetric struct {
 		Timestamp time.Time `json:"timestamp"`
 
@@ -96,7 +95,7 @@
 		HostKey     types.PublicKey
 		HostVersion string
 	}
-=======
+
 	WalletMetric struct {
 		Timestamp time.Time `json:"timestamp"`
 
@@ -106,7 +105,6 @@
 	}
 
 	WalletMetricsQueryOpts struct{}
->>>>>>> 46643289
 )
 
 type (
