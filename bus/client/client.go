--- conflicted
+++ resolved
@@ -1,12 +1,8 @@
 package client
 
 import (
-<<<<<<< HEAD
 	"context"
-	"net/http"
 
-=======
->>>>>>> b86432db
 	"go.sia.tech/jape"
 	"go.sia.tech/renterd/api"
 )
