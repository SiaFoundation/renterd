--- conflicted
+++ resolved
@@ -69,13 +69,8 @@
 	}
 
 	// create bus
-<<<<<<< HEAD
-	network, genesis := build.Network()
+	network, genesis := chain.Mainnet()
 	b, shutdown, _, err := node.NewBus(node.BusConfig{
-=======
-	network, genesis := chain.Mainnet()
-	b, _, shutdown, _, _, err := node.NewBus(node.BusConfig{
->>>>>>> 50506bde
 		Bus: config.Bus{
 			AnnouncementMaxAgeHours:       24 * 7 * 52, // 1 year
 			Bootstrap:                     false,
