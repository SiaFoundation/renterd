package client_test

import (
	"context"
	"net"
	"net/http"
	"path/filepath"
	"strings"
	"testing"
	"time"

	"go.sia.tech/core/types"
	"go.sia.tech/jape"
	"go.sia.tech/renterd/api"
	"go.sia.tech/renterd/build"
	"go.sia.tech/renterd/bus/client"
	"go.sia.tech/renterd/config"
	"go.sia.tech/renterd/internal/node"
	"go.uber.org/zap"
	"go.uber.org/zap/zapcore"
)

func TestClient(t *testing.T) {
	ctx, cancel := context.WithTimeout(context.Background(), time.Minute)
	defer cancel()

	c, serveFn, shutdownFn, err := newTestClient(t.TempDir())
	if err != nil {
		t.Fatal(err)
	}
	defer func() {
		if err := shutdownFn(ctx); err != nil {
			t.Error(err)
		}
	}()
	go serveFn()

	// assert setting 'foo' is not found
	if err := c.Setting(ctx, "foo", nil); err == nil || !strings.Contains(err.Error(), api.ErrSettingNotFound.Error()) {
		t.Fatal("unexpected err", err)
	}

	// update setting 'foo'
	if err := c.UpdateSetting(ctx, "foo", "bar"); err != nil {
		t.Fatal(err)
	}

	// fetch setting 'foo' and assert it matches
	var value string
	if err := c.Setting(ctx, "foo", &value); err != nil {
		t.Fatal("unexpected err", err)
	} else if value != "bar" {
		t.Fatal("unexpected result", value)
	}

	// fetch redundancy settings and assert they're configured to the default values
	if rs, err := c.RedundancySettings(ctx); err != nil {
		t.Fatal(err)
	} else if rs.MinShards != build.DefaultRedundancySettings.MinShards || rs.TotalShards != build.DefaultRedundancySettings.TotalShards {
		t.Fatal("unexpected redundancy settings", rs)
	}
}

func newTestClient(dir string) (*client.Client, func() error, func(context.Context) error, error) {
	// create listener
	l, err := net.Listen("tcp", "127.0.0.1:0")
	if err != nil {
		return nil, nil, nil, err
	}

	// create bus
	network, genesis := build.Network()
	b, shutdown, _, _, err := node.NewBus(node.BusConfig{
		Bus: config.Bus{
			AnnouncementMaxAgeHours:       24 * 7 * 52, // 1 year
			Bootstrap:                     false,
			GatewayAddr:                   "127.0.0.1:0",
			UsedUTXOExpiry:                time.Minute,
			SlabBufferCompletionThreshold: 0,
		},
<<<<<<< HEAD
		Network:             network,
		Genesis:             genesis,
=======
		DatabaseLog: config.DatabaseLog{
			SlowThreshold: 100 * time.Millisecond,
		},
		Miner:               node.NewMiner(client),
>>>>>>> e33d7d76
		SlabPruningInterval: time.Minute,
		Logger:              zap.NewNop(),
	}, filepath.Join(dir, "bus"), types.GeneratePrivateKey(), zap.New(zapcore.NewNopCore()))
	if err != nil {
		return nil, nil, nil, err
	}

	// create client
	client := client.New("http://"+l.Addr().String(), "test")

	// create server
	server := http.Server{Handler: jape.BasicAuth("test")(b)}

	serveFn := func() error {
		err := server.Serve(l)
		if err != nil && !strings.Contains(err.Error(), "Server closed") {
			return err
		}
		return nil
	}

	shutdownFn := func(ctx context.Context) error {
		server.Shutdown(ctx)
		return shutdown(ctx)
	}
	return client, serveFn, shutdownFn, nil
}<|MERGE_RESOLUTION|>--- conflicted
+++ resolved
@@ -78,15 +78,11 @@
 			UsedUTXOExpiry:                time.Minute,
 			SlabBufferCompletionThreshold: 0,
 		},
-<<<<<<< HEAD
-		Network:             network,
-		Genesis:             genesis,
-=======
+		Network: network,
+		Genesis: genesis,
 		DatabaseLog: config.DatabaseLog{
 			SlowThreshold: 100 * time.Millisecond,
 		},
-		Miner:               node.NewMiner(client),
->>>>>>> e33d7d76
 		SlabPruningInterval: time.Minute,
 		Logger:              zap.NewNop(),
 	}, filepath.Join(dir, "bus"), types.GeneratePrivateKey(), zap.New(zapcore.NewNopCore()))
