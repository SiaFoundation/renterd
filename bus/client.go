--- conflicted
+++ resolved
@@ -58,15 +58,12 @@
 	return c.c.WithContext(ctx).DELETE(fmt.Sprintf("/buckets/%s", name))
 }
 
-<<<<<<< HEAD
-=======
 // ExistsBucket returns whether a bucket exists.
 func (c *Client) Bucket(ctx context.Context, name string) (resp api.Bucket, err error) {
 	err = c.c.WithContext(ctx).GET(fmt.Sprintf("/buckets/%s", name), &resp)
 	return
 }
 
->>>>>>> 79a9dba8
 // ListBuckets lists all available buckets.
 func (c *Client) ListBuckets(ctx context.Context) (buckets []api.Bucket, err error) {
 	err = c.c.WithContext(ctx).GET("/buckets", &buckets)
