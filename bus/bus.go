package bus

import (
	"context"
	"encoding/json"
	"errors"
	"fmt"
	"net/http"
	"time"

	"go.sia.tech/core/consensus"
	"go.sia.tech/core/gateway"
	rhpv2 "go.sia.tech/core/rhp/v2"
	"go.sia.tech/core/types"
	"go.sia.tech/coreutils/chain"
	"go.sia.tech/coreutils/syncer"
	"go.sia.tech/coreutils/wallet"
	"go.sia.tech/jape"
	"go.sia.tech/renterd/alerts"
	"go.sia.tech/renterd/api"
	"go.sia.tech/renterd/build"
	"go.sia.tech/renterd/bus/client"
	ibus "go.sia.tech/renterd/internal/bus"
	"go.sia.tech/renterd/object"
	"go.sia.tech/renterd/stores/sql"
	"go.sia.tech/renterd/webhooks"
	"go.uber.org/zap"
)

const (
	defaultPinUpdateInterval = 5 * time.Minute
	defaultPinRateWindow     = 6 * time.Hour
)

// Client re-exports the client from the client package.
type Client struct {
	*client.Client
}

// NewClient returns a new bus client.
func NewClient(addr, password string) *Client {
	return &Client{
		client.New(
			addr,
			password,
		),
	}
}

type (
	ChainManager interface {
		AddBlocks(blocks []types.Block) error
		AddPoolTransactions(txns []types.Transaction) (bool, error)
		Block(id types.BlockID) (types.Block, bool)
		OnReorg(fn func(types.ChainIndex)) (cancel func())
		PoolTransaction(txid types.TransactionID) (types.Transaction, bool)
		PoolTransactions() []types.Transaction
		RecommendedFee() types.Currency
		Tip() types.ChainIndex
		TipState() consensus.State
		UnconfirmedParents(txn types.Transaction) []types.Transaction
		UpdatesSince(index types.ChainIndex, max int) (rus []chain.RevertUpdate, aus []chain.ApplyUpdate, err error)
	}

	ChainSubscriber interface {
		ChainIndex(context.Context) (types.ChainIndex, error)
		Close(context.Context) error
		Run()
	}

	ChainStore interface {
		ChainIndex(ctx context.Context) (types.ChainIndex, error)
		ProcessChainUpdate(ctx context.Context, applyFn func(sql.ChainUpdateTx) error) error
	}

	// A HostDB stores information about hosts.
	HostDB interface {
		Host(ctx context.Context, hostKey types.PublicKey) (api.Host, error)
		HostAllowlist(ctx context.Context) ([]types.PublicKey, error)
		HostBlocklist(ctx context.Context) ([]string, error)
		HostsForScanning(ctx context.Context, maxLastScan time.Time, offset, limit int) ([]api.HostAddress, error)
		RecordHostScans(ctx context.Context, scans []api.HostScan) error
		RecordPriceTables(ctx context.Context, priceTableUpdate []api.HostPriceTableUpdate) error
		RemoveOfflineHosts(ctx context.Context, minRecentScanFailures uint64, maxDowntime time.Duration) (uint64, error)
		ResetLostSectors(ctx context.Context, hk types.PublicKey) error
		SearchHosts(ctx context.Context, autopilotID, filterMode, usabilityMode, addressContains string, keyIn []types.PublicKey, offset, limit int) ([]api.Host, error)
		UpdateHostAllowlistEntries(ctx context.Context, add, remove []types.PublicKey, clear bool) error
		UpdateHostBlocklistEntries(ctx context.Context, add, remove []string, clear bool) error
		UpdateHostCheck(ctx context.Context, autopilotID string, hk types.PublicKey, check api.HostCheck) error
	}

	// A MetadataStore stores information about contracts and objects.
	MetadataStore interface {
		AddContract(ctx context.Context, c rhpv2.ContractRevision, contractPrice, totalCost types.Currency, startHeight uint64, state string) (api.ContractMetadata, error)
		AddRenewedContract(ctx context.Context, c rhpv2.ContractRevision, contractPrice, totalCost types.Currency, startHeight uint64, renewedFrom types.FileContractID, state string) (api.ContractMetadata, error)
		AncestorContracts(ctx context.Context, fcid types.FileContractID, minStartHeight uint64) ([]api.ArchivedContract, error)
		ArchiveContract(ctx context.Context, id types.FileContractID, reason string) error
		ArchiveContracts(ctx context.Context, toArchive map[types.FileContractID]string) error
		ArchiveAllContracts(ctx context.Context, reason string) error
		Contract(ctx context.Context, id types.FileContractID) (api.ContractMetadata, error)
		Contracts(ctx context.Context, opts api.ContractsOpts) ([]api.ContractMetadata, error)
		ContractSets(ctx context.Context) ([]string, error)
		RecordContractSpending(ctx context.Context, records []api.ContractSpendingRecord) error
		RemoveContractSet(ctx context.Context, name string) error
		RenewedContract(ctx context.Context, renewedFrom types.FileContractID) (api.ContractMetadata, error)
		SetContractSet(ctx context.Context, set string, contracts []types.FileContractID) error

		ContractRoots(ctx context.Context, id types.FileContractID) ([]types.Hash256, error)
		ContractSizes(ctx context.Context) (map[types.FileContractID]api.ContractSize, error)
		ContractSize(ctx context.Context, id types.FileContractID) (api.ContractSize, error)

		DeleteHostSector(ctx context.Context, hk types.PublicKey, root types.Hash256) (int, error)

		Bucket(_ context.Context, bucketName string) (api.Bucket, error)
		CreateBucket(_ context.Context, bucketName string, policy api.BucketPolicy) error
		DeleteBucket(_ context.Context, bucketName string) error
		ListBuckets(_ context.Context) ([]api.Bucket, error)
		UpdateBucketPolicy(ctx context.Context, bucketName string, policy api.BucketPolicy) error

		CopyObject(ctx context.Context, srcBucket, dstBucket, srcPath, dstPath, mimeType string, metadata api.ObjectUserMetadata) (api.ObjectMetadata, error)
		ListObjects(ctx context.Context, bucketName, prefix, sortBy, sortDir, marker string, limit int) (api.ObjectsListResponse, error)
		Object(ctx context.Context, bucketName, path string) (api.Object, error)
		ObjectMetadata(ctx context.Context, bucketName, path string) (api.Object, error)
		ObjectEntries(ctx context.Context, bucketName, path, prefix, sortBy, sortDir, marker string, offset, limit int) ([]api.ObjectMetadata, bool, error)
		ObjectsBySlabKey(ctx context.Context, bucketName string, slabKey object.EncryptionKey) ([]api.ObjectMetadata, error)
		ObjectsStats(ctx context.Context, opts api.ObjectsStatsOpts) (api.ObjectsStatsResponse, error)
		RemoveObject(ctx context.Context, bucketName, path string) error
		RemoveObjects(ctx context.Context, bucketName, prefix string) error
		RenameObject(ctx context.Context, bucketName, from, to string, force bool) error
		RenameObjects(ctx context.Context, bucketName, from, to string, force bool) error
		SearchObjects(ctx context.Context, bucketName, substring string, offset, limit int) ([]api.ObjectMetadata, error)
		UpdateObject(ctx context.Context, bucketName, path, contractSet, ETag, mimeType string, metadata api.ObjectUserMetadata, o object.Object) error

		AbortMultipartUpload(ctx context.Context, bucketName, path string, uploadID string) (err error)
		AddMultipartPart(ctx context.Context, bucketName, path, contractSet, eTag, uploadID string, partNumber int, slices []object.SlabSlice) (err error)
		CompleteMultipartUpload(ctx context.Context, bucketName, path, uploadID string, parts []api.MultipartCompletedPart, opts api.CompleteMultipartOptions) (_ api.MultipartCompleteResponse, err error)
		CreateMultipartUpload(ctx context.Context, bucketName, path string, ec object.EncryptionKey, mimeType string, metadata api.ObjectUserMetadata) (api.MultipartCreateResponse, error)
		MultipartUpload(ctx context.Context, uploadID string) (resp api.MultipartUpload, _ error)
		MultipartUploads(ctx context.Context, bucketName, prefix, keyMarker, uploadIDMarker string, maxUploads int) (resp api.MultipartListUploadsResponse, _ error)
		MultipartUploadParts(ctx context.Context, bucketName, object string, uploadID string, marker int, limit int64) (resp api.MultipartListPartsResponse, _ error)

		MarkPackedSlabsUploaded(ctx context.Context, slabs []api.UploadedPackedSlab) error
		PackedSlabsForUpload(ctx context.Context, lockingDuration time.Duration, minShards, totalShards uint8, set string, limit int) ([]api.PackedSlab, error)
		SlabBuffers(ctx context.Context) ([]api.SlabBuffer, error)

		AddPartialSlab(ctx context.Context, data []byte, minShards, totalShards uint8, contractSet string) (slabs []object.SlabSlice, bufferSize int64, err error)
		FetchPartialSlab(ctx context.Context, key object.EncryptionKey, offset, length uint32) ([]byte, error)
		Slab(ctx context.Context, key object.EncryptionKey) (object.Slab, error)
		RefreshHealth(ctx context.Context) error
		UnhealthySlabs(ctx context.Context, healthCutoff float64, set string, limit int) ([]api.UnhealthySlab, error)
		UpdateSlab(ctx context.Context, s object.Slab, contractSet string) error
	}

	// An AutopilotStore stores autopilots.
	AutopilotStore interface {
		Autopilot(ctx context.Context, id string) (api.Autopilot, error)
		Autopilots(ctx context.Context) ([]api.Autopilot, error)
		UpdateAutopilot(ctx context.Context, ap api.Autopilot) error
	}

	// A SettingStore stores settings.
	SettingStore interface {
		DeleteSetting(ctx context.Context, key string) error
		Setting(ctx context.Context, key string) (string, error)
		Settings(ctx context.Context) ([]string, error)
		UpdateSetting(ctx context.Context, key, value string) error
	}

	// EphemeralAccountStore persists information about accounts. Since accounts
	// are rapidly updated and can be recovered, they are only loaded upon
	// startup and persisted upon shutdown.
	EphemeralAccountStore interface {
		Accounts(context.Context) ([]api.Account, error)
		SaveAccounts(context.Context, []api.Account) error
		SetUncleanShutdown(context.Context) error
	}

	MetricsStore interface {
		ContractSetMetrics(ctx context.Context, start time.Time, n uint64, interval time.Duration, opts api.ContractSetMetricsQueryOpts) ([]api.ContractSetMetric, error)

		ContractPruneMetrics(ctx context.Context, start time.Time, n uint64, interval time.Duration, opts api.ContractPruneMetricsQueryOpts) ([]api.ContractPruneMetric, error)
		RecordContractPruneMetric(ctx context.Context, metrics ...api.ContractPruneMetric) error

		ContractMetrics(ctx context.Context, start time.Time, n uint64, interval time.Duration, opts api.ContractMetricsQueryOpts) ([]api.ContractMetric, error)
		RecordContractMetric(ctx context.Context, metrics ...api.ContractMetric) error

		PruneMetrics(ctx context.Context, metric string, cutoff time.Time) error
		ContractSetChurnMetrics(ctx context.Context, start time.Time, n uint64, interval time.Duration, opts api.ContractSetChurnMetricsQueryOpts) ([]api.ContractSetChurnMetric, error)
		RecordContractSetChurnMetric(ctx context.Context, metrics ...api.ContractSetChurnMetric) error

		WalletMetrics(ctx context.Context, start time.Time, n uint64, interval time.Duration, opts api.WalletMetricsQueryOpts) ([]api.WalletMetric, error)
	}

	PinManager interface {
		Close(context.Context) error
		Run()
		TriggerUpdate()
	}

	Syncer interface {
		Addr() string
		BroadcastHeader(h gateway.BlockHeader)
		BroadcastTransactionSet([]types.Transaction)
		Connect(ctx context.Context, addr string) (*syncer.Peer, error)
		Peers() []*syncer.Peer
	}

	Wallet interface {
		Address() types.Address
		Balance() (wallet.Balance, error)
		Close() error
		FundTransaction(txn *types.Transaction, amount types.Currency, useUnconfirmed bool) ([]types.Hash256, error)
		Redistribute(outputs int, amount, feePerByte types.Currency) (txns []types.Transaction, toSign []types.Hash256, err error)
		ReleaseInputs(txns []types.Transaction, v2txns []types.V2Transaction)
		SignTransaction(txn *types.Transaction, toSign []types.Hash256, cf types.CoveredFields)
		SpendableOutputs() ([]types.SiacoinElement, error)
		Tip() (types.ChainIndex, error)
		UnconfirmedTransactions() ([]wallet.Event, error)
		Events(offset, limit int) ([]wallet.Event, error)
	}

	WebhooksManager interface {
		webhooks.Broadcaster
		Close(context.Context) error
		Delete(context.Context, webhooks.Webhook) error
		Info() ([]webhooks.Webhook, []webhooks.WebhookQueueInfo)
		Register(context.Context, webhooks.Webhook) error
	}

	// PinManager is a service that manages price pinning.
	PinManager interface {
		Close(context.Context) error
		Run()
		TriggerUpdate()
	}
)

type bus struct {
	startTime time.Time

	alerts      alerts.Alerter
	alertMgr    *alerts.Manager
	pinMgr      PinManager
<<<<<<< HEAD
	webhooksMgr WebhookManager
=======
	webhooksMgr WebhooksManager
>>>>>>> 5c901713

	cm ChainManager
	cs ChainSubscriber
	s  Syncer
	w  Wallet

	as    AutopilotStore
	eas   EphemeralAccountStore
	hdb   HostDB
	ms    MetadataStore
	ss    SettingStore
	mtrcs MetricsStore

	accounts         *accounts
	contractLocks    *contractLocks
	uploadingSectors *uploadingSectorsCache

	logger *zap.SugaredLogger
}

// New returns a new Bus.
func New(ctx context.Context, am *alerts.Manager, wm WebhooksManager, cm ChainManager, cs ChainStore, s Syncer, w Wallet, hdb HostDB, as AutopilotStore, ms MetadataStore, ss SettingStore, eas EphemeralAccountStore, mtrcs MetricsStore, l *zap.Logger) (*bus, error) {
	l = l.Named("bus")
	b := &bus{
		s:                s,
		cm:               cm,
		cs:               cs,
		w:                w,
		hdb:              hdb,
		as:               as,
		ms:               ms,
		mtrcs:            mtrcs,
		ss:               ss,
		eas:              eas,
		contractLocks:    newContractLocks(),
		uploadingSectors: newUploadingSectorsCache(),

		alerts:      alerts.WithOrigin(am, "bus"),
		alertMgr:    am,
		webhooksMgr: wm,
		logger:      l.Sugar(),

		startTime: time.Now(),
	}

	b.pinMgr = ibus.NewPinManager(b.alerts, wm, as, ss, defaultPinUpdateInterval, defaultPinRateWindow, l)

	// init accounts
	if err := b.initAccounts(ctx); err != nil {
		return nil, err
	}

	// init settings
	if err := b.initSettings(ctx); err != nil {
		return nil, err
	}

	return b, nil
}

// Handler returns an HTTP handler that serves the bus API.
func (b *bus) Handler() http.Handler {
	return jape.Mux(map[string]jape.Handler{
		"GET    /accounts":                 b.accountsHandlerGET,
		"POST   /account/:id":              b.accountHandlerGET,
		"POST   /account/:id/add":          b.accountsAddHandlerPOST,
		"POST   /account/:id/lock":         b.accountsLockHandlerPOST,
		"POST   /account/:id/unlock":       b.accountsUnlockHandlerPOST,
		"POST   /account/:id/update":       b.accountsUpdateHandlerPOST,
		"POST   /account/:id/requiressync": b.accountsRequiresSyncHandlerPOST,
		"POST   /account/:id/resetdrift":   b.accountsResetDriftHandlerPOST,

		"GET    /alerts":          b.handleGETAlerts,
		"POST   /alerts/dismiss":  b.handlePOSTAlertsDismiss,
		"POST   /alerts/register": b.handlePOSTAlertsRegister,

		"GET    /autopilots":    b.autopilotsListHandlerGET,
		"GET    /autopilot/:id": b.autopilotsHandlerGET,
		"PUT    /autopilot/:id": b.autopilotsHandlerPUT,

		"PUT    /autopilot/:id/host/:hostkey/check": b.autopilotHostCheckHandlerPUT,

		"GET    /buckets":             b.bucketsHandlerGET,
		"POST   /buckets":             b.bucketsHandlerPOST,
		"PUT    /bucket/:name/policy": b.bucketsHandlerPolicyPUT,
		"DELETE /bucket/:name":        b.bucketHandlerDELETE,
		"GET    /bucket/:name":        b.bucketHandlerGET,

		"POST   /consensus/acceptblock":        b.consensusAcceptBlock,
		"GET    /consensus/network":            b.consensusNetworkHandler,
		"GET    /consensus/siafundfee/:payout": b.contractTaxHandlerGET,
		"GET    /consensus/state":              b.consensusStateHandler,

		"GET    /contracts":              b.contractsHandlerGET,
		"DELETE /contracts/all":          b.contractsAllHandlerDELETE,
		"POST   /contracts/archive":      b.contractsArchiveHandlerPOST,
		"GET    /contracts/prunable":     b.contractsPrunableDataHandlerGET,
		"GET    /contracts/renewed/:id":  b.contractsRenewedIDHandlerGET,
		"GET    /contracts/sets":         b.contractsSetsHandlerGET,
		"PUT    /contracts/set/:set":     b.contractsSetHandlerPUT,
		"DELETE /contracts/set/:set":     b.contractsSetHandlerDELETE,
		"POST   /contracts/spending":     b.contractsSpendingHandlerPOST,
		"GET    /contract/:id":           b.contractIDHandlerGET,
		"POST   /contract/:id":           b.contractIDHandlerPOST,
		"DELETE /contract/:id":           b.contractIDHandlerDELETE,
		"POST   /contract/:id/acquire":   b.contractAcquireHandlerPOST,
		"GET    /contract/:id/ancestors": b.contractIDAncestorsHandler,
		"POST   /contract/:id/keepalive": b.contractKeepaliveHandlerPOST,
		"POST   /contract/:id/renewed":   b.contractIDRenewedHandlerPOST,
		"POST   /contract/:id/release":   b.contractReleaseHandlerPOST,
		"GET    /contract/:id/roots":     b.contractIDRootsHandlerGET,
		"GET    /contract/:id/size":      b.contractSizeHandlerGET,

		"GET    /hosts":                          b.hostsHandlerGETDeprecated,
		"GET    /hosts/allowlist":                b.hostsAllowlistHandlerGET,
		"PUT    /hosts/allowlist":                b.hostsAllowlistHandlerPUT,
		"GET    /hosts/blocklist":                b.hostsBlocklistHandlerGET,
		"PUT    /hosts/blocklist":                b.hostsBlocklistHandlerPUT,
		"POST   /hosts/pricetables":              b.hostsPricetableHandlerPOST,
		"POST   /hosts/remove":                   b.hostsRemoveHandlerPOST,
		"POST   /hosts/scans":                    b.hostsScanHandlerPOST,
		"GET    /hosts/scanning":                 b.hostsScanningHandlerGET,
		"GET    /host/:hostkey":                  b.hostsPubkeyHandlerGET,
		"POST   /host/:hostkey/resetlostsectors": b.hostsResetLostSectorsPOST,

		"PUT    /metric/:key": b.metricsHandlerPUT,
		"GET    /metric/:key": b.metricsHandlerGET,
		"DELETE /metric/:key": b.metricsHandlerDELETE,

		"POST   /multipart/create":      b.multipartHandlerCreatePOST,
		"POST   /multipart/abort":       b.multipartHandlerAbortPOST,
		"POST   /multipart/complete":    b.multipartHandlerCompletePOST,
		"PUT    /multipart/part":        b.multipartHandlerUploadPartPUT,
		"GET    /multipart/upload/:id":  b.multipartHandlerUploadGET,
		"POST   /multipart/listuploads": b.multipartHandlerListUploadsPOST,
		"POST   /multipart/listparts":   b.multipartHandlerListPartsPOST,

		"GET    /objects/*path":  b.objectsHandlerGET,
		"PUT    /objects/*path":  b.objectsHandlerPUT,
		"DELETE /objects/*path":  b.objectsHandlerDELETE,
		"POST   /objects/copy":   b.objectsCopyHandlerPOST,
		"POST   /objects/rename": b.objectsRenameHandlerPOST,
		"POST   /objects/list":   b.objectsListHandlerPOST,

		"GET    /params/gouging": b.paramsHandlerGougingGET,
		"GET    /params/upload":  b.paramsHandlerUploadGET,

		"GET    /slabbuffers":      b.slabbuffersHandlerGET,
		"POST   /slabbuffer/done":  b.packedSlabsHandlerDonePOST,
		"POST   /slabbuffer/fetch": b.packedSlabsHandlerFetchPOST,

		"POST   /search/hosts":   b.searchHostsHandlerPOST,
		"GET    /search/objects": b.searchObjectsHandlerGET,

		"DELETE /sectors/:hk/:root": b.sectorsHostRootHandlerDELETE,

		"GET    /settings":     b.settingsHandlerGET,
		"GET    /setting/:key": b.settingKeyHandlerGET,
		"PUT    /setting/:key": b.settingKeyHandlerPUT,
		"DELETE /setting/:key": b.settingKeyHandlerDELETE,

		"POST   /slabs/migration":     b.slabsMigrationHandlerPOST,
		"GET    /slabs/partial/:key":  b.slabsPartialHandlerGET,
		"POST   /slabs/partial":       b.slabsPartialHandlerPOST,
		"POST   /slabs/refreshhealth": b.slabsRefreshHealthHandlerPOST,
		"GET    /slab/:key":           b.slabHandlerGET,
		"GET    /slab/:key/objects":   b.slabObjectsHandlerGET,
		"PUT    /slab":                b.slabHandlerPUT,

		"GET    /state":         b.stateHandlerGET,
		"GET    /stats/objects": b.objectsStatshandlerGET,

		"GET    /syncer/address": b.syncerAddrHandler,
		"POST   /syncer/connect": b.syncerConnectHandler,
		"GET    /syncer/peers":   b.syncerPeersHandler,

		"GET    /txpool/recommendedfee": b.txpoolFeeHandler,
		"GET    /txpool/transactions":   b.txpoolTransactionsHandler,
		"POST   /txpool/broadcast":      b.txpoolBroadcastHandler,

		"POST   /upload/:id":        b.uploadTrackHandlerPOST,
		"DELETE /upload/:id":        b.uploadFinishedHandlerDELETE,
		"POST   /upload/:id/sector": b.uploadAddSectorHandlerPOST,

		"GET    /wallet":               b.walletHandler,
		"POST   /wallet/discard":       b.walletDiscardHandler,
		"POST   /wallet/fund":          b.walletFundHandler,
		"GET    /wallet/outputs":       b.walletOutputsHandler,
		"GET    /wallet/pending":       b.walletPendingHandler,
		"POST   /wallet/prepare/form":  b.walletPrepareFormHandler,
		"POST   /wallet/prepare/renew": b.walletPrepareRenewHandler,
		"POST   /wallet/redistribute":  b.walletRedistributeHandler,
		"POST   /wallet/sign":          b.walletSignHandler,
		"GET    /wallet/transactions":  b.walletTransactionsHandler,

		"GET    /webhooks":        b.webhookHandlerGet,
		"POST   /webhooks":        b.webhookHandlerPost,
		"POST   /webhooks/action": b.webhookActionHandlerPost,
		"POST   /webhook/delete":  b.webhookHandlerDelete,
	})
}

// Setup starts the pin manager.
func (b *bus) Setup() {
	b.pinMgr.Run()
	b.cs.Run()
}

// Shutdown shuts down the bus.
func (b *bus) Shutdown(ctx context.Context) error {
	return errors.Join(
<<<<<<< HEAD
		b.saveAccounts(ctx),
		b.webhooksMgr.Close(ctx),
=======
		b.webhooksMgr.Close(ctx),
		b.saveAccounts(ctx),
>>>>>>> 5c901713
		b.pinMgr.Close(ctx),
		b.cs.Close(ctx),
	)
}

<<<<<<< HEAD
// New returns a new Bus.
func New(am *alerts.Manager, whm WebhookManager, cm ChainManager, s Syncer, w Wallet, hdb HostDB, as AutopilotStore, cs ChainStore, ms MetadataStore, ss SettingStore, eas EphemeralAccountStore, mtrcs MetricsStore, l *zap.Logger) (*bus, error) {
	b := &bus{
		s:                s,
		cm:               cm,
		w:                w,
		hdb:              hdb,
		as:               as,
		ms:               ms,
		mtrcs:            mtrcs,
		ss:               ss,
		eas:              eas,
		contractLocks:    newContractLocks(),
		uploadingSectors: newUploadingSectorsCache(),

		alerts:      alerts.WithOrigin(am, "bus"),
		alertMgr:    am,
		webhooksMgr: whm,
		logger:      l.Sugar().Named("bus"),

		startTime: time.Now(),
	}

	// create pin manager
	b.pinMgr = ibus.NewPinManager(b.alerts, whm, as, ss, defaultPinUpdateInterval, defaultPinRateWindow, b.logger.Desugar())

	// create chain subscriber
	b.cs = ibus.NewChainSubscriber(whm, cm, cs, w.Address(), 0, b.logger.Desugar())

	// ensure we don't hang indefinitely
	ctx, cancel := context.WithTimeout(context.Background(), 5*time.Minute)
	defer cancel()

=======
// initAccounts loads the accounts into memory
func (b *bus) initAccounts(ctx context.Context) error {
	accounts, err := b.eas.Accounts(ctx)
	if err != nil {
		return err
	}
	b.accounts = newAccounts(accounts, b.logger)

	// mark the shutdown as unclean, this will be overwritten when/if the
	// accounts are saved on shutdown
	if err := b.eas.SetUncleanShutdown(ctx); err != nil {
		return fmt.Errorf("failed to mark account shutdown as unclean: %w", err)
	}

	return nil
}

// initSettings loads the default settings if the setting is not already set and
// ensures the settings are valid
func (b *bus) initSettings(ctx context.Context) error {
>>>>>>> 5c901713
	// load default settings if the setting is not already set
	for key, value := range map[string]interface{}{
		api.SettingGouging:       build.DefaultGougingSettings,
		api.SettingPricePinning:  build.DefaultPricePinSettings,
		api.SettingRedundancy:    build.DefaultRedundancySettings,
		api.SettingUploadPacking: build.DefaultUploadPackingSettings,
	} {
		if _, err := b.ss.Setting(ctx, key); errors.Is(err, api.ErrSettingNotFound) {
			if bytes, err := json.Marshal(value); err != nil {
				panic("failed to marshal default settings") // should never happen
			} else if err := b.ss.UpdateSetting(ctx, key, string(bytes)); err != nil {
<<<<<<< HEAD
				return nil, err
=======
				return err
>>>>>>> 5c901713
			}
		}
	}

	// check redundancy settings for validity
	var rs api.RedundancySettings
	if rss, err := b.ss.Setting(ctx, api.SettingRedundancy); err != nil {
<<<<<<< HEAD
		return nil, err
	} else if err := json.Unmarshal([]byte(rss), &rs); err != nil {
		return nil, err
	} else if err := rs.Validate(); err != nil {
		l.Warn(fmt.Sprintf("invalid redundancy setting found '%v', overwriting the redundancy settings with the default settings", rss))
		bytes, _ := json.Marshal(build.DefaultRedundancySettings)
		if err := b.ss.UpdateSetting(ctx, api.SettingRedundancy, string(bytes)); err != nil {
			return nil, err
=======
		return err
	} else if err := json.Unmarshal([]byte(rss), &rs); err != nil {
		return err
	} else if err := rs.Validate(); err != nil {
		b.logger.Warn(fmt.Sprintf("invalid redundancy setting found '%v', overwriting the redundancy settings with the default settings", rss))
		bytes, _ := json.Marshal(build.DefaultRedundancySettings)
		if err := b.ss.UpdateSetting(ctx, api.SettingRedundancy, string(bytes)); err != nil {
			return err
>>>>>>> 5c901713
		}
	}

	// check gouging settings for validity
	var gs api.GougingSettings
	if gss, err := b.ss.Setting(ctx, api.SettingGouging); err != nil {
<<<<<<< HEAD
		return nil, err
	} else if err := json.Unmarshal([]byte(gss), &gs); err != nil {
		return nil, err
=======
		return err
	} else if err := json.Unmarshal([]byte(gss), &gs); err != nil {
		return err
>>>>>>> 5c901713
	} else if err := gs.Validate(); err != nil {
		// compat: apply default EA gouging settings
		gs.MinMaxEphemeralAccountBalance = build.DefaultGougingSettings.MinMaxEphemeralAccountBalance
		gs.MinPriceTableValidity = build.DefaultGougingSettings.MinPriceTableValidity
		gs.MinAccountExpiry = build.DefaultGougingSettings.MinAccountExpiry
		if err := gs.Validate(); err == nil {
<<<<<<< HEAD
			l.Info(fmt.Sprintf("updating gouging settings with default EA settings: %+v", gs))
			bytes, _ := json.Marshal(gs)
			if err := b.ss.UpdateSetting(ctx, api.SettingGouging, string(bytes)); err != nil {
				return nil, err
=======
			b.logger.Info(fmt.Sprintf("updating gouging settings with default EA settings: %+v", gs))
			bytes, _ := json.Marshal(gs)
			if err := b.ss.UpdateSetting(ctx, api.SettingGouging, string(bytes)); err != nil {
				return err
>>>>>>> 5c901713
			}
		} else {
			// compat: apply default host block leeway settings
			gs.HostBlockHeightLeeway = build.DefaultGougingSettings.HostBlockHeightLeeway
			if err := gs.Validate(); err == nil {
<<<<<<< HEAD
				l.Info(fmt.Sprintf("updating gouging settings with default HostBlockHeightLeeway settings: %v", gs))
				bytes, _ := json.Marshal(gs)
				if err := b.ss.UpdateSetting(ctx, api.SettingGouging, string(bytes)); err != nil {
					return nil, err
				}
			} else {
				l.Warn(fmt.Sprintf("invalid gouging setting found '%v', overwriting the gouging settings with the default settings", gss))
				bytes, _ := json.Marshal(build.DefaultGougingSettings)
				if err := b.ss.UpdateSetting(ctx, api.SettingGouging, string(bytes)); err != nil {
					return nil, err
				}
			}
		}
	}

	// load the accounts into memory, they're saved when the bus is stopped
	accounts, err := eas.Accounts(ctx)
	if err != nil {
		return nil, err
	}
	b.accounts = newAccounts(accounts, b.logger)

	// mark the shutdown as unclean, this will be overwritten when/if the
	// accounts are saved on shutdown
	if err := eas.SetUncleanShutdown(ctx); err != nil {
		return nil, fmt.Errorf("failed to mark account shutdown as unclean: %w", err)
	}

	return b, nil
=======
				b.logger.Info(fmt.Sprintf("updating gouging settings with default HostBlockHeightLeeway settings: %v", gs))
				bytes, _ := json.Marshal(gs)
				if err := b.ss.UpdateSetting(ctx, api.SettingGouging, string(bytes)); err != nil {
					return err
				}
			} else {
				b.logger.Warn(fmt.Sprintf("invalid gouging setting found '%v', overwriting the gouging settings with the default settings", gss))
				bytes, _ := json.Marshal(build.DefaultGougingSettings)
				if err := b.ss.UpdateSetting(ctx, api.SettingGouging, string(bytes)); err != nil {
					return err
				}
			}
		}
	}

	return nil
}

// saveAccounts saves the accounts to the db when the bus is stopped
func (b *bus) saveAccounts(ctx context.Context) error {
	accounts := b.accounts.ToPersist()
	if err := b.eas.SaveAccounts(ctx, accounts); err != nil {
		b.logger.Errorf("failed to save %v accounts: %v", len(accounts), err)
		return err
	}

	b.logger.Infof("successfully saved %v accounts", len(accounts))
	return nil
>>>>>>> 5c901713
}<|MERGE_RESOLUTION|>--- conflicted
+++ resolved
@@ -226,13 +226,6 @@
 		Info() ([]webhooks.Webhook, []webhooks.WebhookQueueInfo)
 		Register(context.Context, webhooks.Webhook) error
 	}
-
-	// PinManager is a service that manages price pinning.
-	PinManager interface {
-		Close(context.Context) error
-		Run()
-		TriggerUpdate()
-	}
 )
 
 type bus struct {
@@ -241,11 +234,7 @@
 	alerts      alerts.Alerter
 	alertMgr    *alerts.Manager
 	pinMgr      PinManager
-<<<<<<< HEAD
-	webhooksMgr WebhookManager
-=======
 	webhooksMgr WebhooksManager
->>>>>>> 5c901713
 
 	cm ChainManager
 	cs ChainSubscriber
@@ -267,12 +256,11 @@
 }
 
 // New returns a new Bus.
-func New(ctx context.Context, am *alerts.Manager, wm WebhooksManager, cm ChainManager, cs ChainStore, s Syncer, w Wallet, hdb HostDB, as AutopilotStore, ms MetadataStore, ss SettingStore, eas EphemeralAccountStore, mtrcs MetricsStore, l *zap.Logger) (*bus, error) {
+func New(ctx context.Context, am *alerts.Manager, wm WebhooksManager, cm ChainManager, s Syncer, w Wallet, hdb HostDB, as AutopilotStore, cs ChainStore, ms MetadataStore, ss SettingStore, eas EphemeralAccountStore, mtrcs MetricsStore, announcementMaxAge time.Duration, l *zap.Logger) (*bus, error) {
 	l = l.Named("bus")
 	b := &bus{
 		s:                s,
 		cm:               cm,
-		cs:               cs,
 		w:                w,
 		hdb:              hdb,
 		as:               as,
@@ -291,7 +279,11 @@
 		startTime: time.Now(),
 	}
 
+	// create pin manager
 	b.pinMgr = ibus.NewPinManager(b.alerts, wm, as, ss, defaultPinUpdateInterval, defaultPinRateWindow, l)
+
+	// create chain subscriber
+	b.cs = ibus.NewChainSubscriber(wm, cm, cs, w.Address(), announcementMaxAge, l)
 
 	// init accounts
 	if err := b.initAccounts(ctx); err != nil {
@@ -457,53 +449,13 @@
 // Shutdown shuts down the bus.
 func (b *bus) Shutdown(ctx context.Context) error {
 	return errors.Join(
-<<<<<<< HEAD
 		b.saveAccounts(ctx),
 		b.webhooksMgr.Close(ctx),
-=======
-		b.webhooksMgr.Close(ctx),
-		b.saveAccounts(ctx),
->>>>>>> 5c901713
 		b.pinMgr.Close(ctx),
 		b.cs.Close(ctx),
 	)
 }
 
-<<<<<<< HEAD
-// New returns a new Bus.
-func New(am *alerts.Manager, whm WebhookManager, cm ChainManager, s Syncer, w Wallet, hdb HostDB, as AutopilotStore, cs ChainStore, ms MetadataStore, ss SettingStore, eas EphemeralAccountStore, mtrcs MetricsStore, l *zap.Logger) (*bus, error) {
-	b := &bus{
-		s:                s,
-		cm:               cm,
-		w:                w,
-		hdb:              hdb,
-		as:               as,
-		ms:               ms,
-		mtrcs:            mtrcs,
-		ss:               ss,
-		eas:              eas,
-		contractLocks:    newContractLocks(),
-		uploadingSectors: newUploadingSectorsCache(),
-
-		alerts:      alerts.WithOrigin(am, "bus"),
-		alertMgr:    am,
-		webhooksMgr: whm,
-		logger:      l.Sugar().Named("bus"),
-
-		startTime: time.Now(),
-	}
-
-	// create pin manager
-	b.pinMgr = ibus.NewPinManager(b.alerts, whm, as, ss, defaultPinUpdateInterval, defaultPinRateWindow, b.logger.Desugar())
-
-	// create chain subscriber
-	b.cs = ibus.NewChainSubscriber(whm, cm, cs, w.Address(), 0, b.logger.Desugar())
-
-	// ensure we don't hang indefinitely
-	ctx, cancel := context.WithTimeout(context.Background(), 5*time.Minute)
-	defer cancel()
-
-=======
 // initAccounts loads the accounts into memory
 func (b *bus) initAccounts(ctx context.Context) error {
 	accounts, err := b.eas.Accounts(ctx)
@@ -524,7 +476,6 @@
 // initSettings loads the default settings if the setting is not already set and
 // ensures the settings are valid
 func (b *bus) initSettings(ctx context.Context) error {
->>>>>>> 5c901713
 	// load default settings if the setting is not already set
 	for key, value := range map[string]interface{}{
 		api.SettingGouging:       build.DefaultGougingSettings,
@@ -536,11 +487,7 @@
 			if bytes, err := json.Marshal(value); err != nil {
 				panic("failed to marshal default settings") // should never happen
 			} else if err := b.ss.UpdateSetting(ctx, key, string(bytes)); err != nil {
-<<<<<<< HEAD
-				return nil, err
-=======
 				return err
->>>>>>> 5c901713
 			}
 		}
 	}
@@ -548,16 +495,6 @@
 	// check redundancy settings for validity
 	var rs api.RedundancySettings
 	if rss, err := b.ss.Setting(ctx, api.SettingRedundancy); err != nil {
-<<<<<<< HEAD
-		return nil, err
-	} else if err := json.Unmarshal([]byte(rss), &rs); err != nil {
-		return nil, err
-	} else if err := rs.Validate(); err != nil {
-		l.Warn(fmt.Sprintf("invalid redundancy setting found '%v', overwriting the redundancy settings with the default settings", rss))
-		bytes, _ := json.Marshal(build.DefaultRedundancySettings)
-		if err := b.ss.UpdateSetting(ctx, api.SettingRedundancy, string(bytes)); err != nil {
-			return nil, err
-=======
 		return err
 	} else if err := json.Unmarshal([]byte(rss), &rs); err != nil {
 		return err
@@ -566,75 +503,30 @@
 		bytes, _ := json.Marshal(build.DefaultRedundancySettings)
 		if err := b.ss.UpdateSetting(ctx, api.SettingRedundancy, string(bytes)); err != nil {
 			return err
->>>>>>> 5c901713
 		}
 	}
 
 	// check gouging settings for validity
 	var gs api.GougingSettings
 	if gss, err := b.ss.Setting(ctx, api.SettingGouging); err != nil {
-<<<<<<< HEAD
-		return nil, err
-	} else if err := json.Unmarshal([]byte(gss), &gs); err != nil {
-		return nil, err
-=======
 		return err
 	} else if err := json.Unmarshal([]byte(gss), &gs); err != nil {
 		return err
->>>>>>> 5c901713
 	} else if err := gs.Validate(); err != nil {
 		// compat: apply default EA gouging settings
 		gs.MinMaxEphemeralAccountBalance = build.DefaultGougingSettings.MinMaxEphemeralAccountBalance
 		gs.MinPriceTableValidity = build.DefaultGougingSettings.MinPriceTableValidity
 		gs.MinAccountExpiry = build.DefaultGougingSettings.MinAccountExpiry
 		if err := gs.Validate(); err == nil {
-<<<<<<< HEAD
-			l.Info(fmt.Sprintf("updating gouging settings with default EA settings: %+v", gs))
-			bytes, _ := json.Marshal(gs)
-			if err := b.ss.UpdateSetting(ctx, api.SettingGouging, string(bytes)); err != nil {
-				return nil, err
-=======
 			b.logger.Info(fmt.Sprintf("updating gouging settings with default EA settings: %+v", gs))
 			bytes, _ := json.Marshal(gs)
 			if err := b.ss.UpdateSetting(ctx, api.SettingGouging, string(bytes)); err != nil {
 				return err
->>>>>>> 5c901713
 			}
 		} else {
 			// compat: apply default host block leeway settings
 			gs.HostBlockHeightLeeway = build.DefaultGougingSettings.HostBlockHeightLeeway
 			if err := gs.Validate(); err == nil {
-<<<<<<< HEAD
-				l.Info(fmt.Sprintf("updating gouging settings with default HostBlockHeightLeeway settings: %v", gs))
-				bytes, _ := json.Marshal(gs)
-				if err := b.ss.UpdateSetting(ctx, api.SettingGouging, string(bytes)); err != nil {
-					return nil, err
-				}
-			} else {
-				l.Warn(fmt.Sprintf("invalid gouging setting found '%v', overwriting the gouging settings with the default settings", gss))
-				bytes, _ := json.Marshal(build.DefaultGougingSettings)
-				if err := b.ss.UpdateSetting(ctx, api.SettingGouging, string(bytes)); err != nil {
-					return nil, err
-				}
-			}
-		}
-	}
-
-	// load the accounts into memory, they're saved when the bus is stopped
-	accounts, err := eas.Accounts(ctx)
-	if err != nil {
-		return nil, err
-	}
-	b.accounts = newAccounts(accounts, b.logger)
-
-	// mark the shutdown as unclean, this will be overwritten when/if the
-	// accounts are saved on shutdown
-	if err := eas.SetUncleanShutdown(ctx); err != nil {
-		return nil, fmt.Errorf("failed to mark account shutdown as unclean: %w", err)
-	}
-
-	return b, nil
-=======
 				b.logger.Info(fmt.Sprintf("updating gouging settings with default HostBlockHeightLeeway settings: %v", gs))
 				bytes, _ := json.Marshal(gs)
 				if err := b.ss.UpdateSetting(ctx, api.SettingGouging, string(bytes)); err != nil {
@@ -663,5 +555,4 @@
 
 	b.logger.Infof("successfully saved %v accounts", len(accounts))
 	return nil
->>>>>>> 5c901713
 }