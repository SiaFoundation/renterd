package bus

import (
	"context"
	"encoding/json"
	"errors"
	"fmt"
	"io"
	"math"
	"net/http"
	"runtime"
	"sort"
	"strings"
	"time"

	"go.sia.tech/core/consensus"
	rhpv2 "go.sia.tech/core/rhp/v2"
	rhpv3 "go.sia.tech/core/rhp/v3"
	"go.sia.tech/core/types"
	"go.sia.tech/gofakes3"
	"go.sia.tech/jape"
	"go.sia.tech/renterd/alerts"
	"go.sia.tech/renterd/api"
	"go.sia.tech/renterd/build"
	"go.sia.tech/renterd/bus/client"
	"go.sia.tech/renterd/hostdb"
	"go.sia.tech/renterd/object"
	"go.sia.tech/renterd/tracing"
	"go.sia.tech/renterd/wallet"
	"go.sia.tech/renterd/webhooks"
	"go.sia.tech/siad/modules"
	"go.uber.org/zap"
)

// Client re-exports the client from the client package.
type Client struct {
	*client.Client
}

// NewClient returns a new bus client.
func NewClient(addr, password string) *Client {
	return &Client{
		client.New(
			addr,
			password,
		),
	}
}

type (
	// A ChainManager manages blockchain state.
	ChainManager interface {
		AcceptBlock(types.Block) error
		BlockAtHeight(height uint64) (types.Block, bool)
		IndexAtHeight(height uint64) (types.ChainIndex, error)
		LastBlockTime() time.Time
		Subscribe(s modules.ConsensusSetSubscriber, ccID modules.ConsensusChangeID, cancel <-chan struct{}) error
		Synced() bool
		TipState() consensus.State
	}

	// A Syncer can connect to other peers and synchronize the blockchain.
	Syncer interface {
		BroadcastTransaction(txn types.Transaction, dependsOn []types.Transaction)
		Connect(addr string) error
		Peers() []string
		SyncerAddress(ctx context.Context) (string, error)
	}

	// A TransactionPool can validate and relay unconfirmed transactions.
	TransactionPool interface {
		AcceptTransactionSet(txns []types.Transaction) error
		Close() error
		RecommendedFee() types.Currency
		Subscribe(subscriber modules.TransactionPoolSubscriber)
		Transactions() []types.Transaction
		UnconfirmedParents(txn types.Transaction) ([]types.Transaction, error)
	}

	// A Wallet can spend and receive siacoins.
	Wallet interface {
		Address() types.Address
		Balance() (spendable, confirmed, unconfirmed types.Currency, _ error)
		FundTransaction(cs consensus.State, txn *types.Transaction, amount types.Currency, useUnconfirmedTxns bool) ([]types.Hash256, error)
		Height() uint64
		Redistribute(cs consensus.State, outputs int, amount, feePerByte types.Currency, pool []types.Transaction) (types.Transaction, []types.Hash256, error)
		ReleaseInputs(txn types.Transaction)
		SignTransaction(cs consensus.State, txn *types.Transaction, toSign []types.Hash256, cf types.CoveredFields) error
		Transactions(before, since time.Time, offset, limit int) ([]wallet.Transaction, error)
		UnspentOutputs() ([]wallet.SiacoinElement, error)
	}

	// A HostDB stores information about hosts.
	HostDB interface {
		Host(ctx context.Context, hostKey types.PublicKey) (hostdb.HostInfo, error)
		Hosts(ctx context.Context, offset, limit int) ([]hostdb.Host, error)
		HostsForScanning(ctx context.Context, maxLastScan time.Time, offset, limit int) ([]hostdb.HostAddress, error)
		RecordHostScans(ctx context.Context, scans []hostdb.HostScan) error
		RecordPriceTables(ctx context.Context, priceTableUpdate []hostdb.PriceTableUpdate) error
		RemoveOfflineHosts(ctx context.Context, minRecentScanFailures uint64, maxDowntime time.Duration) (uint64, error)
		ResetLostSectors(ctx context.Context, hk types.PublicKey) error
		SearchHosts(ctx context.Context, filterMode, addressContains string, keyIn []types.PublicKey, offset, limit int) ([]hostdb.Host, error)

		HostAllowlist(ctx context.Context) ([]types.PublicKey, error)
		HostBlocklist(ctx context.Context) ([]string, error)
		UpdateHostAllowlistEntries(ctx context.Context, add, remove []types.PublicKey, clear bool) error
		UpdateHostBlocklistEntries(ctx context.Context, add, remove []string, clear bool) error
	}

	// A MetadataStore stores information about contracts and objects.
	MetadataStore interface {
		AddContract(ctx context.Context, c rhpv2.ContractRevision, contractPrice, totalCost types.Currency, startHeight uint64, state string) (api.ContractMetadata, error)
		AddRenewedContract(ctx context.Context, c rhpv2.ContractRevision, contractPrice, totalCost types.Currency, startHeight uint64, renewedFrom types.FileContractID, state string) (api.ContractMetadata, error)
		AncestorContracts(ctx context.Context, fcid types.FileContractID, minStartHeight uint64) ([]api.ArchivedContract, error)
		ArchiveContract(ctx context.Context, id types.FileContractID, reason string) error
		ArchiveContracts(ctx context.Context, toArchive map[types.FileContractID]string) error
		ArchiveAllContracts(ctx context.Context, reason string) error
		Contract(ctx context.Context, id types.FileContractID) (api.ContractMetadata, error)
		Contracts(ctx context.Context) ([]api.ContractMetadata, error)
		ContractSetContracts(ctx context.Context, set string) ([]api.ContractMetadata, error)
		ContractSets(ctx context.Context) ([]string, error)
		RecordContractSpending(ctx context.Context, records []api.ContractSpendingRecord) error
		RemoveContractSet(ctx context.Context, name string) error
		RenewedContract(ctx context.Context, renewedFrom types.FileContractID) (api.ContractMetadata, error)
		SetContractSet(ctx context.Context, set string, contracts []types.FileContractID) error

		ContractRoots(ctx context.Context, id types.FileContractID) ([]types.Hash256, error)
		ContractSizes(ctx context.Context) (map[types.FileContractID]api.ContractSize, error)
		ContractSize(ctx context.Context, id types.FileContractID) (api.ContractSize, error)

		DeleteHostSector(ctx context.Context, hk types.PublicKey, root types.Hash256) error

		Bucket(_ context.Context, bucketName string) (api.Bucket, error)
		CreateBucket(_ context.Context, bucketName string, policy api.BucketPolicy) error
		DeleteBucket(_ context.Context, bucketName string) error
		ListBuckets(_ context.Context) ([]api.Bucket, error)
		UpdateBucketPolicy(ctx context.Context, bucketName string, policy api.BucketPolicy) error

		CopyObject(ctx context.Context, srcBucket, dstBucket, srcPath, dstPath, mimeType string) (api.ObjectMetadata, error)
		ListObjects(ctx context.Context, bucketName, prefix, marker string, limit int) (api.ObjectsListResponse, error)
		Object(ctx context.Context, bucketName, path string) (api.Object, error)
		ObjectEntries(ctx context.Context, bucketName, path, prefix, marker string, offset, limit int) ([]api.ObjectMetadata, bool, error)
		ObjectsBySlabKey(ctx context.Context, bucketName string, slabKey object.EncryptionKey) ([]api.ObjectMetadata, error)
		ObjectsStats(ctx context.Context) (api.ObjectsStatsResponse, error)
		RemoveObject(ctx context.Context, bucketName, path string) error
		RemoveObjects(ctx context.Context, bucketName, prefix string) error
		RenameObject(ctx context.Context, bucketName, from, to string) error
		RenameObjects(ctx context.Context, bucketName, from, to string) error
		SearchObjects(ctx context.Context, bucketName, substring string, offset, limit int) ([]api.ObjectMetadata, error)
		UpdateObject(ctx context.Context, bucketName, path, contractSet, ETag, mimeType string, o object.Object, usedContracts map[types.PublicKey]types.FileContractID) error

		AbortMultipartUpload(ctx context.Context, bucketName, path string, uploadID string) (err error)
		AddMultipartPart(ctx context.Context, bucketName, path, contractSet, eTag, uploadID string, partNumber int, slices []object.SlabSlice, partialSlab []object.PartialSlab, usedContracts map[types.PublicKey]types.FileContractID) (err error)
		CompleteMultipartUpload(ctx context.Context, bucketName, path, uploadID string, parts []api.MultipartCompletedPart) (_ api.MultipartCompleteResponse, err error)
		CreateMultipartUpload(ctx context.Context, bucketName, path string, ec object.EncryptionKey, mimeType string) (api.MultipartCreateResponse, error)
		MultipartUpload(ctx context.Context, uploadID string) (resp api.MultipartUpload, _ error)
		MultipartUploads(ctx context.Context, bucketName, prefix, keyMarker, uploadIDMarker string, maxUploads int) (resp api.MultipartListUploadsResponse, _ error)
		MultipartUploadParts(ctx context.Context, bucketName, object string, uploadID string, marker int, limit int64) (resp api.MultipartListPartsResponse, _ error)

		MarkPackedSlabsUploaded(ctx context.Context, slabs []api.UploadedPackedSlab, usedContracts map[types.PublicKey]types.FileContractID) error
		PackedSlabsForUpload(ctx context.Context, lockingDuration time.Duration, minShards, totalShards uint8, set string, limit int) ([]api.PackedSlab, error)
		SlabBuffers(ctx context.Context) ([]api.SlabBuffer, error)

		AddPartialSlab(ctx context.Context, data []byte, minShards, totalShards uint8, contractSet string) (slabs []object.PartialSlab, bufferSize int64, err error)
		FetchPartialSlab(ctx context.Context, key object.EncryptionKey, offset, length uint32) ([]byte, error)
		Slab(ctx context.Context, key object.EncryptionKey) (object.Slab, error)
		RefreshHealth(ctx context.Context) error
		UnhealthySlabs(ctx context.Context, healthCutoff float64, set string, limit int) ([]api.UnhealthySlab, error)
		UpdateSlab(ctx context.Context, s object.Slab, contractSet string, usedContracts map[types.PublicKey]types.FileContractID) error
	}

	// An AutopilotStore stores autopilots.
	AutopilotStore interface {
		Autopilot(ctx context.Context, id string) (api.Autopilot, error)
		Autopilots(ctx context.Context) ([]api.Autopilot, error)
		UpdateAutopilot(ctx context.Context, ap api.Autopilot) error
	}

	// A SettingStore stores settings.
	SettingStore interface {
		DeleteSetting(ctx context.Context, key string) error
		Setting(ctx context.Context, key string) (string, error)
		Settings(ctx context.Context) ([]string, error)
		UpdateSetting(ctx context.Context, key, value string) error
	}

	// EphemeralAccountStore persists information about accounts. Since accounts
	// are rapidly updated and can be recovered, they are only loaded upon
	// startup and persisted upon shutdown.
	EphemeralAccountStore interface {
		Accounts(context.Context) ([]api.Account, error)
		SaveAccounts(context.Context, []api.Account) error
		SetUncleanShutdown() error
	}

	MetricsStore interface {
		ContractSetMetrics(ctx context.Context, start time.Time, n uint64, interval time.Duration, opts api.ContractSetMetricsQueryOpts) ([]api.ContractSetMetric, error)

		ContractMetrics(ctx context.Context, start time.Time, n uint64, interval time.Duration, opts api.ContractMetricsQueryOpts) ([]api.ContractMetric, error)
		RecordContractMetric(ctx context.Context, metrics ...api.ContractMetric) error

		ContractSetChurnMetrics(ctx context.Context, start time.Time, n uint64, interval time.Duration, opts api.ContractSetChurnMetricsQueryOpts) ([]api.ContractSetChurnMetric, error)
		RecordContractSetChurnMetric(ctx context.Context, metrics ...api.ContractSetChurnMetric) error
	}
)

type bus struct {
	startTime time.Time

	cm ChainManager
	s  Syncer
	tp TransactionPool

	as    AutopilotStore
	eas   EphemeralAccountStore
	hdb   HostDB
	ms    MetadataStore
	ss    SettingStore
	mtrcs MetricsStore
	w     Wallet

	accounts         *accounts
	contractLocks    *contractLocks
	uploadingSectors *uploadingSectorsCache

	alerts   alerts.Alerter
	alertMgr *alerts.Manager
	hooks    *webhooks.Manager
	logger   *zap.SugaredLogger
}

// Handler returns an HTTP handler that serves the bus API.
func (b *bus) Handler() http.Handler {
	return jape.Mux(tracing.TracedRoutes("bus", map[string]jape.Handler{
		"GET    /accounts":                 b.accountsHandlerGET,
		"POST   /account/:id":              b.accountHandlerGET,
		"POST   /account/:id/add":          b.accountsAddHandlerPOST,
		"POST   /account/:id/lock":         b.accountsLockHandlerPOST,
		"POST   /account/:id/unlock":       b.accountsUnlockHandlerPOST,
		"POST   /account/:id/update":       b.accountsUpdateHandlerPOST,
		"POST   /account/:id/requiressync": b.accountsRequiresSyncHandlerPOST,
		"POST   /account/:id/resetdrift":   b.accountsResetDriftHandlerPOST,

		"GET    /alerts":          b.handleGETAlerts,
		"POST   /alerts/dismiss":  b.handlePOSTAlertsDismiss,
		"POST   /alerts/register": b.handlePOSTAlertsRegister,

		"GET    /autopilots":    b.autopilotsListHandlerGET,
		"GET    /autopilot/:id": b.autopilotsHandlerGET,
		"PUT    /autopilot/:id": b.autopilotsHandlerPUT,

		"GET    /buckets":             b.bucketsHandlerGET,
		"POST   /buckets":             b.bucketsHandlerPOST,
		"PUT    /bucket/:name/policy": b.bucketsHandlerPolicyPUT,
		"DELETE /bucket/:name":        b.bucketHandlerDELETE,
		"GET    /bucket/:name":        b.bucketHandlerGET,

		"POST   /consensus/acceptblock":        b.consensusAcceptBlock,
		"GET    /consensus/network":            b.consensusNetworkHandler,
		"GET    /consensus/siafundfee/:payout": b.contractTaxHandlerGET,
		"GET    /consensus/state":              b.consensusStateHandler,

		"GET    /contracts":              b.contractsHandlerGET,
		"DELETE /contracts/all":          b.contractsAllHandlerDELETE,
		"POST   /contracts/archive":      b.contractsArchiveHandlerPOST,
		"GET    /contracts/prunable":     b.contractsPrunableDataHandlerGET,
		"GET    /contracts/renewed/:id":  b.contractsRenewedIDHandlerGET,
		"GET    /contracts/sets":         b.contractsSetsHandlerGET,
		"GET    /contracts/set/:set":     b.contractsSetHandlerGET,
		"PUT    /contracts/set/:set":     b.contractsSetHandlerPUT,
		"DELETE /contracts/set/:set":     b.contractsSetHandlerDELETE,
		"POST   /contracts/spending":     b.contractsSpendingHandlerPOST,
		"GET    /contract/:id":           b.contractIDHandlerGET,
		"POST   /contract/:id":           b.contractIDHandlerPOST,
		"DELETE /contract/:id":           b.contractIDHandlerDELETE,
		"POST   /contract/:id/acquire":   b.contractAcquireHandlerPOST,
		"GET    /contract/:id/ancestors": b.contractIDAncestorsHandler,
		"POST   /contract/:id/keepalive": b.contractKeepaliveHandlerPOST,
		"POST   /contract/:id/renewed":   b.contractIDRenewedHandlerPOST,
		"POST   /contract/:id/release":   b.contractReleaseHandlerPOST,
		"GET    /contract/:id/roots":     b.contractIDRootsHandlerGET,
		"GET    /contract/:id/size":      b.contractSizeHandlerGET,

		"GET    /hosts":                          b.hostsHandlerGET,
		"GET    /hosts/allowlist":                b.hostsAllowlistHandlerGET,
		"PUT    /hosts/allowlist":                b.hostsAllowlistHandlerPUT,
		"GET    /hosts/blocklist":                b.hostsBlocklistHandlerGET,
		"PUT    /hosts/blocklist":                b.hostsBlocklistHandlerPUT,
		"POST   /hosts/pricetables":              b.hostsPricetableHandlerPOST,
		"POST   /hosts/remove":                   b.hostsRemoveHandlerPOST,
		"POST   /hosts/scans":                    b.hostsScanHandlerPOST,
		"GET    /hosts/scanning":                 b.hostsScanningHandlerGET,
		"GET    /host/:hostkey":                  b.hostsPubkeyHandlerGET,
		"POST   /host/:hostkey/resetlostsectors": b.hostsResetLostSectorsPOST,

		"PUT /metric/:key": b.metricsHandlerPUT,
		"GET /metric/:key": b.metricsHandlerGET,

		"POST   /multipart/create":      b.multipartHandlerCreatePOST,
		"POST   /multipart/abort":       b.multipartHandlerAbortPOST,
		"POST   /multipart/complete":    b.multipartHandlerCompletePOST,
		"PUT    /multipart/part":        b.multipartHandlerUploadPartPUT,
		"GET    /multipart/upload/:id":  b.multipartHandlerUploadGET,
		"POST   /multipart/listuploads": b.multipartHandlerListUploadsPOST,
		"POST   /multipart/listparts":   b.multipartHandlerListPartsPOST,

		"GET    /objects/*path":  b.objectsHandlerGET,
		"PUT    /objects/*path":  b.objectsHandlerPUT,
		"DELETE /objects/*path":  b.objectsHandlerDELETE,
		"POST   /objects/copy":   b.objectsCopyHandlerPOST,
		"POST   /objects/rename": b.objectsRenameHandlerPOST,
		"POST   /objects/list":   b.objectsListHandlerPOST,

		"GET    /params/gouging": b.paramsHandlerGougingGET,
		"GET    /params/upload":  b.paramsHandlerUploadGET,

		"GET    /slabbuffers":      b.slabbuffersHandlerGET,
		"POST   /slabbuffer/done":  b.packedSlabsHandlerDonePOST,
		"POST   /slabbuffer/fetch": b.packedSlabsHandlerFetchPOST,

		"POST   /search/hosts":   b.searchHostsHandlerPOST,
		"GET    /search/objects": b.searchObjectsHandlerGET,

		"DELETE /sectors/:hk/:root": b.sectorsHostRootHandlerDELETE,

		"GET    /settings":     b.settingsHandlerGET,
		"GET    /setting/:key": b.settingKeyHandlerGET,
		"PUT    /setting/:key": b.settingKeyHandlerPUT,
		"DELETE /setting/:key": b.settingKeyHandlerDELETE,

		"POST   /slabs/migration":     b.slabsMigrationHandlerPOST,
		"GET    /slabs/partial/:key":  b.slabsPartialHandlerGET,
		"POST   /slabs/partial":       b.slabsPartialHandlerPOST,
		"POST   /slabs/refreshhealth": b.slabsRefreshHealthHandlerPOST,
		"GET    /slab/:key":           b.slabHandlerGET,
		"GET    /slab/:key/objects":   b.slabObjectsHandlerGET,
		"PUT    /slab":                b.slabHandlerPUT,

		"GET    /state":         b.stateHandlerGET,
		"GET    /stats/objects": b.objectsStatshandlerGET,

		"GET    /syncer/address": b.syncerAddrHandler,
		"POST   /syncer/connect": b.syncerConnectHandler,
		"GET    /syncer/peers":   b.syncerPeersHandler,

		"GET    /txpool/recommendedfee": b.txpoolFeeHandler,
		"GET    /txpool/transactions":   b.txpoolTransactionsHandler,
		"POST   /txpool/broadcast":      b.txpoolBroadcastHandler,

		"POST   /upload/:id":        b.uploadTrackHandlerPOST,
		"DELETE /upload/:id":        b.uploadFinishedHandlerDELETE,
		"POST   /upload/:id/sector": b.uploadAddSectorHandlerPOST,

		"GET    /wallet":               b.walletHandler,
		"POST   /wallet/discard":       b.walletDiscardHandler,
		"POST   /wallet/fund":          b.walletFundHandler,
		"GET    /wallet/outputs":       b.walletOutputsHandler,
		"GET    /wallet/pending":       b.walletPendingHandler,
		"POST   /wallet/prepare/form":  b.walletPrepareFormHandler,
		"POST   /wallet/prepare/renew": b.walletPrepareRenewHandler,
		"POST   /wallet/redistribute":  b.walletRedistributeHandler,
		"POST   /wallet/sign":          b.walletSignHandler,
		"GET    /wallet/transactions":  b.walletTransactionsHandler,

		"GET    /webhooks":        b.webhookHandlerGet,
		"POST   /webhooks":        b.webhookHandlerPost,
		"POST   /webhooks/action": b.webhookActionHandlerPost,
		"POST   /webhook/delete":  b.webhookHandlerDelete,
	}))
}

// Shutdown shuts down the bus.
func (b *bus) Shutdown(ctx context.Context) error {
	b.hooks.Close()
	accounts := b.accounts.ToPersist()
	err := b.eas.SaveAccounts(ctx, accounts)
	if err != nil {
		b.logger.Errorf("failed to save %v accounts: %v", len(accounts), err)
	} else {
		b.logger.Infof("successfully saved %v accounts", len(accounts))
	}
	return err
}

func (b *bus) fetchSetting(ctx context.Context, key string, value interface{}) error {
	if val, err := b.ss.Setting(ctx, key); err != nil {
		return fmt.Errorf("could not get contract set settings: %w", err)
	} else if err := json.Unmarshal([]byte(val), &value); err != nil {
		b.logger.Panicf("failed to unmarshal %v settings '%s': %v", key, val, err)
	}
	return nil
}

func (b *bus) consensusAcceptBlock(jc jape.Context) {
	var block types.Block
	if jc.Decode(&block) != nil {
		return
	}
	if jc.Check("failed to accept block", b.cm.AcceptBlock(block)) != nil {
		return
	}
}

func (b *bus) syncerAddrHandler(jc jape.Context) {
	addr, err := b.s.SyncerAddress(jc.Request.Context())
	if jc.Check("failed to fetch syncer's address", err) != nil {
		return
	}
	jc.Encode(addr)
}

func (b *bus) syncerPeersHandler(jc jape.Context) {
	jc.Encode(b.s.Peers())
}

func (b *bus) syncerConnectHandler(jc jape.Context) {
	var addr string
	if jc.Decode(&addr) == nil {
		jc.Check("couldn't connect to peer", b.s.Connect(addr))
	}
}

func (b *bus) consensusStateHandler(jc jape.Context) {
	jc.Encode(b.consensusState())
}

func (b *bus) consensusNetworkHandler(jc jape.Context) {
	jc.Encode(api.ConsensusNetwork{
		Name: b.cm.TipState().Network.Name,
	})
}

func (b *bus) txpoolFeeHandler(jc jape.Context) {
	fee := b.tp.RecommendedFee()
	jc.Encode(fee)
}

func (b *bus) txpoolTransactionsHandler(jc jape.Context) {
	jc.Encode(b.tp.Transactions())
}

func (b *bus) txpoolBroadcastHandler(jc jape.Context) {
	var txnSet []types.Transaction
	if jc.Decode(&txnSet) == nil {
		jc.Check("couldn't broadcast transaction set", b.tp.AcceptTransactionSet(txnSet))
	}
}

func (b *bus) bucketsHandlerGET(jc jape.Context) {
	resp, err := b.ms.ListBuckets(jc.Request.Context())
	if jc.Check("couldn't list buckets", err) != nil {
		return
	}
	jc.Encode(resp)
}

func (b *bus) bucketsHandlerPOST(jc jape.Context) {
	var bucket api.BucketCreateRequest
	if jc.Decode(&bucket) != nil {
		return
	} else if bucket.Name == "" {
		jc.Error(errors.New("no name provided"), http.StatusBadRequest)
		return
	} else if jc.Check("failed to create bucket", b.ms.CreateBucket(jc.Request.Context(), bucket.Name, bucket.Policy)) != nil {
		return
	}
}

func (b *bus) bucketsHandlerPolicyPUT(jc jape.Context) {
	var req api.BucketUpdatePolicyRequest
	if jc.Decode(&req) != nil {
		return
	} else if bucket := jc.PathParam("name"); bucket == "" {
		jc.Error(errors.New("no bucket name provided"), http.StatusBadRequest)
		return
	} else if jc.Check("failed to create bucket", b.ms.UpdateBucketPolicy(jc.Request.Context(), bucket, req.Policy)) != nil {
		return
	}
}

func (b *bus) bucketHandlerDELETE(jc jape.Context) {
	var name string
	if jc.DecodeParam("name", &name) != nil {
		return
	} else if name == "" {
		jc.Error(errors.New("no name provided"), http.StatusBadRequest)
		return
	} else if jc.Check("failed to delete bucket", b.ms.DeleteBucket(jc.Request.Context(), name)) != nil {
		return
	}
}

func (b *bus) bucketHandlerGET(jc jape.Context) {
	var name string
	if jc.DecodeParam("name", &name) != nil {
		return
	} else if name == "" {
		jc.Error(errors.New("no name provided"), http.StatusBadRequest)
		return
	}
	bucket, err := b.ms.Bucket(jc.Request.Context(), name)
	if errors.Is(err, api.ErrBucketNotFound) {
		jc.Error(err, http.StatusNotFound)
		return
	} else if jc.Check("failed to fetch bucket", err) != nil {
		return
	}
	jc.Encode(bucket)
}

func (b *bus) walletHandler(jc jape.Context) {
	address := b.w.Address()
	spendable, confirmed, unconfirmed, err := b.w.Balance()
	if jc.Check("couldn't fetch wallet balance", err) != nil {
		return
	}
	jc.Encode(api.WalletResponse{
		ScanHeight:  b.w.Height(),
		Address:     address,
		Confirmed:   confirmed,
		Spendable:   spendable,
		Unconfirmed: unconfirmed,
	})
}

func (b *bus) walletTransactionsHandler(jc jape.Context) {
	var before, since time.Time
	offset := 0
	limit := -1
	if jc.DecodeForm("before", (*api.TimeRFC3339)(&before)) != nil ||
		jc.DecodeForm("since", (*api.TimeRFC3339)(&since)) != nil ||
		jc.DecodeForm("offset", &offset) != nil ||
		jc.DecodeForm("limit", &limit) != nil {
		return
	}
	txns, err := b.w.Transactions(before, since, offset, limit)
	if jc.Check("couldn't load transactions", err) == nil {
		jc.Encode(txns)
	}
}

func (b *bus) walletOutputsHandler(jc jape.Context) {
	utxos, err := b.w.UnspentOutputs()
	if jc.Check("couldn't load outputs", err) == nil {
		jc.Encode(utxos)
	}
}

func (b *bus) walletFundHandler(jc jape.Context) {
	var wfr api.WalletFundRequest
	if jc.Decode(&wfr) != nil {
		return
	}
	txn := wfr.Transaction
	if len(txn.MinerFees) == 0 {
		// if no fees are specified, we add some
		fee := b.tp.RecommendedFee().Mul64(b.cm.TipState().TransactionWeight(txn))
		txn.MinerFees = []types.Currency{fee}
	}
	toSign, err := b.w.FundTransaction(b.cm.TipState(), &txn, wfr.Amount.Add(txn.MinerFees[0]), wfr.UseUnconfirmedTxns)
	if jc.Check("couldn't fund transaction", err) != nil {
		return
	}
	parents, err := b.tp.UnconfirmedParents(txn)
	if jc.Check("couldn't load transaction dependencies", err) != nil {
		b.w.ReleaseInputs(txn)
		return
	}
	jc.Encode(api.WalletFundResponse{
		Transaction: txn,
		ToSign:      toSign,
		DependsOn:   parents,
	})
}

func (b *bus) walletSignHandler(jc jape.Context) {
	var wsr api.WalletSignRequest
	if jc.Decode(&wsr) != nil {
		return
	}
	err := b.w.SignTransaction(b.cm.TipState(), &wsr.Transaction, wsr.ToSign, wsr.CoveredFields)
	if jc.Check("couldn't sign transaction", err) == nil {
		jc.Encode(wsr.Transaction)
	}
}

func (b *bus) walletRedistributeHandler(jc jape.Context) {
	var wfr api.WalletRedistributeRequest
	if jc.Decode(&wfr) != nil {
		return
	}
	if wfr.Outputs == 0 {
		jc.Error(errors.New("'outputs' has to be greater than zero"), http.StatusBadRequest)
		return
	}

	cs := b.cm.TipState()
	txn, toSign, err := b.w.Redistribute(cs, wfr.Outputs, wfr.Amount, b.tp.RecommendedFee(), b.tp.Transactions())
	if jc.Check("couldn't redistribute money in the wallet into the desired outputs", err) != nil {
		return
	}

	err = b.w.SignTransaction(cs, &txn, toSign, types.CoveredFields{WholeTransaction: true})
	if jc.Check("couldn't sign the transaction", err) != nil {
		return
	}

	if jc.Check("couldn't broadcast the transaction", b.tp.AcceptTransactionSet([]types.Transaction{txn})) != nil {
		b.w.ReleaseInputs(txn)
		return
	}

	jc.Encode(txn.ID())
}

func (b *bus) walletDiscardHandler(jc jape.Context) {
	var txn types.Transaction
	if jc.Decode(&txn) == nil {
		b.w.ReleaseInputs(txn)
	}
}

func (b *bus) walletPrepareFormHandler(jc jape.Context) {
	var wpfr api.WalletPrepareFormRequest
	if jc.Decode(&wpfr) != nil {
		return
	}
	if wpfr.HostKey == (types.PublicKey{}) {
		jc.Error(errors.New("no host key provided"), http.StatusBadRequest)
		return
	}
	if wpfr.RenterKey == (types.PublicKey{}) {
		jc.Error(errors.New("no renter key provided"), http.StatusBadRequest)
		return
	}
	cs := b.cm.TipState()

	fc := rhpv2.PrepareContractFormation(wpfr.RenterKey, wpfr.HostKey, wpfr.RenterFunds, wpfr.HostCollateral, wpfr.EndHeight, wpfr.HostSettings, wpfr.RenterAddress)
	cost := rhpv2.ContractFormationCost(cs, fc, wpfr.HostSettings.ContractPrice)
	txn := types.Transaction{
		FileContracts: []types.FileContract{fc},
	}
	txn.MinerFees = []types.Currency{b.tp.RecommendedFee().Mul64(cs.TransactionWeight(txn))}
	toSign, err := b.w.FundTransaction(cs, &txn, cost.Add(txn.MinerFees[0]), true)
	if jc.Check("couldn't fund transaction", err) != nil {
		return
	}
	cf := wallet.ExplicitCoveredFields(txn)
	err = b.w.SignTransaction(cs, &txn, toSign, cf)
	if jc.Check("couldn't sign transaction", err) != nil {
		b.w.ReleaseInputs(txn)
		return
	}
	parents, err := b.tp.UnconfirmedParents(txn)
	if jc.Check("couldn't load transaction dependencies", err) != nil {
		b.w.ReleaseInputs(txn)
		return
	}
	jc.Encode(append(parents, txn))
}

func (b *bus) walletPrepareRenewHandler(jc jape.Context) {
	var wprr api.WalletPrepareRenewRequest
	if jc.Decode(&wprr) != nil {
		return
	}
	if wprr.RenterKey == nil {
		jc.Error(errors.New("no renter key provided"), http.StatusBadRequest)
		return
	}
	cs := b.cm.TipState()

	// Create the final revision from the provided revision.
	finalRevision := wprr.Revision
	finalRevision.MissedProofOutputs = finalRevision.ValidProofOutputs
	finalRevision.Filesize = 0
	finalRevision.FileMerkleRoot = types.Hash256{}
	finalRevision.RevisionNumber = math.MaxUint64

	// Prepare the new contract.
	fc, basePrice := rhpv3.PrepareContractRenewal(wprr.Revision, wprr.HostAddress, wprr.RenterAddress, wprr.RenterFunds, wprr.NewCollateral, wprr.PriceTable, wprr.EndHeight)

	// Create the transaction containing both the final revision and new
	// contract.
	txn := types.Transaction{
		FileContracts:         []types.FileContract{fc},
		FileContractRevisions: []types.FileContractRevision{finalRevision},
		MinerFees:             []types.Currency{wprr.PriceTable.TxnFeeMaxRecommended.Mul64(4096)},
	}

	// Compute how much renter funds to put into the new contract.
	cost := rhpv3.ContractRenewalCost(cs, wprr.PriceTable, fc, txn.MinerFees[0], basePrice)

	// Fund the txn. We are not signing it yet since it's not complete. The host
	// still needs to complete it and the revision + contract are signed with
	// the renter key by the worker.
	toSign, err := b.w.FundTransaction(cs, &txn, cost, true)
	if jc.Check("couldn't fund transaction", err) != nil {
		return
	}

	// Add any required parents.
	parents, err := b.tp.UnconfirmedParents(txn)
	if jc.Check("couldn't load transaction dependencies", err) != nil {
		b.w.ReleaseInputs(txn)
		return
	}
	jc.Encode(api.WalletPrepareRenewResponse{
		ToSign:         toSign,
		TransactionSet: append(parents, txn),
	})
}

func (b *bus) walletPendingHandler(jc jape.Context) {
	isRelevant := func(txn types.Transaction) bool {
		addr := b.w.Address()
		for _, sci := range txn.SiacoinInputs {
			if sci.UnlockConditions.UnlockHash() == addr {
				return true
			}
		}
		for _, sco := range txn.SiacoinOutputs {
			if sco.Address == addr {
				return true
			}
		}
		return false
	}

	txns := b.tp.Transactions()
	relevant := txns[:0]
	for _, txn := range txns {
		if isRelevant(txn) {
			relevant = append(relevant, txn)
		}
	}
	jc.Encode(relevant)
}

func (b *bus) hostsHandlerGET(jc jape.Context) {
	offset := 0
	limit := -1
	if jc.DecodeForm("offset", &offset) != nil || jc.DecodeForm("limit", &limit) != nil {
		return
	}
	hosts, err := b.hdb.Hosts(jc.Request.Context(), offset, limit)
	if jc.Check(fmt.Sprintf("couldn't fetch hosts %d-%d", offset, offset+limit), err) != nil {
		return
	}
	jc.Encode(hosts)
}

func (b *bus) searchHostsHandlerPOST(jc jape.Context) {
	var req api.SearchHostsRequest
	if jc.Decode(&req) != nil {
		return
	}
	hosts, err := b.hdb.SearchHosts(jc.Request.Context(), req.FilterMode, req.AddressContains, req.KeyIn, req.Offset, req.Limit)
	if jc.Check(fmt.Sprintf("couldn't fetch hosts %d-%d", req.Offset, req.Offset+req.Limit), err) != nil {
		return
	}
	jc.Encode(hosts)
}

func (b *bus) hostsRemoveHandlerPOST(jc jape.Context) {
	var hrr api.HostsRemoveRequest
	if jc.Decode(&hrr) != nil {
		return
	}
	if hrr.MaxDowntimeHours == 0 {
		jc.Error(errors.New("maxDowntime must be non-zero"), http.StatusBadRequest)
		return
	}
	if hrr.MinRecentScanFailures == 0 {
		jc.Error(errors.New("minRecentScanFailures must be non-zero"), http.StatusBadRequest)
		return
	}
	removed, err := b.hdb.RemoveOfflineHosts(jc.Request.Context(), hrr.MinRecentScanFailures, time.Duration(hrr.MaxDowntimeHours))
	if jc.Check("couldn't remove offline hosts", err) != nil {
		return
	}
	jc.Encode(removed)
}

func (b *bus) hostsScanningHandlerGET(jc jape.Context) {
	offset := 0
	limit := -1
	maxLastScan := time.Now()
	if jc.DecodeForm("offset", &offset) != nil || jc.DecodeForm("limit", &limit) != nil || jc.DecodeForm("lastScan", (*api.TimeRFC3339)(&maxLastScan)) != nil {
		return
	}
	hosts, err := b.hdb.HostsForScanning(jc.Request.Context(), maxLastScan, offset, limit)
	if jc.Check(fmt.Sprintf("couldn't fetch hosts %d-%d", offset, offset+limit), err) != nil {
		return
	}
	jc.Encode(hosts)
}

func (b *bus) hostsPubkeyHandlerGET(jc jape.Context) {
	var hostKey types.PublicKey
	if jc.DecodeParam("hostkey", &hostKey) != nil {
		return
	}
	host, err := b.hdb.Host(jc.Request.Context(), hostKey)
	if jc.Check("couldn't load host", err) == nil {
		jc.Encode(host)
	}
}

func (b *bus) hostsResetLostSectorsPOST(jc jape.Context) {
	var hostKey types.PublicKey
	if jc.DecodeParam("hostkey", &hostKey) != nil {
		return
	}
	err := b.hdb.ResetLostSectors(jc.Request.Context(), hostKey)
	if jc.Check("couldn't reset lost sectors", err) != nil {
		return
	}
}

func (b *bus) hostsScanHandlerPOST(jc jape.Context) {
	var req api.HostsScanRequest
	if jc.Decode(&req) != nil {
		return
	}
	if jc.Check("failed to record scans", b.hdb.RecordHostScans(jc.Request.Context(), req.Scans)) != nil {
		return
	}
}

func (b *bus) hostsPricetableHandlerPOST(jc jape.Context) {
	var req api.HostsPriceTablesRequest
	if jc.Decode(&req) != nil {
		return
	}
	if jc.Check("failed to record interactions", b.hdb.RecordPriceTables(jc.Request.Context(), req.PriceTableUpdates)) != nil {
		return
	}
}

func (b *bus) contractsSpendingHandlerPOST(jc jape.Context) {
	var records []api.ContractSpendingRecord
	if jc.Decode(&records) != nil {
		return
	}
	if jc.Check("failed to record spending metrics for contract", b.ms.RecordContractSpending(jc.Request.Context(), records)) != nil {
		return
	}
}

func (b *bus) hostsAllowlistHandlerGET(jc jape.Context) {
	allowlist, err := b.hdb.HostAllowlist(jc.Request.Context())
	if jc.Check("couldn't load allowlist", err) == nil {
		jc.Encode(allowlist)
	}
}

func (b *bus) hostsAllowlistHandlerPUT(jc jape.Context) {
	ctx := jc.Request.Context()
	var req api.UpdateAllowlistRequest
	if jc.Decode(&req) == nil {
		if len(req.Add)+len(req.Remove) > 0 && req.Clear {
			jc.Error(errors.New("cannot add or remove entries while clearing the allowlist"), http.StatusBadRequest)
			return
		} else if jc.Check("couldn't update allowlist entries", b.hdb.UpdateHostAllowlistEntries(ctx, req.Add, req.Remove, req.Clear)) != nil {
			return
		}
	}
}

func (b *bus) hostsBlocklistHandlerGET(jc jape.Context) {
	blocklist, err := b.hdb.HostBlocklist(jc.Request.Context())
	if jc.Check("couldn't load blocklist", err) == nil {
		jc.Encode(blocklist)
	}
}

func (b *bus) hostsBlocklistHandlerPUT(jc jape.Context) {
	ctx := jc.Request.Context()
	var req api.UpdateBlocklistRequest
	if jc.Decode(&req) == nil {
		if len(req.Add)+len(req.Remove) > 0 && req.Clear {
			jc.Error(errors.New("cannot add or remove entries while clearing the blocklist"), http.StatusBadRequest)
			return
		} else if jc.Check("couldn't update blocklist entries", b.hdb.UpdateHostBlocklistEntries(ctx, req.Add, req.Remove, req.Clear)) != nil {
			return
		}
	}
}

func (b *bus) contractsHandlerGET(jc jape.Context) {
	cs, err := b.ms.Contracts(jc.Request.Context())
	if jc.Check("couldn't load contracts", err) == nil {
		jc.Encode(cs)
	}
}

func (b *bus) contractsRenewedIDHandlerGET(jc jape.Context) {
	var id types.FileContractID
	if jc.DecodeParam("id", &id) != nil {
		return
	}

	md, err := b.ms.RenewedContract(jc.Request.Context(), id)
	if jc.Check("faild to fetch renewed contract", err) == nil {
		jc.Encode(md)
	}
}

func (b *bus) contractsArchiveHandlerPOST(jc jape.Context) {
	var toArchive api.ContractsArchiveRequest
	if jc.Decode(&toArchive) != nil {
		return
	}

	jc.Check("failed to archive contracts", b.ms.ArchiveContracts(jc.Request.Context(), toArchive))
}

func (b *bus) contractsSetHandlerGET(jc jape.Context) {
	cs, err := b.ms.ContractSetContracts(jc.Request.Context(), jc.PathParam("set"))
	if jc.Check("couldn't load contracts", err) == nil {
		jc.Encode(cs)
	}
}

func (b *bus) contractsSetsHandlerGET(jc jape.Context) {
	sets, err := b.ms.ContractSets(jc.Request.Context())
	if jc.Check("couldn't fetch contract sets", err) == nil {
		jc.Encode(sets)
	}
}

func (b *bus) contractsSetHandlerPUT(jc jape.Context) {
	var contractIds []types.FileContractID
	if set := jc.PathParam("set"); set == "" {
		jc.Error(errors.New("param 'set' can not be empty"), http.StatusBadRequest)
	} else if jc.Decode(&contractIds) == nil {
		jc.Check("could not add contracts to set", b.ms.SetContractSet(jc.Request.Context(), set, contractIds))
	}
}

func (b *bus) contractsSetHandlerDELETE(jc jape.Context) {
	if set := jc.PathParam("set"); set != "" {
		jc.Check("could not remove contract set", b.ms.RemoveContractSet(jc.Request.Context(), set))
	}
}

func (b *bus) contractAcquireHandlerPOST(jc jape.Context) {
	var id types.FileContractID
	if jc.DecodeParam("id", &id) != nil {
		return
	}
	var req api.ContractAcquireRequest
	if jc.Decode(&req) != nil {
		return
	}

	lockID, err := b.contractLocks.Acquire(jc.Request.Context(), req.Priority, id, time.Duration(req.Duration))
	if jc.Check("failed to acquire contract", err) != nil {
		return
	}
	jc.Encode(api.ContractAcquireResponse{
		LockID: lockID,
	})
}

func (b *bus) contractKeepaliveHandlerPOST(jc jape.Context) {
	var id types.FileContractID
	if jc.DecodeParam("id", &id) != nil {
		return
	}
	var req api.ContractKeepaliveRequest
	if jc.Decode(&req) != nil {
		return
	}

	err := b.contractLocks.KeepAlive(id, req.LockID, time.Duration(req.Duration))
	if jc.Check("failed to extend lock duration", err) != nil {
		return
	}
}

func (b *bus) contractsPrunableDataHandlerGET(jc jape.Context) {
	sizes, err := b.ms.ContractSizes(jc.Request.Context())
	if jc.Check("failed to fetch contract sizes", err) != nil {
		return
	}

	// prepare the response
	var contracts []api.ContractPrunableData
	var totalPrunable, totalSize uint64

	// build the response
	for fcid, size := range sizes {
		// adjust the amount of prunable data with the pending uploads, due to
		// how we record contract spending a contract's size might already
		// include pending sectors
		pending := b.uploadingSectors.pending(fcid)
		if pending > size.Prunable {
			size.Prunable = 0
		} else {
			size.Prunable -= pending
		}

		contracts = append(contracts, api.ContractPrunableData{
			ID:           fcid,
			ContractSize: size,
		})
		totalPrunable += size.Prunable
		totalSize += size.Size
	}

	// sort contracts by the amount of prunable data
	sort.Slice(contracts, func(i, j int) bool {
		if contracts[i].Prunable == contracts[j].Prunable {
			return contracts[i].Size > contracts[j].Size
		}
		return contracts[i].Prunable > contracts[j].Prunable
	})

	jc.Encode(api.ContractsPrunableDataResponse{
		Contracts:     contracts,
		TotalPrunable: totalPrunable,
		TotalSize:     totalSize,
	})
}

func (b *bus) contractSizeHandlerGET(jc jape.Context) {
	var id types.FileContractID
	if jc.DecodeParam("id", &id) != nil {
		return
	}

	size, err := b.ms.ContractSize(jc.Request.Context(), id)
	if errors.Is(err, api.ErrContractNotFound) {
		jc.Error(err, http.StatusNotFound)
		return
	} else if jc.Check("failed to fetch contract size", err) != nil {
		return
	}

	// adjust the amount of prunable data with the pending uploads, due to how
	// we record contract spending a contract's size might already include
	// pending sectors
	pending := b.uploadingSectors.pending(id)
	if pending > size.Prunable {
		size.Prunable = 0
	} else {
		size.Prunable -= pending
	}

	jc.Encode(size)
}

func (b *bus) contractReleaseHandlerPOST(jc jape.Context) {
	var id types.FileContractID
	if jc.DecodeParam("id", &id) != nil {
		return
	}
	var req api.ContractReleaseRequest
	if jc.Decode(&req) != nil {
		return
	}
	if jc.Check("failed to release contract", b.contractLocks.Release(id, req.LockID)) != nil {
		return
	}
}

func (b *bus) contractIDHandlerGET(jc jape.Context) {
	var id types.FileContractID
	if jc.DecodeParam("id", &id) != nil {
		return
	}
	c, err := b.ms.Contract(jc.Request.Context(), id)
	if jc.Check("couldn't load contract", err) == nil {
		jc.Encode(c)
	}
}

func (b *bus) contractIDHandlerPOST(jc jape.Context) {
	var id types.FileContractID
	var req api.ContractAddRequest
	if jc.DecodeParam("id", &id) != nil || jc.Decode(&req) != nil {
		return
	}
	if req.Contract.ID() != id {
		http.Error(jc.ResponseWriter, "contract ID mismatch", http.StatusBadRequest)
		return
	}
	if req.TotalCost.IsZero() {
		http.Error(jc.ResponseWriter, "TotalCost can not be zero", http.StatusBadRequest)
		return
	}

	a, err := b.ms.AddContract(jc.Request.Context(), req.Contract, req.ContractPrice, req.TotalCost, req.StartHeight, req.State)
	if jc.Check("couldn't store contract", err) == nil {
		jc.Encode(a)
	}
}

func (b *bus) contractIDRenewedHandlerPOST(jc jape.Context) {
	var id types.FileContractID
	var req api.ContractRenewedRequest
	if jc.DecodeParam("id", &id) != nil || jc.Decode(&req) != nil {
		return
	}
	if req.Contract.ID() != id {
		http.Error(jc.ResponseWriter, "contract ID mismatch", http.StatusBadRequest)
		return
	}
	if req.TotalCost.IsZero() {
		http.Error(jc.ResponseWriter, "TotalCost can not be zero", http.StatusBadRequest)
		return
	}
	if req.State == "" {
		req.State = api.ContractStatePending
	}
	r, err := b.ms.AddRenewedContract(jc.Request.Context(), req.Contract, req.ContractPrice, req.TotalCost, req.StartHeight, req.RenewedFrom, req.State)
	if jc.Check("couldn't store contract", err) == nil {
		jc.Encode(r)
	}
}

func (b *bus) contractIDRootsHandlerGET(jc jape.Context) {
	var id types.FileContractID
	if jc.DecodeParam("id", &id) != nil {
		return
	}

	roots, err := b.ms.ContractRoots(jc.Request.Context(), id)
	if jc.Check("couldn't fetch contract sectors", err) == nil {
		jc.Encode(api.ContractRootsResponse{
			Roots:     roots,
			Uploading: b.uploadingSectors.sectors(id),
		})
	}
}

func (b *bus) contractIDHandlerDELETE(jc jape.Context) {
	var id types.FileContractID
	if jc.DecodeParam("id", &id) != nil {
		return
	}
	jc.Check("couldn't remove contract", b.ms.ArchiveContract(jc.Request.Context(), id, api.ContractArchivalReasonRemoved))
}

func (b *bus) contractsAllHandlerDELETE(jc jape.Context) {
	jc.Check("couldn't remove contracts", b.ms.ArchiveAllContracts(jc.Request.Context(), api.ContractArchivalReasonRemoved))
}

func (b *bus) searchObjectsHandlerGET(jc jape.Context) {
	offset := 0
	limit := -1
	var key string
	if jc.DecodeForm("offset", &offset) != nil || jc.DecodeForm("limit", &limit) != nil || jc.DecodeForm("key", &key) != nil {
		return
	}
	bucket := api.DefaultBucketName
	if jc.DecodeForm("bucket", &bucket) != nil {
		return
	}
	keys, err := b.ms.SearchObjects(jc.Request.Context(), bucket, key, offset, limit)
	if jc.Check("couldn't list objects", err) != nil {
		return
	}
	jc.Encode(keys)
}

func (b *bus) objectsHandlerGET(jc jape.Context) {
	var ignoreDelim bool
	if jc.DecodeForm("ignoreDelim", &ignoreDelim) != nil {
		return
	}
	path := jc.PathParam("path")
	if strings.HasSuffix(path, "/") && !ignoreDelim {
		b.objectEntriesHandlerGET(jc, path)
		return
	}
	bucket := api.DefaultBucketName
	if jc.DecodeForm("bucket", &bucket) != nil {
		return
	}

	o, err := b.ms.Object(jc.Request.Context(), bucket, path)
	if errors.Is(err, api.ErrObjectNotFound) {
		jc.Error(err, http.StatusNotFound)
		return
	}
	if jc.Check("couldn't load object", err) != nil {
		return
	}
	jc.Encode(api.ObjectsResponse{Object: &o})
}

func (b *bus) objectEntriesHandlerGET(jc jape.Context, path string) {
	bucket := api.DefaultBucketName
	if jc.DecodeForm("bucket", &bucket) != nil {
		return
	}

	var prefix string
	if jc.DecodeForm("prefix", &prefix) != nil {
		return
	}

	var marker string
	if jc.DecodeForm("marker", &marker) != nil {
		return
	}

	var offset int
	if jc.DecodeForm("offset", &offset) != nil {
		return
	}
	limit := -1
	if jc.DecodeForm("limit", &limit) != nil {
		return
	}

	// look for object entries
	entries, hasMore, err := b.ms.ObjectEntries(jc.Request.Context(), bucket, path, prefix, marker, offset, limit)
	if jc.Check("couldn't list object entries", err) != nil {
		return
	}

	jc.Encode(api.ObjectsResponse{Entries: entries, HasMore: hasMore})
}

func (b *bus) objectsHandlerPUT(jc jape.Context) {
	var aor api.ObjectAddRequest
	if jc.Decode(&aor) != nil {
		return
	} else if aor.Bucket == "" {
		aor.Bucket = api.DefaultBucketName
	}
	jc.Check("couldn't store object", b.ms.UpdateObject(jc.Request.Context(), aor.Bucket, jc.PathParam("path"), aor.ContractSet, aor.ETag, aor.MimeType, aor.Object, aor.UsedContracts))
}

func (b *bus) objectsCopyHandlerPOST(jc jape.Context) {
	var orr api.ObjectsCopyRequest
	if jc.Decode(&orr) != nil {
		return
	}

	om, err := b.ms.CopyObject(jc.Request.Context(), orr.SourceBucket, orr.DestinationBucket, orr.SourcePath, orr.DestinationPath, orr.MimeType)
	if jc.Check("couldn't copy object", err) != nil {
		return
	}

	jc.ResponseWriter.Header().Set("Last-Modified", om.LastModified())
	jc.ResponseWriter.Header().Set("ETag", api.FormatETag(om.ETag))
	jc.Encode(om)
}

func (b *bus) objectsListHandlerPOST(jc jape.Context) {
	var req api.ObjectsListRequest
	if jc.Decode(&req) != nil {
		return
	} else if req.Bucket == "" {
		req.Bucket = api.DefaultBucketName
	}
	resp, err := b.ms.ListObjects(jc.Request.Context(), req.Bucket, req.Prefix, req.Marker, req.Limit)
	if jc.Check("couldn't list objects", err) != nil {
		return
	}
	jc.Encode(resp)
}

func (b *bus) objectsRenameHandlerPOST(jc jape.Context) {
	var orr api.ObjectsRenameRequest
	if jc.Decode(&orr) != nil {
		return
	} else if orr.Bucket == "" {
		orr.Bucket = api.DefaultBucketName
	}
	if orr.Mode == api.ObjectsRenameModeSingle {
		// Single object rename.
		if strings.HasSuffix(orr.From, "/") || strings.HasSuffix(orr.To, "/") {
			jc.Error(fmt.Errorf("can't rename dirs with mode %v", orr.Mode), http.StatusBadRequest)
			return
		}
		jc.Check("couldn't rename object", b.ms.RenameObject(jc.Request.Context(), orr.Bucket, orr.From, orr.To))
		return
	} else if orr.Mode == api.ObjectsRenameModeMulti {
		// Multi object rename.
		if !strings.HasSuffix(orr.From, "/") || !strings.HasSuffix(orr.To, "/") {
			jc.Error(fmt.Errorf("can't rename file with mode %v", orr.Mode), http.StatusBadRequest)
			return
		}
		jc.Check("couldn't rename objects", b.ms.RenameObjects(jc.Request.Context(), orr.Bucket, orr.From, orr.To))
		return
	} else {
		// Invalid mode.
		jc.Error(fmt.Errorf("invalid mode: %v", orr.Mode), http.StatusBadRequest)
		return
	}
}

func (b *bus) objectsHandlerDELETE(jc jape.Context) {
	var batch bool
	if jc.DecodeForm("batch", &batch) != nil {
		return
	}
	bucket := api.DefaultBucketName
	if jc.DecodeForm("bucket", &bucket) != nil {
		return
	}
	var err error
	if batch {
		err = b.ms.RemoveObjects(jc.Request.Context(), bucket, jc.PathParam("path"))
	} else {
		err = b.ms.RemoveObject(jc.Request.Context(), bucket, jc.PathParam("path"))
	}
	if errors.Is(err, api.ErrObjectNotFound) {
		jc.Error(err, http.StatusNotFound)
		return
	}
	jc.Check("couldn't delete object", err)
}

func (b *bus) slabbuffersHandlerGET(jc jape.Context) {
	buffers, err := b.ms.SlabBuffers(jc.Request.Context())
	if jc.Check("couldn't get slab buffers info", err) != nil {
		return
	}
	jc.Encode(buffers)
}

func (b *bus) objectsStatshandlerGET(jc jape.Context) {
	info, err := b.ms.ObjectsStats(jc.Request.Context())
	if jc.Check("couldn't get objects stats", err) != nil {
		return
	}
	jc.Encode(info)
}

func (b *bus) packedSlabsHandlerFetchPOST(jc jape.Context) {
	var psrg api.PackedSlabsRequestGET
	if jc.Decode(&psrg) != nil {
		return
	}
	if psrg.MinShards == 0 || psrg.TotalShards == 0 {
		jc.Error(fmt.Errorf("min_shards and total_shards must be non-zero"), http.StatusBadRequest)
		return
	}
	if psrg.LockingDuration == 0 {
		jc.Error(fmt.Errorf("locking_duration must be non-zero"), http.StatusBadRequest)
		return
	}
	if psrg.ContractSet == "" {
		jc.Error(fmt.Errorf("contract_set must be non-empty"), http.StatusBadRequest)
		return
	}
	slabs, err := b.ms.PackedSlabsForUpload(jc.Request.Context(), time.Duration(psrg.LockingDuration), psrg.MinShards, psrg.TotalShards, psrg.ContractSet, psrg.Limit)
	if jc.Check("couldn't get packed slabs", err) != nil {
		return
	}
	jc.Encode(slabs)
}

func (b *bus) packedSlabsHandlerDonePOST(jc jape.Context) {
	var psrp api.PackedSlabsRequestPOST
	if jc.Decode(&psrp) != nil {
		return
	}
	jc.Check("failed to mark packed slab(s) as uploaded", b.ms.MarkPackedSlabsUploaded(jc.Request.Context(), psrp.Slabs, psrp.UsedContracts))
}

func (b *bus) sectorsHostRootHandlerDELETE(jc jape.Context) {
	var hk types.PublicKey
	var root types.Hash256
	if jc.DecodeParam("hk", &hk) != nil {
		return
	} else if jc.DecodeParam("root", &root) != nil {
		return
	}
	err := b.ms.DeleteHostSector(jc.Request.Context(), hk, root)
	if jc.Check("failed to mark sector as lost", err) != nil {
		return
	}
}

func (b *bus) slabObjectsHandlerGET(jc jape.Context) {
	var key object.EncryptionKey
	if jc.DecodeParam("key", &key) != nil {
		return
	}
	bucket := api.DefaultBucketName
	if jc.DecodeForm("bucket", &bucket) != nil {
		return
	}
	objects, err := b.ms.ObjectsBySlabKey(jc.Request.Context(), bucket, key)
	if jc.Check("failed to retrieve objects by slab", err) != nil {
		return
	}
	jc.Encode(objects)
}

func (b *bus) slabHandlerGET(jc jape.Context) {
	var key object.EncryptionKey
	if jc.DecodeParam("key", &key) != nil {
		return
	}
	slab, err := b.ms.Slab(jc.Request.Context(), key)
	if errors.Is(err, api.ErrObjectNotFound) {
		jc.Error(err, http.StatusNotFound)
		return
	} else if err != nil {
		jc.Error(err, http.StatusInternalServerError)
		return
	}
	jc.Encode(slab)
}

func (b *bus) slabHandlerPUT(jc jape.Context) {
	var usr api.UpdateSlabRequest
	if jc.Decode(&usr) == nil {
		jc.Check("couldn't update slab", b.ms.UpdateSlab(jc.Request.Context(), usr.Slab, usr.ContractSet, usr.UsedContracts))
	}
}

func (b *bus) slabsRefreshHealthHandlerPOST(jc jape.Context) {
	jc.Check("failed to recompute health", b.ms.RefreshHealth(jc.Request.Context()))
}

func (b *bus) slabsMigrationHandlerPOST(jc jape.Context) {
	var msr api.MigrationSlabsRequest
	if jc.Decode(&msr) == nil {
		if slabs, err := b.ms.UnhealthySlabs(jc.Request.Context(), msr.HealthCutoff, msr.ContractSet, msr.Limit); jc.Check("couldn't fetch slabs for migration", err) == nil {
			jc.Encode(api.UnhealthySlabsResponse{
				Slabs: slabs,
			})
		}
	}
}

func (b *bus) slabsPartialHandlerGET(jc jape.Context) {
	jc.Custom(nil, []byte{})

	var key object.EncryptionKey
	if jc.DecodeParam("key", &key) != nil {
		return
	}
	var offset int
	if jc.DecodeForm("offset", &offset) != nil {
		return
	}
	var length int
	if jc.DecodeForm("length", &length) != nil {
		return
	}
	if length <= 0 || offset < 0 {
		jc.Error(fmt.Errorf("length must be positive and offset must be non-negative"), http.StatusBadRequest)
		return
	}
	data, err := b.ms.FetchPartialSlab(jc.Request.Context(), key, uint32(offset), uint32(length))
	if errors.Is(err, api.ErrObjectNotFound) {
		jc.Error(err, http.StatusNotFound)
		return
	} else if err != nil {
		jc.Error(err, http.StatusInternalServerError)
		return
	}
	jc.ResponseWriter.Write(data)
}

func (b *bus) slabsPartialHandlerPOST(jc jape.Context) {
	var minShards int
	if jc.DecodeForm("minShards", &minShards) != nil {
		return
	}
	var totalShards int
	if jc.DecodeForm("totalShards", &totalShards) != nil {
		return
	}
	var contractSet string
	if jc.DecodeForm("contractSet", &contractSet) != nil {
		return
	}
	if minShards <= 0 || totalShards <= minShards {
		jc.Error(errors.New("min_shards must be positive and total_shards must be greater than min_shards"), http.StatusBadRequest)
		return
	}
	if totalShards > math.MaxUint8 {
		jc.Error(fmt.Errorf("total_shards must be less than or equal to %d", math.MaxUint8), http.StatusBadRequest)
		return
	}
	if contractSet == "" {
		jc.Error(fmt.Errorf("contract_set must be non-empty"), http.StatusBadRequest)
		return
	}
	data, err := io.ReadAll(jc.Request.Body)
	if jc.Check("failed to read request body", err) != nil {
		return
	}
	slabs, bufferSize, err := b.ms.AddPartialSlab(jc.Request.Context(), data, uint8(minShards), uint8(totalShards), contractSet)
	if jc.Check("failed to add partial slab", err) != nil {
		return
	}
	var pus api.UploadPackingSettings
	if err := b.fetchSetting(jc.Request.Context(), api.SettingUploadPacking, &pus); err != nil && !errors.Is(err, api.ErrSettingNotFound) {
		jc.Error(fmt.Errorf("could not get upload packing settings: %w", err), http.StatusInternalServerError)
		return
	}
	jc.Encode(api.AddPartialSlabResponse{
		Slabs:                        slabs,
		SlabBufferMaxSizeSoftReached: bufferSize >= pus.SlabBufferMaxSizeSoft,
	})
}

func (b *bus) settingsHandlerGET(jc jape.Context) {
	if settings, err := b.ss.Settings(jc.Request.Context()); jc.Check("couldn't load settings", err) == nil {
		jc.Encode(settings)
	}
}

func (b *bus) settingKeyHandlerGET(jc jape.Context) {
	key := jc.PathParam("key")
	if key == "" {
		jc.Error(errors.New("param 'key' can not be empty"), http.StatusBadRequest)
		return
	}

	setting, err := b.ss.Setting(jc.Request.Context(), jc.PathParam("key"))
	if errors.Is(err, api.ErrSettingNotFound) {
		jc.Error(err, http.StatusNotFound)
		return
	}
	if err != nil {
		jc.Error(err, http.StatusInternalServerError)
		return
	}

	var resp interface{}
	err = json.Unmarshal([]byte(setting), &resp)
	if err != nil {
		jc.Error(fmt.Errorf("couldn't unmarshal the setting, error: %v", err), http.StatusInternalServerError)
		return
	}

	jc.Encode(resp)
}

func (b *bus) settingKeyHandlerPUT(jc jape.Context) {
	key := jc.PathParam("key")
	if key == "" {
		jc.Error(errors.New("param 'key' can not be empty"), http.StatusBadRequest)
		return
	}

	var value interface{}
	if jc.Decode(&value) != nil {
		return
	}

	data, err := json.Marshal(value)
	if err != nil {
		jc.Error(fmt.Errorf("couldn't marshal the given value, error: %v", err), http.StatusBadRequest)
		return
	}

	switch key {
	case api.SettingGouging:
		var gs api.GougingSettings
		if err := json.Unmarshal(data, &gs); err != nil {
			jc.Error(fmt.Errorf("couldn't update gouging settings, invalid request body, %t", value), http.StatusBadRequest)
			return
		} else if err := gs.Validate(); err != nil {
			jc.Error(fmt.Errorf("couldn't update gouging settings, error: %v", err), http.StatusBadRequest)
			return
		}
	case api.SettingRedundancy:
		var rs api.RedundancySettings
		if err := json.Unmarshal(data, &rs); err != nil {
			jc.Error(fmt.Errorf("couldn't update redundancy settings, invalid request body"), http.StatusBadRequest)
			return
		} else if err := rs.Validate(); err != nil {
			jc.Error(fmt.Errorf("couldn't update redundancy settings, error: %v", err), http.StatusBadRequest)
			return
		}
	case api.SettingS3Authentication:
		var s3as api.S3AuthenticationSettings
		if err := json.Unmarshal(data, &s3as); err != nil {
			jc.Error(fmt.Errorf("couldn't update s3 authentication settings, invalid request body"), http.StatusBadRequest)
			return
		} else if err := s3as.Validate(); err != nil {
			jc.Error(fmt.Errorf("couldn't update s3 authentication settings, error: %v", err), http.StatusBadRequest)
			return
		}
	}

	jc.Check("could not update setting", b.ss.UpdateSetting(jc.Request.Context(), key, string(data)))
}

func (b *bus) settingKeyHandlerDELETE(jc jape.Context) {
	key := jc.PathParam("key")
	if key == "" {
		jc.Error(errors.New("param 'key' can not be empty"), http.StatusBadRequest)
		return
	}
	jc.Check("could not delete setting", b.ss.DeleteSetting(jc.Request.Context(), key))
}

func (b *bus) contractIDAncestorsHandler(jc jape.Context) {
	var fcid types.FileContractID
	if jc.DecodeParam("id", &fcid) != nil {
		return
	}
	var minStartHeight uint64
	if jc.DecodeForm("minStartHeight", &minStartHeight) != nil {
		return
	}
	ancestors, err := b.ms.AncestorContracts(jc.Request.Context(), fcid, uint64(minStartHeight))
	if jc.Check("failed to fetch ancestor contracts", err) != nil {
		return
	}
	jc.Encode(ancestors)
}

func (b *bus) paramsHandlerUploadGET(jc jape.Context) {
	gp, err := b.gougingParams(jc.Request.Context())
	if jc.Check("could not get gouging parameters", err) != nil {
		return
	}

	var contractSet string
	var css api.ContractSetSetting
	if err := b.fetchSetting(jc.Request.Context(), api.SettingContractSet, &css); err != nil && !errors.Is(err, api.ErrSettingNotFound) {
		jc.Error(fmt.Errorf("could not get contract set settings: %w", err), http.StatusInternalServerError)
		return
	} else if err == nil {
		contractSet = css.Default
	}

	var uploadPacking bool
	var pus api.UploadPackingSettings
	if err := b.fetchSetting(jc.Request.Context(), api.SettingUploadPacking, &pus); err != nil && !errors.Is(err, api.ErrSettingNotFound) {
		jc.Error(fmt.Errorf("could not get upload packing settings: %w", err), http.StatusInternalServerError)
		return
	} else if err == nil {
		uploadPacking = pus.Enabled
	}

	jc.Encode(api.UploadParams{
		ContractSet:   contractSet,
		CurrentHeight: b.cm.TipState().Index.Height,
		GougingParams: gp,
		UploadPacking: uploadPacking,
	})
}

func (b *bus) consensusState() api.ConsensusState {
	return api.ConsensusState{
		BlockHeight:   b.cm.TipState().Index.Height,
		LastBlockTime: b.cm.LastBlockTime(),
		Synced:        b.cm.Synced(),
	}
}

func (b *bus) paramsHandlerGougingGET(jc jape.Context) {
	gp, err := b.gougingParams(jc.Request.Context())
	if jc.Check("could not get gouging parameters", err) != nil {
		return
	}
	jc.Encode(gp)
}

func (b *bus) gougingParams(ctx context.Context) (api.GougingParams, error) {
	var gs api.GougingSettings
	if gss, err := b.ss.Setting(ctx, api.SettingGouging); err != nil {
		return api.GougingParams{}, err
	} else if err := json.Unmarshal([]byte(gss), &gs); err != nil {
		b.logger.Panicf("failed to unmarshal gouging settings '%s': %v", gss, err)
	}

	var rs api.RedundancySettings
	if rss, err := b.ss.Setting(ctx, api.SettingRedundancy); err != nil {
		return api.GougingParams{}, err
	} else if err := json.Unmarshal([]byte(rss), &rs); err != nil {
		b.logger.Panicf("failed to unmarshal redundancy settings '%s': %v", rss, err)
	}

	cs := b.consensusState()

	return api.GougingParams{
		ConsensusState:     cs,
		GougingSettings:    gs,
		RedundancySettings: rs,
		TransactionFee:     b.tp.RecommendedFee(),
	}, nil
}

func (b *bus) handleGETAlerts(c jape.Context) {
	c.Encode(b.alertMgr.Active())
}

func (b *bus) handlePOSTAlertsDismiss(jc jape.Context) {
	var ids []types.Hash256
	if jc.Decode(&ids) != nil {
		return
	}
	jc.Check("failed to dismiss alerts", b.alertMgr.DismissAlerts(jc.Request.Context(), ids...))
}

func (b *bus) handlePOSTAlertsRegister(jc jape.Context) {
	var alert alerts.Alert
	if jc.Decode(&alert) != nil {
		return
	}
	jc.Check("failed to register alert", b.alertMgr.RegisterAlert(jc.Request.Context(), alert))
}

func (b *bus) accountsHandlerGET(jc jape.Context) {
	jc.Encode(b.accounts.Accounts())
}

func (b *bus) accountHandlerGET(jc jape.Context) {
	var id rhpv3.Account
	if jc.DecodeParam("id", &id) != nil {
		return
	}
	var req api.AccountHandlerPOST
	if jc.Decode(&req) != nil {
		return
	}
	acc, err := b.accounts.Account(id, req.HostKey)
	if jc.Check("failed to fetch account", err) != nil {
		return
	}
	jc.Encode(acc)
}

func (b *bus) accountsAddHandlerPOST(jc jape.Context) {
	var id rhpv3.Account
	if jc.DecodeParam("id", &id) != nil {
		return
	}
	var req api.AccountsAddBalanceRequest
	if jc.Decode(&req) != nil {
		return
	}
	if id == (rhpv3.Account{}) {
		jc.Error(errors.New("account id needs to be set"), http.StatusBadRequest)
		return
	}
	if req.HostKey == (types.PublicKey{}) {
		jc.Error(errors.New("host needs to be set"), http.StatusBadRequest)
		return
	}
	b.accounts.AddAmount(id, req.HostKey, req.Amount)
}

func (b *bus) accountsResetDriftHandlerPOST(jc jape.Context) {
	var id rhpv3.Account
	if jc.DecodeParam("id", &id) != nil {
		return
	}
	err := b.accounts.ResetDrift(id)
	if errors.Is(err, errAccountsNotFound) {
		jc.Error(err, http.StatusNotFound)
		return
	}
	if jc.Check("failed to reset drift", err) != nil {
		return
	}
}

func (b *bus) accountsUpdateHandlerPOST(jc jape.Context) {
	var id rhpv3.Account
	if jc.DecodeParam("id", &id) != nil {
		return
	}
	var req api.AccountsUpdateBalanceRequest
	if jc.Decode(&req) != nil {
		return
	}
	if id == (rhpv3.Account{}) {
		jc.Error(errors.New("account id needs to be set"), http.StatusBadRequest)
		return
	}
	if req.HostKey == (types.PublicKey{}) {
		jc.Error(errors.New("host needs to be set"), http.StatusBadRequest)
		return
	}
	b.accounts.SetBalance(id, req.HostKey, req.Amount)
}

func (b *bus) accountsRequiresSyncHandlerPOST(jc jape.Context) {
	var id rhpv3.Account
	if jc.DecodeParam("id", &id) != nil {
		return
	}
	var req api.AccountsRequiresSyncRequest
	if jc.Decode(&req) != nil {
		return
	}
	if id == (rhpv3.Account{}) {
		jc.Error(errors.New("account id needs to be set"), http.StatusBadRequest)
		return
	}
	if req.HostKey == (types.PublicKey{}) {
		jc.Error(errors.New("host needs to be set"), http.StatusBadRequest)
		return
	}
	err := b.accounts.ScheduleSync(id, req.HostKey)
	if errors.Is(err, errAccountsNotFound) {
		jc.Error(err, http.StatusNotFound)
		return
	}
	if jc.Check("failed to set requiresSync flag on account", err) != nil {
		return
	}
}

func (b *bus) accountsLockHandlerPOST(jc jape.Context) {
	var id rhpv3.Account
	if jc.DecodeParam("id", &id) != nil {
		return
	}
	var req api.AccountsLockHandlerRequest
	if jc.Decode(&req) != nil {
		return
	}

	acc, lockID := b.accounts.LockAccount(jc.Request.Context(), id, req.HostKey, req.Exclusive, time.Duration(req.Duration))
	jc.Encode(api.AccountsLockHandlerResponse{
		Account: acc,
		LockID:  lockID,
	})
}

func (b *bus) accountsUnlockHandlerPOST(jc jape.Context) {
	var id rhpv3.Account
	if jc.DecodeParam("id", &id) != nil {
		return
	}
	var req api.AccountsUnlockHandlerRequest
	if jc.Decode(&req) != nil {
		return
	}

	err := b.accounts.UnlockAccount(id, req.LockID)
	if jc.Check("failed to unlock account", err) != nil {
		return
	}
}

func (b *bus) autopilotsListHandlerGET(jc jape.Context) {
	if autopilots, err := b.as.Autopilots(jc.Request.Context()); jc.Check("failed to fetch autopilots", err) == nil {
		jc.Encode(autopilots)
	}
}

func (b *bus) autopilotsHandlerGET(jc jape.Context) {
	var id string
	if jc.DecodeParam("id", &id) != nil {
		return
	}
	ap, err := b.as.Autopilot(jc.Request.Context(), id)
	if errors.Is(err, api.ErrAutopilotNotFound) {
		jc.Error(err, http.StatusNotFound)
		return
	}
	if jc.Check("couldn't load object", err) != nil {
		return
	}

	jc.Encode(ap)
}

func (b *bus) autopilotsHandlerPUT(jc jape.Context) {
	var id string
	if jc.DecodeParam("id", &id) != nil {
		return
	}

	var ap api.Autopilot
	if jc.Decode(&ap) != nil {
		return
	}

	if ap.ID != id {
		jc.Error(errors.New("id in path and body don't match"), http.StatusBadRequest)
		return
	}

	jc.Check("failed to update autopilot", b.as.UpdateAutopilot(jc.Request.Context(), ap))
}

func (b *bus) contractTaxHandlerGET(jc jape.Context) {
	var payout types.Currency
	if jc.DecodeParam("payout", (*api.ParamCurrency)(&payout)) != nil {
		return
	}
	cs := b.cm.TipState()
	jc.Encode(cs.FileContractTax(types.FileContract{Payout: payout}))
}

func (b *bus) stateHandlerGET(jc jape.Context) {
	jc.Encode(api.BusStateResponse{
		StartTime: b.startTime,
		BuildState: api.BuildState{
			Network:   build.NetworkName(),
			Version:   build.Version(),
			Commit:    build.Commit(),
			OS:        runtime.GOOS,
			BuildTime: build.BuildTime(),
		},
	})
}

func (b *bus) uploadTrackHandlerPOST(jc jape.Context) {
	var id api.UploadID
	if jc.DecodeParam("id", &id) == nil {
		jc.Check("failed to track upload", b.uploadingSectors.trackUpload(id))
	}
}

func (b *bus) uploadAddSectorHandlerPOST(jc jape.Context) {
	var id api.UploadID
	if jc.DecodeParam("id", &id) != nil {
		return
	}
	var req api.UploadSectorRequest
	if jc.Decode(&req) != nil {
		return
	}
	jc.Check("failed to add sector", b.uploadingSectors.addUploadingSector(id, req.ContractID, req.Root))
}

func (b *bus) uploadFinishedHandlerDELETE(jc jape.Context) {
	var id api.UploadID
	if jc.DecodeParam("id", &id) == nil {
		b.uploadingSectors.finishUpload(id)
	}
}

func (b *bus) webhookActionHandlerPost(jc jape.Context) {
	var action webhooks.Event
	if jc.Check("failed to decode action", jc.Decode(&action)) != nil {
		return
	}
	b.hooks.BroadcastAction(jc.Request.Context(), action)
}

func (b *bus) webhookHandlerDelete(jc jape.Context) {
	var wh webhooks.Webhook
	if jc.Decode(&wh) != nil {
		return
	}
	err := b.hooks.Delete(wh)
	if errors.Is(err, webhooks.ErrWebhookNotFound) {
		jc.Error(fmt.Errorf("webhook for URL %v and event %v.%v not found", wh.URL, wh.Module, wh.Event), http.StatusNotFound)
		return
	} else if jc.Check("failed to delete webhook", err) != nil {
		return
	}
}

func (b *bus) webhookHandlerGet(jc jape.Context) {
	webhooks, queueInfos := b.hooks.Info()
	jc.Encode(api.WebHookResponse{
		Queues:   queueInfos,
		Webhooks: webhooks,
	})
}

func (b *bus) webhookHandlerPost(jc jape.Context) {
	var req webhooks.Webhook
	if jc.Decode(&req) != nil {
		return
	}
	err := b.hooks.Register(webhooks.Webhook{
		Event:  req.Event,
		Module: req.Module,
		URL:    req.URL,
	})
	if err != nil {
		jc.Error(fmt.Errorf("failed to add Webhook: %w", err), http.StatusInternalServerError)
		return
	}
}

func (b *bus) metricsHandlerPUT(jc jape.Context) {
	key := jc.PathParam("key")
	switch key {
	case api.MetricContractSetChurn:
		var req api.ContractSetChurnMetricRequestPUT
		if jc.Decode(&req) != nil {
			return
		} else if jc.Check("failed to record contract churn metric", b.mtrcs.RecordContractSetChurnMetric(jc.Request.Context(), req.Metrics...)) != nil {
			return
		}
	default:
		jc.Error(fmt.Errorf("unknown metric key '%s'", key), http.StatusBadRequest)
		return
	}
}

func (b *bus) metricsHandlerGET(jc jape.Context) {
	// parse mandatory query parameters
	var start time.Time
	var n uint64
	var interval time.Duration
	if jc.DecodeForm("start", (*api.TimeRFC3339)(&start)) != nil {
		return
	} else if jc.DecodeForm("n", &n) != nil {
		return
	} else if jc.DecodeForm("interval", (*api.DurationMS)(&interval)) != nil {
		return
	}

	// parse optional query parameters
	switch key := jc.PathParam("key"); key {
	case api.MetricContract:
		var opts api.ContractMetricsQueryOpts
		if jc.DecodeForm("fcid", &opts.ContractID) != nil {
			return
		} else if jc.DecodeForm("host", &opts.HostKey) != nil {
			return
		} else if metrics, err := b.metrics(jc.Request.Context(), key, start, n, interval, opts); jc.Check("failed to get contract metrics", err) != nil {
			return
		} else {
			jc.Encode(metrics)
			return
		}
	case api.MetricContractSet:
		var opts api.ContractSetMetricsQueryOpts
		if jc.DecodeForm("name", &opts.Name) != nil {
			return
		} else if metrics, err := b.metrics(jc.Request.Context(), key, start, n, interval, opts); jc.Check("failed to get contract set metrics", err) != nil {
			return
		} else {
			jc.Encode(metrics)
			return
		}
	case api.MetricContractSetChurn:
		var opts api.ContractSetChurnMetricsQueryOpts
		if jc.DecodeForm("name", &opts.Name) != nil {
			return
		} else if jc.DecodeForm("direction", &opts.Direction) != nil {
			return
		} else if jc.DecodeForm("reason", &opts.Reason) != nil {
			return
		} else if metrics, err := b.metrics(jc.Request.Context(), key, start, n, interval, opts); jc.Check("failed to get contract churn metrics", err) != nil {
			return
		} else {
			jc.Encode(metrics)
			return
		}
	default:
		jc.Error(fmt.Errorf("unknown metric '%s'", key), http.StatusBadRequest)
		return
	}
}

<<<<<<< HEAD
func (b *bus) metrics(ctx context.Context, key string, start time.Time, n uint64, interval time.Duration, opts interface{}) (interface{}, error) {
	switch key {
	case api.MetricContract:
		return b.mtrcs.ContractMetrics(ctx, start, n, interval, opts.(api.ContractMetricsQueryOpts))
	case api.MetricContractSet:
		return b.mtrcs.ContractSetMetrics(ctx, start, n, interval, opts.(api.ContractSetMetricsQueryOpts))
	case api.MetricContractSetChurn:
		return b.mtrcs.ContractSetChurnMetrics(ctx, start, n, interval, opts.(api.ContractSetChurnMetricsQueryOpts))
	}
	return nil, nil
}

// New returns a new Bus.
func New(s Syncer, am *alerts.Manager, hm *webhooks.Manager, cm ChainManager, tp TransactionPool, w Wallet, hdb HostDB, as AutopilotStore, ms MetadataStore, ss SettingStore, eas EphemeralAccountStore, mtrcs MetricsStore, l *zap.Logger) (*bus, error) {
	b := &bus{
		alerts:           alerts.WithOrigin(am, "bus"),
		alertMgr:         am,
		hooks:            hm,
		s:                s,
		cm:               cm,
		tp:               tp,
		w:                w,
		hdb:              hdb,
		as:               as,
		ms:               ms,
		mtrcs:            mtrcs,
		ss:               ss,
		eas:              eas,
		contractLocks:    newContractLocks(),
		uploadingSectors: newUploadingSectorsCache(),
		logger:           l.Sugar().Named("bus"),

		startTime: time.Now(),
=======
func (b *bus) multipartHandlerCreatePOST(jc jape.Context) {
	var req api.MultipartCreateRequest
	if jc.Decode(&req) != nil {
		return
>>>>>>> c2c66344
	}

	key := req.Key
	if key == (object.EncryptionKey{}) {
		key = object.NoOpKey
	}

	resp, err := b.ms.CreateMultipartUpload(jc.Request.Context(), req.Bucket, req.Path, key, req.MimeType)
	if jc.Check("failed to create multipart upload", err) != nil {
		return
	}
	jc.Encode(resp)
}

func (b *bus) multipartHandlerAbortPOST(jc jape.Context) {
	var req api.MultipartAbortRequest
	if jc.Decode(&req) != nil {
		return
	}
	err := b.ms.AbortMultipartUpload(jc.Request.Context(), req.Bucket, req.Path, req.UploadID)
	if jc.Check("failed to abort multipart upload", err) != nil {
		return
	}
}

func (b *bus) multipartHandlerCompletePOST(jc jape.Context) {
	var req api.MultipartCompleteRequest
	if jc.Decode(&req) != nil {
		return
	}
	resp, err := b.ms.CompleteMultipartUpload(jc.Request.Context(), req.Bucket, req.Path, req.UploadID, req.Parts)
	if jc.Check("failed to complete multipart upload", err) != nil {
		return
	}
	jc.Encode(resp)
}

func (b *bus) multipartHandlerUploadPartPUT(jc jape.Context) {
	var req api.MultipartAddPartRequest
	if jc.Decode(&req) != nil {
		return
	}
	if req.Bucket == "" {
		req.Bucket = api.DefaultBucketName
	} else if req.ContractSet == "" {
		jc.Error(errors.New("contract_set must be non-empty"), http.StatusBadRequest)
		return
	} else if req.ETag == "" {
		jc.Error(errors.New("etag must be non-empty"), http.StatusBadRequest)
		return
	} else if req.PartNumber <= 0 || req.PartNumber > gofakes3.MaxUploadPartNumber {
		jc.Error(fmt.Errorf("part_number must be between 1 and %d", gofakes3.MaxUploadPartNumber), http.StatusBadRequest)
		return
	} else if req.UploadID == "" {
		jc.Error(errors.New("upload_id must be non-empty"), http.StatusBadRequest)
		return
	}
	err := b.ms.AddMultipartPart(jc.Request.Context(), req.Bucket, req.Path, req.ContractSet, req.ETag, req.UploadID, req.PartNumber, req.Slices, req.PartialSlabs, req.UsedContracts)
	if jc.Check("failed to upload part", err) != nil {
		return
	}
}

func (b *bus) multipartHandlerUploadGET(jc jape.Context) {
	resp, err := b.ms.MultipartUpload(jc.Request.Context(), jc.PathParam("id"))
	if jc.Check("failed to get multipart upload", err) != nil {
		return
	}
	jc.Encode(resp)
}

func (b *bus) multipartHandlerListUploadsPOST(jc jape.Context) {
	var req api.MultipartListUploadsRequest
	if jc.Decode(&req) != nil {
		return
	}
	resp, err := b.ms.MultipartUploads(jc.Request.Context(), req.Bucket, req.Prefix, req.PathMarker, req.UploadIDMarker, req.Limit)
	if jc.Check("failed to list multipart uploads", err) != nil {
		return
	}
	jc.Encode(resp)
}

func (b *bus) multipartHandlerListPartsPOST(jc jape.Context) {
	var req api.MultipartListPartsRequest
	if jc.Decode(&req) != nil {
		return
	}
	resp, err := b.ms.MultipartUploadParts(jc.Request.Context(), req.Bucket, req.Path, req.UploadID, req.PartNumberMarker, int64(req.Limit))
	if jc.Check("failed to list multipart upload parts", err) != nil {
		return
	}
	jc.Encode(resp)
}

// New returns a new Bus.
func New(s Syncer, am *alerts.Manager, hm *webhooks.Manager, cm ChainManager, tp TransactionPool, w Wallet, hdb HostDB, as AutopilotStore, ms MetadataStore, ss SettingStore, eas EphemeralAccountStore, mtrcs MetricsStore, l *zap.Logger) (*bus, error) {
	b := &bus{
		alerts:           alerts.WithOrigin(am, "bus"),
		alertMgr:         am,
		hooks:            hm,
		s:                s,
		cm:               cm,
		tp:               tp,
		w:                w,
		hdb:              hdb,
		as:               as,
		ms:               ms,
		mtrcs:            mtrcs,
		ss:               ss,
		eas:              eas,
		contractLocks:    newContractLocks(),
		uploadingSectors: newUploadingSectorsCache(),
		logger:           l.Sugar().Named("bus"),

		startTime: time.Now(),
	}
	ctx, span := tracing.Tracer.Start(context.Background(), "bus.New")
	defer span.End()

	// Load default settings if the setting is not already set.
	for key, value := range map[string]interface{}{
		api.SettingGouging:       build.DefaultGougingSettings,
		api.SettingRedundancy:    build.DefaultRedundancySettings,
		api.SettingUploadPacking: build.DefaultUploadPackingSettings,
	} {
		if _, err := b.ss.Setting(ctx, key); errors.Is(err, api.ErrSettingNotFound) {
			if bytes, err := json.Marshal(value); err != nil {
				panic("failed to marshal default settings") // should never happen
			} else if err := b.ss.UpdateSetting(ctx, key, string(bytes)); err != nil {
				return nil, err
			}
		}
	}

<<<<<<< HEAD
		"GET    /webhooks":        b.webhookHandlerGet,
		"POST   /webhooks":        b.webhookHandlerPost,
		"POST   /webhooks/action": b.webhookActionHandlerPost,
		"POST   /webhook/delete":  b.webhookHandlerDelete,
	}))
}
=======
	// Check redundancy settings for validity
	var rs api.RedundancySettings
	if rss, err := b.ss.Setting(ctx, api.SettingRedundancy); err != nil {
		return nil, err
	} else if err := json.Unmarshal([]byte(rss), &rs); err != nil {
		return nil, err
	} else if err := rs.Validate(); err != nil {
		l.Warn(fmt.Sprintf("invalid redundancy setting found '%v', overwriting the redundancy settings with the default settings", rss))
		bytes, _ := json.Marshal(build.DefaultRedundancySettings)
		if err := b.ss.UpdateSetting(ctx, api.SettingRedundancy, string(bytes)); err != nil {
			return nil, err
		}
	}

	// Check gouging settings for validity
	var gs api.GougingSettings
	if gss, err := b.ss.Setting(ctx, api.SettingGouging); err != nil {
		return nil, err
	} else if err := json.Unmarshal([]byte(gss), &gs); err != nil {
		return nil, err
	} else if err := gs.Validate(); err != nil {
		// compat: apply default EA gouging settings
		gs.MinMaxEphemeralAccountBalance = build.DefaultGougingSettings.MinMaxEphemeralAccountBalance
		gs.MinPriceTableValidity = build.DefaultGougingSettings.MinPriceTableValidity
		gs.MinAccountExpiry = build.DefaultGougingSettings.MinAccountExpiry
		if err := gs.Validate(); err == nil {
			l.Info(fmt.Sprintf("updating gouging settings with default EA settings: %+v", gs))
			bytes, _ := json.Marshal(gs)
			if err := b.ss.UpdateSetting(ctx, api.SettingGouging, string(bytes)); err != nil {
				return nil, err
			}
		} else {
			// compat: apply default host block leeway settings
			gs.HostBlockHeightLeeway = build.DefaultGougingSettings.HostBlockHeightLeeway
			if err := gs.Validate(); err == nil {
				l.Info(fmt.Sprintf("updating gouging settings with default HostBlockHeightLeeway settings: %v", gs))
				bytes, _ := json.Marshal(gs)
				if err := b.ss.UpdateSetting(ctx, api.SettingGouging, string(bytes)); err != nil {
					return nil, err
				}
			} else {
				l.Warn(fmt.Sprintf("invalid gouging setting found '%v', overwriting the gouging settings with the default settings", gss))
				bytes, _ := json.Marshal(build.DefaultGougingSettings)
				if err := b.ss.UpdateSetting(ctx, api.SettingGouging, string(bytes)); err != nil {
					return nil, err
				}
			}
		}
	}
>>>>>>> c2c66344

	// Load the accounts into memory. They're saved when the bus is stopped.
	accounts, err := eas.Accounts(ctx)
	if err != nil {
		return nil, err
	}
	b.accounts = newAccounts(accounts, b.logger)

	// Mark the shutdown as unclean. This will be overwritten when/if the
	// accounts are saved on shutdown.
	if err := eas.SetUncleanShutdown(); err != nil {
		return nil, fmt.Errorf("failed to mark account shutdown as unclean: %w", err)
	}
	return b, nil
}<|MERGE_RESOLUTION|>--- conflicted
+++ resolved
@@ -2054,7 +2054,6 @@
 	}
 }
 
-<<<<<<< HEAD
 func (b *bus) metrics(ctx context.Context, key string, start time.Time, n uint64, interval time.Duration, opts interface{}) (interface{}, error) {
 	switch key {
 	case api.MetricContract:
@@ -2065,6 +2064,105 @@
 		return b.mtrcs.ContractSetChurnMetrics(ctx, start, n, interval, opts.(api.ContractSetChurnMetricsQueryOpts))
 	}
 	return nil, nil
+}
+
+func (b *bus) multipartHandlerCreatePOST(jc jape.Context) {
+	var req api.MultipartCreateRequest
+	if jc.Decode(&req) != nil {
+		return
+	}
+
+	key := req.Key
+	if key == (object.EncryptionKey{}) {
+		key = object.NoOpKey
+	}
+
+	resp, err := b.ms.CreateMultipartUpload(jc.Request.Context(), req.Bucket, req.Path, key, req.MimeType)
+	if jc.Check("failed to create multipart upload", err) != nil {
+		return
+	}
+	jc.Encode(resp)
+}
+
+func (b *bus) multipartHandlerAbortPOST(jc jape.Context) {
+	var req api.MultipartAbortRequest
+	if jc.Decode(&req) != nil {
+		return
+	}
+	err := b.ms.AbortMultipartUpload(jc.Request.Context(), req.Bucket, req.Path, req.UploadID)
+	if jc.Check("failed to abort multipart upload", err) != nil {
+		return
+	}
+}
+
+func (b *bus) multipartHandlerCompletePOST(jc jape.Context) {
+	var req api.MultipartCompleteRequest
+	if jc.Decode(&req) != nil {
+		return
+	}
+	resp, err := b.ms.CompleteMultipartUpload(jc.Request.Context(), req.Bucket, req.Path, req.UploadID, req.Parts)
+	if jc.Check("failed to complete multipart upload", err) != nil {
+		return
+	}
+	jc.Encode(resp)
+}
+
+func (b *bus) multipartHandlerUploadPartPUT(jc jape.Context) {
+	var req api.MultipartAddPartRequest
+	if jc.Decode(&req) != nil {
+		return
+	}
+	if req.Bucket == "" {
+		req.Bucket = api.DefaultBucketName
+	} else if req.ContractSet == "" {
+		jc.Error(errors.New("contract_set must be non-empty"), http.StatusBadRequest)
+		return
+	} else if req.ETag == "" {
+		jc.Error(errors.New("etag must be non-empty"), http.StatusBadRequest)
+		return
+	} else if req.PartNumber <= 0 || req.PartNumber > gofakes3.MaxUploadPartNumber {
+		jc.Error(fmt.Errorf("part_number must be between 1 and %d", gofakes3.MaxUploadPartNumber), http.StatusBadRequest)
+		return
+	} else if req.UploadID == "" {
+		jc.Error(errors.New("upload_id must be non-empty"), http.StatusBadRequest)
+		return
+	}
+	err := b.ms.AddMultipartPart(jc.Request.Context(), req.Bucket, req.Path, req.ContractSet, req.ETag, req.UploadID, req.PartNumber, req.Slices, req.PartialSlabs, req.UsedContracts)
+	if jc.Check("failed to upload part", err) != nil {
+		return
+	}
+}
+
+func (b *bus) multipartHandlerUploadGET(jc jape.Context) {
+	resp, err := b.ms.MultipartUpload(jc.Request.Context(), jc.PathParam("id"))
+	if jc.Check("failed to get multipart upload", err) != nil {
+		return
+	}
+	jc.Encode(resp)
+}
+
+func (b *bus) multipartHandlerListUploadsPOST(jc jape.Context) {
+	var req api.MultipartListUploadsRequest
+	if jc.Decode(&req) != nil {
+		return
+	}
+	resp, err := b.ms.MultipartUploads(jc.Request.Context(), req.Bucket, req.Prefix, req.PathMarker, req.UploadIDMarker, req.Limit)
+	if jc.Check("failed to list multipart uploads", err) != nil {
+		return
+	}
+	jc.Encode(resp)
+}
+
+func (b *bus) multipartHandlerListPartsPOST(jc jape.Context) {
+	var req api.MultipartListPartsRequest
+	if jc.Decode(&req) != nil {
+		return
+	}
+	resp, err := b.ms.MultipartUploadParts(jc.Request.Context(), req.Bucket, req.Path, req.UploadID, req.PartNumberMarker, int64(req.Limit))
+	if jc.Check("failed to list multipart upload parts", err) != nil {
+		return
+	}
+	jc.Encode(resp)
 }
 
 // New returns a new Bus.
@@ -2088,128 +2186,6 @@
 		logger:           l.Sugar().Named("bus"),
 
 		startTime: time.Now(),
-=======
-func (b *bus) multipartHandlerCreatePOST(jc jape.Context) {
-	var req api.MultipartCreateRequest
-	if jc.Decode(&req) != nil {
-		return
->>>>>>> c2c66344
-	}
-
-	key := req.Key
-	if key == (object.EncryptionKey{}) {
-		key = object.NoOpKey
-	}
-
-	resp, err := b.ms.CreateMultipartUpload(jc.Request.Context(), req.Bucket, req.Path, key, req.MimeType)
-	if jc.Check("failed to create multipart upload", err) != nil {
-		return
-	}
-	jc.Encode(resp)
-}
-
-func (b *bus) multipartHandlerAbortPOST(jc jape.Context) {
-	var req api.MultipartAbortRequest
-	if jc.Decode(&req) != nil {
-		return
-	}
-	err := b.ms.AbortMultipartUpload(jc.Request.Context(), req.Bucket, req.Path, req.UploadID)
-	if jc.Check("failed to abort multipart upload", err) != nil {
-		return
-	}
-}
-
-func (b *bus) multipartHandlerCompletePOST(jc jape.Context) {
-	var req api.MultipartCompleteRequest
-	if jc.Decode(&req) != nil {
-		return
-	}
-	resp, err := b.ms.CompleteMultipartUpload(jc.Request.Context(), req.Bucket, req.Path, req.UploadID, req.Parts)
-	if jc.Check("failed to complete multipart upload", err) != nil {
-		return
-	}
-	jc.Encode(resp)
-}
-
-func (b *bus) multipartHandlerUploadPartPUT(jc jape.Context) {
-	var req api.MultipartAddPartRequest
-	if jc.Decode(&req) != nil {
-		return
-	}
-	if req.Bucket == "" {
-		req.Bucket = api.DefaultBucketName
-	} else if req.ContractSet == "" {
-		jc.Error(errors.New("contract_set must be non-empty"), http.StatusBadRequest)
-		return
-	} else if req.ETag == "" {
-		jc.Error(errors.New("etag must be non-empty"), http.StatusBadRequest)
-		return
-	} else if req.PartNumber <= 0 || req.PartNumber > gofakes3.MaxUploadPartNumber {
-		jc.Error(fmt.Errorf("part_number must be between 1 and %d", gofakes3.MaxUploadPartNumber), http.StatusBadRequest)
-		return
-	} else if req.UploadID == "" {
-		jc.Error(errors.New("upload_id must be non-empty"), http.StatusBadRequest)
-		return
-	}
-	err := b.ms.AddMultipartPart(jc.Request.Context(), req.Bucket, req.Path, req.ContractSet, req.ETag, req.UploadID, req.PartNumber, req.Slices, req.PartialSlabs, req.UsedContracts)
-	if jc.Check("failed to upload part", err) != nil {
-		return
-	}
-}
-
-func (b *bus) multipartHandlerUploadGET(jc jape.Context) {
-	resp, err := b.ms.MultipartUpload(jc.Request.Context(), jc.PathParam("id"))
-	if jc.Check("failed to get multipart upload", err) != nil {
-		return
-	}
-	jc.Encode(resp)
-}
-
-func (b *bus) multipartHandlerListUploadsPOST(jc jape.Context) {
-	var req api.MultipartListUploadsRequest
-	if jc.Decode(&req) != nil {
-		return
-	}
-	resp, err := b.ms.MultipartUploads(jc.Request.Context(), req.Bucket, req.Prefix, req.PathMarker, req.UploadIDMarker, req.Limit)
-	if jc.Check("failed to list multipart uploads", err) != nil {
-		return
-	}
-	jc.Encode(resp)
-}
-
-func (b *bus) multipartHandlerListPartsPOST(jc jape.Context) {
-	var req api.MultipartListPartsRequest
-	if jc.Decode(&req) != nil {
-		return
-	}
-	resp, err := b.ms.MultipartUploadParts(jc.Request.Context(), req.Bucket, req.Path, req.UploadID, req.PartNumberMarker, int64(req.Limit))
-	if jc.Check("failed to list multipart upload parts", err) != nil {
-		return
-	}
-	jc.Encode(resp)
-}
-
-// New returns a new Bus.
-func New(s Syncer, am *alerts.Manager, hm *webhooks.Manager, cm ChainManager, tp TransactionPool, w Wallet, hdb HostDB, as AutopilotStore, ms MetadataStore, ss SettingStore, eas EphemeralAccountStore, mtrcs MetricsStore, l *zap.Logger) (*bus, error) {
-	b := &bus{
-		alerts:           alerts.WithOrigin(am, "bus"),
-		alertMgr:         am,
-		hooks:            hm,
-		s:                s,
-		cm:               cm,
-		tp:               tp,
-		w:                w,
-		hdb:              hdb,
-		as:               as,
-		ms:               ms,
-		mtrcs:            mtrcs,
-		ss:               ss,
-		eas:              eas,
-		contractLocks:    newContractLocks(),
-		uploadingSectors: newUploadingSectorsCache(),
-		logger:           l.Sugar().Named("bus"),
-
-		startTime: time.Now(),
 	}
 	ctx, span := tracing.Tracer.Start(context.Background(), "bus.New")
 	defer span.End()
@@ -2229,14 +2205,6 @@
 		}
 	}
 
-<<<<<<< HEAD
-		"GET    /webhooks":        b.webhookHandlerGet,
-		"POST   /webhooks":        b.webhookHandlerPost,
-		"POST   /webhooks/action": b.webhookActionHandlerPost,
-		"POST   /webhook/delete":  b.webhookHandlerDelete,
-	}))
-}
-=======
 	// Check redundancy settings for validity
 	var rs api.RedundancySettings
 	if rss, err := b.ss.Setting(ctx, api.SettingRedundancy); err != nil {
@@ -2286,7 +2254,6 @@
 			}
 		}
 	}
->>>>>>> c2c66344
 
 	// Load the accounts into memory. They're saved when the bus is stopped.
 	accounts, err := eas.Accounts(ctx)
