--- conflicted
+++ resolved
@@ -94,14 +94,10 @@
 		RenewedContract(ctx context.Context, renewedFrom types.FileContractID) (api.ContractMetadata, error)
 		SetContractSet(ctx context.Context, set string, contracts []types.FileContractID) error
 
-<<<<<<< HEAD
 		PrunableData(ctx context.Context) (int64, error)
 		PrunableDataForContract(ctx context.Context, id types.FileContractID) (int64, error)
 
-		Object(ctx context.Context, path string) (object.Object, error)
-=======
 		Object(ctx context.Context, path string) (api.Object, error)
->>>>>>> 14781f6d
 		ObjectEntries(ctx context.Context, path, prefix string, offset, limit int) ([]api.ObjectMetadata, error)
 		SearchObjects(ctx context.Context, substring string, offset, limit int) ([]api.ObjectMetadata, error)
 		UpdateObject(ctx context.Context, path, contractSet string, o object.Object, ps *object.PartialSlab, usedContracts map[types.PublicKey]types.FileContractID) error
