package bus

import (
	"context"
	"encoding/json"
	"errors"
	"fmt"
	"io"
	"math"
	"net/http"
	"runtime"
	"sort"
	"strings"
	"time"

	"go.sia.tech/core/consensus"
	"go.sia.tech/core/gateway"
	rhpv2 "go.sia.tech/core/rhp/v2"
	rhpv3 "go.sia.tech/core/rhp/v3"
	"go.sia.tech/core/types"
	"go.sia.tech/coreutils/syncer"
	"go.sia.tech/coreutils/wallet"
	"go.sia.tech/gofakes3"
	"go.sia.tech/jape"
	"go.sia.tech/renterd/alerts"
	"go.sia.tech/renterd/api"
	"go.sia.tech/renterd/build"
	"go.sia.tech/renterd/bus/client"
	"go.sia.tech/renterd/object"
	"go.sia.tech/renterd/webhooks"
	"go.sia.tech/siad/modules"
	"go.uber.org/zap"
)

// Client re-exports the client from the client package.
type Client struct {
	*client.Client
}

// NewClient returns a new bus client.
func NewClient(addr, password string) *Client {
	return &Client{
		client.New(
			addr,
			password,
		),
	}
}

type (
	// ChainManager tracks multiple blockchains and identifies the best valid
	// chain.
	ChainManager interface {
		AddBlocks(blocks []types.Block) error
		AddPoolTransactions(txns []types.Transaction) (bool, error)
		Block(id types.BlockID) (types.Block, bool)
		PoolTransaction(txid types.TransactionID) (types.Transaction, bool)
		PoolTransactions() []types.Transaction
		RecommendedFee() types.Currency
		TipState() consensus.State
		UnconfirmedParents(txn types.Transaction) []types.Transaction
	}

	// A TransactionPool can validate and relay unconfirmed transactions.
	TransactionPool interface {
		AcceptTransactionSet(txns []types.Transaction) error
		Close() error
		RecommendedFee() types.Currency
		Subscribe(subscriber modules.TransactionPoolSubscriber)
		Transactions() []types.Transaction
		UnconfirmedParents(txn types.Transaction) ([]types.Transaction, error)
	}

	// A HostDB stores information about hosts.
	HostDB interface {
		Host(ctx context.Context, hostKey types.PublicKey) (api.Host, error)
		HostAllowlist(ctx context.Context) ([]types.PublicKey, error)
		HostBlocklist(ctx context.Context) ([]string, error)
		HostsForScanning(ctx context.Context, maxLastScan time.Time, offset, limit int) ([]api.HostAddress, error)
		RecordHostScans(ctx context.Context, scans []api.HostScan) error
		RecordPriceTables(ctx context.Context, priceTableUpdate []api.HostPriceTableUpdate) error
		RemoveOfflineHosts(ctx context.Context, minRecentScanFailures uint64, maxDowntime time.Duration) (uint64, error)
		ResetLostSectors(ctx context.Context, hk types.PublicKey) error
		SearchHosts(ctx context.Context, autopilotID, filterMode, usabilityMode, addressContains string, keyIn []types.PublicKey, offset, limit int) ([]api.Host, error)
		UpdateHostAllowlistEntries(ctx context.Context, add, remove []types.PublicKey, clear bool) error
		UpdateHostBlocklistEntries(ctx context.Context, add, remove []string, clear bool) error
		UpdateHostCheck(ctx context.Context, autopilotID string, hk types.PublicKey, check api.HostCheck) error
	}

	// A MetadataStore stores information about contracts and objects.
	MetadataStore interface {
		AddContract(ctx context.Context, c rhpv2.ContractRevision, contractPrice, totalCost types.Currency, startHeight uint64, state string) (api.ContractMetadata, error)
		AddRenewedContract(ctx context.Context, c rhpv2.ContractRevision, contractPrice, totalCost types.Currency, startHeight uint64, renewedFrom types.FileContractID, state string) (api.ContractMetadata, error)
		AncestorContracts(ctx context.Context, fcid types.FileContractID, minStartHeight uint64) ([]api.ArchivedContract, error)
		ArchiveContract(ctx context.Context, id types.FileContractID, reason string) error
		ArchiveContracts(ctx context.Context, toArchive map[types.FileContractID]string) error
		ArchiveAllContracts(ctx context.Context, reason string) error
		Contract(ctx context.Context, id types.FileContractID) (api.ContractMetadata, error)
		Contracts(ctx context.Context, opts api.ContractsOpts) ([]api.ContractMetadata, error)
		ContractSets(ctx context.Context) ([]string, error)
		RecordContractSpending(ctx context.Context, records []api.ContractSpendingRecord) error
		RemoveContractSet(ctx context.Context, name string) error
		RenewedContract(ctx context.Context, renewedFrom types.FileContractID) (api.ContractMetadata, error)
		SetContractSet(ctx context.Context, set string, contracts []types.FileContractID) error

		ContractRoots(ctx context.Context, id types.FileContractID) ([]types.Hash256, error)
		ContractSizes(ctx context.Context) (map[types.FileContractID]api.ContractSize, error)
		ContractSize(ctx context.Context, id types.FileContractID) (api.ContractSize, error)

		DeleteHostSector(ctx context.Context, hk types.PublicKey, root types.Hash256) (int, error)

		Bucket(_ context.Context, bucketName string) (api.Bucket, error)
		CreateBucket(_ context.Context, bucketName string, policy api.BucketPolicy) error
		DeleteBucket(_ context.Context, bucketName string) error
		ListBuckets(_ context.Context) ([]api.Bucket, error)
		UpdateBucketPolicy(ctx context.Context, bucketName string, policy api.BucketPolicy) error

		CopyObject(ctx context.Context, srcBucket, dstBucket, srcPath, dstPath, mimeType string, metadata api.ObjectUserMetadata) (api.ObjectMetadata, error)
		ListObjects(ctx context.Context, bucketName, prefix, sortBy, sortDir, marker string, limit int) (api.ObjectsListResponse, error)
		Object(ctx context.Context, bucketName, path string) (api.Object, error)
		ObjectMetadata(ctx context.Context, bucketName, path string) (api.Object, error)
		ObjectEntries(ctx context.Context, bucketName, path, prefix, sortBy, sortDir, marker string, offset, limit int) ([]api.ObjectMetadata, bool, error)
		ObjectsBySlabKey(ctx context.Context, bucketName string, slabKey object.EncryptionKey) ([]api.ObjectMetadata, error)
		ObjectsStats(ctx context.Context, opts api.ObjectsStatsOpts) (api.ObjectsStatsResponse, error)
		RemoveObject(ctx context.Context, bucketName, path string) error
		RemoveObjects(ctx context.Context, bucketName, prefix string) error
		RenameObject(ctx context.Context, bucketName, from, to string, force bool) error
		RenameObjects(ctx context.Context, bucketName, from, to string, force bool) error
		SearchObjects(ctx context.Context, bucketName, substring string, offset, limit int) ([]api.ObjectMetadata, error)
		UpdateObject(ctx context.Context, bucketName, path, contractSet, ETag, mimeType string, metadata api.ObjectUserMetadata, o object.Object) error

		AbortMultipartUpload(ctx context.Context, bucketName, path string, uploadID string) (err error)
		AddMultipartPart(ctx context.Context, bucketName, path, contractSet, eTag, uploadID string, partNumber int, slices []object.SlabSlice) (err error)
		CompleteMultipartUpload(ctx context.Context, bucketName, path, uploadID string, parts []api.MultipartCompletedPart, opts api.CompleteMultipartOptions) (_ api.MultipartCompleteResponse, err error)
		CreateMultipartUpload(ctx context.Context, bucketName, path string, ec object.EncryptionKey, mimeType string, metadata api.ObjectUserMetadata) (api.MultipartCreateResponse, error)
		MultipartUpload(ctx context.Context, uploadID string) (resp api.MultipartUpload, _ error)
		MultipartUploads(ctx context.Context, bucketName, prefix, keyMarker, uploadIDMarker string, maxUploads int) (resp api.MultipartListUploadsResponse, _ error)
		MultipartUploadParts(ctx context.Context, bucketName, object string, uploadID string, marker int, limit int64) (resp api.MultipartListPartsResponse, _ error)

		MarkPackedSlabsUploaded(ctx context.Context, slabs []api.UploadedPackedSlab) error
		PackedSlabsForUpload(ctx context.Context, lockingDuration time.Duration, minShards, totalShards uint8, set string, limit int) ([]api.PackedSlab, error)
		SlabBuffers(ctx context.Context) ([]api.SlabBuffer, error)

		AddPartialSlab(ctx context.Context, data []byte, minShards, totalShards uint8, contractSet string) (slabs []object.SlabSlice, bufferSize int64, err error)
		FetchPartialSlab(ctx context.Context, key object.EncryptionKey, offset, length uint32) ([]byte, error)
		Slab(ctx context.Context, key object.EncryptionKey) (object.Slab, error)
		RefreshHealth(ctx context.Context) error
		UnhealthySlabs(ctx context.Context, healthCutoff float64, set string, limit int) ([]api.UnhealthySlab, error)
		UpdateSlab(ctx context.Context, s object.Slab, contractSet string) error
	}

	// An AutopilotStore stores autopilots.
	AutopilotStore interface {
		Autopilot(ctx context.Context, id string) (api.Autopilot, error)
		Autopilots(ctx context.Context) ([]api.Autopilot, error)
		UpdateAutopilot(ctx context.Context, ap api.Autopilot) error
	}

	// A SettingStore stores settings.
	SettingStore interface {
		DeleteSetting(ctx context.Context, key string) error
		Setting(ctx context.Context, key string) (string, error)
		Settings(ctx context.Context) ([]string, error)
		UpdateSetting(ctx context.Context, key, value string) error
	}

	// EphemeralAccountStore persists information about accounts. Since accounts
	// are rapidly updated and can be recovered, they are only loaded upon
	// startup and persisted upon shutdown.
	EphemeralAccountStore interface {
		Accounts(context.Context) ([]api.Account, error)
		SaveAccounts(context.Context, []api.Account) error
		SetUncleanShutdown(context.Context) error
	}

	MetricsStore interface {
		ContractSetMetrics(ctx context.Context, start time.Time, n uint64, interval time.Duration, opts api.ContractSetMetricsQueryOpts) ([]api.ContractSetMetric, error)

		ContractPruneMetrics(ctx context.Context, start time.Time, n uint64, interval time.Duration, opts api.ContractPruneMetricsQueryOpts) ([]api.ContractPruneMetric, error)
		RecordContractPruneMetric(ctx context.Context, metrics ...api.ContractPruneMetric) error

		ContractMetrics(ctx context.Context, start time.Time, n uint64, interval time.Duration, opts api.ContractMetricsQueryOpts) ([]api.ContractMetric, error)
		RecordContractMetric(ctx context.Context, metrics ...api.ContractMetric) error

		PruneMetrics(ctx context.Context, metric string, cutoff time.Time) error
		ContractSetChurnMetrics(ctx context.Context, start time.Time, n uint64, interval time.Duration, opts api.ContractSetChurnMetricsQueryOpts) ([]api.ContractSetChurnMetric, error)
		RecordContractSetChurnMetric(ctx context.Context, metrics ...api.ContractSetChurnMetric) error

		WalletMetrics(ctx context.Context, start time.Time, n uint64, interval time.Duration, opts api.WalletMetricsQueryOpts) ([]api.WalletMetric, error)
	}

	Syncer interface {
		Addr() string
		BroadcastHeader(h gateway.BlockHeader)
		BroadcastTransactionSet([]types.Transaction)
		Connect(ctx context.Context, addr string) (*syncer.Peer, error)
		Peers() []*syncer.Peer
	}

	Wallet interface {
		Address() types.Address
		Balance() (wallet.Balance, error)
		Close() error
		FundTransaction(txn *types.Transaction, amount types.Currency, useUnconfirmed bool) ([]types.Hash256, error)
		Redistribute(outputs int, amount, feePerByte types.Currency) (txns []types.Transaction, toSign []types.Hash256, err error)
		ReleaseInputs(txns ...types.Transaction)
		SignTransaction(txn *types.Transaction, toSign []types.Hash256, cf types.CoveredFields)
<<<<<<< HEAD
		SpendableOutputs() ([]types.SiacoinElement, error)
=======
		SpendableOutputs() ([]wallet.SiacoinElement, error)
>>>>>>> b553df94
		Tip() (types.ChainIndex, error)
		UnconfirmedTransactions() ([]wallet.Event, error)
		Events(offset, limit int) ([]wallet.Event, error)
	}

	WebhookManager interface {
		webhooks.Broadcaster
		Close() error
		Delete(context.Context, webhooks.Webhook) error
		Info() ([]webhooks.Webhook, []webhooks.WebhookQueueInfo)
		Register(context.Context, webhooks.Webhook) error
	}
)

type bus struct {
	startTime time.Time

	alerts   alerts.Alerter
	alertMgr *alerts.Manager
	webhooks WebhookManager

	cm ChainManager
	s  Syncer
	w  Wallet

	as    AutopilotStore
	eas   EphemeralAccountStore
	hdb   HostDB
	ms    MetadataStore
	ss    SettingStore
	mtrcs MetricsStore

	accounts         *accounts
	contractLocks    *contractLocks
	uploadingSectors *uploadingSectorsCache

	logger *zap.SugaredLogger
}

// Handler returns an HTTP handler that serves the bus API.
func (b *bus) Handler() http.Handler {
	return jape.Mux(map[string]jape.Handler{
		"GET    /accounts":                 b.accountsHandlerGET,
		"POST   /account/:id":              b.accountHandlerGET,
		"POST   /account/:id/add":          b.accountsAddHandlerPOST,
		"POST   /account/:id/lock":         b.accountsLockHandlerPOST,
		"POST   /account/:id/unlock":       b.accountsUnlockHandlerPOST,
		"POST   /account/:id/update":       b.accountsUpdateHandlerPOST,
		"POST   /account/:id/requiressync": b.accountsRequiresSyncHandlerPOST,
		"POST   /account/:id/resetdrift":   b.accountsResetDriftHandlerPOST,

		"GET    /alerts":          b.handleGETAlerts,
		"POST   /alerts/dismiss":  b.handlePOSTAlertsDismiss,
		"POST   /alerts/register": b.handlePOSTAlertsRegister,

		"GET    /autopilots":    b.autopilotsListHandlerGET,
		"GET    /autopilot/:id": b.autopilotsHandlerGET,
		"PUT    /autopilot/:id": b.autopilotsHandlerPUT,

		"PUT    /autopilot/:id/host/:hostkey/check": b.autopilotHostCheckHandlerPUT,

		"GET    /buckets":             b.bucketsHandlerGET,
		"POST   /buckets":             b.bucketsHandlerPOST,
		"PUT    /bucket/:name/policy": b.bucketsHandlerPolicyPUT,
		"DELETE /bucket/:name":        b.bucketHandlerDELETE,
		"GET    /bucket/:name":        b.bucketHandlerGET,

		"POST   /consensus/acceptblock":        b.consensusAcceptBlock,
		"GET    /consensus/network":            b.consensusNetworkHandler,
		"GET    /consensus/siafundfee/:payout": b.contractTaxHandlerGET,
		"GET    /consensus/state":              b.consensusStateHandler,

		"GET    /contracts":              b.contractsHandlerGET,
		"DELETE /contracts/all":          b.contractsAllHandlerDELETE,
		"POST   /contracts/archive":      b.contractsArchiveHandlerPOST,
		"GET    /contracts/prunable":     b.contractsPrunableDataHandlerGET,
		"GET    /contracts/renewed/:id":  b.contractsRenewedIDHandlerGET,
		"GET    /contracts/sets":         b.contractsSetsHandlerGET,
		"PUT    /contracts/set/:set":     b.contractsSetHandlerPUT,
		"DELETE /contracts/set/:set":     b.contractsSetHandlerDELETE,
		"POST   /contracts/spending":     b.contractsSpendingHandlerPOST,
		"GET    /contract/:id":           b.contractIDHandlerGET,
		"POST   /contract/:id":           b.contractIDHandlerPOST,
		"DELETE /contract/:id":           b.contractIDHandlerDELETE,
		"POST   /contract/:id/acquire":   b.contractAcquireHandlerPOST,
		"GET    /contract/:id/ancestors": b.contractIDAncestorsHandler,
		"POST   /contract/:id/keepalive": b.contractKeepaliveHandlerPOST,
		"POST   /contract/:id/renewed":   b.contractIDRenewedHandlerPOST,
		"POST   /contract/:id/release":   b.contractReleaseHandlerPOST,
		"GET    /contract/:id/roots":     b.contractIDRootsHandlerGET,
		"GET    /contract/:id/size":      b.contractSizeHandlerGET,

		"GET    /hosts":                          b.hostsHandlerGETDeprecated,
		"GET    /hosts/allowlist":                b.hostsAllowlistHandlerGET,
		"PUT    /hosts/allowlist":                b.hostsAllowlistHandlerPUT,
		"GET    /hosts/blocklist":                b.hostsBlocklistHandlerGET,
		"PUT    /hosts/blocklist":                b.hostsBlocklistHandlerPUT,
		"POST   /hosts/pricetables":              b.hostsPricetableHandlerPOST,
		"POST   /hosts/remove":                   b.hostsRemoveHandlerPOST,
		"POST   /hosts/scans":                    b.hostsScanHandlerPOST,
		"GET    /hosts/scanning":                 b.hostsScanningHandlerGET,
		"GET    /host/:hostkey":                  b.hostsPubkeyHandlerGET,
		"POST   /host/:hostkey/resetlostsectors": b.hostsResetLostSectorsPOST,

		"PUT    /metric/:key": b.metricsHandlerPUT,
		"GET    /metric/:key": b.metricsHandlerGET,
		"DELETE /metric/:key": b.metricsHandlerDELETE,

		"POST   /multipart/create":      b.multipartHandlerCreatePOST,
		"POST   /multipart/abort":       b.multipartHandlerAbortPOST,
		"POST   /multipart/complete":    b.multipartHandlerCompletePOST,
		"PUT    /multipart/part":        b.multipartHandlerUploadPartPUT,
		"GET    /multipart/upload/:id":  b.multipartHandlerUploadGET,
		"POST   /multipart/listuploads": b.multipartHandlerListUploadsPOST,
		"POST   /multipart/listparts":   b.multipartHandlerListPartsPOST,

		"GET    /objects/*path":  b.objectsHandlerGET,
		"PUT    /objects/*path":  b.objectsHandlerPUT,
		"DELETE /objects/*path":  b.objectsHandlerDELETE,
		"POST   /objects/copy":   b.objectsCopyHandlerPOST,
		"POST   /objects/rename": b.objectsRenameHandlerPOST,
		"POST   /objects/list":   b.objectsListHandlerPOST,

		"GET    /params/gouging": b.paramsHandlerGougingGET,
		"GET    /params/upload":  b.paramsHandlerUploadGET,

		"GET    /slabbuffers":      b.slabbuffersHandlerGET,
		"POST   /slabbuffer/done":  b.packedSlabsHandlerDonePOST,
		"POST   /slabbuffer/fetch": b.packedSlabsHandlerFetchPOST,

		"POST   /search/hosts":   b.searchHostsHandlerPOST,
		"GET    /search/objects": b.searchObjectsHandlerGET,

		"DELETE /sectors/:hk/:root": b.sectorsHostRootHandlerDELETE,

		"GET    /settings":     b.settingsHandlerGET,
		"GET    /setting/:key": b.settingKeyHandlerGET,
		"PUT    /setting/:key": b.settingKeyHandlerPUT,
		"DELETE /setting/:key": b.settingKeyHandlerDELETE,

		"POST   /slabs/migration":     b.slabsMigrationHandlerPOST,
		"GET    /slabs/partial/:key":  b.slabsPartialHandlerGET,
		"POST   /slabs/partial":       b.slabsPartialHandlerPOST,
		"POST   /slabs/refreshhealth": b.slabsRefreshHealthHandlerPOST,
		"GET    /slab/:key":           b.slabHandlerGET,
		"GET    /slab/:key/objects":   b.slabObjectsHandlerGET,
		"PUT    /slab":                b.slabHandlerPUT,

		"GET    /state":         b.stateHandlerGET,
		"GET    /stats/objects": b.objectsStatshandlerGET,

		"GET    /syncer/address": b.syncerAddrHandler,
		"POST   /syncer/connect": b.syncerConnectHandler,
		"GET    /syncer/peers":   b.syncerPeersHandler,

		"GET    /txpool/recommendedfee": b.txpoolFeeHandler,
		"GET    /txpool/transactions":   b.txpoolTransactionsHandler,
		"POST   /txpool/broadcast":      b.txpoolBroadcastHandler,

		"POST   /upload/:id":        b.uploadTrackHandlerPOST,
		"DELETE /upload/:id":        b.uploadFinishedHandlerDELETE,
		"POST   /upload/:id/sector": b.uploadAddSectorHandlerPOST,

		"GET    /wallet":               b.walletHandler,
		"POST   /wallet/discard":       b.walletDiscardHandler,
		"POST   /wallet/fund":          b.walletFundHandler,
		"GET    /wallet/outputs":       b.walletOutputsHandler,
		"GET    /wallet/pending":       b.walletPendingHandler,
		"POST   /wallet/prepare/form":  b.walletPrepareFormHandler,
		"POST   /wallet/prepare/renew": b.walletPrepareRenewHandler,
		"POST   /wallet/redistribute":  b.walletRedistributeHandler,
		"POST   /wallet/sign":          b.walletSignHandler,
		"GET    /wallet/transactions":  b.walletTransactionsHandler,

		"GET    /webhooks":        b.webhookHandlerGet,
		"POST   /webhooks":        b.webhookHandlerPost,
		"POST   /webhooks/action": b.webhookActionHandlerPost,
		"POST   /webhook/delete":  b.webhookHandlerDelete,
	})
}

// Shutdown shuts down the bus.
func (b *bus) Shutdown(ctx context.Context) error {
	b.webhooks.Close()
	accounts := b.accounts.ToPersist()
	err := b.eas.SaveAccounts(ctx, accounts)
	if err != nil {
		b.logger.Errorf("failed to save %v accounts: %v", len(accounts), err)
	} else {
		b.logger.Infof("successfully saved %v accounts", len(accounts))
	}
	return err
}

func (b *bus) fetchSetting(ctx context.Context, key string, value interface{}) error {
	if val, err := b.ss.Setting(ctx, key); err != nil {
		return fmt.Errorf("could not get contract set settings: %w", err)
	} else if err := json.Unmarshal([]byte(val), &value); err != nil {
		b.logger.Panicf("failed to unmarshal %v settings '%s': %v", key, val, err)
	}
	return nil
}

func (b *bus) consensusAcceptBlock(jc jape.Context) {
	var block types.Block
	if jc.Decode(&block) != nil {
		return
	}

	if jc.Check("failed to accept block", b.cm.AddBlocks([]types.Block{block})) != nil {
		return
	}

	if block.V2 == nil {
		b.s.BroadcastHeader(gateway.BlockHeader{
			ParentID:   block.ParentID,
			Nonce:      block.Nonce,
			Timestamp:  block.Timestamp,
			MerkleRoot: block.MerkleRoot(),
		})
	}
}

func (b *bus) syncerAddrHandler(jc jape.Context) {
	jc.Encode(b.s.Addr())
}

func (b *bus) syncerPeersHandler(jc jape.Context) {
	var peers []string
	for _, p := range b.s.Peers() {
		peers = append(peers, p.String())
	}
	jc.Encode(peers)
}

func (b *bus) syncerConnectHandler(jc jape.Context) {
	var addr string
	if jc.Decode(&addr) == nil {
		_, err := b.s.Connect(jc.Request.Context(), addr)
		jc.Check("couldn't connect to peer", err)
	}
}

func (b *bus) consensusStateHandler(jc jape.Context) {
	jc.Encode(b.consensusState())
}

func (b *bus) consensusNetworkHandler(jc jape.Context) {
	jc.Encode(api.ConsensusNetwork{
		Name: b.cm.TipState().Network.Name,
	})
}

func (b *bus) txpoolFeeHandler(jc jape.Context) {
	jc.Encode(b.cm.RecommendedFee())
}

func (b *bus) txpoolTransactionsHandler(jc jape.Context) {
	jc.Encode(b.cm.PoolTransactions())
}

func (b *bus) txpoolBroadcastHandler(jc jape.Context) {
	var txnSet []types.Transaction
	if jc.Decode(&txnSet) != nil {
		return
<<<<<<< HEAD
	}

	_, err := b.cm.AddPoolTransactions(txnSet)
	if jc.Check("couldn't broadcast transaction set", err) != nil {
		return
	}

=======
	}

	_, err := b.cm.AddPoolTransactions(txnSet)
	if jc.Check("couldn't broadcast transaction set", err) != nil {
		return
	}

>>>>>>> b553df94
	b.s.BroadcastTransactionSet(txnSet)
}

func (b *bus) bucketsHandlerGET(jc jape.Context) {
	resp, err := b.ms.ListBuckets(jc.Request.Context())
	if jc.Check("couldn't list buckets", err) != nil {
		return
	}
	jc.Encode(resp)
}

func (b *bus) bucketsHandlerPOST(jc jape.Context) {
	var bucket api.BucketCreateRequest
	if jc.Decode(&bucket) != nil {
		return
	} else if bucket.Name == "" {
		jc.Error(errors.New("no name provided"), http.StatusBadRequest)
		return
	} else if jc.Check("failed to create bucket", b.ms.CreateBucket(jc.Request.Context(), bucket.Name, bucket.Policy)) != nil {
		return
	}
}

func (b *bus) bucketsHandlerPolicyPUT(jc jape.Context) {
	var req api.BucketUpdatePolicyRequest
	if jc.Decode(&req) != nil {
		return
	} else if bucket := jc.PathParam("name"); bucket == "" {
		jc.Error(errors.New("no bucket name provided"), http.StatusBadRequest)
		return
	} else if jc.Check("failed to create bucket", b.ms.UpdateBucketPolicy(jc.Request.Context(), bucket, req.Policy)) != nil {
		return
	}
}

func (b *bus) bucketHandlerDELETE(jc jape.Context) {
	var name string
	if jc.DecodeParam("name", &name) != nil {
		return
	} else if name == "" {
		jc.Error(errors.New("no name provided"), http.StatusBadRequest)
		return
	} else if jc.Check("failed to delete bucket", b.ms.DeleteBucket(jc.Request.Context(), name)) != nil {
		return
	}
}

func (b *bus) bucketHandlerGET(jc jape.Context) {
	var name string
	if jc.DecodeParam("name", &name) != nil {
		return
	} else if name == "" {
		jc.Error(errors.New("parameter 'name' is required"), http.StatusBadRequest)
		return
	}
	bucket, err := b.ms.Bucket(jc.Request.Context(), name)
	if errors.Is(err, api.ErrBucketNotFound) {
		jc.Error(err, http.StatusNotFound)
		return
	} else if jc.Check("failed to fetch bucket", err) != nil {
		return
	}
	jc.Encode(bucket)
}

func (b *bus) walletHandler(jc jape.Context) {
	address := b.w.Address()
	balance, err := b.w.Balance()
	if jc.Check("couldn't fetch wallet balance", err) != nil {
		return
	}

	tip, err := b.w.Tip()
	if jc.Check("couldn't fetch wallet scan height", err) != nil {
		return
	}

	jc.Encode(api.WalletResponse{
		ScanHeight:  tip.Height,
		Address:     address,
		Confirmed:   balance.Confirmed,
		Spendable:   balance.Spendable,
		Unconfirmed: balance.Unconfirmed,
		Immature:    balance.Immature,
	})
}

func (b *bus) walletTransactionsHandler(jc jape.Context) {
	offset := 0
	limit := -1
	if jc.DecodeForm("offset", &offset) != nil ||
		jc.DecodeForm("limit", &limit) != nil {
		return
	}

	// TODO: deprecate these parameters when moving to v2.0.0
	var before, since time.Time
	if jc.DecodeForm("before", (*api.TimeRFC3339)(&before)) != nil ||
		jc.DecodeForm("since", (*api.TimeRFC3339)(&since)) != nil {
		return
<<<<<<< HEAD
	}

	// convertToTransactions converts wallet events to API transactions.
	convertToTransactions := func(events []wallet.Event) []api.Transaction {
		transactions := make([]api.Transaction, len(events))
		for i, e := range events {
			transactions[i] = api.Transaction{
				Raw:       e.Transaction,
				Index:     e.Index,
				ID:        types.TransactionID(e.ID),
				Inflow:    e.Inflow,
				Outflow:   e.Outflow,
				Timestamp: e.Timestamp,
			}
		}
		return transactions
	}

	if before.IsZero() && since.IsZero() {
		events, err := b.w.Events(offset, limit)
		if jc.Check("couldn't load transactions", err) == nil {
			jc.Encode(convertToTransactions(events))
		}
		return
	}

	// TODO: remove this when 'before' and 'since' are deprecated, until then we
	// fetch all transactions and paginate manually if either is specified
	events, err := b.w.Events(0, -1)
	if jc.Check("couldn't load transactions", err) != nil {
		return
	}
	filtered := events[:0]
	for _, txn := range events {
		if (before.IsZero() || txn.Timestamp.Before(before)) &&
			(since.IsZero() || txn.Timestamp.After(since)) {
			filtered = append(filtered, txn)
		}
	}
	events = filtered
	if limit == 0 || limit == -1 {
		jc.Encode(convertToTransactions(events[offset:]))
	} else {
		jc.Encode(convertToTransactions(events[offset : offset+limit]))
	}
=======
	}

	// convertToTransactions converts wallet events to API transactions.
	convertToTransactions := func(events []wallet.Event) []api.Transaction {
		transactions := make([]api.Transaction, len(events))
		for i, e := range events {
			transactions[i] = api.Transaction{
				Raw:       e.Transaction,
				Index:     e.Index,
				ID:        types.TransactionID(e.ID),
				Inflow:    e.Inflow,
				Outflow:   e.Outflow,
				Timestamp: e.Timestamp,
			}
		}
		return transactions
	}

	if before.IsZero() && since.IsZero() {
		events, err := b.w.Events(offset, limit)
		if jc.Check("couldn't load transactions", err) == nil {
			jc.Encode(convertToTransactions(events))
		}
		return
	}

	// TODO: remove this when 'before' and 'since' are deprecated, until then we
	// fetch all transactions and paginate manually if either is specified
	events, err := b.w.Events(0, -1)
	if jc.Check("couldn't load transactions", err) != nil {
		return
	}
	filtered := events[:0]
	for _, txn := range events {
		if (before.IsZero() || txn.Timestamp.Before(before)) &&
			(since.IsZero() || txn.Timestamp.After(since)) {
			filtered = append(filtered, txn)
		}
	}
	events = filtered
	if limit == 0 || limit == -1 {
		jc.Encode(convertToTransactions(events[offset:]))
	} else {
		jc.Encode(convertToTransactions(events[offset : offset+limit]))
	}
>>>>>>> b553df94
	return
}

func (b *bus) walletOutputsHandler(jc jape.Context) {
	utxos, err := b.w.SpendableOutputs()
	if jc.Check("couldn't load outputs", err) == nil {
		// convert to siacoin elements
		elements := make([]api.SiacoinElement, len(utxos))
		for i, sce := range utxos {
			elements[i] = api.SiacoinElement{
				ID: sce.StateElement.ID,
				SiacoinOutput: types.SiacoinOutput{
					Value:   sce.SiacoinOutput.Value,
					Address: sce.SiacoinOutput.Address,
				},
				MaturityHeight: sce.MaturityHeight,
			}
		}
		jc.Encode(elements)
	}
}

func (b *bus) walletFundHandler(jc jape.Context) {
	var wfr api.WalletFundRequest
	if jc.Decode(&wfr) != nil {
		return
	}
	txn := wfr.Transaction

	if len(txn.MinerFees) == 0 {
		// if no fees are specified, we add some
		fee := b.cm.RecommendedFee().Mul64(b.cm.TipState().TransactionWeight(txn))
		txn.MinerFees = []types.Currency{fee}
	}

	toSign, err := b.w.FundTransaction(&txn, wfr.Amount.Add(txn.MinerFees[0]), wfr.UseUnconfirmedTxns)
	if jc.Check("couldn't fund transaction", err) != nil {
		return
	}

	jc.Encode(api.WalletFundResponse{
		Transaction: txn,
		ToSign:      toSign,
		DependsOn:   b.cm.UnconfirmedParents(txn),
	})
}

func (b *bus) walletSignHandler(jc jape.Context) {
	var wsr api.WalletSignRequest
	if jc.Decode(&wsr) != nil {
		return
	}
	b.w.SignTransaction(&wsr.Transaction, wsr.ToSign, wsr.CoveredFields)
	jc.Encode(wsr.Transaction)
}

func (b *bus) walletRedistributeHandler(jc jape.Context) {
	var wfr api.WalletRedistributeRequest
	if jc.Decode(&wfr) != nil {
		return
	}
	if wfr.Outputs == 0 {
		jc.Error(errors.New("'outputs' has to be greater than zero"), http.StatusBadRequest)
		return
	}

	txns, toSign, err := b.w.Redistribute(wfr.Outputs, wfr.Amount, b.cm.RecommendedFee())
	if jc.Check("couldn't redistribute money in the wallet into the desired outputs", err) != nil {
		return
	}

	var ids []types.TransactionID
	if len(txns) == 0 {
		jc.Encode(ids)
		return
	}

	for i := 0; i < len(txns); i++ {
		b.w.SignTransaction(&txns[i], toSign, types.CoveredFields{WholeTransaction: true})
		ids = append(ids, txns[i].ID())
	}

	_, err = b.cm.AddPoolTransactions(txns)
	if jc.Check("couldn't broadcast the transaction", err) != nil {
		b.w.ReleaseInputs(txns...)
		return
	}

	jc.Encode(ids)
}

func (b *bus) walletDiscardHandler(jc jape.Context) {
	var txn types.Transaction
	if jc.Decode(&txn) == nil {
		b.w.ReleaseInputs(txn)
	}
}

func (b *bus) walletPrepareFormHandler(jc jape.Context) {
	var wpfr api.WalletPrepareFormRequest
	if jc.Decode(&wpfr) != nil {
		return
	}
	if wpfr.HostKey == (types.PublicKey{}) {
		jc.Error(errors.New("no host key provided"), http.StatusBadRequest)
		return
	}
	if wpfr.RenterKey == (types.PublicKey{}) {
		jc.Error(errors.New("no renter key provided"), http.StatusBadRequest)
		return
	}
	cs := b.cm.TipState()

	fc := rhpv2.PrepareContractFormation(wpfr.RenterKey, wpfr.HostKey, wpfr.RenterFunds, wpfr.HostCollateral, wpfr.EndHeight, wpfr.HostSettings, wpfr.RenterAddress)
	cost := rhpv2.ContractFormationCost(cs, fc, wpfr.HostSettings.ContractPrice)
	txn := types.Transaction{
		FileContracts: []types.FileContract{fc},
	}
	txn.MinerFees = []types.Currency{b.cm.RecommendedFee().Mul64(cs.TransactionWeight(txn))}
	toSign, err := b.w.FundTransaction(&txn, cost.Add(txn.MinerFees[0]), true)
	if jc.Check("couldn't fund transaction", err) != nil {
		return
	}

	b.w.SignTransaction(&txn, toSign, wallet.ExplicitCoveredFields(txn))

	jc.Encode(append(b.cm.UnconfirmedParents(txn), txn))
}

func (b *bus) walletPrepareRenewHandler(jc jape.Context) {
	var wprr api.WalletPrepareRenewRequest
	if jc.Decode(&wprr) != nil {
		return
	}
	if wprr.RenterKey == nil {
		jc.Error(errors.New("no renter key provided"), http.StatusBadRequest)
		return
	}
	cs := b.cm.TipState()

	// Create the final revision from the provided revision.
	finalRevision := wprr.Revision
	finalRevision.MissedProofOutputs = finalRevision.ValidProofOutputs
	finalRevision.Filesize = 0
	finalRevision.FileMerkleRoot = types.Hash256{}
	finalRevision.RevisionNumber = math.MaxUint64

	// Prepare the new contract.
	fc, basePrice, err := rhpv3.PrepareContractRenewal(wprr.Revision, wprr.HostAddress, wprr.RenterAddress, wprr.RenterFunds, wprr.MinNewCollateral, wprr.PriceTable, wprr.ExpectedNewStorage, wprr.EndHeight)
	if jc.Check("couldn't prepare contract renewal", err) != nil {
		return
	}

	// Create the transaction containing both the final revision and new
	// contract.
	txn := types.Transaction{
		FileContracts:         []types.FileContract{fc},
		FileContractRevisions: []types.FileContractRevision{finalRevision},
		MinerFees:             []types.Currency{wprr.PriceTable.TxnFeeMaxRecommended.Mul64(4096)},
	}

	// Compute how much renter funds to put into the new contract.
	cost := rhpv3.ContractRenewalCost(cs, wprr.PriceTable, fc, txn.MinerFees[0], basePrice)

	// Fund the txn. We are not signing it yet since it's not complete. The host
	// still needs to complete it and the revision + contract are signed with
	// the renter key by the worker.
	toSign, err := b.w.FundTransaction(&txn, cost, true)
	if jc.Check("couldn't fund transaction", err) != nil {
		return
	}

	jc.Encode(api.WalletPrepareRenewResponse{
		ToSign:         toSign,
		TransactionSet: append(b.cm.UnconfirmedParents(txn), txn),
	})
}

func (b *bus) walletPendingHandler(jc jape.Context) {
	isRelevant := func(txn types.Transaction) bool {
		addr := b.w.Address()
		for _, sci := range txn.SiacoinInputs {
			if sci.UnlockConditions.UnlockHash() == addr {
				return true
			}
		}
		for _, sco := range txn.SiacoinOutputs {
			if sco.Address == addr {
				return true
			}
		}
		return false
	}

	txns := b.cm.PoolTransactions()
	relevant := txns[:0]
	for _, txn := range txns {
		if isRelevant(txn) {
			relevant = append(relevant, txn)
		}
	}
	jc.Encode(relevant)
}

func (b *bus) hostsHandlerGETDeprecated(jc jape.Context) {
	offset := 0
	limit := -1
	if jc.DecodeForm("offset", &offset) != nil || jc.DecodeForm("limit", &limit) != nil {
		return
	}

	// fetch hosts
	hosts, err := b.hdb.SearchHosts(jc.Request.Context(), "", api.HostFilterModeAllowed, api.UsabilityFilterModeAll, "", nil, offset, limit)
	if jc.Check(fmt.Sprintf("couldn't fetch hosts %d-%d", offset, offset+limit), err) != nil {
		return
	}
	jc.Encode(hosts)
}

func (b *bus) searchHostsHandlerPOST(jc jape.Context) {
	var req api.SearchHostsRequest
	if jc.Decode(&req) != nil {
		return
	}

	// TODO: on the next major release:
	// - properly default search params (currently no defaults are set)
	// - properly validate and return 400 (currently validation is done in autopilot and the store)

	hosts, err := b.hdb.SearchHosts(jc.Request.Context(), req.AutopilotID, req.FilterMode, req.UsabilityMode, req.AddressContains, req.KeyIn, req.Offset, req.Limit)
	if jc.Check(fmt.Sprintf("couldn't fetch hosts %d-%d", req.Offset, req.Offset+req.Limit), err) != nil {
		return
	}
	jc.Encode(hosts)
}

func (b *bus) hostsRemoveHandlerPOST(jc jape.Context) {
	var hrr api.HostsRemoveRequest
	if jc.Decode(&hrr) != nil {
		return
	}
	if hrr.MaxDowntimeHours == 0 {
		jc.Error(errors.New("maxDowntime must be non-zero"), http.StatusBadRequest)
		return
	}
	if hrr.MinRecentScanFailures == 0 {
		jc.Error(errors.New("minRecentScanFailures must be non-zero"), http.StatusBadRequest)
		return
	}
	removed, err := b.hdb.RemoveOfflineHosts(jc.Request.Context(), hrr.MinRecentScanFailures, time.Duration(hrr.MaxDowntimeHours))
	if jc.Check("couldn't remove offline hosts", err) != nil {
		return
	}
	jc.Encode(removed)
}

func (b *bus) hostsScanningHandlerGET(jc jape.Context) {
	offset := 0
	limit := -1
	maxLastScan := time.Now()
	if jc.DecodeForm("offset", &offset) != nil || jc.DecodeForm("limit", &limit) != nil || jc.DecodeForm("lastScan", (*api.TimeRFC3339)(&maxLastScan)) != nil {
		return
	}
	hosts, err := b.hdb.HostsForScanning(jc.Request.Context(), maxLastScan, offset, limit)
	if jc.Check(fmt.Sprintf("couldn't fetch hosts %d-%d", offset, offset+limit), err) != nil {
		return
	}
	jc.Encode(hosts)
}

func (b *bus) hostsPubkeyHandlerGET(jc jape.Context) {
	var hostKey types.PublicKey
	if jc.DecodeParam("hostkey", &hostKey) != nil {
		return
	}
	host, err := b.hdb.Host(jc.Request.Context(), hostKey)
	if jc.Check("couldn't load host", err) == nil {
		jc.Encode(host)
	}
}

func (b *bus) hostsResetLostSectorsPOST(jc jape.Context) {
	var hostKey types.PublicKey
	if jc.DecodeParam("hostkey", &hostKey) != nil {
		return
	}
	err := b.hdb.ResetLostSectors(jc.Request.Context(), hostKey)
	if jc.Check("couldn't reset lost sectors", err) != nil {
		return
	}
}

func (b *bus) hostsScanHandlerPOST(jc jape.Context) {
	var req api.HostsScanRequest
	if jc.Decode(&req) != nil {
		return
	}
	if jc.Check("failed to record scans", b.hdb.RecordHostScans(jc.Request.Context(), req.Scans)) != nil {
		return
	}
}

func (b *bus) hostsPricetableHandlerPOST(jc jape.Context) {
	var req api.HostsPriceTablesRequest
	if jc.Decode(&req) != nil {
		return
	}
	if jc.Check("failed to record interactions", b.hdb.RecordPriceTables(jc.Request.Context(), req.PriceTableUpdates)) != nil {
		return
	}
}

func (b *bus) contractsSpendingHandlerPOST(jc jape.Context) {
	var records []api.ContractSpendingRecord
	if jc.Decode(&records) != nil {
		return
	}
	if jc.Check("failed to record spending metrics for contract", b.ms.RecordContractSpending(jc.Request.Context(), records)) != nil {
		return
	}
}

func (b *bus) hostsAllowlistHandlerGET(jc jape.Context) {
	allowlist, err := b.hdb.HostAllowlist(jc.Request.Context())
	if jc.Check("couldn't load allowlist", err) == nil {
		jc.Encode(allowlist)
	}
}

func (b *bus) hostsAllowlistHandlerPUT(jc jape.Context) {
	ctx := jc.Request.Context()
	var req api.UpdateAllowlistRequest
	if jc.Decode(&req) == nil {
		if len(req.Add)+len(req.Remove) > 0 && req.Clear {
			jc.Error(errors.New("cannot add or remove entries while clearing the allowlist"), http.StatusBadRequest)
			return
		} else if jc.Check("couldn't update allowlist entries", b.hdb.UpdateHostAllowlistEntries(ctx, req.Add, req.Remove, req.Clear)) != nil {
			return
		}
	}
}

func (b *bus) hostsBlocklistHandlerGET(jc jape.Context) {
	blocklist, err := b.hdb.HostBlocklist(jc.Request.Context())
	if jc.Check("couldn't load blocklist", err) == nil {
		jc.Encode(blocklist)
	}
}

func (b *bus) hostsBlocklistHandlerPUT(jc jape.Context) {
	ctx := jc.Request.Context()
	var req api.UpdateBlocklistRequest
	if jc.Decode(&req) == nil {
		if len(req.Add)+len(req.Remove) > 0 && req.Clear {
			jc.Error(errors.New("cannot add or remove entries while clearing the blocklist"), http.StatusBadRequest)
			return
		} else if jc.Check("couldn't update blocklist entries", b.hdb.UpdateHostBlocklistEntries(ctx, req.Add, req.Remove, req.Clear)) != nil {
			return
		}
	}
}

func (b *bus) contractsHandlerGET(jc jape.Context) {
	var cs string
	if jc.DecodeForm("contractset", &cs) != nil {
		return
	}
	contracts, err := b.ms.Contracts(jc.Request.Context(), api.ContractsOpts{
		ContractSet: cs,
	})
	if jc.Check("couldn't load contracts", err) == nil {
		jc.Encode(contracts)
	}
}

func (b *bus) contractsRenewedIDHandlerGET(jc jape.Context) {
	var id types.FileContractID
	if jc.DecodeParam("id", &id) != nil {
		return
	}

	md, err := b.ms.RenewedContract(jc.Request.Context(), id)
	if jc.Check("faild to fetch renewed contract", err) == nil {
		jc.Encode(md)
	}
}

func (b *bus) contractsArchiveHandlerPOST(jc jape.Context) {
	var toArchive api.ContractsArchiveRequest
	if jc.Decode(&toArchive) != nil {
		return
	}

	jc.Check("failed to archive contracts", b.ms.ArchiveContracts(jc.Request.Context(), toArchive))
}

func (b *bus) contractsSetsHandlerGET(jc jape.Context) {
	sets, err := b.ms.ContractSets(jc.Request.Context())
	if jc.Check("couldn't fetch contract sets", err) == nil {
		jc.Encode(sets)
	}
}

func (b *bus) contractsSetHandlerPUT(jc jape.Context) {
	var contractIds []types.FileContractID
	if set := jc.PathParam("set"); set == "" {
		jc.Error(errors.New("path parameter 'set' can not be empty"), http.StatusBadRequest)
	} else if jc.Decode(&contractIds) == nil {
		jc.Check("could not add contracts to set", b.ms.SetContractSet(jc.Request.Context(), set, contractIds))
	}
}

func (b *bus) contractsSetHandlerDELETE(jc jape.Context) {
	if set := jc.PathParam("set"); set != "" {
		jc.Check("could not remove contract set", b.ms.RemoveContractSet(jc.Request.Context(), set))
	}
}

func (b *bus) contractAcquireHandlerPOST(jc jape.Context) {
	var id types.FileContractID
	if jc.DecodeParam("id", &id) != nil {
		return
	}
	var req api.ContractAcquireRequest
	if jc.Decode(&req) != nil {
		return
	}

	lockID, err := b.contractLocks.Acquire(jc.Request.Context(), req.Priority, id, time.Duration(req.Duration))
	if jc.Check("failed to acquire contract", err) != nil {
		return
	}
	jc.Encode(api.ContractAcquireResponse{
		LockID: lockID,
	})
}

func (b *bus) contractKeepaliveHandlerPOST(jc jape.Context) {
	var id types.FileContractID
	if jc.DecodeParam("id", &id) != nil {
		return
	}
	var req api.ContractKeepaliveRequest
	if jc.Decode(&req) != nil {
		return
	}

	err := b.contractLocks.KeepAlive(id, req.LockID, time.Duration(req.Duration))
	if jc.Check("failed to extend lock duration", err) != nil {
		return
	}
}

func (b *bus) contractsPrunableDataHandlerGET(jc jape.Context) {
	sizes, err := b.ms.ContractSizes(jc.Request.Context())
	if jc.Check("failed to fetch contract sizes", err) != nil {
		return
	}

	// prepare the response
	var contracts []api.ContractPrunableData
	var totalPrunable, totalSize uint64

	// build the response
	for fcid, size := range sizes {
		// adjust the amount of prunable data with the pending uploads, due to
		// how we record contract spending a contract's size might already
		// include pending sectors
		pending := b.uploadingSectors.Pending(fcid)
		if pending > size.Prunable {
			size.Prunable = 0
		} else {
			size.Prunable -= pending
		}

		contracts = append(contracts, api.ContractPrunableData{
			ID:           fcid,
			ContractSize: size,
		})
		totalPrunable += size.Prunable
		totalSize += size.Size
	}

	// sort contracts by the amount of prunable data
	sort.Slice(contracts, func(i, j int) bool {
		if contracts[i].Prunable == contracts[j].Prunable {
			return contracts[i].Size > contracts[j].Size
		}
		return contracts[i].Prunable > contracts[j].Prunable
	})

	jc.Encode(api.ContractsPrunableDataResponse{
		Contracts:     contracts,
		TotalPrunable: totalPrunable,
		TotalSize:     totalSize,
	})
}

func (b *bus) contractSizeHandlerGET(jc jape.Context) {
	var id types.FileContractID
	if jc.DecodeParam("id", &id) != nil {
		return
	}

	size, err := b.ms.ContractSize(jc.Request.Context(), id)
	if errors.Is(err, api.ErrContractNotFound) {
		jc.Error(err, http.StatusNotFound)
		return
	} else if jc.Check("failed to fetch contract size", err) != nil {
		return
	}

	// adjust the amount of prunable data with the pending uploads, due to how
	// we record contract spending a contract's size might already include
	// pending sectors
	pending := b.uploadingSectors.Pending(id)
	if pending > size.Prunable {
		size.Prunable = 0
	} else {
		size.Prunable -= pending
	}

	jc.Encode(size)
}

func (b *bus) contractReleaseHandlerPOST(jc jape.Context) {
	var id types.FileContractID
	if jc.DecodeParam("id", &id) != nil {
		return
	}
	var req api.ContractReleaseRequest
	if jc.Decode(&req) != nil {
		return
	}
	if jc.Check("failed to release contract", b.contractLocks.Release(id, req.LockID)) != nil {
		return
	}
}

func (b *bus) contractIDHandlerGET(jc jape.Context) {
	var id types.FileContractID
	if jc.DecodeParam("id", &id) != nil {
		return
	}
	c, err := b.ms.Contract(jc.Request.Context(), id)
	if jc.Check("couldn't load contract", err) == nil {
		jc.Encode(c)
	}
}

func (b *bus) contractIDHandlerPOST(jc jape.Context) {
	var id types.FileContractID
	var req api.ContractAddRequest
	if jc.DecodeParam("id", &id) != nil || jc.Decode(&req) != nil {
		return
	}
	if req.Contract.ID() != id {
		http.Error(jc.ResponseWriter, "contract ID mismatch", http.StatusBadRequest)
		return
	}
	if req.TotalCost.IsZero() {
		http.Error(jc.ResponseWriter, "TotalCost can not be zero", http.StatusBadRequest)
		return
	}

	a, err := b.ms.AddContract(jc.Request.Context(), req.Contract, req.ContractPrice, req.TotalCost, req.StartHeight, req.State)
	if jc.Check("couldn't store contract", err) == nil {
		jc.Encode(a)
	}
}

func (b *bus) contractIDRenewedHandlerPOST(jc jape.Context) {
	var id types.FileContractID
	var req api.ContractRenewedRequest
	if jc.DecodeParam("id", &id) != nil || jc.Decode(&req) != nil {
		return
	}
	if req.Contract.ID() != id {
		http.Error(jc.ResponseWriter, "contract ID mismatch", http.StatusBadRequest)
		return
	}
	if req.TotalCost.IsZero() {
		http.Error(jc.ResponseWriter, "TotalCost can not be zero", http.StatusBadRequest)
		return
	}
	if req.State == "" {
		req.State = api.ContractStatePending
	}
	r, err := b.ms.AddRenewedContract(jc.Request.Context(), req.Contract, req.ContractPrice, req.TotalCost, req.StartHeight, req.RenewedFrom, req.State)
	if jc.Check("couldn't store contract", err) == nil {
		jc.Encode(r)
	}
	b.uploadingSectors.HandleRenewal(req.Contract.ID(), req.RenewedFrom)
}

func (b *bus) contractIDRootsHandlerGET(jc jape.Context) {
	var id types.FileContractID
	if jc.DecodeParam("id", &id) != nil {
		return
	}

	roots, err := b.ms.ContractRoots(jc.Request.Context(), id)
	if jc.Check("couldn't fetch contract sectors", err) == nil {
		jc.Encode(api.ContractRootsResponse{
			Roots:     roots,
			Uploading: b.uploadingSectors.Sectors(id),
		})
	}
}

func (b *bus) contractIDHandlerDELETE(jc jape.Context) {
	var id types.FileContractID
	if jc.DecodeParam("id", &id) != nil {
		return
	}
	jc.Check("couldn't remove contract", b.ms.ArchiveContract(jc.Request.Context(), id, api.ContractArchivalReasonRemoved))
}

func (b *bus) contractsAllHandlerDELETE(jc jape.Context) {
	jc.Check("couldn't remove contracts", b.ms.ArchiveAllContracts(jc.Request.Context(), api.ContractArchivalReasonRemoved))
}

func (b *bus) searchObjectsHandlerGET(jc jape.Context) {
	offset := 0
	limit := -1
	var key string
	if jc.DecodeForm("offset", &offset) != nil || jc.DecodeForm("limit", &limit) != nil || jc.DecodeForm("key", &key) != nil {
		return
	}
	bucket := api.DefaultBucketName
	if jc.DecodeForm("bucket", &bucket) != nil {
		return
	}
	keys, err := b.ms.SearchObjects(jc.Request.Context(), bucket, key, offset, limit)
	if jc.Check("couldn't list objects", err) != nil {
		return
	}
	jc.Encode(keys)
}

func (b *bus) objectsHandlerGET(jc jape.Context) {
	var ignoreDelim bool
	if jc.DecodeForm("ignoreDelim", &ignoreDelim) != nil {
		return
	}
	path := jc.PathParam("path")
	if strings.HasSuffix(path, "/") && !ignoreDelim {
		b.objectEntriesHandlerGET(jc, path)
		return
	}
	bucket := api.DefaultBucketName
	if jc.DecodeForm("bucket", &bucket) != nil {
		return
	}
	var onlymetadata bool
	if jc.DecodeForm("onlymetadata", &onlymetadata) != nil {
		return
	}

	var o api.Object
	var err error
	if onlymetadata {
		o, err = b.ms.ObjectMetadata(jc.Request.Context(), bucket, path)
	} else {
		o, err = b.ms.Object(jc.Request.Context(), bucket, path)
	}
	if errors.Is(err, api.ErrObjectNotFound) {
		jc.Error(err, http.StatusNotFound)
		return
	} else if jc.Check("couldn't load object", err) != nil {
		return
	}
	jc.Encode(api.ObjectsResponse{Object: &o})
}

func (b *bus) objectEntriesHandlerGET(jc jape.Context, path string) {
	bucket := api.DefaultBucketName
	if jc.DecodeForm("bucket", &bucket) != nil {
		return
	}

	var prefix string
	if jc.DecodeForm("prefix", &prefix) != nil {
		return
	}

	var sortBy string
	if jc.DecodeForm("sortBy", &sortBy) != nil {
		return
	}

	var sortDir string
	if jc.DecodeForm("sortDir", &sortDir) != nil {
		return
	}

	var marker string
	if jc.DecodeForm("marker", &marker) != nil {
		return
	}

	var offset int
	if jc.DecodeForm("offset", &offset) != nil {
		return
	}
	limit := -1
	if jc.DecodeForm("limit", &limit) != nil {
		return
	}

	// look for object entries
	entries, hasMore, err := b.ms.ObjectEntries(jc.Request.Context(), bucket, path, prefix, sortBy, sortDir, marker, offset, limit)
	if jc.Check("couldn't list object entries", err) != nil {
		return
	}

	jc.Encode(api.ObjectsResponse{Entries: entries, HasMore: hasMore})
}

func (b *bus) objectsHandlerPUT(jc jape.Context) {
	var aor api.AddObjectRequest
	if jc.Decode(&aor) != nil {
		return
	} else if aor.Bucket == "" {
		aor.Bucket = api.DefaultBucketName
	}
	jc.Check("couldn't store object", b.ms.UpdateObject(jc.Request.Context(), aor.Bucket, jc.PathParam("path"), aor.ContractSet, aor.ETag, aor.MimeType, aor.Metadata, aor.Object))
}

func (b *bus) objectsCopyHandlerPOST(jc jape.Context) {
	var orr api.CopyObjectsRequest
	if jc.Decode(&orr) != nil {
		return
	}
	om, err := b.ms.CopyObject(jc.Request.Context(), orr.SourceBucket, orr.DestinationBucket, orr.SourcePath, orr.DestinationPath, orr.MimeType, orr.Metadata)
	if jc.Check("couldn't copy object", err) != nil {
		return
	}

	jc.ResponseWriter.Header().Set("Last-Modified", om.ModTime.Std().Format(http.TimeFormat))
	jc.ResponseWriter.Header().Set("ETag", api.FormatETag(om.ETag))
	jc.Encode(om)
}

func (b *bus) objectsListHandlerPOST(jc jape.Context) {
	var req api.ObjectsListRequest
	if jc.Decode(&req) != nil {
		return
	}
	if req.Bucket == "" {
		req.Bucket = api.DefaultBucketName
	}
	resp, err := b.ms.ListObjects(jc.Request.Context(), req.Bucket, req.Prefix, req.SortBy, req.SortDir, req.Marker, req.Limit)
	if jc.Check("couldn't list objects", err) != nil {
		return
	}
	jc.Encode(resp)
}

func (b *bus) objectsRenameHandlerPOST(jc jape.Context) {
	var orr api.ObjectsRenameRequest
	if jc.Decode(&orr) != nil {
		return
	} else if orr.Bucket == "" {
		orr.Bucket = api.DefaultBucketName
	}
	if orr.Mode == api.ObjectsRenameModeSingle {
		// Single object rename.
		if strings.HasSuffix(orr.From, "/") || strings.HasSuffix(orr.To, "/") {
			jc.Error(fmt.Errorf("can't rename dirs with mode %v", orr.Mode), http.StatusBadRequest)
			return
		}
		jc.Check("couldn't rename object", b.ms.RenameObject(jc.Request.Context(), orr.Bucket, orr.From, orr.To, orr.Force))
		return
	} else if orr.Mode == api.ObjectsRenameModeMulti {
		// Multi object rename.
		if !strings.HasSuffix(orr.From, "/") || !strings.HasSuffix(orr.To, "/") {
			jc.Error(fmt.Errorf("can't rename file with mode %v", orr.Mode), http.StatusBadRequest)
			return
		}
		jc.Check("couldn't rename objects", b.ms.RenameObjects(jc.Request.Context(), orr.Bucket, orr.From, orr.To, orr.Force))
		return
	} else {
		// Invalid mode.
		jc.Error(fmt.Errorf("invalid mode: %v", orr.Mode), http.StatusBadRequest)
		return
	}
}

func (b *bus) objectsHandlerDELETE(jc jape.Context) {
	var batch bool
	if jc.DecodeForm("batch", &batch) != nil {
		return
	}
	bucket := api.DefaultBucketName
	if jc.DecodeForm("bucket", &bucket) != nil {
		return
	}
	var err error
	if batch {
		err = b.ms.RemoveObjects(jc.Request.Context(), bucket, jc.PathParam("path"))
	} else {
		err = b.ms.RemoveObject(jc.Request.Context(), bucket, jc.PathParam("path"))
	}
	if errors.Is(err, api.ErrObjectNotFound) {
		jc.Error(err, http.StatusNotFound)
		return
	}
	jc.Check("couldn't delete object", err)
}

func (b *bus) slabbuffersHandlerGET(jc jape.Context) {
	buffers, err := b.ms.SlabBuffers(jc.Request.Context())
	if jc.Check("couldn't get slab buffers info", err) != nil {
		return
	}
	jc.Encode(buffers)
}

func (b *bus) objectsStatshandlerGET(jc jape.Context) {
	opts := api.ObjectsStatsOpts{}
	if jc.DecodeForm("bucket", &opts.Bucket) != nil {
		return
	}
	info, err := b.ms.ObjectsStats(jc.Request.Context(), opts)
	if jc.Check("couldn't get objects stats", err) != nil {
		return
	}
	jc.Encode(info)
}

func (b *bus) packedSlabsHandlerFetchPOST(jc jape.Context) {
	var psrg api.PackedSlabsRequestGET
	if jc.Decode(&psrg) != nil {
		return
	}
	if psrg.MinShards == 0 || psrg.TotalShards == 0 {
		jc.Error(fmt.Errorf("min_shards and total_shards must be non-zero"), http.StatusBadRequest)
		return
	}
	if psrg.LockingDuration == 0 {
		jc.Error(fmt.Errorf("locking_duration must be non-zero"), http.StatusBadRequest)
		return
	}
	if psrg.ContractSet == "" {
		jc.Error(fmt.Errorf("contract_set must be non-empty"), http.StatusBadRequest)
		return
	}
	slabs, err := b.ms.PackedSlabsForUpload(jc.Request.Context(), time.Duration(psrg.LockingDuration), psrg.MinShards, psrg.TotalShards, psrg.ContractSet, psrg.Limit)
	if jc.Check("couldn't get packed slabs", err) != nil {
		return
	}
	jc.Encode(slabs)
}

func (b *bus) packedSlabsHandlerDonePOST(jc jape.Context) {
	var psrp api.PackedSlabsRequestPOST
	if jc.Decode(&psrp) != nil {
		return
	}
	jc.Check("failed to mark packed slab(s) as uploaded", b.ms.MarkPackedSlabsUploaded(jc.Request.Context(), psrp.Slabs))
}

func (b *bus) sectorsHostRootHandlerDELETE(jc jape.Context) {
	var hk types.PublicKey
	var root types.Hash256
	if jc.DecodeParam("hk", &hk) != nil {
		return
	} else if jc.DecodeParam("root", &root) != nil {
		return
	}
	n, err := b.ms.DeleteHostSector(jc.Request.Context(), hk, root)
	if jc.Check("failed to mark sector as lost", err) != nil {
		return
	} else if n > 0 {
		b.logger.Infow("successfully marked sector as lost", "hk", hk, "root", root)
	}
}

func (b *bus) slabObjectsHandlerGET(jc jape.Context) {
	var key object.EncryptionKey
	if jc.DecodeParam("key", &key) != nil {
		return
	}
	bucket := api.DefaultBucketName
	if jc.DecodeForm("bucket", &bucket) != nil {
		return
	}
	objects, err := b.ms.ObjectsBySlabKey(jc.Request.Context(), bucket, key)
	if jc.Check("failed to retrieve objects by slab", err) != nil {
		return
	}
	jc.Encode(objects)
}

func (b *bus) slabHandlerGET(jc jape.Context) {
	var key object.EncryptionKey
	if jc.DecodeParam("key", &key) != nil {
		return
	}
	slab, err := b.ms.Slab(jc.Request.Context(), key)
	if errors.Is(err, api.ErrSlabNotFound) {
		jc.Error(err, http.StatusNotFound)
		return
	} else if err != nil {
		jc.Error(err, http.StatusInternalServerError)
		return
	}
	jc.Encode(slab)
}

func (b *bus) slabHandlerPUT(jc jape.Context) {
	var usr api.UpdateSlabRequest
	if jc.Decode(&usr) == nil {
		jc.Check("couldn't update slab", b.ms.UpdateSlab(jc.Request.Context(), usr.Slab, usr.ContractSet))
	}
}

func (b *bus) slabsRefreshHealthHandlerPOST(jc jape.Context) {
	jc.Check("failed to recompute health", b.ms.RefreshHealth(jc.Request.Context()))
}

func (b *bus) slabsMigrationHandlerPOST(jc jape.Context) {
	var msr api.MigrationSlabsRequest
	if jc.Decode(&msr) == nil {
		if slabs, err := b.ms.UnhealthySlabs(jc.Request.Context(), msr.HealthCutoff, msr.ContractSet, msr.Limit); jc.Check("couldn't fetch slabs for migration", err) == nil {
			jc.Encode(api.UnhealthySlabsResponse{
				Slabs: slabs,
			})
		}
	}
}

func (b *bus) slabsPartialHandlerGET(jc jape.Context) {
	jc.Custom(nil, []byte{})

	var key object.EncryptionKey
	if jc.DecodeParam("key", &key) != nil {
		return
	}
	var offset int
	if jc.DecodeForm("offset", &offset) != nil {
		return
	}
	var length int
	if jc.DecodeForm("length", &length) != nil {
		return
	}
	if length <= 0 || offset < 0 {
		jc.Error(fmt.Errorf("length must be positive and offset must be non-negative"), http.StatusBadRequest)
		return
	}
	data, err := b.ms.FetchPartialSlab(jc.Request.Context(), key, uint32(offset), uint32(length))
	if errors.Is(err, api.ErrObjectNotFound) {
		jc.Error(err, http.StatusNotFound)
		return
	} else if err != nil {
		jc.Error(err, http.StatusInternalServerError)
		return
	}
	jc.ResponseWriter.Write(data)
}

func (b *bus) slabsPartialHandlerPOST(jc jape.Context) {
	var minShards int
	if jc.DecodeForm("minShards", &minShards) != nil {
		return
	}
	var totalShards int
	if jc.DecodeForm("totalShards", &totalShards) != nil {
		return
	}
	var contractSet string
	if jc.DecodeForm("contractSet", &contractSet) != nil {
		return
	}
	if minShards <= 0 || totalShards <= minShards {
		jc.Error(errors.New("minShards must be positive and totalShards must be greater than minShards"), http.StatusBadRequest)
		return
	}
	if totalShards > math.MaxUint8 {
		jc.Error(fmt.Errorf("totalShards must be less than or equal to %d", math.MaxUint8), http.StatusBadRequest)
		return
	}
	if contractSet == "" {
		jc.Error(errors.New("parameter 'contractSet' is required"), http.StatusBadRequest)
		return
	}
	data, err := io.ReadAll(jc.Request.Body)
	if jc.Check("failed to read request body", err) != nil {
		return
	}
	slabs, bufferSize, err := b.ms.AddPartialSlab(jc.Request.Context(), data, uint8(minShards), uint8(totalShards), contractSet)
	if jc.Check("failed to add partial slab", err) != nil {
		return
	}
	var pus api.UploadPackingSettings
	if err := b.fetchSetting(jc.Request.Context(), api.SettingUploadPacking, &pus); err != nil && !errors.Is(err, api.ErrSettingNotFound) {
		jc.Error(fmt.Errorf("could not get upload packing settings: %w", err), http.StatusInternalServerError)
		return
	}
	jc.Encode(api.AddPartialSlabResponse{
		Slabs:                        slabs,
		SlabBufferMaxSizeSoftReached: bufferSize >= pus.SlabBufferMaxSizeSoft,
	})
}

func (b *bus) settingsHandlerGET(jc jape.Context) {
	if settings, err := b.ss.Settings(jc.Request.Context()); jc.Check("couldn't load settings", err) == nil {
		jc.Encode(settings)
	}
}

func (b *bus) settingKeyHandlerGET(jc jape.Context) {
	key := jc.PathParam("key")
	if key == "" {
		jc.Error(errors.New("path parameter 'key' can not be empty"), http.StatusBadRequest)
		return
	}

	setting, err := b.ss.Setting(jc.Request.Context(), jc.PathParam("key"))
	if errors.Is(err, api.ErrSettingNotFound) {
		jc.Error(err, http.StatusNotFound)
		return
	}
	if err != nil {
		jc.Error(err, http.StatusInternalServerError)
		return
	}

	var resp interface{}
	err = json.Unmarshal([]byte(setting), &resp)
	if err != nil {
		jc.Error(fmt.Errorf("couldn't unmarshal the setting, error: %v", err), http.StatusInternalServerError)
		return
	}

	jc.Encode(resp)
}

func (b *bus) settingKeyHandlerPUT(jc jape.Context) {
	key := jc.PathParam("key")
	if key == "" {
		jc.Error(errors.New("path parameter 'key' can not be empty"), http.StatusBadRequest)
		return
	}

	var value interface{}
	if jc.Decode(&value) != nil {
		return
	}

	data, err := json.Marshal(value)
	if err != nil {
		jc.Error(fmt.Errorf("couldn't marshal the given value, error: %v", err), http.StatusBadRequest)
		return
	}

	switch key {
	case api.SettingGouging:
		var gs api.GougingSettings
		if err := json.Unmarshal(data, &gs); err != nil {
			jc.Error(fmt.Errorf("couldn't update gouging settings, invalid request body, %t", value), http.StatusBadRequest)
			return
		} else if err := gs.Validate(); err != nil {
			jc.Error(fmt.Errorf("couldn't update gouging settings, error: %v", err), http.StatusBadRequest)
			return
		}
	case api.SettingRedundancy:
		var rs api.RedundancySettings
		if err := json.Unmarshal(data, &rs); err != nil {
			jc.Error(fmt.Errorf("couldn't update redundancy settings, invalid request body"), http.StatusBadRequest)
			return
		} else if err := rs.Validate(); err != nil {
			jc.Error(fmt.Errorf("couldn't update redundancy settings, error: %v", err), http.StatusBadRequest)
			return
		}
	case api.SettingS3Authentication:
		var s3as api.S3AuthenticationSettings
		if err := json.Unmarshal(data, &s3as); err != nil {
			jc.Error(fmt.Errorf("couldn't update s3 authentication settings, invalid request body"), http.StatusBadRequest)
			return
		} else if err := s3as.Validate(); err != nil {
			jc.Error(fmt.Errorf("couldn't update s3 authentication settings, error: %v", err), http.StatusBadRequest)
			return
		}
	}

	jc.Check("could not update setting", b.ss.UpdateSetting(jc.Request.Context(), key, string(data)))
}

func (b *bus) settingKeyHandlerDELETE(jc jape.Context) {
	key := jc.PathParam("key")
	if key == "" {
		jc.Error(errors.New("path parameter 'key' can not be empty"), http.StatusBadRequest)
		return
	}
	jc.Check("could not delete setting", b.ss.DeleteSetting(jc.Request.Context(), key))
}

func (b *bus) contractIDAncestorsHandler(jc jape.Context) {
	var fcid types.FileContractID
	if jc.DecodeParam("id", &fcid) != nil {
		return
	}
	var minStartHeight uint64
	if jc.DecodeForm("minStartHeight", &minStartHeight) != nil {
		return
	}
	ancestors, err := b.ms.AncestorContracts(jc.Request.Context(), fcid, uint64(minStartHeight))
	if jc.Check("failed to fetch ancestor contracts", err) != nil {
		return
	}
	jc.Encode(ancestors)
}

func (b *bus) paramsHandlerUploadGET(jc jape.Context) {
	gp, err := b.gougingParams(jc.Request.Context())
	if jc.Check("could not get gouging parameters", err) != nil {
		return
	}

	var contractSet string
	var css api.ContractSetSetting
	if err := b.fetchSetting(jc.Request.Context(), api.SettingContractSet, &css); err != nil && !errors.Is(err, api.ErrSettingNotFound) {
		jc.Error(fmt.Errorf("could not get contract set settings: %w", err), http.StatusInternalServerError)
		return
	} else if err == nil {
		contractSet = css.Default
	}

	var uploadPacking bool
	var pus api.UploadPackingSettings
	if err := b.fetchSetting(jc.Request.Context(), api.SettingUploadPacking, &pus); err != nil && !errors.Is(err, api.ErrSettingNotFound) {
		jc.Error(fmt.Errorf("could not get upload packing settings: %w", err), http.StatusInternalServerError)
		return
	} else if err == nil {
		uploadPacking = pus.Enabled
	}

	jc.Encode(api.UploadParams{
		ContractSet:   contractSet,
		CurrentHeight: b.cm.TipState().Index.Height,
		GougingParams: gp,
		UploadPacking: uploadPacking,
	})
}

func (b *bus) consensusState() api.ConsensusState {
	cs := b.cm.TipState()
<<<<<<< HEAD
=======

>>>>>>> b553df94
	var synced bool
	if block, ok := b.cm.Block(cs.Index.ID); ok && time.Since(block.Timestamp) < 2*cs.BlockInterval() {
		synced = true
	}

	return api.ConsensusState{
		BlockHeight:   cs.Index.Height,
		LastBlockTime: api.TimeRFC3339(cs.PrevTimestamps[0]),
		Synced:        synced,
	}
}

func (b *bus) paramsHandlerGougingGET(jc jape.Context) {
	gp, err := b.gougingParams(jc.Request.Context())
	if jc.Check("could not get gouging parameters", err) != nil {
		return
	}
	jc.Encode(gp)
}

func (b *bus) gougingParams(ctx context.Context) (api.GougingParams, error) {
	var gs api.GougingSettings
	if gss, err := b.ss.Setting(ctx, api.SettingGouging); err != nil {
		return api.GougingParams{}, err
	} else if err := json.Unmarshal([]byte(gss), &gs); err != nil {
		b.logger.Panicf("failed to unmarshal gouging settings '%s': %v", gss, err)
	}

	var rs api.RedundancySettings
	if rss, err := b.ss.Setting(ctx, api.SettingRedundancy); err != nil {
		return api.GougingParams{}, err
	} else if err := json.Unmarshal([]byte(rss), &rs); err != nil {
		b.logger.Panicf("failed to unmarshal redundancy settings '%s': %v", rss, err)
	}

	cs := b.consensusState()

	return api.GougingParams{
		ConsensusState:     cs,
		GougingSettings:    gs,
		RedundancySettings: rs,
		TransactionFee:     b.cm.RecommendedFee(),
	}, nil
}

func (b *bus) handleGETAlertsDeprecated(jc jape.Context) {
	ar, err := b.alertMgr.Alerts(jc.Request.Context(), alerts.AlertsOpts{Offset: 0, Limit: -1})
	if jc.Check("failed to fetch alerts", err) != nil {
		return
	}
	jc.Encode(ar.Alerts)
}

func (b *bus) handleGETAlerts(jc jape.Context) {
	if jc.Request.FormValue("offset") == "" && jc.Request.FormValue("limit") == "" {
		b.handleGETAlertsDeprecated(jc)
		return
	}
	offset, limit := 0, -1
	var severity alerts.Severity
	if jc.DecodeForm("offset", &offset) != nil {
		return
	} else if jc.DecodeForm("limit", &limit) != nil {
		return
	} else if offset < 0 {
		jc.Error(errors.New("offset must be non-negative"), http.StatusBadRequest)
		return
	} else if jc.DecodeForm("severity", &severity) != nil {
		return
	}
	ar, err := b.alertMgr.Alerts(jc.Request.Context(), alerts.AlertsOpts{
		Offset:   offset,
		Limit:    limit,
		Severity: severity,
	})
	if jc.Check("failed to fetch alerts", err) != nil {
		return
	}
	jc.Encode(ar)
}

func (b *bus) handlePOSTAlertsDismiss(jc jape.Context) {
	var ids []types.Hash256
	if jc.Decode(&ids) != nil {
		return
	}
	jc.Check("failed to dismiss alerts", b.alertMgr.DismissAlerts(jc.Request.Context(), ids...))
}

func (b *bus) handlePOSTAlertsRegister(jc jape.Context) {
	var alert alerts.Alert
	if jc.Decode(&alert) != nil {
		return
	}
	jc.Check("failed to register alert", b.alertMgr.RegisterAlert(jc.Request.Context(), alert))
}

func (b *bus) accountsHandlerGET(jc jape.Context) {
	jc.Encode(b.accounts.Accounts())
}

func (b *bus) accountHandlerGET(jc jape.Context) {
	var id rhpv3.Account
	if jc.DecodeParam("id", &id) != nil {
		return
	}
	var req api.AccountHandlerPOST
	if jc.Decode(&req) != nil {
		return
	}
	acc, err := b.accounts.Account(id, req.HostKey)
	if jc.Check("failed to fetch account", err) != nil {
		return
	}
	jc.Encode(acc)
}

func (b *bus) accountsAddHandlerPOST(jc jape.Context) {
	var id rhpv3.Account
	if jc.DecodeParam("id", &id) != nil {
		return
	}
	var req api.AccountsAddBalanceRequest
	if jc.Decode(&req) != nil {
		return
	}
	if id == (rhpv3.Account{}) {
		jc.Error(errors.New("account id needs to be set"), http.StatusBadRequest)
		return
	}
	if req.HostKey == (types.PublicKey{}) {
		jc.Error(errors.New("host needs to be set"), http.StatusBadRequest)
		return
	}
	b.accounts.AddAmount(id, req.HostKey, req.Amount)
}

func (b *bus) accountsResetDriftHandlerPOST(jc jape.Context) {
	var id rhpv3.Account
	if jc.DecodeParam("id", &id) != nil {
		return
	}
	err := b.accounts.ResetDrift(id)
	if errors.Is(err, errAccountsNotFound) {
		jc.Error(err, http.StatusNotFound)
		return
	}
	if jc.Check("failed to reset drift", err) != nil {
		return
	}
}

func (b *bus) accountsUpdateHandlerPOST(jc jape.Context) {
	var id rhpv3.Account
	if jc.DecodeParam("id", &id) != nil {
		return
	}
	var req api.AccountsUpdateBalanceRequest
	if jc.Decode(&req) != nil {
		return
	}
	if id == (rhpv3.Account{}) {
		jc.Error(errors.New("account id needs to be set"), http.StatusBadRequest)
		return
	}
	if req.HostKey == (types.PublicKey{}) {
		jc.Error(errors.New("host needs to be set"), http.StatusBadRequest)
		return
	}
	b.accounts.SetBalance(id, req.HostKey, req.Amount)
}

func (b *bus) accountsRequiresSyncHandlerPOST(jc jape.Context) {
	var id rhpv3.Account
	if jc.DecodeParam("id", &id) != nil {
		return
	}
	var req api.AccountsRequiresSyncRequest
	if jc.Decode(&req) != nil {
		return
	}
	if id == (rhpv3.Account{}) {
		jc.Error(errors.New("account id needs to be set"), http.StatusBadRequest)
		return
	}
	if req.HostKey == (types.PublicKey{}) {
		jc.Error(errors.New("host needs to be set"), http.StatusBadRequest)
		return
	}
	err := b.accounts.ScheduleSync(id, req.HostKey)
	if errors.Is(err, errAccountsNotFound) {
		jc.Error(err, http.StatusNotFound)
		return
	}
	if jc.Check("failed to set requiresSync flag on account", err) != nil {
		return
	}
}

func (b *bus) accountsLockHandlerPOST(jc jape.Context) {
	var id rhpv3.Account
	if jc.DecodeParam("id", &id) != nil {
		return
	}
	var req api.AccountsLockHandlerRequest
	if jc.Decode(&req) != nil {
		return
	}

	acc, lockID := b.accounts.LockAccount(jc.Request.Context(), id, req.HostKey, req.Exclusive, time.Duration(req.Duration))
	jc.Encode(api.AccountsLockHandlerResponse{
		Account: acc,
		LockID:  lockID,
	})
}

func (b *bus) accountsUnlockHandlerPOST(jc jape.Context) {
	var id rhpv3.Account
	if jc.DecodeParam("id", &id) != nil {
		return
	}
	var req api.AccountsUnlockHandlerRequest
	if jc.Decode(&req) != nil {
		return
	}

	err := b.accounts.UnlockAccount(id, req.LockID)
	if jc.Check("failed to unlock account", err) != nil {
		return
	}
}

func (b *bus) autopilotsListHandlerGET(jc jape.Context) {
	if autopilots, err := b.as.Autopilots(jc.Request.Context()); jc.Check("failed to fetch autopilots", err) == nil {
		jc.Encode(autopilots)
	}
}

func (b *bus) autopilotsHandlerGET(jc jape.Context) {
	var id string
	if jc.DecodeParam("id", &id) != nil {
		return
	}
	ap, err := b.as.Autopilot(jc.Request.Context(), id)
	if errors.Is(err, api.ErrAutopilotNotFound) {
		jc.Error(err, http.StatusNotFound)
		return
	}
	if jc.Check("couldn't load object", err) != nil {
		return
	}

	jc.Encode(ap)
}

func (b *bus) autopilotsHandlerPUT(jc jape.Context) {
	var id string
	if jc.DecodeParam("id", &id) != nil {
		return
	}

	var ap api.Autopilot
	if jc.Decode(&ap) != nil {
		return
	}

	if ap.ID != id {
		jc.Error(errors.New("id in path and body don't match"), http.StatusBadRequest)
		return
	}

	jc.Check("failed to update autopilot", b.as.UpdateAutopilot(jc.Request.Context(), ap))
}

func (b *bus) autopilotHostCheckHandlerPUT(jc jape.Context) {
	var id string
	if jc.DecodeParam("id", &id) != nil {
		return
	}
	var hk types.PublicKey
	if jc.DecodeParam("hostkey", &hk) != nil {
		return
	}
	var hc api.HostCheck
	if jc.Check("failed to decode host check", jc.Decode(&hc)) != nil {
		return
	}

	err := b.hdb.UpdateHostCheck(jc.Request.Context(), id, hk, hc)
	if errors.Is(err, api.ErrAutopilotNotFound) {
		jc.Error(err, http.StatusNotFound)
		return
	} else if jc.Check("failed to update host", err) != nil {
		return
	}
}

func (b *bus) contractTaxHandlerGET(jc jape.Context) {
	var payout types.Currency
	if jc.DecodeParam("payout", (*api.ParamCurrency)(&payout)) != nil {
		return
	}
	cs := b.cm.TipState()
	jc.Encode(cs.FileContractTax(types.FileContract{Payout: payout}))
}

func (b *bus) stateHandlerGET(jc jape.Context) {
	jc.Encode(api.BusStateResponse{
		StartTime: api.TimeRFC3339(b.startTime),
		BuildState: api.BuildState{
			Network:   build.NetworkName(),
			Version:   build.Version(),
			Commit:    build.Commit(),
			OS:        runtime.GOOS,
			BuildTime: api.TimeRFC3339(build.BuildTime()),
		},
	})
}

func (b *bus) uploadTrackHandlerPOST(jc jape.Context) {
	var id api.UploadID
	if jc.DecodeParam("id", &id) == nil {
		jc.Check("failed to track upload", b.uploadingSectors.StartUpload(id))
	}
}

func (b *bus) uploadAddSectorHandlerPOST(jc jape.Context) {
	var id api.UploadID
	if jc.DecodeParam("id", &id) != nil {
		return
	}
	var req api.UploadSectorRequest
	if jc.Decode(&req) != nil {
		return
	}
	jc.Check("failed to add sector", b.uploadingSectors.AddSector(id, req.ContractID, req.Root))
}

func (b *bus) uploadFinishedHandlerDELETE(jc jape.Context) {
	var id api.UploadID
	if jc.DecodeParam("id", &id) == nil {
		b.uploadingSectors.FinishUpload(id)
	}
}

func (b *bus) webhookActionHandlerPost(jc jape.Context) {
	var action webhooks.Event
	if jc.Check("failed to decode action", jc.Decode(&action)) != nil {
		return
	}
	b.webhooks.BroadcastAction(jc.Request.Context(), action)
}

func (b *bus) webhookHandlerDelete(jc jape.Context) {
	var wh webhooks.Webhook
	if jc.Decode(&wh) != nil {
		return
	}
	err := b.webhooks.Delete(jc.Request.Context(), wh)
	if errors.Is(err, webhooks.ErrWebhookNotFound) {
		jc.Error(fmt.Errorf("webhook for URL %v and event %v.%v not found", wh.URL, wh.Module, wh.Event), http.StatusNotFound)
		return
	} else if jc.Check("failed to delete webhook", err) != nil {
		return
	}
}

func (b *bus) webhookHandlerGet(jc jape.Context) {
	webhooks, queueInfos := b.webhooks.Info()
	jc.Encode(api.WebHookResponse{
		Queues:   queueInfos,
		Webhooks: webhooks,
	})
}

func (b *bus) webhookHandlerPost(jc jape.Context) {
	var req webhooks.Webhook
	if jc.Decode(&req) != nil {
		return
	}
	err := b.webhooks.Register(jc.Request.Context(), webhooks.Webhook{
		Event:  req.Event,
		Module: req.Module,
		URL:    req.URL,
	})
	if err != nil {
		jc.Error(fmt.Errorf("failed to add Webhook: %w", err), http.StatusInternalServerError)
		return
	}
}

func (b *bus) metricsHandlerDELETE(jc jape.Context) {
	metric := jc.PathParam("key")
	if metric == "" {
		jc.Error(errors.New("parameter 'metric' is required"), http.StatusBadRequest)
		return
	}

	var cutoff time.Time
	if jc.DecodeForm("cutoff", (*api.TimeRFC3339)(&cutoff)) != nil {
		return
	} else if cutoff.IsZero() {
		jc.Error(errors.New("parameter 'cutoff' is required"), http.StatusBadRequest)
		return
	}

	err := b.mtrcs.PruneMetrics(jc.Request.Context(), metric, cutoff)
	if jc.Check("failed to prune metrics", err) != nil {
		return
	}
}

func (b *bus) metricsHandlerPUT(jc jape.Context) {
	jc.Custom((*interface{})(nil), nil)

	key := jc.PathParam("key")
	switch key {
	case api.MetricContractPrune:
		// TODO: jape hack - remove once jape can handle decoding multiple different request types
		var req api.ContractPruneMetricRequestPUT
		if err := json.NewDecoder(jc.Request.Body).Decode(&req); err != nil {
			jc.Error(fmt.Errorf("couldn't decode request type (%T): %w", req, err), http.StatusBadRequest)
			return
		} else if jc.Check("failed to record contract prune metric", b.mtrcs.RecordContractPruneMetric(jc.Request.Context(), req.Metrics...)) != nil {
			return
		}
	case api.MetricContractSetChurn:
		// TODO: jape hack - remove once jape can handle decoding multiple different request types
		var req api.ContractSetChurnMetricRequestPUT
		if err := json.NewDecoder(jc.Request.Body).Decode(&req); err != nil {
			jc.Error(fmt.Errorf("couldn't decode request type (%T): %w", req, err), http.StatusBadRequest)
			return
		} else if jc.Check("failed to record contract churn metric", b.mtrcs.RecordContractSetChurnMetric(jc.Request.Context(), req.Metrics...)) != nil {
			return
		}
	default:
		jc.Error(fmt.Errorf("unknown metric key '%s'", key), http.StatusBadRequest)
		return
	}
}

func (b *bus) metricsHandlerGET(jc jape.Context) {
	// parse mandatory query parameters
	var start time.Time
	if jc.DecodeForm("start", (*api.TimeRFC3339)(&start)) != nil {
		return
	} else if start.IsZero() {
		jc.Error(errors.New("parameter 'start' is required"), http.StatusBadRequest)
		return
	}

	var n uint64
	if jc.DecodeForm("n", &n) != nil {
		return
	} else if n == 0 {
		if jc.Request.FormValue("n") == "" {
			jc.Error(errors.New("parameter 'n' is required"), http.StatusBadRequest)
		} else {
			jc.Error(errors.New("'n' has to be greater than zero"), http.StatusBadRequest)
		}
		return
	}

	var interval time.Duration
	if jc.DecodeForm("interval", (*api.DurationMS)(&interval)) != nil {
		return
	} else if interval == 0 {
		jc.Error(errors.New("parameter 'interval' is required"), http.StatusBadRequest)
		return
	}

	// parse optional query parameters
	var metrics interface{}
	var err error
	key := jc.PathParam("key")
	switch key {
	case api.MetricContract:
		var opts api.ContractMetricsQueryOpts
		if jc.DecodeForm("contractID", &opts.ContractID) != nil {
			return
		} else if jc.DecodeForm("hostKey", &opts.HostKey) != nil {
			return
		}
		metrics, err = b.metrics(jc.Request.Context(), key, start, n, interval, opts)
	case api.MetricContractPrune:
		var opts api.ContractPruneMetricsQueryOpts
		if jc.DecodeForm("contractID", &opts.ContractID) != nil {
			return
		} else if jc.DecodeForm("hostKey", &opts.HostKey) != nil {
			return
		} else if jc.DecodeForm("hostVersion", &opts.HostVersion) != nil {
			return
		}
		metrics, err = b.metrics(jc.Request.Context(), key, start, n, interval, opts)
	case api.MetricContractSet:
		var opts api.ContractSetMetricsQueryOpts
		if jc.DecodeForm("name", &opts.Name) != nil {
			return
		}
		metrics, err = b.metrics(jc.Request.Context(), key, start, n, interval, opts)
	case api.MetricContractSetChurn:
		var opts api.ContractSetChurnMetricsQueryOpts
		if jc.DecodeForm("name", &opts.Name) != nil {
			return
		} else if jc.DecodeForm("direction", &opts.Direction) != nil {
			return
		} else if jc.DecodeForm("reason", &opts.Reason) != nil {
			return
		}
		metrics, err = b.metrics(jc.Request.Context(), key, start, n, interval, opts)
	case api.MetricWallet:
		var opts api.WalletMetricsQueryOpts
		metrics, err = b.metrics(jc.Request.Context(), key, start, n, interval, opts)
	default:
		jc.Error(fmt.Errorf("unknown metric '%s'", key), http.StatusBadRequest)
		return
	}
	if errors.Is(err, api.ErrMaxIntervalsExceeded) {
		jc.Error(err, http.StatusBadRequest)
		return
	} else if jc.Check(fmt.Sprintf("failed to fetch '%s' metrics", key), err) != nil {
		return
	}
	jc.Encode(metrics)
}

func (b *bus) metrics(ctx context.Context, key string, start time.Time, n uint64, interval time.Duration, opts interface{}) (interface{}, error) {
	switch key {
	case api.MetricContract:
		return b.mtrcs.ContractMetrics(ctx, start, n, interval, opts.(api.ContractMetricsQueryOpts))
	case api.MetricContractPrune:
		return b.mtrcs.ContractPruneMetrics(ctx, start, n, interval, opts.(api.ContractPruneMetricsQueryOpts))
	case api.MetricContractSet:
		return b.mtrcs.ContractSetMetrics(ctx, start, n, interval, opts.(api.ContractSetMetricsQueryOpts))
	case api.MetricContractSetChurn:
		return b.mtrcs.ContractSetChurnMetrics(ctx, start, n, interval, opts.(api.ContractSetChurnMetricsQueryOpts))
	case api.MetricWallet:
		return b.mtrcs.WalletMetrics(ctx, start, n, interval, opts.(api.WalletMetricsQueryOpts))
	}
	return nil, fmt.Errorf("unknown metric '%s'", key)
}

func (b *bus) multipartHandlerCreatePOST(jc jape.Context) {
	var req api.MultipartCreateRequest
	if jc.Decode(&req) != nil {
		return
	}

	var key object.EncryptionKey
	if req.GenerateKey {
		key = object.GenerateEncryptionKey()
	} else if req.Key == nil {
		key = object.NoOpKey
	} else {
		key = *req.Key
	}

	resp, err := b.ms.CreateMultipartUpload(jc.Request.Context(), req.Bucket, req.Path, key, req.MimeType, req.Metadata)
	if jc.Check("failed to create multipart upload", err) != nil {
		return
	}
	jc.Encode(resp)
}

func (b *bus) multipartHandlerAbortPOST(jc jape.Context) {
	var req api.MultipartAbortRequest
	if jc.Decode(&req) != nil {
		return
	}
	err := b.ms.AbortMultipartUpload(jc.Request.Context(), req.Bucket, req.Path, req.UploadID)
	if jc.Check("failed to abort multipart upload", err) != nil {
		return
	}
}

func (b *bus) multipartHandlerCompletePOST(jc jape.Context) {
	var req api.MultipartCompleteRequest
	if jc.Decode(&req) != nil {
		return
	}
	resp, err := b.ms.CompleteMultipartUpload(jc.Request.Context(), req.Bucket, req.Path, req.UploadID, req.Parts, api.CompleteMultipartOptions{
		Metadata: req.Metadata,
	})
	if jc.Check("failed to complete multipart upload", err) != nil {
		return
	}
	jc.Encode(resp)
}

func (b *bus) multipartHandlerUploadPartPUT(jc jape.Context) {
	var req api.MultipartAddPartRequest
	if jc.Decode(&req) != nil {
		return
	}
	if req.Bucket == "" {
		req.Bucket = api.DefaultBucketName
	} else if req.ContractSet == "" {
		jc.Error(errors.New("contract_set must be non-empty"), http.StatusBadRequest)
		return
	} else if req.ETag == "" {
		jc.Error(errors.New("etag must be non-empty"), http.StatusBadRequest)
		return
	} else if req.PartNumber <= 0 || req.PartNumber > gofakes3.MaxUploadPartNumber {
		jc.Error(fmt.Errorf("part_number must be between 1 and %d", gofakes3.MaxUploadPartNumber), http.StatusBadRequest)
		return
	} else if req.UploadID == "" {
		jc.Error(errors.New("upload_id must be non-empty"), http.StatusBadRequest)
		return
	}
	err := b.ms.AddMultipartPart(jc.Request.Context(), req.Bucket, req.Path, req.ContractSet, req.ETag, req.UploadID, req.PartNumber, req.Slices)
	if jc.Check("failed to upload part", err) != nil {
		return
	}
}

func (b *bus) multipartHandlerUploadGET(jc jape.Context) {
	resp, err := b.ms.MultipartUpload(jc.Request.Context(), jc.PathParam("id"))
	if jc.Check("failed to get multipart upload", err) != nil {
		return
	}
	jc.Encode(resp)
}

func (b *bus) multipartHandlerListUploadsPOST(jc jape.Context) {
	var req api.MultipartListUploadsRequest
	if jc.Decode(&req) != nil {
		return
	}
	resp, err := b.ms.MultipartUploads(jc.Request.Context(), req.Bucket, req.Prefix, req.PathMarker, req.UploadIDMarker, req.Limit)
	if jc.Check("failed to list multipart uploads", err) != nil {
		return
	}
	jc.Encode(resp)
}

func (b *bus) multipartHandlerListPartsPOST(jc jape.Context) {
	var req api.MultipartListPartsRequest
	if jc.Decode(&req) != nil {
		return
	}
	resp, err := b.ms.MultipartUploadParts(jc.Request.Context(), req.Bucket, req.Path, req.UploadID, req.PartNumberMarker, int64(req.Limit))
	if jc.Check("failed to list multipart upload parts", err) != nil {
		return
	}
	jc.Encode(resp)
}

// New returns a new Bus.
func New(am *alerts.Manager, hm WebhookManager, cm ChainManager, s Syncer, w Wallet, hdb HostDB, as AutopilotStore, ms MetadataStore, ss SettingStore, eas EphemeralAccountStore, mtrcs MetricsStore, l *zap.Logger) (*bus, error) {
	b := &bus{
		alerts:           alerts.WithOrigin(am, "bus"),
		alertMgr:         am,
		webhooks:         hm,
		cm:               cm,
		s:                s,
		w:                w,
		hdb:              hdb,
		as:               as,
		ms:               ms,
		mtrcs:            mtrcs,
		ss:               ss,
		eas:              eas,
		contractLocks:    newContractLocks(),
		uploadingSectors: newUploadingSectorsCache(),
		logger:           l.Sugar().Named("bus"),

		startTime: time.Now(),
	}

	// ensure we don't hang indefinitely
	ctx, cancel := context.WithTimeout(context.Background(), 5*time.Minute)
	defer cancel()

	// load default settings if the setting is not already set
	for key, value := range map[string]interface{}{
		api.SettingGouging:       build.DefaultGougingSettings,
		api.SettingRedundancy:    build.DefaultRedundancySettings,
		api.SettingUploadPacking: build.DefaultUploadPackingSettings,
	} {
		if _, err := b.ss.Setting(ctx, key); errors.Is(err, api.ErrSettingNotFound) {
			if bytes, err := json.Marshal(value); err != nil {
				panic("failed to marshal default settings") // should never happen
			} else if err := b.ss.UpdateSetting(ctx, key, string(bytes)); err != nil {
				return nil, err
			}
		}
	}

	// check redundancy settings for validity
	var rs api.RedundancySettings
	if rss, err := b.ss.Setting(ctx, api.SettingRedundancy); err != nil {
		return nil, err
	} else if err := json.Unmarshal([]byte(rss), &rs); err != nil {
		return nil, err
	} else if err := rs.Validate(); err != nil {
		l.Warn(fmt.Sprintf("invalid redundancy setting found '%v', overwriting the redundancy settings with the default settings", rss))
		bytes, _ := json.Marshal(build.DefaultRedundancySettings)
		if err := b.ss.UpdateSetting(ctx, api.SettingRedundancy, string(bytes)); err != nil {
			return nil, err
		}
	}

	// check gouging settings for validity
	var gs api.GougingSettings
	if gss, err := b.ss.Setting(ctx, api.SettingGouging); err != nil {
		return nil, err
	} else if err := json.Unmarshal([]byte(gss), &gs); err != nil {
		return nil, err
	} else if err := gs.Validate(); err != nil {
		// compat: apply default EA gouging settings
		gs.MinMaxEphemeralAccountBalance = build.DefaultGougingSettings.MinMaxEphemeralAccountBalance
		gs.MinPriceTableValidity = build.DefaultGougingSettings.MinPriceTableValidity
		gs.MinAccountExpiry = build.DefaultGougingSettings.MinAccountExpiry
		if err := gs.Validate(); err == nil {
			l.Info(fmt.Sprintf("updating gouging settings with default EA settings: %+v", gs))
			bytes, _ := json.Marshal(gs)
			if err := b.ss.UpdateSetting(ctx, api.SettingGouging, string(bytes)); err != nil {
				return nil, err
			}
		} else {
			// compat: apply default host block leeway settings
			gs.HostBlockHeightLeeway = build.DefaultGougingSettings.HostBlockHeightLeeway
			if err := gs.Validate(); err == nil {
				l.Info(fmt.Sprintf("updating gouging settings with default HostBlockHeightLeeway settings: %v", gs))
				bytes, _ := json.Marshal(gs)
				if err := b.ss.UpdateSetting(ctx, api.SettingGouging, string(bytes)); err != nil {
					return nil, err
				}
			} else {
				l.Warn(fmt.Sprintf("invalid gouging setting found '%v', overwriting the gouging settings with the default settings", gss))
				bytes, _ := json.Marshal(build.DefaultGougingSettings)
				if err := b.ss.UpdateSetting(ctx, api.SettingGouging, string(bytes)); err != nil {
					return nil, err
				}
			}
		}
	}

	// load the accounts into memory, they're saved when the bus is stopped
	accounts, err := eas.Accounts(ctx)
	if err != nil {
		return nil, err
	}
	b.accounts = newAccounts(accounts, b.logger)

	// mark the shutdown as unclean, this will be overwritten when/if the
	// accounts are saved on shutdown
	if err := eas.SetUncleanShutdown(ctx); err != nil {
		return nil, fmt.Errorf("failed to mark account shutdown as unclean: %w", err)
	}

	return b, nil
}<|MERGE_RESOLUTION|>--- conflicted
+++ resolved
@@ -205,11 +205,7 @@
 		Redistribute(outputs int, amount, feePerByte types.Currency) (txns []types.Transaction, toSign []types.Hash256, err error)
 		ReleaseInputs(txns ...types.Transaction)
 		SignTransaction(txn *types.Transaction, toSign []types.Hash256, cf types.CoveredFields)
-<<<<<<< HEAD
 		SpendableOutputs() ([]types.SiacoinElement, error)
-=======
-		SpendableOutputs() ([]wallet.SiacoinElement, error)
->>>>>>> b553df94
 		Tip() (types.ChainIndex, error)
 		UnconfirmedTransactions() ([]wallet.Event, error)
 		Events(offset, limit int) ([]wallet.Event, error)
@@ -475,7 +471,6 @@
 	var txnSet []types.Transaction
 	if jc.Decode(&txnSet) != nil {
 		return
-<<<<<<< HEAD
 	}
 
 	_, err := b.cm.AddPoolTransactions(txnSet)
@@ -483,15 +478,6 @@
 		return
 	}
 
-=======
-	}
-
-	_, err := b.cm.AddPoolTransactions(txnSet)
-	if jc.Check("couldn't broadcast transaction set", err) != nil {
-		return
-	}
-
->>>>>>> b553df94
 	b.s.BroadcastTransactionSet(txnSet)
 }
 
@@ -592,7 +578,6 @@
 	if jc.DecodeForm("before", (*api.TimeRFC3339)(&before)) != nil ||
 		jc.DecodeForm("since", (*api.TimeRFC3339)(&since)) != nil {
 		return
-<<<<<<< HEAD
 	}
 
 	// convertToTransactions converts wallet events to API transactions.
@@ -638,53 +623,6 @@
 	} else {
 		jc.Encode(convertToTransactions(events[offset : offset+limit]))
 	}
-=======
-	}
-
-	// convertToTransactions converts wallet events to API transactions.
-	convertToTransactions := func(events []wallet.Event) []api.Transaction {
-		transactions := make([]api.Transaction, len(events))
-		for i, e := range events {
-			transactions[i] = api.Transaction{
-				Raw:       e.Transaction,
-				Index:     e.Index,
-				ID:        types.TransactionID(e.ID),
-				Inflow:    e.Inflow,
-				Outflow:   e.Outflow,
-				Timestamp: e.Timestamp,
-			}
-		}
-		return transactions
-	}
-
-	if before.IsZero() && since.IsZero() {
-		events, err := b.w.Events(offset, limit)
-		if jc.Check("couldn't load transactions", err) == nil {
-			jc.Encode(convertToTransactions(events))
-		}
-		return
-	}
-
-	// TODO: remove this when 'before' and 'since' are deprecated, until then we
-	// fetch all transactions and paginate manually if either is specified
-	events, err := b.w.Events(0, -1)
-	if jc.Check("couldn't load transactions", err) != nil {
-		return
-	}
-	filtered := events[:0]
-	for _, txn := range events {
-		if (before.IsZero() || txn.Timestamp.Before(before)) &&
-			(since.IsZero() || txn.Timestamp.After(since)) {
-			filtered = append(filtered, txn)
-		}
-	}
-	events = filtered
-	if limit == 0 || limit == -1 {
-		jc.Encode(convertToTransactions(events[offset:]))
-	} else {
-		jc.Encode(convertToTransactions(events[offset : offset+limit]))
-	}
->>>>>>> b553df94
 	return
 }
 
@@ -1835,10 +1773,6 @@
 
 func (b *bus) consensusState() api.ConsensusState {
 	cs := b.cm.TipState()
-<<<<<<< HEAD
-=======
-
->>>>>>> b553df94
 	var synced bool
 	if block, ok := b.cm.Block(cs.Index.ID); ok && time.Since(block.Timestamp) < 2*cs.BlockInterval() {
 		synced = true
