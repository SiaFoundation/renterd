--- conflicted
+++ resolved
@@ -99,7 +99,6 @@
 		RecordHostScans(ctx context.Context, scans []hostdb.HostScan) error
 		RecordPriceTables(ctx context.Context, priceTableUpdate []hostdb.PriceTableUpdate) error
 		RemoveOfflineHosts(ctx context.Context, minRecentScanFailures uint64, maxDowntime time.Duration) (uint64, error)
-		ResetLostSectors(ctx context.Context, hk types.PublicKey) error
 
 		HostAllowlist(ctx context.Context) ([]types.PublicKey, error)
 		HostBlocklist(ctx context.Context) ([]string, error)
@@ -109,13 +108,8 @@
 
 	// A MetadataStore stores information about contracts and objects.
 	MetadataStore interface {
-<<<<<<< HEAD
-		AddContract(ctx context.Context, c rhpv2.ContractRevision, contractPrice, totalCost types.Currency, startHeight uint64) (api.ContractMetadata, error)
-		AddRenewedContract(ctx context.Context, c rhpv2.ContractRevision, contractPrice, totalCost types.Currency, startHeight uint64, renewedFrom types.FileContractID) (api.ContractMetadata, error)
-=======
-		AddContract(ctx context.Context, c rhpv2.ContractRevision, totalCost types.Currency, startHeight uint64, state string) (api.ContractMetadata, error)
-		AddRenewedContract(ctx context.Context, c rhpv2.ContractRevision, totalCost types.Currency, startHeight uint64, renewedFrom types.FileContractID, state string) (api.ContractMetadata, error)
->>>>>>> 00739fbd
+		AddContract(ctx context.Context, c rhpv2.ContractRevision, contractPrice, totalCost types.Currency, startHeight uint64, state string) (api.ContractMetadata, error)
+		AddRenewedContract(ctx context.Context, c rhpv2.ContractRevision, contractPrice, totalCost types.Currency, startHeight uint64, renewedFrom types.FileContractID, state string) (api.ContractMetadata, error)
 		AncestorContracts(ctx context.Context, fcid types.FileContractID, minStartHeight uint64) ([]api.ArchivedContract, error)
 		ArchiveContract(ctx context.Context, id types.FileContractID, reason string) error
 		ArchiveContracts(ctx context.Context, toArchive map[types.FileContractID]string) error
@@ -614,10 +608,6 @@
 		jc.Error(errors.New("maxDowntime must be non-zero"), http.StatusBadRequest)
 		return
 	}
-	if hrr.MinRecentScanFailures == 0 {
-		jc.Error(errors.New("minRecentScanFailures must be non-zero"), http.StatusBadRequest)
-		return
-	}
 	removed, err := b.hdb.RemoveOfflineHosts(jc.Request.Context(), hrr.MinRecentScanFailures, time.Duration(hrr.MaxDowntimeHours))
 	if jc.Check("couldn't remove offline hosts", err) != nil {
 		return
@@ -647,17 +637,6 @@
 	host, err := b.hdb.Host(jc.Request.Context(), hostKey)
 	if jc.Check("couldn't load host", err) == nil {
 		jc.Encode(host)
-	}
-}
-
-func (b *bus) hostsResetLostSectorsPOST(jc jape.Context) {
-	var hostKey types.PublicKey
-	if jc.DecodeParam("hostkey", &hostKey) != nil {
-		return
-	}
-	err := b.hdb.ResetLostSectors(jc.Request.Context(), hostKey)
-	if jc.Check("couldn't reset lost sectors", err) != nil {
-		return
 	}
 }
 
@@ -934,15 +913,8 @@
 		http.Error(jc.ResponseWriter, "TotalCost can not be zero", http.StatusBadRequest)
 		return
 	}
-	if req.State == "" {
-		req.State = api.ContractStatePending
-	}
-
-<<<<<<< HEAD
-	a, err := b.ms.AddContract(jc.Request.Context(), req.Contract, req.ContractPrice, req.TotalCost, req.StartHeight)
-=======
-	a, err := b.ms.AddContract(jc.Request.Context(), req.Contract, req.TotalCost, req.StartHeight, req.State)
->>>>>>> 00739fbd
+
+	a, err := b.ms.AddContract(jc.Request.Context(), req.Contract, req.ContractPrice, req.TotalCost, req.StartHeight, req.State)
 	if jc.Check("couldn't store contract", err) == nil {
 		jc.Encode(a)
 	}
@@ -962,15 +934,8 @@
 		http.Error(jc.ResponseWriter, "TotalCost can not be zero", http.StatusBadRequest)
 		return
 	}
-	if req.State == "" {
-		req.State = api.ContractStatePending
-	}
-
-<<<<<<< HEAD
-	r, err := b.ms.AddRenewedContract(jc.Request.Context(), req.Contract, req.ContractPrice, req.TotalCost, req.StartHeight, req.RenewedFrom)
-=======
-	r, err := b.ms.AddRenewedContract(jc.Request.Context(), req.Contract, req.TotalCost, req.StartHeight, req.RenewedFrom, req.State)
->>>>>>> 00739fbd
+
+	r, err := b.ms.AddRenewedContract(jc.Request.Context(), req.Contract, req.ContractPrice, req.TotalCost, req.StartHeight, req.RenewedFrom, req.State)
 	if jc.Check("couldn't store contract", err) == nil {
 		jc.Encode(r)
 	}
@@ -1433,15 +1398,6 @@
 			jc.Error(fmt.Errorf("couldn't update redundancy settings, error: %v", err), http.StatusBadRequest)
 			return
 		}
-	case api.SettingS3Authentication:
-		var s3as api.S3AuthenticationSettings
-		if err := json.Unmarshal(data, &s3as); err != nil {
-			jc.Error(fmt.Errorf("couldn't update s3 authentication settings, invalid request body"), http.StatusBadRequest)
-			return
-		} else if err := s3as.Validate(); err != nil {
-			jc.Error(fmt.Errorf("couldn't update s3 authentication settings, error: %v", err), http.StatusBadRequest)
-			return
-		}
 	}
 
 	jc.Check("could not update setting", b.ss.UpdateSetting(jc.Request.Context(), key, string(data)))
@@ -1873,9 +1829,9 @@
 	case api.MetricContract:
 		var metrics []api.ContractMetric
 		var opts api.ContractMetricsQueryOpts
-		if jc.DecodeForm("contractID", &opts.ContractID) != nil {
+		if jc.DecodeForm("fcid", &opts.ContractID) != nil {
 			return
-		} else if jc.DecodeForm("hostKey", &opts.HostKey) != nil {
+		} else if jc.DecodeForm("host", &opts.HostKey) != nil {
 			return
 		} else if metrics, err = b.mtrcs.ContractMetrics(jc.Request.Context(), start, n, interval, opts); jc.Check("failed to get contract metrics", err) != nil {
 			return
@@ -2168,17 +2124,16 @@
 		"GET    /contract/:id/roots":     b.contractIDRootsHandlerGET,
 		"GET    /contract/:id/size":      b.contractSizeHandlerGET,
 
-		"GET    /hosts":                          b.hostsHandlerGET,
-		"GET    /hosts/allowlist":                b.hostsAllowlistHandlerGET,
-		"PUT    /hosts/allowlist":                b.hostsAllowlistHandlerPUT,
-		"GET    /hosts/blocklist":                b.hostsBlocklistHandlerGET,
-		"PUT    /hosts/blocklist":                b.hostsBlocklistHandlerPUT,
-		"POST   /hosts/pricetables":              b.hostsPricetableHandlerPOST,
-		"POST   /hosts/remove":                   b.hostsRemoveHandlerPOST,
-		"POST   /hosts/scans":                    b.hostsScanHandlerPOST,
-		"GET    /hosts/scanning":                 b.hostsScanningHandlerGET,
-		"GET    /host/:hostkey":                  b.hostsPubkeyHandlerGET,
-		"POST   /host/:hostkey/resetlostsectors": b.hostsResetLostSectorsPOST,
+		"GET    /hosts":             b.hostsHandlerGET,
+		"GET    /hosts/allowlist":   b.hostsAllowlistHandlerGET,
+		"PUT    /hosts/allowlist":   b.hostsAllowlistHandlerPUT,
+		"GET    /hosts/blocklist":   b.hostsBlocklistHandlerGET,
+		"PUT    /hosts/blocklist":   b.hostsBlocklistHandlerPUT,
+		"POST   /hosts/pricetables": b.hostsPricetableHandlerPOST,
+		"POST   /hosts/remove":      b.hostsRemoveHandlerPOST,
+		"POST   /hosts/scans":       b.hostsScanHandlerPOST,
+		"GET    /hosts/scanning":    b.hostsScanningHandlerGET,
+		"GET    /host/:hostkey":     b.hostsPubkeyHandlerGET,
 
 		"PUT /metric/:key": b.metricsHandlerPUT,
 		"GET /metric/:key": b.metricsHandlerGET,
