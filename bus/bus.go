package bus

import (
	"context"
	"encoding/json"
	"errors"
	"fmt"
	"math"
	"net/http"
	"strings"
	"time"

	"go.sia.tech/core/consensus"
	rhpv2 "go.sia.tech/core/rhp/v2"
	rhpv3 "go.sia.tech/core/rhp/v3"
	"go.sia.tech/core/types"
	"go.sia.tech/jape"
	"go.sia.tech/renterd/api"
	"go.sia.tech/renterd/hostdb"
	"go.sia.tech/renterd/internal/tracing"
	"go.sia.tech/renterd/object"
	"go.sia.tech/renterd/wallet"
	"go.uber.org/zap"
)

type (
	// A ChainManager manages blockchain state.
	ChainManager interface {
		AcceptBlock(context.Context, types.Block) error
		Synced(ctx context.Context) bool
		TipState(ctx context.Context) consensus.State
	}

	// A Syncer can connect to other peers and synchronize the blockchain.
	Syncer interface {
		SyncerAddress(ctx context.Context) (string, error)
		Peers() []string
		Connect(addr string) error
		BroadcastTransaction(txn types.Transaction, dependsOn []types.Transaction)
	}

	// A TransactionPool can validate and relay unconfirmed transactions.
	TransactionPool interface {
		RecommendedFee() types.Currency
		Transactions() []types.Transaction
		AddTransactionSet(txns []types.Transaction) error
		UnconfirmedParents(txn types.Transaction) ([]types.Transaction, error)
	}

	// A Wallet can spend and receive siacoins.
	Wallet interface {
		Address() types.Address
		Balance() types.Currency
		FundTransaction(cs consensus.State, txn *types.Transaction, amount types.Currency, pool []types.Transaction) ([]types.Hash256, error)
		Redistribute(cs consensus.State, outputs int, amount, feePerByte types.Currency, pool []types.Transaction) (types.Transaction, []types.Hash256, error)
		ReleaseInputs(txn types.Transaction)
		SignTransaction(cs consensus.State, txn *types.Transaction, toSign []types.Hash256, cf types.CoveredFields) error
		Transactions(since time.Time, max int) ([]wallet.Transaction, error)
		UnspentOutputs() ([]wallet.SiacoinElement, error)
	}

	// A HostDB stores information about hosts.
	HostDB interface {
		Host(ctx context.Context, hostKey types.PublicKey) (hostdb.HostInfo, error)
		Hosts(ctx context.Context, offset, limit int) ([]hostdb.Host, error)
		SearchHosts(ctx context.Context, filterMode, addressContains string, keyIn []types.PublicKey, offset, limit int) ([]hostdb.Host, error)
		HostsForScanning(ctx context.Context, maxLastScan time.Time, offset, limit int) ([]hostdb.HostAddress, error)
		RecordInteractions(ctx context.Context, interactions []hostdb.Interaction) error
		RemoveOfflineHosts(ctx context.Context, minRecentScanFailures uint64, maxDowntime time.Duration) (uint64, error)

		HostAllowlist(ctx context.Context) ([]types.PublicKey, error)
		HostBlocklist(ctx context.Context) ([]string, error)
		UpdateHostAllowlistEntries(ctx context.Context, add, remove []types.PublicKey, clear bool) error
		UpdateHostBlocklistEntries(ctx context.Context, add, remove []string, clear bool) error
	}

	// A MetadataStore stores information about contracts and objects.
	MetadataStore interface {
		AddContract(ctx context.Context, c rhpv2.ContractRevision, totalCost types.Currency, startHeight uint64) (api.ContractMetadata, error)
		AddRenewedContract(ctx context.Context, c rhpv2.ContractRevision, totalCost types.Currency, startHeight uint64, renewedFrom types.FileContractID) (api.ContractMetadata, error)
		ActiveContracts(ctx context.Context) ([]api.ContractMetadata, error)
		AncestorContracts(ctx context.Context, fcid types.FileContractID, minStartHeight uint64) ([]api.ArchivedContract, error)
		ArchiveContract(ctx context.Context, id types.FileContractID, reason string) error
		ArchiveContracts(ctx context.Context, toArchive map[types.FileContractID]string) error
		ArchiveAllContracts(ctx context.Context, reason string) error
		Contract(ctx context.Context, id types.FileContractID) (api.ContractMetadata, error)
		Contracts(ctx context.Context, set string) ([]api.ContractMetadata, error)
		ContractSets(ctx context.Context) ([]string, error)
		RecordContractSpending(ctx context.Context, records []api.ContractSpendingRecord) error
		RemoveContractSet(ctx context.Context, name string) error
		SetContractSet(ctx context.Context, set string, contracts []types.FileContractID) error

		Object(ctx context.Context, path string) (object.Object, error)
		ObjectEntries(ctx context.Context, path, prefix string, offset, limit int) ([]string, error)
		SearchObjects(ctx context.Context, substring string, offset, limit int) ([]string, error)
		UpdateObject(ctx context.Context, path string, o object.Object, usedContracts map[types.PublicKey]types.FileContractID) error
		RemoveObject(ctx context.Context, path string) error

		ObjectsStats(ctx context.Context) (api.ObjectsStats, error)

		UnhealthySlabs(ctx context.Context, healthCutoff float64, set string, limit int) ([]object.Slab, error)
		UpdateSlab(ctx context.Context, s object.Slab, usedContracts map[types.PublicKey]types.FileContractID) error
	}

	// A SettingStore stores settings.
	SettingStore interface {
		DeleteSetting(ctx context.Context, key string) error
		Setting(ctx context.Context, key string) (string, error)
		Settings(ctx context.Context) ([]string, error)
		UpdateSetting(ctx context.Context, key, value string) error
	}

	// EphemeralAccountStore persists information about accounts. Since
	// accounts are rapidly updated and can be recovered, they are only
	// loaded upon startup and persisted upon shutdown.
	EphemeralAccountStore interface {
		Accounts(context.Context) ([]api.Account, error)
		SaveAccounts(context.Context, []api.Account) error
	}
)

type bus struct {
	s   Syncer
	cm  ChainManager
	tp  TransactionPool
	w   Wallet
	hdb HostDB
	ms  MetadataStore
	ss  SettingStore

	eas EphemeralAccountStore

	logger        *zap.SugaredLogger
	accounts      *accounts
	contractLocks *contractLocks
}

func (b *bus) consensusAcceptBlock(jc jape.Context) {
	var block types.Block
	if jc.Decode(&block) != nil {
		return
	}
	if jc.Check("failed to accept block", b.cm.AcceptBlock(jc.Request.Context(), block)) != nil {
		return
	}
}

func (b *bus) syncerAddrHandler(jc jape.Context) {
	addr, err := b.s.SyncerAddress(jc.Request.Context())
	if jc.Check("failed to fetch syncer's address", err) != nil {
		return
	}
	jc.Encode(addr)
}

func (b *bus) syncerPeersHandler(jc jape.Context) {
	jc.Encode(b.s.Peers())
}

func (b *bus) syncerConnectHandler(jc jape.Context) {
	var addr string
	if jc.Decode(&addr) == nil {
		jc.Check("couldn't connect to peer", b.s.Connect(addr))
	}
}

func (b *bus) consensusStateHandler(jc jape.Context) {
	jc.Encode(api.ConsensusState{
		BlockHeight: b.cm.TipState(jc.Request.Context()).Index.Height,
		Synced:      b.cm.Synced(jc.Request.Context()),
	})
}

func (b *bus) txpoolFeeHandler(jc jape.Context) {
	fee := b.tp.RecommendedFee()
	jc.Encode(fee)
}

func (b *bus) txpoolTransactionsHandler(jc jape.Context) {
	jc.Encode(b.tp.Transactions())
}

func (b *bus) txpoolBroadcastHandler(jc jape.Context) {
	var txnSet []types.Transaction
	if jc.Decode(&txnSet) == nil {
		jc.Check("couldn't broadcast transaction set", b.tp.AddTransactionSet(txnSet))
	}
}

func (b *bus) walletBalanceHandler(jc jape.Context) {
	jc.Encode(b.w.Balance())
}

func (b *bus) walletAddressHandler(jc jape.Context) {
	jc.Encode(b.w.Address())
}

func (b *bus) walletTransactionsHandler(jc jape.Context) {
	var since time.Time
	max := -1
	if jc.DecodeForm("since", (*api.ParamTime)(&since)) != nil || jc.DecodeForm("max", &max) != nil {
		return
	}
	txns, err := b.w.Transactions(since, max)
	if jc.Check("couldn't load transactions", err) == nil {
		jc.Encode(txns)
	}
}

func (b *bus) walletOutputsHandler(jc jape.Context) {
	utxos, err := b.w.UnspentOutputs()
	if jc.Check("couldn't load outputs", err) == nil {
		jc.Encode(utxos)
	}
}

func (b *bus) walletFundHandler(jc jape.Context) {
	var wfr api.WalletFundRequest
	if jc.Decode(&wfr) != nil {
		return
	}
	txn := wfr.Transaction
	fee := b.tp.RecommendedFee().Mul64(uint64(types.EncodedLen(txn)))
	txn.MinerFees = []types.Currency{fee}
	toSign, err := b.w.FundTransaction(b.cm.TipState(jc.Request.Context()), &txn, wfr.Amount.Add(txn.MinerFees[0]), b.tp.Transactions())
	if jc.Check("couldn't fund transaction", err) != nil {
		return
	}
	parents, err := b.tp.UnconfirmedParents(txn)
	if jc.Check("couldn't load transaction dependencies", err) != nil {
		b.w.ReleaseInputs(txn)
		return
	}
	jc.Encode(api.WalletFundResponse{
		Transaction: txn,
		ToSign:      toSign,
		DependsOn:   parents,
	})
}

func (b *bus) walletSignHandler(jc jape.Context) {
	var wsr api.WalletSignRequest
	if jc.Decode(&wsr) != nil {
		return
	}
	err := b.w.SignTransaction(b.cm.TipState(jc.Request.Context()), &wsr.Transaction, wsr.ToSign, wsr.CoveredFields)
	if jc.Check("couldn't sign transaction", err) == nil {
		jc.Encode(wsr.Transaction)
	}
}

func (b *bus) walletRedistributeHandler(jc jape.Context) {
	var wfr api.WalletRedistributeRequest
	if jc.Decode(&wfr) != nil {
		return
	}
	if wfr.Outputs == 0 {
		jc.Error(errors.New("'outputs' has to be greater than zero"), http.StatusBadRequest)
		return
	}

	cs := b.cm.TipState(jc.Request.Context())
	txn, toSign, err := b.w.Redistribute(cs, wfr.Outputs, wfr.Amount, b.tp.RecommendedFee(), b.tp.Transactions())
	if jc.Check("couldn't redistribute money in the wallet into the desired outputs", err) != nil {
		return
	}

	err = b.w.SignTransaction(cs, &txn, toSign, types.CoveredFields{WholeTransaction: true})
	if jc.Check("couldn't sign the transaction", err) != nil {
		return
	}

	if jc.Check("couldn't broadcast the transaction", b.tp.AddTransactionSet([]types.Transaction{txn})) != nil {
		b.w.ReleaseInputs(txn)
		return
	}

	jc.Encode(txn.ID())
}

func (b *bus) walletDiscardHandler(jc jape.Context) {
	var txn types.Transaction
	if jc.Decode(&txn) == nil {
		b.w.ReleaseInputs(txn)
	}
}

func (b *bus) walletPrepareFormHandler(jc jape.Context) {
	ctx := jc.Request.Context()
	var wpfr api.WalletPrepareFormRequest
	if jc.Decode(&wpfr) != nil {
		return
	}
	if wpfr.HostKey == (types.PublicKey{}) {
		jc.Error(errors.New("no host key provided"), http.StatusBadRequest)
		return
	}
	if wpfr.RenterKey == nil {
		jc.Error(errors.New("no renter key provided"), http.StatusBadRequest)
		return
	}
	cs := b.cm.TipState(ctx)

	fc := rhpv2.PrepareContractFormation(wpfr.RenterKey, wpfr.HostKey, wpfr.RenterFunds, wpfr.HostCollateral, wpfr.EndHeight, wpfr.HostSettings, wpfr.RenterAddress)
	cost := rhpv2.ContractFormationCost(cs, fc, wpfr.HostSettings.ContractPrice)
	txn := types.Transaction{
		FileContracts: []types.FileContract{fc},
	}
	txn.MinerFees = []types.Currency{b.tp.RecommendedFee().Mul64(uint64(types.EncodedLen(txn)))}
	toSign, err := b.w.FundTransaction(cs, &txn, cost.Add(txn.MinerFees[0]), b.tp.Transactions())
	if jc.Check("couldn't fund transaction", err) != nil {
		return
	}
	cf := wallet.ExplicitCoveredFields(txn)
	err = b.w.SignTransaction(cs, &txn, toSign, cf)
	if jc.Check("couldn't sign transaction", err) != nil {
		b.w.ReleaseInputs(txn)
		return
	}
	parents, err := b.tp.UnconfirmedParents(txn)
	if jc.Check("couldn't load transaction dependencies", err) != nil {
		b.w.ReleaseInputs(txn)
		return
	}
	jc.Encode(append(parents, txn))
}

func (b *bus) walletPrepareRenewHandler(jc jape.Context) {
	var wprr api.WalletPrepareRenewRequest
	if jc.Decode(&wprr) != nil {
		return
	}
	if wprr.HostKey == (types.PublicKey{}) {
		jc.Error(errors.New("no host key provided"), http.StatusBadRequest)
		return
	}
	if wprr.RenterKey == nil {
		jc.Error(errors.New("no renter key provided"), http.StatusBadRequest)
		return
	}
	cs := b.cm.TipState(jc.Request.Context())

	// Create the final revision from the provided revision.
	finalRevision := wprr.Revision
	finalRevision.MissedProofOutputs = finalRevision.ValidProofOutputs
	finalRevision.Filesize = 0
	finalRevision.FileMerkleRoot = types.Hash256{}
	finalRevision.RevisionNumber = math.MaxUint64

	// Prepare the new contract.
	fc, basePrice := rhpv3.PrepareContractRenewal(wprr.Revision, wprr.HostAddress, wprr.RenterAddress, wprr.RenterKey, wprr.RenterFunds, wprr.NewCollateral, wprr.HostKey, wprr.PriceTable, wprr.EndHeight, wprr.WindowSize)

	// Create the transaction containing both the final revision and new
	// contract.
	txn := types.Transaction{
		FileContracts:         []types.FileContract{fc},
		FileContractRevisions: []types.FileContractRevision{finalRevision},
		MinerFees:             []types.Currency{wprr.PriceTable.TxnFeeMaxRecommended.Mul64(4096)},
	}
<<<<<<< HEAD

	// Compute how much renter funds to put into the new contract.
	cost := rhpv2.ContractRenewalCost(cs, fc, wprr.PriceTable.ContractPrice, txn.MinerFees[0], basePrice)

	// Fund the txn.
=======
	txn.MinerFees = []types.Currency{b.tp.RecommendedFee().Mul64(uint64(types.EncodedLen(txn)))}
	cost := rhpv2.ContractRenewalCost(cs, fc, wprr.HostSettings.ContractPrice, txn.MinerFees[0], basePrice)
>>>>>>> 61664fbd
	toSign, err := b.w.FundTransaction(cs, &txn, cost, b.tp.Transactions())
	if jc.Check("couldn't fund transaction", err) != nil {
		return
	}

	// Sign it.
	cf := wallet.ExplicitCoveredFields(txn)
	err = b.w.SignTransaction(cs, &txn, toSign, cf)
	if jc.Check("couldn't sign transaction", err) != nil {
		b.w.ReleaseInputs(txn)
		return
	}

	// Add any required parents.
	parents, err := b.tp.UnconfirmedParents(txn)
	if jc.Check("couldn't load transaction dependencies", err) != nil {
		b.w.ReleaseInputs(txn)
		return
	}
	jc.Encode(api.WalletPrepareRenewResponse{
		TransactionSet: append(parents, txn),
	})
}

func (b *bus) walletPendingHandler(jc jape.Context) {
	isRelevant := func(txn types.Transaction) bool {
		addr := b.w.Address()
		for _, sci := range txn.SiacoinInputs {
			if sci.UnlockConditions.UnlockHash() == addr {
				return true
			}
		}
		for _, sco := range txn.SiacoinOutputs {
			if sco.Address == addr {
				return true
			}
		}
		return false
	}

	txns := b.tp.Transactions()
	relevant := txns[:0]
	for _, txn := range txns {
		if isRelevant(txn) {
			relevant = append(relevant, txn)
		}
	}
	jc.Encode(relevant)
}

func (b *bus) hostsHandlerGET(jc jape.Context) {
	offset := 0
	limit := -1
	if jc.DecodeForm("offset", &offset) != nil || jc.DecodeForm("limit", &limit) != nil {
		return
	}
	hosts, err := b.hdb.Hosts(jc.Request.Context(), offset, limit)
	if jc.Check(fmt.Sprintf("couldn't fetch hosts %d-%d", offset, offset+limit), err) != nil {
		return
	}
	jc.Encode(hosts)
}

func (b *bus) searchHostsHandlerPOST(jc jape.Context) {
	var req api.SearchHostsRequest
	if jc.Decode(&req) != nil {
		return
	}
	hosts, err := b.hdb.SearchHosts(jc.Request.Context(), req.FilterMode, req.AddressContains, req.KeyIn, req.Offset, req.Limit)
	if jc.Check(fmt.Sprintf("couldn't fetch hosts %d-%d", req.Offset, req.Offset+req.Limit), err) != nil {
		return
	}
	jc.Encode(hosts)
}

func (b *bus) hostsRemoveHandlerPOST(jc jape.Context) {
	var hrr api.HostsRemoveRequest
	if jc.Decode(&hrr) != nil {
		return
	}
	if hrr.MaxDowntimeHours == 0 {
		jc.Error(errors.New("maxDowntime must be non-zero"), http.StatusBadRequest)
		return
	}
	removed, err := b.hdb.RemoveOfflineHosts(jc.Request.Context(), hrr.MinRecentScanFailures, time.Duration(hrr.MaxDowntimeHours))
	if jc.Check("couldn't remove offline hosts", err) != nil {
		return
	}
	jc.Encode(removed)
}

func (b *bus) hostsScanningHandlerGET(jc jape.Context) {
	offset := 0
	limit := -1
	maxLastScan := time.Now()
	if jc.DecodeForm("offset", &offset) != nil || jc.DecodeForm("limit", &limit) != nil || jc.DecodeForm("lastScan", (*api.ParamTime)(&maxLastScan)) != nil {
		return
	}
	hosts, err := b.hdb.HostsForScanning(jc.Request.Context(), maxLastScan, offset, limit)
	if jc.Check(fmt.Sprintf("couldn't fetch hosts %d-%d", offset, offset+limit), err) != nil {
		return
	}
	jc.Encode(hosts)
}

func (b *bus) hostsPubkeyHandlerGET(jc jape.Context) {
	var hostKey types.PublicKey
	if jc.DecodeParam("hostkey", &hostKey) != nil {
		return
	}
	host, err := b.hdb.Host(jc.Request.Context(), hostKey)
	if jc.Check("couldn't load host", err) == nil {
		jc.Encode(host)
	}
}

func (b *bus) hostsPubkeyHandlerPOST(jc jape.Context) {
	var interactions []hostdb.Interaction
	if jc.Decode(&interactions) != nil {
		return
	}
	if jc.Check("failed to record interactions", b.hdb.RecordInteractions(jc.Request.Context(), interactions)) != nil {
		return
	}
}

func (b *bus) contractsSpendingHandlerPOST(jc jape.Context) {
	var records []api.ContractSpendingRecord
	if jc.Decode(&records) != nil {
		return
	}
	if jc.Check("failed to record spending metrics for contract", b.ms.RecordContractSpending(jc.Request.Context(), records)) != nil {
		return
	}
}

func (b *bus) hostsAllowlistHandlerGET(jc jape.Context) {
	allowlist, err := b.hdb.HostAllowlist(jc.Request.Context())
	if jc.Check("couldn't load allowlist", err) == nil {
		jc.Encode(allowlist)
	}
}

func (b *bus) hostsAllowlistHandlerPUT(jc jape.Context) {
	ctx := jc.Request.Context()
	var req api.UpdateAllowlistRequest
	if jc.Decode(&req) == nil {
		if len(req.Add)+len(req.Remove) > 0 && req.Clear {
			jc.Error(errors.New("cannot add or remove entries while clearing the allowlist"), http.StatusBadRequest)
			return
		} else if jc.Check("couldn't update allowlist entries", b.hdb.UpdateHostAllowlistEntries(ctx, req.Add, req.Remove, req.Clear)) != nil {
			return
		}
	}
}

func (b *bus) hostsBlocklistHandlerGET(jc jape.Context) {
	blocklist, err := b.hdb.HostBlocklist(jc.Request.Context())
	if jc.Check("couldn't load blocklist", err) == nil {
		jc.Encode(blocklist)
	}
}

func (b *bus) hostsBlocklistHandlerPUT(jc jape.Context) {
	ctx := jc.Request.Context()
	var req api.UpdateBlocklistRequest
	if jc.Decode(&req) == nil {
		if len(req.Add)+len(req.Remove) > 0 && req.Clear {
			jc.Error(errors.New("cannot add or remove entries while clearing the blocklist"), http.StatusBadRequest)
			return
		} else if jc.Check("couldn't update blocklist entries", b.hdb.UpdateHostBlocklistEntries(ctx, req.Add, req.Remove, req.Clear)) != nil {
			return
		}
	}
}

func (b *bus) contractsActiveHandlerGET(jc jape.Context) {
	cs, err := b.ms.ActiveContracts(jc.Request.Context())
	if jc.Check("couldn't load contracts", err) == nil {
		jc.Encode(cs)
	}
}

func (b *bus) contractsArchiveHandlerPOST(jc jape.Context) {
	var toArchive api.ArchiveContractsRequest
	if jc.Decode(&toArchive) != nil {
		return
	}

	jc.Check("failed to archive contracts", b.ms.ArchiveContracts(jc.Request.Context(), toArchive))
}

func (b *bus) contractsSetHandlerGET(jc jape.Context) {
	cs, err := b.ms.Contracts(jc.Request.Context(), jc.PathParam("set"))
	if jc.Check("couldn't load contracts", err) == nil {
		jc.Encode(cs)
	}
}

func (b *bus) contractsSetsHandlerGET(jc jape.Context) {
	sets, err := b.ms.ContractSets(jc.Request.Context())
	if jc.Check("couldn't fetch contract sets", err) == nil {
		jc.Encode(sets)
	}
}

func (b *bus) contractsSetHandlerPUT(jc jape.Context) {
	var contractIds []types.FileContractID
	if set := jc.PathParam("set"); set == "" {
		jc.Error(errors.New("param 'set' can not be empty"), http.StatusBadRequest)
	} else if jc.Decode(&contractIds) == nil {
		jc.Check("could not add contracts to set", b.ms.SetContractSet(jc.Request.Context(), set, contractIds))
	}
}

func (b *bus) contractsSetHandlerDELETE(jc jape.Context) {
	if set := jc.PathParam("set"); set != "" {
		jc.Check("could not remove contract set", b.ms.RemoveContractSet(jc.Request.Context(), set))
	}
}

func (b *bus) contractAcquireHandlerPOST(jc jape.Context) {
	var id types.FileContractID
	if jc.DecodeParam("id", &id) != nil {
		return
	}
	var req api.ContractAcquireRequest
	if jc.Decode(&req) != nil {
		return
	}

	lockID, err := b.contractLocks.Acquire(jc.Request.Context(), req.Priority, id, time.Duration(req.Duration))
	if jc.Check("failed to acquire contract", err) != nil {
		return
	}
	jc.Encode(api.ContractAcquireResponse{
		LockID: lockID,
	})
}

func (b *bus) contractReleaseHandlerPOST(jc jape.Context) {
	var id types.FileContractID
	if jc.DecodeParam("id", &id) != nil {
		return
	}
	var req api.ContractReleaseRequest
	if jc.Decode(&req) != nil {
		return
	}
	if jc.Check("failed to release contract", b.contractLocks.Release(id, req.LockID)) != nil {
		return
	}
}

func (b *bus) contractIDHandlerGET(jc jape.Context) {
	var id types.FileContractID
	if jc.DecodeParam("id", &id) != nil {
		return
	}
	c, err := b.ms.Contract(jc.Request.Context(), id)
	if jc.Check("couldn't load contract", err) == nil {
		jc.Encode(c)
	}
}

func (b *bus) contractIDHandlerPOST(jc jape.Context) {
	var id types.FileContractID
	var req api.ContractsIDAddRequest
	if jc.DecodeParam("id", &id) != nil || jc.Decode(&req) != nil {
		return
	}
	if req.Contract.ID() != id {
		http.Error(jc.ResponseWriter, "contract ID mismatch", http.StatusBadRequest)
		return
	}

	a, err := b.ms.AddContract(jc.Request.Context(), req.Contract, req.TotalCost, req.StartHeight)
	if jc.Check("couldn't store contract", err) == nil {
		jc.Encode(a)
	}
}

func (b *bus) contractIDRenewedHandlerPOST(jc jape.Context) {
	var id types.FileContractID
	var req api.ContractsIDRenewedRequest
	if jc.DecodeParam("id", &id) != nil || jc.Decode(&req) != nil {
		return
	}
	if req.Contract.ID() != id {
		http.Error(jc.ResponseWriter, "contract ID mismatch", http.StatusBadRequest)
		return
	}

	r, err := b.ms.AddRenewedContract(jc.Request.Context(), req.Contract, req.TotalCost, req.StartHeight, req.RenewedFrom)
	if jc.Check("couldn't store contract", err) == nil {
		jc.Encode(r)
	}
}

func (b *bus) contractIDHandlerDELETE(jc jape.Context) {
	var id types.FileContractID
	if jc.DecodeParam("id", &id) != nil {
		return
	}
	jc.Check("couldn't remove contract", b.ms.ArchiveContract(jc.Request.Context(), id, api.ContractArchivalReasonRemoved))
}

func (b *bus) contractsAllHandlerDELETE(jc jape.Context) {
	jc.Check("couldn't remove contracts", b.ms.ArchiveAllContracts(jc.Request.Context(), api.ContractArchivalReasonRemoved))
}

func (b *bus) searchObjectsHandlerGET(jc jape.Context) {
	offset := 0
	limit := -1
	var key string
	if jc.DecodeForm("offset", &offset) != nil || jc.DecodeForm("limit", &limit) != nil || jc.DecodeForm("key", &key) != nil {
		return
	}
	keys, err := b.ms.SearchObjects(jc.Request.Context(), key, offset, limit)
	if jc.Check("couldn't list objects", err) != nil {
		return
	}
	jc.Encode(keys)
}

func (b *bus) objectsHandlerGET(jc jape.Context) {
	path := jc.PathParam("path")
	if strings.HasSuffix(path, "/") {
		b.objectEntriesHandlerGET(jc, path)
		return
	}

	o, err := b.ms.Object(jc.Request.Context(), path)
	if errors.Is(err, api.ErrObjectNotFound) {
		jc.Error(err, http.StatusNotFound)
		return
	}
	if jc.Check("couldn't load object", err) != nil {
		return
	}
	jc.Encode(api.ObjectsResponse{Object: &o})
}

func (b *bus) objectEntriesHandlerGET(jc jape.Context, path string) {
	var offset int
	if jc.DecodeForm("offset", &offset) != nil {
		return
	}
	limit := -1
	if jc.DecodeForm("limit", &limit) != nil {
		return
	}
	var prefix string
	if jc.DecodeForm("prefix", &prefix) != nil {
		return
	}

	// look for object entries
	entries, err := b.ms.ObjectEntries(jc.Request.Context(), path, prefix, offset, limit)
	if jc.Check("couldn't list object entries", err) != nil {
		return
	}

	jc.Encode(api.ObjectsResponse{Entries: entries})
}

func (b *bus) objectsHandlerPUT(jc jape.Context) {
	var aor api.AddObjectRequest
	if jc.Decode(&aor) == nil {
		jc.Check("couldn't store object", b.ms.UpdateObject(jc.Request.Context(), jc.PathParam("path"), aor.Object, aor.UsedContracts))
	}
}

func (b *bus) objectsHandlerDELETE(jc jape.Context) {
	jc.Check("couldn't delete object", b.ms.RemoveObject(jc.Request.Context(), jc.PathParam("path")))
}

func (b *bus) objectsStatshandlerGET(jc jape.Context) {
	info, err := b.ms.ObjectsStats(jc.Request.Context())
	if jc.Check("couldn't get objects stats", err) != nil {
		return
	}
	jc.Encode(info)
}

func (b *bus) slabHandlerPUT(jc jape.Context) {
	var usr api.UpdateSlabRequest
	if jc.Decode(&usr) == nil {
		jc.Check("couldn't update slab", b.ms.UpdateSlab(jc.Request.Context(), usr.Slab, usr.UsedContracts))
	}
}

func (b *bus) slabsMigrationHandlerPOST(jc jape.Context) {
	var msr api.MigrationSlabsRequest
	if jc.Decode(&msr) == nil {
		if slabs, err := b.ms.UnhealthySlabs(jc.Request.Context(), msr.HealthCutoff, msr.ContractSet, msr.Limit); jc.Check("couldn't fetch slabs for migration", err) == nil {
			jc.Encode(slabs)
		}
	}
}

func (b *bus) settingsHandlerGET(jc jape.Context) {
	if settings, err := b.ss.Settings(jc.Request.Context()); jc.Check("couldn't load settings", err) == nil {
		jc.Encode(settings)
	}
}

func (b *bus) settingKeyHandlerGET(jc jape.Context) {
	key := jc.PathParam("key")
	if key == "" {
		jc.Error(errors.New("param 'key' can not be empty"), http.StatusBadRequest)
		return
	}

	setting, err := b.ss.Setting(jc.Request.Context(), jc.PathParam("key"))
	if errors.Is(err, api.ErrSettingNotFound) {
		jc.Error(err, http.StatusNotFound)
		return
	}
	if err != nil {
		jc.Error(err, http.StatusInternalServerError)
		return
	}

	var resp interface{}
	err = json.Unmarshal([]byte(setting), &resp)
	if err != nil {
		jc.Error(fmt.Errorf("couldn't unmarshal the setting, error: %v", err), http.StatusInternalServerError)
		return
	}

	jc.Encode(resp)
}

func (b *bus) settingKeyHandlerPUT(jc jape.Context) {
	key := jc.PathParam("key")
	if key == "" {
		jc.Error(errors.New("param 'key' can not be empty"), http.StatusBadRequest)
		return
	}

	var value interface{}
	if jc.Decode(&value) != nil {
		return
	}

	js, err := json.Marshal(value)
	if err != nil {
		jc.Error(fmt.Errorf("couldn't marshal the given value, error: %v", err), http.StatusBadRequest)
		return
	}

	jc.Check("could not update setting", b.ss.UpdateSetting(jc.Request.Context(), key, string(js)))
}

func (b *bus) settingKeyHandlerDELETE(jc jape.Context) {
	key := jc.PathParam("key")
	if key == "" {
		jc.Error(errors.New("param 'key' can not be empty"), http.StatusBadRequest)
		return
	}
	jc.Check("could not delete setting", b.ss.DeleteSetting(jc.Request.Context(), key))
}

func (b *bus) contractIDAncestorsHandler(jc jape.Context) {
	var fcid types.FileContractID
	if jc.DecodeParam("id", &fcid) != nil {
		return
	}
	var minStartHeight uint64
	if jc.DecodeForm("startHeight", &minStartHeight) != nil {
		return
	}
	ancestors, err := b.ms.AncestorContracts(jc.Request.Context(), fcid, minStartHeight)
	if jc.Check("failed to fetch ancestor contracts", err) != nil {
		return
	}
	jc.Encode(ancestors)
}

func (b *bus) paramsHandlerDownloadGET(jc jape.Context) {
	gp, err := b.gougingParams(jc.Request.Context())
	if jc.Check("could not get gouging parameters", err) != nil {
		return
	}

	var css api.ContractSetSettings
	if csss, err := b.ss.Setting(jc.Request.Context(), api.SettingContractSet); err != nil {
		jc.Error(fmt.Errorf("could not fetch contract set setting, err: %v", err), http.StatusInternalServerError)
		return
	} else if err := json.Unmarshal([]byte(csss), &css); err != nil {
		b.logger.Panicf("failed to unmarshal gouging settings '%s': %v", csss, err)
	}

	jc.Encode(api.DownloadParams{
		ContractSet:   css.Set,
		GougingParams: gp,
	})
}

func (b *bus) paramsHandlerUploadGET(jc jape.Context) {
	gp, err := b.gougingParams(jc.Request.Context())
	if jc.Check("could not get gouging parameters", err) != nil {
		return
	}

	var css api.ContractSetSettings
	if csss, err := b.ss.Setting(jc.Request.Context(), api.SettingContractSet); err != nil {
		jc.Error(fmt.Errorf("could not fetch contract set setting, err: %v", err), http.StatusInternalServerError)
		return
	} else if err := json.Unmarshal([]byte(csss), &css); err != nil {
		b.logger.Panicf("failed to unmarshal gouging settings '%s': %v", csss, err)
	}

	jc.Encode(api.UploadParams{
		ContractSet:   css.Set,
		CurrentHeight: b.cm.TipState(jc.Request.Context()).Index.Height,
		GougingParams: gp,
	})
}

func (b *bus) paramsHandlerGougingGET(jc jape.Context) {
	gp, err := b.gougingParams(jc.Request.Context())
	if jc.Check("could not get gouging parameters", err) != nil {
		return
	}
	jc.Encode(gp)
}

func (b *bus) gougingParams(ctx context.Context) (api.GougingParams, error) {
	var gs api.GougingSettings
	if gss, err := b.ss.Setting(ctx, api.SettingGouging); err != nil {
		return api.GougingParams{}, err
	} else if err := json.Unmarshal([]byte(gss), &gs); err != nil {
		b.logger.Panicf("failed to unmarshal gouging settings '%s': %v", gss, err)
	}

	var rs api.RedundancySettings
	if rss, err := b.ss.Setting(ctx, api.SettingRedundancy); err != nil {
		return api.GougingParams{}, err
	} else if err := json.Unmarshal([]byte(rss), &rs); err != nil {
		b.logger.Panicf("failed to unmarshal redundancy settings '%s': %v", rss, err)
	}

	cs := api.ConsensusState{
		BlockHeight: b.cm.TipState(ctx).Index.Height,
		Synced:      b.cm.Synced(ctx),
	}

	return api.GougingParams{
		ConsensusState:     cs,
		GougingSettings:    gs,
		RedundancySettings: rs,
		TransactionFee:     b.tp.RecommendedFee(),
	}, nil
}

func (b *bus) accountsHandlerGET(jc jape.Context) {
	jc.Encode(b.accounts.Accounts())
}

func (b *bus) accountHandlerGET(jc jape.Context) {
	var id rhpv3.Account
	if jc.DecodeParam("id", &id) != nil {
		return
	}
	var req api.AccountHandlerPOST
	if jc.Decode(&req) != nil {
		return
	}
	acc, err := b.accounts.Account(id, req.HostKey)
	if jc.Check("failed to fetch account", err) != nil {
		return
	}
	jc.Encode(acc)
}

func (b *bus) accountsAddHandlerPOST(jc jape.Context) {
	var id rhpv3.Account
	if jc.DecodeParam("id", &id) != nil {
		return
	}
	var req api.AccountsAddBalanceRequest
	if jc.Decode(&req) != nil {
		return
	}
	if id == (rhpv3.Account{}) {
		jc.Error(errors.New("account id needs to be set"), http.StatusBadRequest)
		return
	}
	if req.HostKey == (types.PublicKey{}) {
		jc.Error(errors.New("host needs to be set"), http.StatusBadRequest)
		return
	}
	b.accounts.AddAmount(id, req.HostKey, req.Amount)
}

func (b *bus) accountsResetDriftHandlerPOST(jc jape.Context) {
	var id rhpv3.Account
	if jc.DecodeParam("id", &id) != nil {
		return
	}
	err := b.accounts.ResetDrift(id)
	if errors.Is(err, errAccountsNotFound) {
		jc.Error(err, http.StatusNotFound)
		return
	}
	if jc.Check("failed to reset drift", err) != nil {
		return
	}
}

func (b *bus) accountsUpdateHandlerPOST(jc jape.Context) {
	var id rhpv3.Account
	if jc.DecodeParam("id", &id) != nil {
		return
	}
	var req api.AccountsUpdateBalanceRequest
	if jc.Decode(&req) != nil {
		return
	}
	if id == (rhpv3.Account{}) {
		jc.Error(errors.New("account id needs to be set"), http.StatusBadRequest)
		return
	}
	if req.HostKey == (types.PublicKey{}) {
		jc.Error(errors.New("host needs to be set"), http.StatusBadRequest)
		return
	}
	b.accounts.SetBalance(id, req.HostKey, req.Amount)
}

func (b *bus) accountsRequiresSyncHandlerPOST(jc jape.Context) {
	var id rhpv3.Account
	if jc.DecodeParam("id", &id) != nil {
		return
	}
	var req api.AccountsRequiresSyncRequest
	if jc.Decode(&req) != nil {
		return
	}
	if id == (rhpv3.Account{}) {
		jc.Error(errors.New("account id needs to be set"), http.StatusBadRequest)
		return
	}
	if req.HostKey == (types.PublicKey{}) {
		jc.Error(errors.New("host needs to be set"), http.StatusBadRequest)
		return
	}
	err := b.accounts.ScheduleSync(id, req.HostKey)
	if errors.Is(err, errAccountsNotFound) {
		jc.Error(err, http.StatusNotFound)
		return
	}
	if jc.Check("failed to set requiresSync flag on account", err) != nil {
		return
	}
}

func (b *bus) accountsLockHandlerPOST(jc jape.Context) {
	var id rhpv3.Account
	if jc.DecodeParam("id", &id) != nil {
		return
	}
	var req api.AccountsLockHandlerRequest
	if jc.Decode(&req) != nil {
		return
	}

	acc, lockID := b.accounts.LockAccount(jc.Request.Context(), id, req.HostKey, req.Exclusive, time.Duration(req.Duration))
	jc.Encode(api.AccountsLockHandlerResponse{
		Account: acc,
		LockID:  lockID,
	})
}

func (b *bus) accountsUnlockHandlerPOST(jc jape.Context) {
	var id rhpv3.Account
	if jc.DecodeParam("id", &id) != nil {
		return
	}
	var req api.AccountsUnlockHandlerRequest
	if jc.Decode(&req) != nil {
		return
	}

	err := b.accounts.UnlockAccount(id, req.LockID)
	if jc.Check("failed to unlock account", err) != nil {
		return
	}
}

func (b *bus) contractTaxHandlerGET(jc jape.Context) {
	var payout types.Currency
	if jc.DecodeParam("payout", (*api.ParamCurrency)(&payout)) != nil {
		return
	}
	cs := b.cm.TipState(jc.Request.Context())
	jc.Encode(cs.FileContractTax(types.FileContract{Payout: payout}))
}

// New returns a new Bus.
func New(s Syncer, cm ChainManager, tp TransactionPool, w Wallet, hdb HostDB, ms MetadataStore, ss SettingStore, eas EphemeralAccountStore, l *zap.Logger) (*bus, error) {
	b := &bus{
		s:             s,
		cm:            cm,
		tp:            tp,
		w:             w,
		hdb:           hdb,
		ms:            ms,
		ss:            ss,
		eas:           eas,
		contractLocks: newContractLocks(),
		logger:        l.Sugar().Named("bus"),
	}
	ctx, span := tracing.Tracer.Start(context.Background(), "bus.New")
	defer span.End()

	// Load default settings if the setting is not already set.
	for key, value := range map[string]interface{}{
		api.SettingGouging:    api.DefaultGougingSettings,
		api.SettingRedundancy: api.DefaultRedundancySettings,
	} {
		if _, err := b.ss.Setting(ctx, key); errors.Is(err, api.ErrSettingNotFound) {
			if bytes, err := json.Marshal(value); err != nil {
				panic("failed to marshal default settings") // should never happen
			} else if err := b.ss.UpdateSetting(ctx, key, string(bytes)); err != nil {
				return nil, err
			}
		}
	}

	// Load the accounts into memory. They're saved when the bus is stopped.
	accounts, err := eas.Accounts(ctx)
	if err != nil {
		return nil, err
	}
	b.accounts = newAccounts(accounts)
	return b, nil
}

// Handler returns an HTTP handler that serves the bus API.
func (b *bus) Handler() http.Handler {
	return jape.Mux(tracing.TracedRoutes("bus", map[string]jape.Handler{
		"GET    /accounts":                  b.accountsHandlerGET,
		"POST   /accounts/:id":              b.accountHandlerGET,
		"POST   /accounts/:id/lock":         b.accountsLockHandlerPOST,
		"POST   /accounts/:id/unlock":       b.accountsUnlockHandlerPOST,
		"POST   /accounts/:id/add":          b.accountsAddHandlerPOST,
		"POST   /accounts/:id/update":       b.accountsUpdateHandlerPOST,
		"POST   /accounts/:id/requiressync": b.accountsRequiresSyncHandlerPOST,
		"POST   /accounts/:id/resetdrift":   b.accountsResetDriftHandlerPOST,

		"GET    /syncer/address": b.syncerAddrHandler,
		"GET    /syncer/peers":   b.syncerPeersHandler,
		"POST   /syncer/connect": b.syncerConnectHandler,

		"POST   /consensus/acceptblock":        b.consensusAcceptBlock,
		"GET    /consensus/state":              b.consensusStateHandler,
		"GET    /consensus/siafundfee/:payout": b.contractTaxHandlerGET,

		"GET    /txpool/recommendedfee": b.txpoolFeeHandler,
		"GET    /txpool/transactions":   b.txpoolTransactionsHandler,
		"POST   /txpool/broadcast":      b.txpoolBroadcastHandler,

		"GET    /wallet/balance":       b.walletBalanceHandler,
		"GET    /wallet/address":       b.walletAddressHandler,
		"GET    /wallet/transactions":  b.walletTransactionsHandler,
		"GET    /wallet/outputs":       b.walletOutputsHandler,
		"POST   /wallet/fund":          b.walletFundHandler,
		"POST   /wallet/sign":          b.walletSignHandler,
		"POST   /wallet/redistribute":  b.walletRedistributeHandler,
		"POST   /wallet/discard":       b.walletDiscardHandler,
		"POST   /wallet/prepare/form":  b.walletPrepareFormHandler,
		"POST   /wallet/prepare/renew": b.walletPrepareRenewHandler,
		"GET    /wallet/pending":       b.walletPendingHandler,

		"GET    /hosts":              b.hostsHandlerGET,
		"GET    /host/:hostkey":      b.hostsPubkeyHandlerGET,
		"POST   /hosts/interactions": b.hostsPubkeyHandlerPOST,
		"POST   /hosts/remove":       b.hostsRemoveHandlerPOST,
		"GET    /hosts/allowlist":    b.hostsAllowlistHandlerGET,
		"PUT    /hosts/allowlist":    b.hostsAllowlistHandlerPUT,
		"GET    /hosts/blocklist":    b.hostsBlocklistHandlerGET,
		"PUT    /hosts/blocklist":    b.hostsBlocklistHandlerPUT,
		"GET    /hosts/scanning":     b.hostsScanningHandlerGET,

		"GET    /contracts/active":       b.contractsActiveHandlerGET,
		"POST   /contracts/archive":      b.contractsArchiveHandlerPOST,
		"GET    /contracts/sets":         b.contractsSetsHandlerGET,
		"GET    /contracts/set/:set":     b.contractsSetHandlerGET,
		"PUT    /contracts/set/:set":     b.contractsSetHandlerPUT,
		"DELETE /contracts/set/:set":     b.contractsSetHandlerDELETE,
		"POST   /contracts/spending":     b.contractsSpendingHandlerPOST,
		"GET    /contract/:id":           b.contractIDHandlerGET,
		"POST   /contract/:id":           b.contractIDHandlerPOST,
		"GET    /contract/:id/ancestors": b.contractIDAncestorsHandler,
		"POST   /contract/:id/renewed":   b.contractIDRenewedHandlerPOST,
		"POST   /contract/:id/acquire":   b.contractAcquireHandlerPOST,
		"POST   /contract/:id/release":   b.contractReleaseHandlerPOST,
		"DELETE /contract/:id":           b.contractIDHandlerDELETE,
		"DELETE /contracts/all":          b.contractsAllHandlerDELETE,

		"POST /search/hosts":   b.searchHostsHandlerPOST,
		"GET  /search/objects": b.searchObjectsHandlerGET,

		"GET    /stats/objects": b.objectsStatshandlerGET,

		"GET    /objects/*path": b.objectsHandlerGET,
		"PUT    /objects/*path": b.objectsHandlerPUT,
		"DELETE /objects/*path": b.objectsHandlerDELETE,

		"POST   /slabs/migration": b.slabsMigrationHandlerPOST,
		"PUT    /slab":            b.slabHandlerPUT,

		"GET    /settings":     b.settingsHandlerGET,
		"GET    /setting/:key": b.settingKeyHandlerGET,
		"PUT    /setting/:key": b.settingKeyHandlerPUT,
		"DELETE /setting/:key": b.settingKeyHandlerDELETE,

		"GET    /params/download": b.paramsHandlerDownloadGET,
		"GET    /params/upload":   b.paramsHandlerUploadGET,
		"GET    /params/gouging":  b.paramsHandlerGougingGET,
	}))
}

// Shutdown shuts down the bus.
func (b *bus) Shutdown(ctx context.Context) error {
	return b.eas.SaveAccounts(ctx, b.accounts.ToPersist())
}<|MERGE_RESOLUTION|>--- conflicted
+++ resolved
@@ -357,16 +357,11 @@
 		FileContractRevisions: []types.FileContractRevision{finalRevision},
 		MinerFees:             []types.Currency{wprr.PriceTable.TxnFeeMaxRecommended.Mul64(4096)},
 	}
-<<<<<<< HEAD
 
 	// Compute how much renter funds to put into the new contract.
 	cost := rhpv2.ContractRenewalCost(cs, fc, wprr.PriceTable.ContractPrice, txn.MinerFees[0], basePrice)
 
 	// Fund the txn.
-=======
-	txn.MinerFees = []types.Currency{b.tp.RecommendedFee().Mul64(uint64(types.EncodedLen(txn)))}
-	cost := rhpv2.ContractRenewalCost(cs, fc, wprr.HostSettings.ContractPrice, txn.MinerFees[0], basePrice)
->>>>>>> 61664fbd
 	toSign, err := b.w.FundTransaction(cs, &txn, cost, b.tp.Transactions())
 	if jc.Check("couldn't fund transaction", err) != nil {
 		return
