package bus

// TODOs:
// - add UPNP support

import (
	"context"
	"encoding/json"
	"errors"
	"fmt"
<<<<<<< HEAD
	"math"
	"math/big"
=======
>>>>>>> fc6e7860
	"net"
	"net/http"
	"strings"
	"time"

	"go.sia.tech/core/consensus"
	"go.sia.tech/core/gateway"
	rhpv2 "go.sia.tech/core/rhp/v2"
	"go.sia.tech/core/types"
	"go.sia.tech/coreutils/chain"
	"go.sia.tech/coreutils/syncer"
	"go.sia.tech/coreutils/wallet"
	"go.sia.tech/jape"
	"go.sia.tech/renterd/alerts"
	"go.sia.tech/renterd/api"
	"go.sia.tech/renterd/bus/client"
	ibus "go.sia.tech/renterd/internal/bus"
	"go.sia.tech/renterd/internal/gouging"
	"go.sia.tech/renterd/internal/rhp"
	rhp2 "go.sia.tech/renterd/internal/rhp/v2"
	rhp3 "go.sia.tech/renterd/internal/rhp/v3"
	"go.sia.tech/renterd/object"
	"go.sia.tech/renterd/stores/sql"
	"go.sia.tech/renterd/webhooks"
	"go.uber.org/zap"
	"golang.org/x/crypto/blake2b"
)

const (
	defaultWalletRecordMetricInterval = 5 * time.Minute
	defaultPinUpdateInterval          = 5 * time.Minute
	defaultPinRateWindow              = 6 * time.Hour
	lockingPriorityRenew              = 80
	stdTxnSize                        = 1200 // bytes
)

// Client re-exports the client from the client package.
type Client struct {
	*client.Client
}

// NewClient returns a new bus client.
func NewClient(addr, password string) *Client {
	return &Client{
		client.New(
			addr,
			password,
		),
	}
}

type (
	AlertManager interface {
		alerts.Alerter
		RegisterWebhookBroadcaster(b webhooks.Broadcaster)
	}

	ChainManager interface {
		AddBlocks(blocks []types.Block) error
		AddPoolTransactions(txns []types.Transaction) (bool, error)
		AddV2PoolTransactions(basis types.ChainIndex, txns []types.V2Transaction) (known bool, err error)
		Block(id types.BlockID) (types.Block, bool)
		OnReorg(fn func(types.ChainIndex)) (cancel func())
		PoolTransaction(txid types.TransactionID) (types.Transaction, bool)
		PoolTransactions() []types.Transaction
		V2PoolTransactions() []types.V2Transaction
		RecommendedFee() types.Currency
		Tip() types.ChainIndex
		TipState() consensus.State
		UnconfirmedParents(txn types.Transaction) []types.Transaction
		UpdatesSince(index types.ChainIndex, max int) (rus []chain.RevertUpdate, aus []chain.ApplyUpdate, err error)
		V2UnconfirmedParents(txn types.V2Transaction) []types.V2Transaction
	}

	ContractLocker interface {
		Acquire(ctx context.Context, priority int, id types.FileContractID, d time.Duration) (uint64, error)
		KeepAlive(id types.FileContractID, lockID uint64, d time.Duration) error
		Release(id types.FileContractID, lockID uint64) error
	}

	ChainSubscriber interface {
		ChainIndex(context.Context) (types.ChainIndex, error)
		Shutdown(context.Context) error
	}

	// A TransactionPool can validate and relay unconfirmed transactions.
	TransactionPool interface {
		AcceptTransactionSet(txns []types.Transaction) error
		Close() error
		RecommendedFee() types.Currency
		Transactions() []types.Transaction
		UnconfirmedParents(txn types.Transaction) ([]types.Transaction, error)
	}

	UploadingSectorsCache interface {
		AddSector(uID api.UploadID, fcid types.FileContractID, root types.Hash256) error
		FinishUpload(uID api.UploadID)
		HandleRenewal(fcid, renewedFrom types.FileContractID)
		Pending(fcid types.FileContractID) (size uint64)
		Sectors(fcid types.FileContractID) (roots []types.Hash256)
		StartUpload(uID api.UploadID) error
	}

	PinManager interface {
		Shutdown(context.Context) error
		TriggerUpdate()
	}

	Syncer interface {
		Addr() string
		BroadcastHeader(h gateway.BlockHeader)
		BroadcastV2BlockOutline(bo gateway.V2BlockOutline)
		BroadcastTransactionSet([]types.Transaction)
		BroadcastV2TransactionSet(index types.ChainIndex, txns []types.V2Transaction)
		Connect(ctx context.Context, addr string) (*syncer.Peer, error)
		Peers() []*syncer.Peer
	}

	Wallet interface {
		Address() types.Address
		Balance() (wallet.Balance, error)
		Close() error
		FundTransaction(txn *types.Transaction, amount types.Currency, useUnconfirmed bool) ([]types.Hash256, error)
		FundV2Transaction(txn *types.V2Transaction, amount types.Currency, useUnconfirmed bool) (consensus.State, []int, error)
		Redistribute(outputs int, amount, feePerByte types.Currency) (txns []types.Transaction, toSign []types.Hash256, err error)
		RedistributeV2(outputs int, amount, feePerByte types.Currency) (txns []types.V2Transaction, toSign [][]int, err error)
		ReleaseInputs(txns []types.Transaction, v2txns []types.V2Transaction)
		SignTransaction(txn *types.Transaction, toSign []types.Hash256, cf types.CoveredFields)
		SignV2Inputs(state consensus.State, txn *types.V2Transaction, toSign []int)
		SpendableOutputs() ([]types.SiacoinElement, error)
		Tip() (types.ChainIndex, error)
		UnconfirmedEvents() ([]wallet.Event, error)
		UpdateChainState(tx wallet.UpdateTx, reverted []chain.RevertUpdate, applied []chain.ApplyUpdate) error
		Events(offset, limit int) ([]wallet.Event, error)
	}

	WebhooksManager interface {
		webhooks.Broadcaster
		Delete(context.Context, webhooks.Webhook) error
		Info() ([]webhooks.Webhook, []webhooks.WebhookQueueInfo)
		Register(context.Context, webhooks.Webhook) error
		Shutdown(context.Context) error
	}

	// Store is a collection of stores used by the bus.
	Store interface {
		AccountStore
		AutopilotStore
		ChainStore
		HostStore
		MetadataStore
		MetricsStore
		SettingStore
	}

	// AccountStore persists information about accounts. Since accounts
	// are rapidly updated and can be recovered, they are only loaded upon
	// startup and persisted upon shutdown.
	AccountStore interface {
		Accounts(context.Context, string) ([]api.Account, error)
		SaveAccounts(context.Context, []api.Account) error
	}

	// An AutopilotStore stores autopilots.
	AutopilotStore interface {
		Autopilot(ctx context.Context, id string) (api.Autopilot, error)
		Autopilots(ctx context.Context) ([]api.Autopilot, error)
		UpdateAutopilot(ctx context.Context, ap api.Autopilot) error
	}

	// A ChainStore stores information about the chain.
	ChainStore interface {
		ChainIndex(ctx context.Context) (types.ChainIndex, error)
		ProcessChainUpdate(ctx context.Context, applyFn func(sql.ChainUpdateTx) error) error
	}

	// A HostStore stores information about hosts.
	HostStore interface {
		Host(ctx context.Context, hostKey types.PublicKey) (api.Host, error)
		HostAllowlist(ctx context.Context) ([]types.PublicKey, error)
		HostBlocklist(ctx context.Context) ([]string, error)
		HostsForScanning(ctx context.Context, maxLastScan time.Time, offset, limit int) ([]api.HostAddress, error)
		RecordHostScans(ctx context.Context, scans []api.HostScan) error
		RecordPriceTables(ctx context.Context, priceTableUpdate []api.HostPriceTableUpdate) error
		RemoveOfflineHosts(ctx context.Context, maxConsecutiveScanFailures uint64, maxDowntime time.Duration) (uint64, error)
		ResetLostSectors(ctx context.Context, hk types.PublicKey) error
		SearchHosts(ctx context.Context, autopilotID, filterMode, usabilityMode, addressContains string, keyIn []types.PublicKey, offset, limit int) ([]api.Host, error)
		UpdateHostAllowlistEntries(ctx context.Context, add, remove []types.PublicKey, clear bool) error
		UpdateHostBlocklistEntries(ctx context.Context, add, remove []string, clear bool) error
		UpdateHostCheck(ctx context.Context, autopilotID string, hk types.PublicKey, check api.HostCheck) error
	}

	// A MetadataStore stores information about contracts and objects.
	MetadataStore interface {
		AddContract(ctx context.Context, c rhpv2.ContractRevision, contractPrice, totalCost types.Currency, startHeight uint64, state string) (api.ContractMetadata, error)
		AddRenewedContract(ctx context.Context, c rhpv2.ContractRevision, contractPrice, totalCost types.Currency, startHeight uint64, renewedFrom types.FileContractID, state string) (api.ContractMetadata, error)
		AncestorContracts(ctx context.Context, fcid types.FileContractID, minStartHeight uint64) ([]api.ArchivedContract, error)
		ArchiveContract(ctx context.Context, id types.FileContractID, reason string) error
		ArchiveContracts(ctx context.Context, toArchive map[types.FileContractID]string) error
		ArchiveAllContracts(ctx context.Context, reason string) error
		Contract(ctx context.Context, id types.FileContractID) (api.ContractMetadata, error)
		Contracts(ctx context.Context, opts api.ContractsOpts) ([]api.ContractMetadata, error)
		ContractSets(ctx context.Context) ([]string, error)
		RecordContractSpending(ctx context.Context, records []api.ContractSpendingRecord) error
		RemoveContractSet(ctx context.Context, name string) error
		RenewedContract(ctx context.Context, renewedFrom types.FileContractID) (api.ContractMetadata, error)
		SetContractSet(ctx context.Context, set string, contracts []types.FileContractID) error

		ContractRoots(ctx context.Context, id types.FileContractID) ([]types.Hash256, error)
		ContractSizes(ctx context.Context) (map[types.FileContractID]api.ContractSize, error)
		ContractSize(ctx context.Context, id types.FileContractID) (api.ContractSize, error)

		DeleteHostSector(ctx context.Context, hk types.PublicKey, root types.Hash256) (int, error)

		Bucket(_ context.Context, bucketName string) (api.Bucket, error)
		CreateBucket(_ context.Context, bucketName string, policy api.BucketPolicy) error
		DeleteBucket(_ context.Context, bucketName string) error
		ListBuckets(_ context.Context) ([]api.Bucket, error)
		UpdateBucketPolicy(ctx context.Context, bucketName string, policy api.BucketPolicy) error

		CopyObject(ctx context.Context, srcBucket, dstBucket, srcPath, dstPath, mimeType string, metadata api.ObjectUserMetadata) (api.ObjectMetadata, error)
		ListObjects(ctx context.Context, bucketName, prefix, sortBy, sortDir, marker string, limit int) (api.ObjectsListResponse, error)
		Object(ctx context.Context, bucketName, path string) (api.Object, error)
		ObjectMetadata(ctx context.Context, bucketName, path string) (api.Object, error)
		ObjectEntries(ctx context.Context, bucketName, path, prefix, sortBy, sortDir, marker string, offset, limit int) ([]api.ObjectMetadata, bool, error)
		ObjectsBySlabKey(ctx context.Context, bucketName string, slabKey object.EncryptionKey) ([]api.ObjectMetadata, error)
		ObjectsStats(ctx context.Context, opts api.ObjectsStatsOpts) (api.ObjectsStatsResponse, error)
		RemoveObject(ctx context.Context, bucketName, path string) error
		RemoveObjects(ctx context.Context, bucketName, prefix string) error
		RenameObject(ctx context.Context, bucketName, from, to string, force bool) error
		RenameObjects(ctx context.Context, bucketName, from, to string, force bool) error
		SearchObjects(ctx context.Context, bucketName, substring string, offset, limit int) ([]api.ObjectMetadata, error)
		UpdateObject(ctx context.Context, bucketName, path, contractSet, ETag, mimeType string, metadata api.ObjectUserMetadata, o object.Object) error

		AbortMultipartUpload(ctx context.Context, bucketName, path string, uploadID string) (err error)
		AddMultipartPart(ctx context.Context, bucketName, path, contractSet, eTag, uploadID string, partNumber int, slices []object.SlabSlice) (err error)
		CompleteMultipartUpload(ctx context.Context, bucketName, path, uploadID string, parts []api.MultipartCompletedPart, opts api.CompleteMultipartOptions) (_ api.MultipartCompleteResponse, err error)
		CreateMultipartUpload(ctx context.Context, bucketName, path string, ec object.EncryptionKey, mimeType string, metadata api.ObjectUserMetadata) (api.MultipartCreateResponse, error)
		MultipartUpload(ctx context.Context, uploadID string) (resp api.MultipartUpload, _ error)
		MultipartUploads(ctx context.Context, bucketName, prefix, keyMarker, uploadIDMarker string, maxUploads int) (resp api.MultipartListUploadsResponse, _ error)
		MultipartUploadParts(ctx context.Context, bucketName, object string, uploadID string, marker int, limit int64) (resp api.MultipartListPartsResponse, _ error)

		MarkPackedSlabsUploaded(ctx context.Context, slabs []api.UploadedPackedSlab) error
		PackedSlabsForUpload(ctx context.Context, lockingDuration time.Duration, minShards, totalShards uint8, set string, limit int) ([]api.PackedSlab, error)
		SlabBuffers(ctx context.Context) ([]api.SlabBuffer, error)

		AddPartialSlab(ctx context.Context, data []byte, minShards, totalShards uint8, contractSet string) (slabs []object.SlabSlice, bufferSize int64, err error)
		FetchPartialSlab(ctx context.Context, key object.EncryptionKey, offset, length uint32) ([]byte, error)
		Slab(ctx context.Context, key object.EncryptionKey) (object.Slab, error)
		RefreshHealth(ctx context.Context) error
		UnhealthySlabs(ctx context.Context, healthCutoff float64, set string, limit int) ([]api.UnhealthySlab, error)
		UpdateSlab(ctx context.Context, s object.Slab, contractSet string) error
	}

	// A MetricsStore stores metrics.
	MetricsStore interface {
		ContractSetMetrics(ctx context.Context, start time.Time, n uint64, interval time.Duration, opts api.ContractSetMetricsQueryOpts) ([]api.ContractSetMetric, error)

		ContractPruneMetrics(ctx context.Context, start time.Time, n uint64, interval time.Duration, opts api.ContractPruneMetricsQueryOpts) ([]api.ContractPruneMetric, error)
		RecordContractPruneMetric(ctx context.Context, metrics ...api.ContractPruneMetric) error

		ContractMetrics(ctx context.Context, start time.Time, n uint64, interval time.Duration, opts api.ContractMetricsQueryOpts) ([]api.ContractMetric, error)
		RecordContractMetric(ctx context.Context, metrics ...api.ContractMetric) error

		PruneMetrics(ctx context.Context, metric string, cutoff time.Time) error
		ContractSetChurnMetrics(ctx context.Context, start time.Time, n uint64, interval time.Duration, opts api.ContractSetChurnMetricsQueryOpts) ([]api.ContractSetChurnMetric, error)
		RecordContractSetChurnMetric(ctx context.Context, metrics ...api.ContractSetChurnMetric) error

		WalletMetrics(ctx context.Context, start time.Time, n uint64, interval time.Duration, opts api.WalletMetricsQueryOpts) ([]api.WalletMetric, error)
		RecordWalletMetric(ctx context.Context, metrics ...api.WalletMetric) error
	}

	// A SettingStore stores settings.
	SettingStore interface {
		DeleteSetting(ctx context.Context, key string) error
		Setting(ctx context.Context, key string) (string, error)
		Settings(ctx context.Context) ([]string, error)
		UpdateSetting(ctx context.Context, key, value string) error
	}

	WalletMetricsRecorder interface {
		Shutdown(context.Context) error
	}
)

type Bus struct {
	startTime time.Time
	masterKey [32]byte

	alerts      alerts.Alerter
	alertMgr    AlertManager
	pinMgr      PinManager
	webhooksMgr WebhooksManager
	cm          ChainManager
	cs          ChainSubscriber
	s           Syncer
	w           Wallet

	accounts AccountStore
	as       AutopilotStore
	hs       HostStore
	ms       MetadataStore
	mtrcs    MetricsStore
	ss       SettingStore

	rhp2 *rhp2.Client
	rhp3 *rhp3.Client

	contractLocker        ContractLocker
	sectors               UploadingSectorsCache
	walletMetricsRecorder WalletMetricsRecorder

	logger *zap.SugaredLogger
}

// New returns a new Bus
func New(ctx context.Context, masterKey [32]byte, am AlertManager, wm WebhooksManager, cm ChainManager, s Syncer, w Wallet, store Store, announcementMaxAge time.Duration, l *zap.Logger) (_ *Bus, err error) {
	l = l.Named("bus")

	b := &Bus{
		startTime: time.Now(),
		masterKey: masterKey,

		accounts: store,
		s:        s,
		cm:       cm,
		w:        w,
		hs:       store,
		as:       store,
		ms:       store,
		mtrcs:    store,
		ss:       store,

		alerts:      alerts.WithOrigin(am, "bus"),
		alertMgr:    am,
		webhooksMgr: wm,
		logger:      l.Sugar(),

		rhp2: rhp2.New(rhp.NewFallbackDialer(store, net.Dialer{}, l), l),
		rhp3: rhp3.New(rhp.NewFallbackDialer(store, net.Dialer{}, l), l),
	}

	// init settings
	if err := b.initSettings(ctx); err != nil {
		return nil, err
	}

	// create contract locker
	b.contractLocker = ibus.NewContractLocker()

	// create sectors cache
	b.sectors = ibus.NewSectorsCache()

	// create pin manager
	b.pinMgr = ibus.NewPinManager(b.alerts, wm, store, defaultPinUpdateInterval, defaultPinRateWindow, l)

	// create chain subscriber
	b.cs = ibus.NewChainSubscriber(wm, cm, store, w, announcementMaxAge, l)

	// create wallet metrics recorder
	b.walletMetricsRecorder = ibus.NewWalletMetricRecorder(store, w, defaultWalletRecordMetricInterval, l)

	return b, nil
}

// Handler returns an HTTP handler that serves the bus API.
func (b *Bus) Handler() http.Handler {
	return jape.Mux(map[string]jape.Handler{
		"GET    /accounts": b.accountsHandlerGET,
		"POST   /accounts": b.accountsHandlerPOST,

		"GET    /alerts":          b.handleGETAlerts,
		"POST   /alerts/dismiss":  b.handlePOSTAlertsDismiss,
		"POST   /alerts/register": b.handlePOSTAlertsRegister,

		"GET    /autopilots":    b.autopilotsListHandlerGET,
		"GET    /autopilot/:id": b.autopilotsHandlerGET,
		"PUT    /autopilot/:id": b.autopilotsHandlerPUT,

		"PUT    /autopilot/:id/host/:hostkey/check": b.autopilotHostCheckHandlerPUT,

		"GET    /buckets":             b.bucketsHandlerGET,
		"POST   /buckets":             b.bucketsHandlerPOST,
		"PUT    /bucket/:name/policy": b.bucketsHandlerPolicyPUT,
		"DELETE /bucket/:name":        b.bucketHandlerDELETE,
		"GET    /bucket/:name":        b.bucketHandlerGET,

		"POST   /consensus/acceptblock":        b.consensusAcceptBlock,
		"GET    /consensus/network":            b.consensusNetworkHandler,
		"GET    /consensus/siafundfee/:payout": b.contractTaxHandlerGET,
		"GET    /consensus/state":              b.consensusStateHandler,

		"POST   /contracts":              b.contractsFormHandler,
		"GET    /contracts":              b.contractsHandlerGET,
		"DELETE /contracts/all":          b.contractsAllHandlerDELETE,
		"POST   /contracts/archive":      b.contractsArchiveHandlerPOST,
		"GET    /contracts/prunable":     b.contractsPrunableDataHandlerGET,
		"GET    /contracts/renewed/:id":  b.contractsRenewedIDHandlerGET,
		"GET    /contracts/sets":         b.contractsSetsHandlerGET,
		"PUT    /contracts/set/:set":     b.contractsSetHandlerPUT,
		"DELETE /contracts/set/:set":     b.contractsSetHandlerDELETE,
		"POST   /contracts/spending":     b.contractsSpendingHandlerPOST,
		"GET    /contract/:id":           b.contractIDHandlerGET,
		"POST   /contract/:id":           b.contractIDHandlerPOST,
		"DELETE /contract/:id":           b.contractIDHandlerDELETE,
		"POST   /contract/:id/acquire":   b.contractAcquireHandlerPOST,
		"GET    /contract/:id/ancestors": b.contractIDAncestorsHandler,
		"POST   /contract/:id/keepalive": b.contractKeepaliveHandlerPOST,
		"POST   /contract/:id/renew":     b.contractIDRenewHandlerPOST,
		"POST   /contract/:id/renewed":   b.contractIDRenewedHandlerPOST,
		"POST   /contract/:id/release":   b.contractReleaseHandlerPOST,
		"GET    /contract/:id/roots":     b.contractIDRootsHandlerGET,
		"GET    /contract/:id/size":      b.contractSizeHandlerGET,

		"GET    /hosts":                          b.hostsHandlerGETDeprecated,
		"GET    /hosts/allowlist":                b.hostsAllowlistHandlerGET,
		"PUT    /hosts/allowlist":                b.hostsAllowlistHandlerPUT,
		"GET    /hosts/blocklist":                b.hostsBlocklistHandlerGET,
		"PUT    /hosts/blocklist":                b.hostsBlocklistHandlerPUT,
		"POST   /hosts/pricetables":              b.hostsPricetableHandlerPOST,
		"POST   /hosts/remove":                   b.hostsRemoveHandlerPOST,
		"POST   /hosts/scans":                    b.hostsScanHandlerPOST,
		"GET    /hosts/scanning":                 b.hostsScanningHandlerGET,
		"GET    /host/:hostkey":                  b.hostsPubkeyHandlerGET,
		"POST   /host/:hostkey/resetlostsectors": b.hostsResetLostSectorsPOST,

		"PUT    /metric/:key": b.metricsHandlerPUT,
		"GET    /metric/:key": b.metricsHandlerGET,
		"DELETE /metric/:key": b.metricsHandlerDELETE,

		"POST   /multipart/create":      b.multipartHandlerCreatePOST,
		"POST   /multipart/abort":       b.multipartHandlerAbortPOST,
		"POST   /multipart/complete":    b.multipartHandlerCompletePOST,
		"PUT    /multipart/part":        b.multipartHandlerUploadPartPUT,
		"GET    /multipart/upload/:id":  b.multipartHandlerUploadGET,
		"POST   /multipart/listuploads": b.multipartHandlerListUploadsPOST,
		"POST   /multipart/listparts":   b.multipartHandlerListPartsPOST,

		"GET    /objects/*path":  b.objectsHandlerGET,
		"PUT    /objects/*path":  b.objectsHandlerPUT,
		"DELETE /objects/*path":  b.objectsHandlerDELETE,
		"POST   /objects/copy":   b.objectsCopyHandlerPOST,
		"POST   /objects/rename": b.objectsRenameHandlerPOST,
		"POST   /objects/list":   b.objectsListHandlerPOST,

		"GET    /params/gouging": b.paramsHandlerGougingGET,
		"GET    /params/upload":  b.paramsHandlerUploadGET,

		"GET    /slabbuffers":      b.slabbuffersHandlerGET,
		"POST   /slabbuffer/done":  b.packedSlabsHandlerDonePOST,
		"POST   /slabbuffer/fetch": b.packedSlabsHandlerFetchPOST,

		"POST   /search/hosts":   b.searchHostsHandlerPOST,
		"GET    /search/objects": b.searchObjectsHandlerGET,

		"DELETE /sectors/:hk/:root": b.sectorsHostRootHandlerDELETE,

		"GET    /settings":     b.settingsHandlerGET,
		"GET    /setting/:key": b.settingKeyHandlerGET,
		"PUT    /setting/:key": b.settingKeyHandlerPUT,
		"DELETE /setting/:key": b.settingKeyHandlerDELETE,

		"POST   /slabs/migration":     b.slabsMigrationHandlerPOST,
		"GET    /slabs/partial/:key":  b.slabsPartialHandlerGET,
		"POST   /slabs/partial":       b.slabsPartialHandlerPOST,
		"POST   /slabs/refreshhealth": b.slabsRefreshHealthHandlerPOST,
		"GET    /slab/:key":           b.slabHandlerGET,
		"GET    /slab/:key/objects":   b.slabObjectsHandlerGET,
		"PUT    /slab":                b.slabHandlerPUT,

		"GET    /state":         b.stateHandlerGET,
		"GET    /stats/objects": b.objectsStatshandlerGET,

		"GET    /syncer/address": b.syncerAddrHandler,
		"POST   /syncer/connect": b.syncerConnectHandler,
		"GET    /syncer/peers":   b.syncerPeersHandler,

		"GET    /txpool/recommendedfee": b.txpoolFeeHandler,
		"GET    /txpool/transactions":   b.txpoolTransactionsHandler,
		"POST   /txpool/broadcast":      b.txpoolBroadcastHandler,

		"POST   /upload/:id":        b.uploadTrackHandlerPOST,
		"DELETE /upload/:id":        b.uploadFinishedHandlerDELETE,
		"POST   /upload/:id/sector": b.uploadAddSectorHandlerPOST,

		"GET    /wallet":              b.walletHandler,
		"POST   /wallet/discard":      b.walletDiscardHandler,
		"POST   /wallet/fund":         b.walletFundHandler,
		"GET    /wallet/outputs":      b.walletOutputsHandler,
		"GET    /wallet/pending":      b.walletPendingHandler,
		"POST   /wallet/redistribute": b.walletRedistributeHandler,
		"POST   /wallet/send":         b.walletSendSiacoinsHandler,
		"POST   /wallet/sign":         b.walletSignHandler,
		"GET    /wallet/transactions": b.walletTransactionsHandler,

		"GET    /webhooks":        b.webhookHandlerGet,
		"POST   /webhooks":        b.webhookHandlerPost,
		"POST   /webhooks/action": b.webhookActionHandlerPost,
		"POST   /webhook/delete":  b.webhookHandlerDelete,
	})
}

// Shutdown shuts down the bus.
func (b *Bus) Shutdown(ctx context.Context) error {
	return errors.Join(
		b.walletMetricsRecorder.Shutdown(ctx),
		b.webhooksMgr.Shutdown(ctx),
		b.pinMgr.Shutdown(ctx),
		b.cs.Shutdown(ctx),
	)
}

func (b *Bus) addContract(ctx context.Context, rev rhpv2.ContractRevision, contractPrice, totalCost types.Currency, startHeight uint64, state string) (api.ContractMetadata, error) {
	c, err := b.ms.AddContract(ctx, rev, contractPrice, totalCost, startHeight, state)
	if err != nil {
		return api.ContractMetadata{}, err
	}

	b.broadcastAction(webhooks.Event{
		Module: api.ModuleContract,
		Event:  api.EventAdd,
		Payload: api.EventContractAdd{
			Added:     c,
			Timestamp: time.Now().UTC(),
		},
	})
	return c, nil
}

func (b *Bus) addRenewedContract(ctx context.Context, renewedFrom types.FileContractID, rev rhpv2.ContractRevision, contractPrice, totalCost types.Currency, startHeight uint64, state string) (api.ContractMetadata, error) {
	r, err := b.ms.AddRenewedContract(ctx, rev, contractPrice, totalCost, startHeight, renewedFrom, state)
	if err != nil {
		return api.ContractMetadata{}, err
	}

	b.sectors.HandleRenewal(r.ID, r.RenewedFrom)
	b.broadcastAction(webhooks.Event{
		Module: api.ModuleContract,
		Event:  api.EventRenew,
		Payload: api.EventContractRenew{
			Renewal:   r,
			Timestamp: time.Now().UTC(),
		},
	})
	return r, nil
}

func (b *Bus) formContract(ctx context.Context, hostSettings rhpv2.HostSettings, renterAddress types.Address, renterFunds, hostCollateral types.Currency, hostKey types.PublicKey, hostIP string, endHeight uint64) (rhpv2.ContractRevision, error) {
	// derive the renter key
	renterKey := b.deriveRenterKey(hostKey)

	// prepare the transaction
	cs := b.cm.TipState()
	fc := rhpv2.PrepareContractFormation(renterKey.PublicKey(), hostKey, renterFunds, hostCollateral, endHeight, hostSettings, renterAddress)
	txn := types.Transaction{FileContracts: []types.FileContract{fc}}

	// calculate the miner fee
	fee := b.cm.RecommendedFee().Mul64(cs.TransactionWeight(txn))
	txn.MinerFees = []types.Currency{fee}

	// fund the transaction
	cost := rhpv2.ContractFormationCost(cs, fc, hostSettings.ContractPrice).Add(fee)
	toSign, err := b.w.FundTransaction(&txn, cost, true)
	if err != nil {
		return rhpv2.ContractRevision{}, fmt.Errorf("couldn't fund transaction: %w", err)
	}

	// sign the transaction
	b.w.SignTransaction(&txn, toSign, wallet.ExplicitCoveredFields(txn))

	// form the contract
	contract, txnSet, err := b.rhp2.FormContract(ctx, hostKey, hostIP, renterKey, append(b.cm.UnconfirmedParents(txn), txn))
	if err != nil {
		b.w.ReleaseInputs([]types.Transaction{txn}, nil)
		return rhpv2.ContractRevision{}, err
	}

	// add transaction set to the pool
	_, err = b.cm.AddPoolTransactions(txnSet)
	if err != nil {
		b.w.ReleaseInputs([]types.Transaction{txn}, nil)
		return rhpv2.ContractRevision{}, fmt.Errorf("couldn't add transaction set to the pool: %w", err)
	}

	// broadcast the transaction set
	go b.s.BroadcastTransactionSet(txnSet)

	return contract, nil
}

// initSettings loads the default settings if the setting is not already set and
// ensures the settings are valid
func (b *Bus) initSettings(ctx context.Context) error {
	// testnets have different redundancy settings
	defaultRedundancySettings := api.DefaultRedundancySettings
	if mn, _ := chain.Mainnet(); mn.Name != b.cm.TipState().Network.Name {
		defaultRedundancySettings = api.DefaultRedundancySettingsTestnet
	}

	// load default settings if the setting is not already set
	for key, value := range map[string]interface{}{
		api.SettingGouging:       api.DefaultGougingSettings,
		api.SettingPricePinning:  api.DefaultPricePinSettings,
		api.SettingRedundancy:    defaultRedundancySettings,
		api.SettingUploadPacking: api.DefaultUploadPackingSettings,
	} {
		if _, err := b.ss.Setting(ctx, key); errors.Is(err, api.ErrSettingNotFound) {
			if bytes, err := json.Marshal(value); err != nil {
				panic("failed to marshal default settings") // should never happen
			} else if err := b.ss.UpdateSetting(ctx, key, string(bytes)); err != nil {
				return err
			}
		}
	}

	// check redundancy settings for validity
	var rs api.RedundancySettings
	if rss, err := b.ss.Setting(ctx, api.SettingRedundancy); err != nil {
		return err
	} else if err := json.Unmarshal([]byte(rss), &rs); err != nil {
		return err
	} else if err := rs.Validate(); err != nil {
		b.logger.Warn(fmt.Sprintf("invalid redundancy setting found '%v', overwriting the redundancy settings with the default settings", rss))
		bytes, _ := json.Marshal(defaultRedundancySettings)
		if err := b.ss.UpdateSetting(ctx, api.SettingRedundancy, string(bytes)); err != nil {
			return err
		}
	}

	// check gouging settings for validity
	var gs api.GougingSettings
	if gss, err := b.ss.Setting(ctx, api.SettingGouging); err != nil {
		return err
	} else if err := json.Unmarshal([]byte(gss), &gs); err != nil {
		return err
	} else if err := gs.Validate(); err != nil {
		// compat: apply default EA gouging settings
		gs.MinMaxEphemeralAccountBalance = api.DefaultGougingSettings.MinMaxEphemeralAccountBalance
		gs.MinPriceTableValidity = api.DefaultGougingSettings.MinPriceTableValidity
		gs.MinAccountExpiry = api.DefaultGougingSettings.MinAccountExpiry
		if err := gs.Validate(); err == nil {
			b.logger.Info(fmt.Sprintf("updating gouging settings with default EA settings: %+v", gs))
			bytes, _ := json.Marshal(gs)
			if err := b.ss.UpdateSetting(ctx, api.SettingGouging, string(bytes)); err != nil {
				return err
			}
		} else {
			// compat: apply default host block leeway settings
			gs.HostBlockHeightLeeway = api.DefaultGougingSettings.HostBlockHeightLeeway
			if err := gs.Validate(); err == nil {
				b.logger.Info(fmt.Sprintf("updating gouging settings with default HostBlockHeightLeeway settings: %v", gs))
				bytes, _ := json.Marshal(gs)
				if err := b.ss.UpdateSetting(ctx, api.SettingGouging, string(bytes)); err != nil {
					return err
				}
			} else {
				b.logger.Warn(fmt.Sprintf("invalid gouging setting found '%v', overwriting the gouging settings with the default settings", gss))
				bytes, _ := json.Marshal(api.DefaultGougingSettings)
				if err := b.ss.UpdateSetting(ctx, api.SettingGouging, string(bytes)); err != nil {
					return err
				}
			}
		}
	}

	// compat: default price pin settings
	var pps api.PricePinSettings
	if pss, err := b.ss.Setting(ctx, api.SettingPricePinning); err != nil {
		return err
	} else if err := json.Unmarshal([]byte(pss), &pps); err != nil {
		return err
	} else if err := pps.Validate(); err != nil {
		// overwrite values with defaults
		var updates []string
		if pps.ForexEndpointURL == "" {
			pps.ForexEndpointURL = api.DefaultPricePinSettings.ForexEndpointURL
			updates = append(updates, fmt.Sprintf("set PricePinSettings.ForexEndpointURL to %v", pps.ForexEndpointURL))
		}
		if pps.Currency == "" {
			pps.Currency = api.DefaultPricePinSettings.Currency
			updates = append(updates, fmt.Sprintf("set PricePinSettings.Currency to %v", pps.Currency))
		}
		if pps.Threshold == 0 {
			pps.Threshold = api.DefaultPricePinSettings.Threshold
			updates = append(updates, fmt.Sprintf("set PricePinSettings.Threshold to %v", pps.Threshold))
		}

		var updated []byte
		if err := pps.Validate(); err == nil {
			b.logger.Info(fmt.Sprintf("updating price pinning settings with default values: %v", strings.Join(updates, ", ")))
			updated, _ = json.Marshal(pps)
		} else {
			b.logger.Warn(fmt.Sprintf("updated price pinning settings are invalid (%v), they have been overwritten with the default settings", err))
			updated, _ = json.Marshal(api.DefaultPricePinSettings)
		}

		if err := b.ss.UpdateSetting(ctx, api.SettingPricePinning, string(updated)); err != nil {
			return err
		}
	}

	return nil
}

func (b *Bus) isPassedV2AllowHeight() bool {
	cs := b.cm.TipState()
	return cs.Index.Height >= cs.Network.HardforkV2.AllowHeight
}

func (b *Bus) deriveRenterKey(hostKey types.PublicKey) types.PrivateKey {
	seed := blake2b.Sum256(append(b.deriveSubKey("renterkey"), hostKey[:]...))
	pk := types.NewPrivateKeyFromSeed(seed[:])
	for i := range seed {
		seed[i] = 0
	}
	return pk
}

func (b *Bus) deriveSubKey(purpose string) types.PrivateKey {
	seed := blake2b.Sum256(append(b.masterKey[:], []byte(purpose)...))
	pk := types.NewPrivateKeyFromSeed(seed[:])
	for i := range seed {
		seed[i] = 0
	}
	return pk
}

func (b *Bus) prepareRenew(cs consensus.State, revision types.FileContractRevision, hostAddress, renterAddress types.Address, renterFunds, minNewCollateral, maxFundAmount types.Currency, endHeight, expectedStorage uint64) rhp3.PrepareRenewFn {
	return func(pt rhpv3.HostPriceTable) ([]types.Hash256, []types.Transaction, types.Currency, rhp3.DiscardTxnFn, error) {
		// create the final revision from the provided revision
		finalRevision := revision
		finalRevision.MissedProofOutputs = finalRevision.ValidProofOutputs
		finalRevision.Filesize = 0
		finalRevision.FileMerkleRoot = types.Hash256{}
		finalRevision.RevisionNumber = math.MaxUint64

		// prepare the new contract
		fc, basePrice, err := rhpv3.PrepareContractRenewal(revision, hostAddress, renterAddress, renterFunds, minNewCollateral, pt, expectedStorage, endHeight)
		if err != nil {
			return nil, nil, types.ZeroCurrency, nil, fmt.Errorf("couldn't prepare contract renewal: %w", err)
		}

		// prepare the transaction
		txn := types.Transaction{
			FileContracts:         []types.FileContract{fc},
			FileContractRevisions: []types.FileContractRevision{finalRevision},
			MinerFees:             []types.Currency{pt.TxnFeeMaxRecommended.Mul64(4096)},
		}

		// compute how much renter funds to put into the new contract
		fundAmount := rhpv3.ContractRenewalCost(cs, pt, fc, txn.MinerFees[0], basePrice)

		// make sure we don't exceed the max fund amount.
		if maxFundAmount.Cmp(fundAmount) < 0 {
			return nil, nil, types.ZeroCurrency, nil, fmt.Errorf("%w: %v > %v", api.ErrMaxFundAmountExceeded, fundAmount, maxFundAmount)
		}

		// fund the transaction, we are not signing it yet since it's not
		// complete. The host still needs to complete it and the revision +
		// contract are signed with the renter key by the worker.
		toSign, err := b.w.FundTransaction(&txn, fundAmount, true)
		if err != nil {
			return nil, nil, types.ZeroCurrency, nil, fmt.Errorf("couldn't fund transaction: %w", err)
		}

		return toSign, append(b.cm.UnconfirmedParents(txn), txn), fundAmount, func(err *error) {
			if *err == nil {
				return
			}
			b.w.ReleaseInputs([]types.Transaction{txn}, nil)
		}, nil
	}
}

func (b *Bus) renewContract(ctx context.Context, cs consensus.State, gp api.GougingParams, c api.ContractMetadata, hs rhpv2.HostSettings, renterFunds, minNewCollateral, maxFundAmount types.Currency, endHeight, expectedNewStorage uint64) (rhpv2.ContractRevision, types.Currency, types.Currency, error) {
	// acquire contract lock indefinitely and defer the release
	lockID, err := b.contractLocker.Acquire(ctx, lockingPriorityRenew, c.ID, time.Duration(math.MaxInt64))
	if err != nil {
		return rhpv2.ContractRevision{}, types.ZeroCurrency, types.ZeroCurrency, fmt.Errorf("couldn't acquire contract lock; %w", err)
	}
	defer func() {
		if err := b.contractLocker.Release(c.ID, lockID); err != nil {
			b.logger.Error("failed to release contract lock", zap.Error(err))
		}
	}()

	// fetch the revision
	rev, err := b.rhp3.Revision(ctx, c.ID, c.HostKey, c.SiamuxAddr)
	if err != nil {
		return rhpv2.ContractRevision{}, types.ZeroCurrency, types.ZeroCurrency, fmt.Errorf("couldn't fetch revision; %w", err)
	}

	// renew contract
	gc := gouging.NewChecker(gp.GougingSettings, gp.ConsensusState, gp.TransactionFee, nil, nil)
	renterKey := b.deriveRenterKey(c.HostKey)
	prepareRenew := b.prepareRenew(cs, rev, hs.Address, b.w.Address(), renterFunds, minNewCollateral, maxFundAmount, endHeight, expectedNewStorage)
	newRevision, txnSet, contractPrice, fundAmount, err := b.rhp3.Renew(ctx, gc, rev, renterKey, c.HostKey, c.SiamuxAddr, prepareRenew, b.w.SignTransaction)
	if err != nil {
		return rhpv2.ContractRevision{}, types.ZeroCurrency, types.ZeroCurrency, fmt.Errorf("couldn't renew contract; %w", err)
	}

	// broadcast the transaction set
	b.s.BroadcastTransactionSet(txnSet)

	return newRevision, contractPrice, fundAmount, nil
}<|MERGE_RESOLUTION|>--- conflicted
+++ resolved
@@ -8,11 +8,7 @@
 	"encoding/json"
 	"errors"
 	"fmt"
-<<<<<<< HEAD
 	"math"
-	"math/big"
-=======
->>>>>>> fc6e7860
 	"net"
 	"net/http"
 	"strings"
@@ -21,6 +17,7 @@
 	"go.sia.tech/core/consensus"
 	"go.sia.tech/core/gateway"
 	rhpv2 "go.sia.tech/core/rhp/v2"
+	rhpv3 "go.sia.tech/core/rhp/v3"
 	"go.sia.tech/core/types"
 	"go.sia.tech/coreutils/chain"
 	"go.sia.tech/coreutils/syncer"
