--- conflicted
+++ resolved
@@ -948,15 +948,8 @@
 
 	if jc.Check("failed to archive contracts", b.ms.ArchiveContracts(jc.Request.Context(), toArchive)) == nil {
 		go func() {
-<<<<<<< HEAD
-			ctx, cancel := context.WithTimeout(context.Background(), 5*time.Minute)
-			defer cancel()
-			for fcid, reason := range toArchive {
-				b.events.BroadcastEvent(ctx, events.EventContractArchived{
-=======
 			for fcid, reason := range toArchive {
 				b.events.BroadcastEvent(events.EventContractArchived{
->>>>>>> b589613a
 					ContractID: fcid,
 					Reason:     reason,
 					Timestamp:  time.Now().UTC(),
@@ -983,28 +976,11 @@
 	} else if jc.Check("could not add contracts to set", b.ms.SetContractSet(jc.Request.Context(), set, contractIds)) != nil {
 		return
 	} else {
-<<<<<<< HEAD
-		go func() {
-			ctx, cancel := context.WithTimeout(context.Background(), 5*time.Minute)
-			defer cancel()
-
-			if contracts, err := b.ms.Contracts(ctx, api.ContractsOpts{ContractSet: set}); err != nil {
-				b.logger.Errorf("failed to broadcast contract set update: %v", err)
-			} else {
-				b.events.BroadcastEvent(ctx, events.EventContractSetUpdate{
-					Name:      set,
-					Contracts: contracts,
-					Timestamp: time.Now().UTC(),
-				})
-			}
-		}()
-=======
 		go b.events.BroadcastEvent(events.EventContractSetUpdate{
 			Name:        set,
 			ContractIDs: contractIds,
 			Timestamp:   time.Now().UTC(),
 		})
->>>>>>> b589613a
 	}
 }
 
@@ -1191,9 +1167,8 @@
 
 	b.uploadingSectors.HandleRenewal(req.Contract.ID(), req.RenewedFrom)
 	go b.events.BroadcastEvent(events.EventContractRenewal{
-		ContractID:    req.Contract.ID(),
-		RenewedFromID: req.RenewedFrom,
-		Timestamp:     time.Now().UTC(),
+		Renewal:   r,
+		Timestamp: time.Now().UTC(),
 	})
 
 	jc.Encode(r)
@@ -1693,11 +1668,7 @@
 	}
 
 	if jc.Check("could not update setting", b.ss.UpdateSetting(jc.Request.Context(), key, string(data))) == nil {
-<<<<<<< HEAD
-		b.events.BroadcastEvent(context.Background(), events.EventSettingUpdate{
-=======
 		go b.events.BroadcastEvent(events.EventSettingUpdate{
->>>>>>> b589613a
 			Key:       key,
 			Update:    value,
 			Timestamp: time.Now().UTC(),
@@ -1713,11 +1684,7 @@
 	}
 
 	if jc.Check("could not delete setting", b.ss.DeleteSetting(jc.Request.Context(), key)) == nil {
-<<<<<<< HEAD
-		b.events.BroadcastEvent(context.Background(), events.EventSettingUpdate{
-=======
 		go b.events.BroadcastEvent(events.EventSettingUpdate{
->>>>>>> b589613a
 			Key:       key,
 			Timestamp: time.Now().UTC(),
 		})
@@ -2416,25 +2383,11 @@
 }
 
 func (b *bus) ProcessConsensusChange(cc modules.ConsensusChange) {
-<<<<<<< HEAD
-	// NOTE: the consensus set blocks until all subscribers are notified of the
-	// change, since we have fetch that new state from the chain manager we have
-	// to do it in a goroutine because otherwise we would deadlock
-	go func() {
-		if err := b.events.BroadcastEvent(context.Background(), events.EventConsensusUpdate{
-			ConsensusState: b.consensusState(),
-			TransactionFee: b.tp.RecommendedFee(),
-		}); err != nil {
-			b.logger.Errorf("failed to broadcast consensus update event: %v", err)
-		}
-	}()
-=======
 	go b.events.BroadcastEvent(events.EventConsensusUpdate{
 		ConsensusState: b.consensusState(),
 		TransactionFee: b.tp.RecommendedFee(),
 		Timestamp:      time.Now().UTC(),
 	})
->>>>>>> b589613a
 }
 
 // New returns a new Bus.
@@ -2442,11 +2395,7 @@
 	b := &bus{
 		alerts:           alerts.WithOrigin(am, "bus"),
 		alertMgr:         am,
-<<<<<<< HEAD
-		events:           events.NewBroadcaster(hm),
-=======
 		events:           events.NewBroadcaster(hm, l.Named("events").Sugar()),
->>>>>>> b589613a
 		hooks:            hm,
 		s:                s,
 		cm:               cm,
