package bus

// TODOs:
// - add UPNP support

import (
	"context"
	"encoding/json"
	"errors"
	"fmt"
	"math"
	"net"
	"net/http"
	"os"
	"reflect"
	"time"

	"go.sia.tech/core/consensus"
	"go.sia.tech/core/gateway"
	rhpv2 "go.sia.tech/core/rhp/v2"
	rhpv3 "go.sia.tech/core/rhp/v3"
	"go.sia.tech/core/types"
	"go.sia.tech/coreutils/chain"
	"go.sia.tech/coreutils/syncer"
	"go.sia.tech/coreutils/wallet"
	"go.sia.tech/jape"
	"go.sia.tech/renterd/alerts"
	"go.sia.tech/renterd/api"
	"go.sia.tech/renterd/bus/client"
	"go.sia.tech/renterd/config"
	ibus "go.sia.tech/renterd/internal/bus"
	"go.sia.tech/renterd/internal/gouging"
	"go.sia.tech/renterd/internal/rhp"
	rhp2 "go.sia.tech/renterd/internal/rhp/v2"
	rhp3 "go.sia.tech/renterd/internal/rhp/v3"
	rhp4 "go.sia.tech/renterd/internal/rhp/v4"
	"go.sia.tech/renterd/internal/utils"
	"go.sia.tech/renterd/object"
	"go.sia.tech/renterd/stores"
	"go.sia.tech/renterd/stores/sql"
	"go.sia.tech/renterd/webhooks"
	"go.uber.org/zap"
)

const (
	defaultWalletRecordMetricInterval = 5 * time.Minute
	defaultPinUpdateInterval          = 5 * time.Minute
	defaultPinRateWindow              = 6 * time.Hour

	lockingPriorityPruning   = 20
	lockingPriorityFunding   = 40
	lockingPriorityRenew     = 80
	lockingPriorityBroadcast = 100

	stdTxnSize = 1200 // bytes
)

// Client re-exports the client from the client package.
type Client struct {
	*client.Client
}

// NewClient returns a new bus client.
func NewClient(addr, password string) *Client {
	return &Client{
		client.New(
			addr,
			password,
		),
	}
}

type (
	AlertManager interface {
		alerts.Alerter
		RegisterWebhookBroadcaster(b webhooks.Broadcaster)
	}

	ChainManager interface {
		AddBlocks(blocks []types.Block) error
		AddPoolTransactions(txns []types.Transaction) (bool, error)
		AddV2PoolTransactions(basis types.ChainIndex, txns []types.V2Transaction) (known bool, err error)
		Block(id types.BlockID) (types.Block, bool)
		OnReorg(fn func(types.ChainIndex)) (cancel func())
		PoolTransaction(txid types.TransactionID) (types.Transaction, bool)
		PoolTransactions() []types.Transaction
		V2PoolTransactions() []types.V2Transaction
		RecommendedFee() types.Currency
		Tip() types.ChainIndex
		TipState() consensus.State
		UnconfirmedParents(txn types.Transaction) []types.Transaction
		UpdatesSince(index types.ChainIndex, max int) (rus []chain.RevertUpdate, aus []chain.ApplyUpdate, err error)
		V2TransactionSet(basis types.ChainIndex, txn types.V2Transaction) (types.ChainIndex, []types.V2Transaction, error)
	}

	ContractLocker interface {
		Acquire(ctx context.Context, priority int, id types.FileContractID, d time.Duration) (uint64, error)
		KeepAlive(id types.FileContractID, lockID uint64, d time.Duration) error
		Release(id types.FileContractID, lockID uint64) error
	}

	ChainSubscriber interface {
		ChainIndex(context.Context) (types.ChainIndex, error)
		Shutdown(context.Context) error
	}

	// A TransactionPool can validate and relay unconfirmed transactions.
	TransactionPool interface {
		AcceptTransactionSet(txns []types.Transaction) error
		Close() error
		RecommendedFee() types.Currency
		Transactions() []types.Transaction
		UnconfirmedParents(txn types.Transaction) ([]types.Transaction, error)
	}

	UploadingSectorsCache interface {
		AddSector(uID api.UploadID, fcid types.FileContractID, root types.Hash256) error
		FinishUpload(uID api.UploadID)
		HandleRenewal(fcid, renewedFrom types.FileContractID)
		Pending(fcid types.FileContractID) (size uint64)
		Sectors(fcid types.FileContractID) (roots []types.Hash256)
		StartUpload(uID api.UploadID) error
	}

	PinManager interface {
		Shutdown(context.Context) error
		TriggerUpdate()
	}

	Syncer interface {
		Addr() string
		BroadcastHeader(h gateway.BlockHeader)
		BroadcastV2BlockOutline(bo gateway.V2BlockOutline)
		BroadcastTransactionSet([]types.Transaction)
		BroadcastV2TransactionSet(index types.ChainIndex, txns []types.V2Transaction)
		Connect(ctx context.Context, addr string) (*syncer.Peer, error)
		Peers() []*syncer.Peer
	}

	Wallet interface {
		Address() types.Address
		Balance() (wallet.Balance, error)
		Close() error
		FundTransaction(txn *types.Transaction, amount types.Currency, useUnconfirmed bool) ([]types.Hash256, error)
		FundV2Transaction(txn *types.V2Transaction, amount types.Currency, useUnconfirmed bool) (types.ChainIndex, []int, error)
		Redistribute(outputs int, amount, feePerByte types.Currency) (txns []types.Transaction, toSign []types.Hash256, err error)
		RedistributeV2(outputs int, amount, feePerByte types.Currency) (txns []types.V2Transaction, toSign [][]int, err error)
		ReleaseInputs(txns []types.Transaction, v2txns []types.V2Transaction)
		SignTransaction(txn *types.Transaction, toSign []types.Hash256, cf types.CoveredFields)
		SignV2Inputs(txn *types.V2Transaction, toSign []int)
		SpendableOutputs() ([]types.SiacoinElement, error)
		Tip() types.ChainIndex
		UnconfirmedEvents() ([]wallet.Event, error)
		UpdateChainState(tx wallet.UpdateTx, reverted []chain.RevertUpdate, applied []chain.ApplyUpdate) error
		Events(offset, limit int) ([]wallet.Event, error)
	}

	WebhooksManager interface {
		webhooks.Broadcaster
		Delete(context.Context, webhooks.Webhook) error
		Info() ([]webhooks.Webhook, []webhooks.WebhookQueueInfo)
		Register(context.Context, webhooks.Webhook) error
		Shutdown(context.Context) error
	}

	// Store is a collection of stores used by the bus.
	Store interface {
		AccountStore
		AutopilotStore
		BackupStore
		ChainStore
		HostStore
		MetadataStore
		MetricsStore
		SettingStore
	}

	// AccountStore persists information about accounts. Since accounts
	// are rapidly updated and can be recovered, they are only loaded upon
	// startup and persisted upon shutdown.
	AccountStore interface {
		Accounts(context.Context, string) ([]api.Account, error)
		SaveAccounts(context.Context, []api.Account) error
	}

	// An AutopilotStore stores autopilots.
	AutopilotStore interface {
		Autopilot(ctx context.Context, id string) (api.Autopilot, error)
		Autopilots(ctx context.Context) ([]api.Autopilot, error)
		UpdateAutopilot(ctx context.Context, ap api.Autopilot) error
	}

	// BackupStore is the interface of a store that can be backed up.
	BackupStore interface {
		Backup(ctx context.Context, dbID, dst string) error
	}

	// A ChainStore stores information about the chain.
	ChainStore interface {
		ChainIndex(ctx context.Context) (types.ChainIndex, error)
		ProcessChainUpdate(ctx context.Context, applyFn func(sql.ChainUpdateTx) error) error
	}

	// A HostStore stores information about hosts.
	HostStore interface {
		Host(ctx context.Context, hostKey types.PublicKey) (api.Host, error)
		HostAllowlist(ctx context.Context) ([]types.PublicKey, error)
		HostBlocklist(ctx context.Context) ([]string, error)
		Hosts(ctx context.Context, opts api.HostOptions) ([]api.Host, error)
		RecordHostScans(ctx context.Context, scans []api.HostScan) error
		RecordPriceTables(ctx context.Context, priceTableUpdate []api.HostPriceTableUpdate) error
		RemoveOfflineHosts(ctx context.Context, maxConsecutiveScanFailures uint64, maxDowntime time.Duration) (uint64, error)
		ResetLostSectors(ctx context.Context, hk types.PublicKey) error
		UpdateHostAllowlistEntries(ctx context.Context, add, remove []types.PublicKey, clear bool) error
		UpdateHostBlocklistEntries(ctx context.Context, add, remove []string, clear bool) error
		UpdateHostCheck(ctx context.Context, autopilotID string, hk types.PublicKey, check api.HostCheck) error
<<<<<<< HEAD
		UsableHosts(ctx context.Context, gc gouging.Checker, minWindowStart uint64, offset, limit int) ([]api.HostInfo, error)
=======
		UsableHosts(ctx context.Context) ([]sql.HostInfo, error)
>>>>>>> 4b0f42a3
	}

	// A MetadataStore stores information about contracts and objects.
	MetadataStore interface {
		AddRenewal(ctx context.Context, c api.ContractMetadata) error
		AncestorContracts(ctx context.Context, fcid types.FileContractID, minStartHeight uint64) ([]api.ContractMetadata, error)
		ArchiveContract(ctx context.Context, id types.FileContractID, reason string) error
		ArchiveContracts(ctx context.Context, toArchive map[types.FileContractID]string) error
		ArchiveAllContracts(ctx context.Context, reason string) error
		Contract(ctx context.Context, id types.FileContractID) (api.ContractMetadata, error)
		Contracts(ctx context.Context, opts api.ContractsOpts) ([]api.ContractMetadata, error)
		ContractSets(ctx context.Context) ([]string, error)
		RecordContractSpending(ctx context.Context, records []api.ContractSpendingRecord) error
		RemoveContractSet(ctx context.Context, name string) error
		PutContract(ctx context.Context, c api.ContractMetadata) error
		RenewedContract(ctx context.Context, renewedFrom types.FileContractID) (api.ContractMetadata, error)
		UpdateContractSet(ctx context.Context, set string, toAdd, toRemove []types.FileContractID) error

		ContractRoots(ctx context.Context, id types.FileContractID) ([]types.Hash256, error)
		ContractSizes(ctx context.Context) (map[types.FileContractID]api.ContractSize, error)
		ContractSize(ctx context.Context, id types.FileContractID) (api.ContractSize, error)
		PrunableContractRoots(ctx context.Context, id types.FileContractID, roots []types.Hash256) ([]uint64, error)

		DeleteHostSector(ctx context.Context, hk types.PublicKey, root types.Hash256) (int, error)

		Bucket(_ context.Context, bucketName string) (api.Bucket, error)
		Buckets(_ context.Context) ([]api.Bucket, error)
		CreateBucket(_ context.Context, bucketName string, policy api.BucketPolicy) error
		DeleteBucket(_ context.Context, bucketName string) error
		UpdateBucketPolicy(ctx context.Context, bucketName string, policy api.BucketPolicy) error

		CopyObject(ctx context.Context, srcBucket, dstBucket, srcKey, dstKey, mimeType string, metadata api.ObjectUserMetadata) (api.ObjectMetadata, error)
		Object(ctx context.Context, bucketName, key string) (api.Object, error)
		Objects(ctx context.Context, bucketName, prefix, substring, delim, sortBy, sortDir, marker string, limit int, slabEncryptionKey object.EncryptionKey) (api.ObjectsResponse, error)
		ObjectMetadata(ctx context.Context, bucketName, key string) (api.Object, error)
		ObjectsStats(ctx context.Context, opts api.ObjectsStatsOpts) (api.ObjectsStatsResponse, error)
		RemoveObject(ctx context.Context, bucketName, key string) error
		RemoveObjects(ctx context.Context, bucketName, prefix string) error
		RenameObject(ctx context.Context, bucketName, from, to string, force bool) error
		RenameObjects(ctx context.Context, bucketName, from, to string, force bool) error
		UpdateObject(ctx context.Context, bucketName, key, contractSet, ETag, mimeType string, metadata api.ObjectUserMetadata, o object.Object) error

		AbortMultipartUpload(ctx context.Context, bucketName, key string, uploadID string) (err error)
		AddMultipartPart(ctx context.Context, bucketName, key, contractSet, eTag, uploadID string, partNumber int, slices []object.SlabSlice) (err error)
		CompleteMultipartUpload(ctx context.Context, bucketName, key, uploadID string, parts []api.MultipartCompletedPart, opts api.CompleteMultipartOptions) (_ api.MultipartCompleteResponse, err error)
		CreateMultipartUpload(ctx context.Context, bucketName, key string, ec object.EncryptionKey, mimeType string, metadata api.ObjectUserMetadata) (api.MultipartCreateResponse, error)
		MultipartUpload(ctx context.Context, uploadID string) (resp api.MultipartUpload, _ error)
		MultipartUploads(ctx context.Context, bucketName, prefix, keyMarker, uploadIDMarker string, maxUploads int) (resp api.MultipartListUploadsResponse, _ error)
		MultipartUploadParts(ctx context.Context, bucketName, object string, uploadID string, marker int, limit int64) (resp api.MultipartListPartsResponse, _ error)

		MarkPackedSlabsUploaded(ctx context.Context, slabs []api.UploadedPackedSlab) error
		PackedSlabsForUpload(ctx context.Context, lockingDuration time.Duration, minShards, totalShards uint8, set string, limit int) ([]api.PackedSlab, error)
		SlabBuffers(ctx context.Context) ([]api.SlabBuffer, error)

		AddPartialSlab(ctx context.Context, data []byte, minShards, totalShards uint8, contractSet string) (slabs []object.SlabSlice, bufferSize int64, err error)
		FetchPartialSlab(ctx context.Context, key object.EncryptionKey, offset, length uint32) ([]byte, error)
		Slab(ctx context.Context, key object.EncryptionKey) (object.Slab, error)
		RefreshHealth(ctx context.Context) error
		UnhealthySlabs(ctx context.Context, healthCutoff float64, set string, limit int) ([]api.UnhealthySlab, error)
		UpdateSlab(ctx context.Context, key object.EncryptionKey, sectors []api.UploadedSector) error
	}

	// A MetricsStore stores metrics.
	MetricsStore interface {
		ContractSetMetrics(ctx context.Context, start time.Time, n uint64, interval time.Duration, opts api.ContractSetMetricsQueryOpts) ([]api.ContractSetMetric, error)

		ContractPruneMetrics(ctx context.Context, start time.Time, n uint64, interval time.Duration, opts api.ContractPruneMetricsQueryOpts) ([]api.ContractPruneMetric, error)
		RecordContractPruneMetric(ctx context.Context, metrics ...api.ContractPruneMetric) error

		ContractMetrics(ctx context.Context, start time.Time, n uint64, interval time.Duration, opts api.ContractMetricsQueryOpts) ([]api.ContractMetric, error)
		RecordContractMetric(ctx context.Context, metrics ...api.ContractMetric) error

		PruneMetrics(ctx context.Context, metric string, cutoff time.Time) error
		ContractSetChurnMetrics(ctx context.Context, start time.Time, n uint64, interval time.Duration, opts api.ContractSetChurnMetricsQueryOpts) ([]api.ContractSetChurnMetric, error)
		RecordContractSetChurnMetric(ctx context.Context, metrics ...api.ContractSetChurnMetric) error

		WalletMetrics(ctx context.Context, start time.Time, n uint64, interval time.Duration, opts api.WalletMetricsQueryOpts) ([]api.WalletMetric, error)
		RecordWalletMetric(ctx context.Context, metrics ...api.WalletMetric) error
	}

	// A SettingStore stores settings.
	SettingStore interface {
		GougingSettings(ctx context.Context) (api.GougingSettings, error)
		UpdateGougingSettings(ctx context.Context, gs api.GougingSettings) error

		PinnedSettings(ctx context.Context) (api.PinnedSettings, error)
		UpdatePinnedSettings(ctx context.Context, ps api.PinnedSettings) error

		UploadSettings(ctx context.Context) (api.UploadSettings, error)
		UpdateUploadSettings(ctx context.Context, us api.UploadSettings) error

		S3Settings(ctx context.Context) (api.S3Settings, error)
		UpdateS3Settings(ctx context.Context, s3as api.S3Settings) error
	}

	WalletMetricsRecorder interface {
		Shutdown(context.Context) error
	}
)

type Bus struct {
	allowPrivateIPs          bool
	startTime                time.Time
	masterKey                utils.MasterKey
	revisionSubmissionBuffer uint64

	alerts      alerts.Alerter
	alertMgr    AlertManager
	pinMgr      PinManager
	webhooksMgr WebhooksManager
	cm          ChainManager
	cs          ChainSubscriber
	s           Syncer
	w           Wallet
	store       Store

	rhp2Client *rhp2.Client
	rhp3Client *rhp3.Client
	rhp4Client *rhp4.Client

	contractLocker        ContractLocker
	explorer              *ibus.Explorer
	sectors               UploadingSectorsCache
	walletMetricsRecorder WalletMetricsRecorder

	logger *zap.SugaredLogger
}

// New returns a new Bus
func New(ctx context.Context, cfg config.Bus, masterKey [32]byte, am AlertManager, wm WebhooksManager, cm ChainManager, s Syncer, w Wallet, store Store, explorerURL string, revisionSubmissionBuffer uint64, l *zap.Logger) (_ *Bus, err error) {
	l = l.Named("bus")
	dialer := rhp.NewFallbackDialer(store, net.Dialer{}, l)

	b := &Bus{
		allowPrivateIPs:          cfg.AllowPrivateIPs,
		revisionSubmissionBuffer: revisionSubmissionBuffer,
		startTime:                time.Now(),
		masterKey:                masterKey,

		s:        s,
		cm:       cm,
		w:        w,
		explorer: ibus.NewExplorer(explorerURL),
		store:    store,

		alerts:      alerts.WithOrigin(am, "bus"),
		alertMgr:    am,
		webhooksMgr: wm,
		logger:      l.Sugar(),

		rhp2Client: rhp2.New(dialer, l),
		rhp3Client: rhp3.New(dialer, l),
		rhp4Client: rhp4.New(dialer),
	}

	// create contract locker
	b.contractLocker = ibus.NewContractLocker()

	// create sectors cache
	b.sectors = ibus.NewSectorsCache()

	// create pin manager
	b.pinMgr = ibus.NewPinManager(b.alerts, wm, b.explorer, store, defaultPinUpdateInterval, defaultPinRateWindow, l)

	// create chain subscriber
	announcementMaxAge := time.Duration(cfg.AnnouncementMaxAgeHours) * time.Hour
	b.cs = ibus.NewChainSubscriber(wm, cm, store, w, announcementMaxAge, l)

	// create wallet metrics recorder
	b.walletMetricsRecorder = ibus.NewWalletMetricRecorder(store, w, defaultWalletRecordMetricInterval, l)

	return b, nil
}

// Handler returns an HTTP handler that serves the bus API.
func (b *Bus) Handler() http.Handler {
	return jape.Mux(map[string]jape.Handler{
		"GET    /accounts":      b.accountsHandlerGET,
		"POST   /accounts":      b.accountsHandlerPOST,
		"POST   /accounts/fund": b.accountsFundHandler,

		"GET    /alerts":          b.handleGETAlerts,
		"POST   /alerts/dismiss":  b.handlePOSTAlertsDismiss,
		"POST   /alerts/register": b.handlePOSTAlertsRegister,

		"GET    /autopilots":    b.autopilotsListHandlerGET,
		"GET    /autopilot/:id": b.autopilotsHandlerGET,
		"PUT    /autopilot/:id": b.autopilotsHandlerPUT,

		"PUT    /autopilot/:id/host/:hostkey/check": b.autopilotHostCheckHandlerPUT,

		"GET    /buckets":             b.bucketsHandlerGET,
		"POST   /buckets":             b.bucketsHandlerPOST,
		"PUT    /bucket/:name/policy": b.bucketsHandlerPolicyPUT,
		"DELETE /bucket/:name":        b.bucketHandlerDELETE,
		"GET    /bucket/:name":        b.bucketHandlerGET,

		"POST   /consensus/acceptblock":        b.consensusAcceptBlock,
		"GET    /consensus/network":            b.consensusNetworkHandler,
		"GET    /consensus/siafundfee/:payout": b.contractTaxHandlerGET,
		"GET    /consensus/state":              b.consensusStateHandler,

		"PUT    /contracts":              b.contractsHandlerPUT,
		"GET    /contracts":              b.contractsHandlerGET,
		"DELETE /contracts/all":          b.contractsAllHandlerDELETE,
		"POST   /contracts/archive":      b.contractsArchiveHandlerPOST,
		"POST   /contracts/form":         b.contractsFormHandler,
		"GET    /contracts/prunable":     b.contractsPrunableDataHandlerGET,
		"GET    /contracts/renewed/:id":  b.contractsRenewedIDHandlerGET,
		"GET    /contracts/sets":         b.contractsSetsHandlerGET,
		"POST   /contracts/set/:set":     b.contractsSetHandlerPUT,
		"DELETE /contracts/set/:set":     b.contractsSetHandlerDELETE,
		"POST   /contracts/spending":     b.contractsSpendingHandlerPOST,
		"GET    /contract/:id":           b.contractIDHandlerGET,
		"DELETE /contract/:id":           b.contractIDHandlerDELETE,
		"POST   /contract/:id/acquire":   b.contractAcquireHandlerPOST,
		"GET    /contract/:id/ancestors": b.contractIDAncestorsHandler,
		"POST   /contract/:id/broadcast": b.contractIDBroadcastHandler,
		"POST   /contract/:id/keepalive": b.contractKeepaliveHandlerPOST,
		"GET    /contract/:id/revision":  b.contractLatestRevisionHandlerGET,
		"POST   /contract/:id/prune":     b.contractPruneHandlerPOST,
		"POST   /contract/:id/renew":     b.contractIDRenewHandlerPOST,
		"POST   /contract/:id/release":   b.contractReleaseHandlerPOST,
		"GET    /contract/:id/roots":     b.contractIDRootsHandlerGET,
		"GET    /contract/:id/size":      b.contractSizeHandlerGET,

		"GET    /hosts":                          b.hostsHandlerGET,
		"POST   /hosts":                          b.hostsHandlerPOST,
		"GET    /hosts/allowlist":                b.hostsAllowlistHandlerGET,
		"PUT    /hosts/allowlist":                b.hostsAllowlistHandlerPUT,
		"GET    /hosts/blocklist":                b.hostsBlocklistHandlerGET,
		"PUT    /hosts/blocklist":                b.hostsBlocklistHandlerPUT,
		"POST   /hosts/remove":                   b.hostsRemoveHandlerPOST,
		"GET    /host/:hostkey":                  b.hostsPubkeyHandlerGET,
		"POST   /host/:hostkey/resetlostsectors": b.hostsResetLostSectorsPOST,
		"POST   /host/:hostkey/scan":             b.hostsScanHandlerPOST,

		"PUT    /metric/:key": b.metricsHandlerPUT,
		"GET    /metric/:key": b.metricsHandlerGET,
		"DELETE /metric/:key": b.metricsHandlerDELETE,

		"POST   /multipart/create":      b.multipartHandlerCreatePOST,
		"POST   /multipart/abort":       b.multipartHandlerAbortPOST,
		"POST   /multipart/complete":    b.multipartHandlerCompletePOST,
		"PUT    /multipart/part":        b.multipartHandlerUploadPartPUT,
		"GET    /multipart/upload/:id":  b.multipartHandlerUploadGET,
		"POST   /multipart/listuploads": b.multipartHandlerListUploadsPOST,
		"POST   /multipart/listparts":   b.multipartHandlerListPartsPOST,

		"GET    /object/*key":     b.objectHandlerGET,
		"PUT    /object/*key":     b.objectHandlerPUT,
		"DELETE /object/*key":     b.objectHandlerDELETE,
		"GET    /objects/*prefix": b.objectsHandlerGET,
		"POST   /objects/copy":    b.objectsCopyHandlerPOST,
		"POST   /objects/remove":  b.objectsRemoveHandlerPOST,
		"POST   /objects/rename":  b.objectsRenameHandlerPOST,

		"GET    /params/gouging": b.paramsHandlerGougingGET,
		"GET    /params/upload":  b.paramsHandlerUploadGET,

		"GET    /slabbuffers":      b.slabbuffersHandlerGET,
		"POST   /slabbuffer/done":  b.packedSlabsHandlerDonePOST,
		"POST   /slabbuffer/fetch": b.packedSlabsHandlerFetchPOST,

		"DELETE /sectors/:hk/:root": b.sectorsHostRootHandlerDELETE,

		"GET    /settings/gouging": b.settingsGougingHandlerGET,
		"PATCH  /settings/gouging": b.settingsGougingHandlerPATCH,
		"PUT    /settings/gouging": b.settingsGougingHandlerPUT,
		"GET    /settings/pinned":  b.settingsPinnedHandlerGET,
		"PATCH  /settings/pinned":  b.settingsPinnedHandlerPATCH,
		"PUT    /settings/pinned":  b.settingsPinnedHandlerPUT,
		"GET    /settings/s3":      b.settingsS3HandlerGET,
		"PATCH  /settings/s3":      b.settingsS3HandlerPATCH,
		"PUT    /settings/s3":      b.settingsS3HandlerPUT,
		"GET    /settings/upload":  b.settingsUploadHandlerGET,
		"PATCH  /settings/upload":  b.settingsUploadHandlerPATCH,
		"PUT    /settings/upload":  b.settingsUploadHandlerPUT,

		"POST   /slabs/migration":     b.slabsMigrationHandlerPOST,
		"GET    /slabs/partial/:key":  b.slabsPartialHandlerGET,
		"POST   /slabs/partial":       b.slabsPartialHandlerPOST,
		"POST   /slabs/refreshhealth": b.slabsRefreshHealthHandlerPOST,
		"GET    /slab/:key":           b.slabHandlerGET,
		"PUT    /slab/:key":           b.slabHandlerPUT,

		"GET    /state":         b.stateHandlerGET,
		"GET    /stats/objects": b.objectsStatshandlerGET,

		"GET    /syncer/address": b.syncerAddrHandler,
		"POST   /syncer/connect": b.syncerConnectHandler,
		"GET    /syncer/peers":   b.syncerPeersHandler,

		"POST /system/sqlite3/backup": b.postSystemSQLite3BackupHandler,

		"GET    /txpool/recommendedfee": b.txpoolFeeHandler,
		"GET    /txpool/transactions":   b.txpoolTransactionsHandler,
		"POST   /txpool/broadcast":      b.txpoolBroadcastHandler,

		"POST   /upload/:id":        b.uploadTrackHandlerPOST,
		"DELETE /upload/:id":        b.uploadFinishedHandlerDELETE,
		"POST   /upload/:id/sector": b.uploadAddSectorHandlerPOST,

		"GET  /wallet":              b.walletHandler,
		"GET  /wallet/events":       b.walletEventsHandler,
		"GET  /wallet/pending":      b.walletPendingHandler,
		"POST /wallet/redistribute": b.walletRedistributeHandler,
		"POST /wallet/send":         b.walletSendSiacoinsHandler,

		"GET    /webhooks":        b.webhookHandlerGet,
		"POST   /webhooks":        b.webhookHandlerPost,
		"POST   /webhooks/action": b.webhookActionHandlerPost,
		"POST   /webhook/delete":  b.webhookHandlerDelete,
	})
}

// Shutdown shuts down the bus.
func (b *Bus) Shutdown(ctx context.Context) error {
	return errors.Join(
		b.walletMetricsRecorder.Shutdown(ctx),
		b.webhooksMgr.Shutdown(ctx),
		b.pinMgr.Shutdown(ctx),
		b.cs.Shutdown(ctx),
	)
}

func (b *Bus) addContract(ctx context.Context, rev rhpv2.ContractRevision, contractPrice, initialRenterFunds types.Currency, startHeight uint64, state string) (api.ContractMetadata, error) {
	if err := b.store.PutContract(ctx, api.ContractMetadata{
		ID:                 rev.ID(),
		HostKey:            rev.HostKey(),
		StartHeight:        startHeight,
		State:              state,
		WindowStart:        rev.Revision.WindowStart,
		WindowEnd:          rev.Revision.WindowEnd,
		ContractPrice:      contractPrice,
		InitialRenterFunds: initialRenterFunds,
	}); err != nil {
		return api.ContractMetadata{}, err
	}

	added, err := b.store.Contract(ctx, rev.ID())
	if err != nil {
		return api.ContractMetadata{}, err
	}

	b.broadcastAction(webhooks.Event{
		Module: api.ModuleContract,
		Event:  api.EventAdd,
		Payload: api.EventContractAdd{
			Added:     added,
			Timestamp: time.Now().UTC(),
		},
	})

	return added, err
}

func (b *Bus) addRenewal(ctx context.Context, renewedFrom types.FileContractID, rev rhpv2.ContractRevision, contractPrice, initialRenterFunds types.Currency, startHeight uint64, state string) (api.ContractMetadata, error) {
	if err := b.store.AddRenewal(ctx, api.ContractMetadata{
		ID:                 rev.ID(),
		HostKey:            rev.HostKey(),
		RenewedFrom:        renewedFrom,
		StartHeight:        startHeight,
		State:              state,
		WindowStart:        rev.Revision.WindowStart,
		WindowEnd:          rev.Revision.WindowEnd,
		ContractPrice:      contractPrice,
		InitialRenterFunds: initialRenterFunds,
	}); err != nil {
		return api.ContractMetadata{}, fmt.Errorf("couldn't add renewal: %w", err)
	}

	renewal, err := b.store.Contract(ctx, rev.ID())
	if err != nil {
		return api.ContractMetadata{}, err
	}

	b.sectors.HandleRenewal(renewal.ID, renewal.RenewedFrom)
	b.broadcastAction(webhooks.Event{
		Module: api.ModuleContract,
		Event:  api.EventRenew,
		Payload: api.EventContractRenew{
			Renewal:   renewal,
			Timestamp: time.Now().UTC(),
		},
	})

	return renewal, err
}

func (b *Bus) broadcastContract(ctx context.Context, fcid types.FileContractID) (txnID types.TransactionID, _ error) {
	// acquire contract lock indefinitely and defer the release
	lockID, err := b.contractLocker.Acquire(ctx, lockingPriorityRenew, fcid, time.Duration(math.MaxInt64))
	if err != nil {
		return types.TransactionID{}, fmt.Errorf("couldn't acquire contract lock; %w", err)
	}
	defer func() {
		if err := b.contractLocker.Release(fcid, lockID); err != nil {
			b.logger.Error("failed to release contract lock", zap.Error(err))
		}
	}()

	// fetch contract
	c, err := b.store.Contract(ctx, fcid)
	if err != nil {
		return types.TransactionID{}, fmt.Errorf("couldn't fetch contract; %w", err)
	}

	// derive the renter key
	renterKey := b.masterKey.DeriveContractKey(c.HostKey)

	// fetch revision
	rev, err := b.rhp2Client.SignedRevision(ctx, c.HostIP, c.HostKey, renterKey, fcid, time.Minute)
	if err != nil {
		return types.TransactionID{}, fmt.Errorf("couldn't fetch revision; %w", err)
	}

	// send V2 transaction if we're passed the V2 hardfork allow height
	if b.isPassedV2AllowHeight() {
		panic("not implemented")
	} else {
		// create the transaction
		txn := types.Transaction{
			FileContractRevisions: []types.FileContractRevision{rev.Revision},
			Signatures:            rev.Signatures[:],
		}

		// fund the transaction (only the fee)
		toSign, err := b.w.FundTransaction(&txn, types.ZeroCurrency, true)
		if err != nil {
			return types.TransactionID{}, fmt.Errorf("couldn't fund transaction; %w", err)
		}
		// sign the transaction
		b.w.SignTransaction(&txn, toSign, types.CoveredFields{WholeTransaction: true})

		// verify the transaction and add it to the transaction pool
		txnset := append(b.cm.UnconfirmedParents(txn), txn)
		_, err = b.cm.AddPoolTransactions(txnset)
		if err != nil {
			b.w.ReleaseInputs([]types.Transaction{txn}, nil)
			return types.TransactionID{}, fmt.Errorf("couldn't add transaction set to the pool; %w", err)
		}

		// broadcast the transaction
		b.s.BroadcastTransactionSet(txnset)
		txnID = txn.ID()
	}

	return
}

func (b *Bus) fetchSetting(ctx context.Context, key string) (interface{}, error) {
	switch key {
	case stores.SettingGouging:
		gs, err := b.store.GougingSettings(ctx)
		if errors.Is(err, sql.ErrSettingNotFound) {
			return api.DefaultGougingSettings, nil
		} else if err != nil {
			return nil, err
		}
		return gs, nil
	case stores.SettingPinned:
		ps, err := b.store.PinnedSettings(ctx)
		if errors.Is(err, sql.ErrSettingNotFound) {
			ps = api.DefaultPinnedSettings
		} else if err != nil {
			return nil, err
		}
		return ps, nil
	case stores.SettingUpload:
		us, err := b.store.UploadSettings(ctx)
		if errors.Is(err, sql.ErrSettingNotFound) {
			return api.DefaultUploadSettings(b.cm.TipState().Network.Name), nil
		} else if err != nil {
			return nil, err
		}
		return us, nil
	case stores.SettingS3:
		s3s, err := b.store.S3Settings(ctx)
		if errors.Is(err, sql.ErrSettingNotFound) {
			return api.DefaultS3Settings, nil
		} else if err != nil {
			return nil, err
		}
		return s3s, nil
	default:
		panic("unknown setting") // developer error
	}
}

func (b *Bus) formContract(ctx context.Context, hostSettings rhpv2.HostSettings, renterAddress types.Address, renterFunds, hostCollateral types.Currency, hostKey types.PublicKey, hostIP string, endHeight uint64) (rhpv2.ContractRevision, error) {
	// derive the renter key
	renterKey := b.masterKey.DeriveContractKey(hostKey)

	// prepare the transaction
	cs := b.cm.TipState()
	fc := rhpv2.PrepareContractFormation(renterKey.PublicKey(), hostKey, renterFunds, hostCollateral, endHeight, hostSettings, renterAddress)
	txn := types.Transaction{FileContracts: []types.FileContract{fc}}

	// calculate the miner fee
	fee := b.cm.RecommendedFee().Mul64(cs.TransactionWeight(txn))
	txn.MinerFees = []types.Currency{fee}

	// fund the transaction
	cost := rhpv2.ContractFormationCost(cs, fc, hostSettings.ContractPrice).Add(fee)
	toSign, err := b.w.FundTransaction(&txn, cost, true)
	if err != nil {
		return rhpv2.ContractRevision{}, fmt.Errorf("couldn't fund transaction: %w", err)
	}

	// sign the transaction
	b.w.SignTransaction(&txn, toSign, wallet.ExplicitCoveredFields(txn))

	// form the contract
	contract, txnSet, err := b.rhp2Client.FormContract(ctx, hostKey, hostIP, renterKey, append(b.cm.UnconfirmedParents(txn), txn))
	if err != nil {
		b.w.ReleaseInputs([]types.Transaction{txn}, nil)
		return rhpv2.ContractRevision{}, err
	}

	// add transaction set to the pool
	_, err = b.cm.AddPoolTransactions(txnSet)
	if err != nil {
		b.w.ReleaseInputs([]types.Transaction{txn}, nil)
		return rhpv2.ContractRevision{}, fmt.Errorf("couldn't add transaction set to the pool: %w", err)
	}

	// broadcast the transaction set
	go b.s.BroadcastTransactionSet(txnSet)

	return contract, nil
}

func (b *Bus) isPassedV2AllowHeight() bool {
	cs := b.cm.TipState()
	return cs.Index.Height >= cs.Network.HardforkV2.AllowHeight
}

func (b *Bus) patchSetting(ctx context.Context, key string, patch map[string]any) (any, error) {
	var curr map[string]any

	// fetch current setting
	gs, err := b.fetchSetting(ctx, key)
	if err != nil {
		return nil, err
	}

	// turn it into a map
	buf, err := json.Marshal(gs)
	if err != nil {
		return nil, fmt.Errorf("failed to marshal %v settings: %w", key, err)
	} else if err := json.Unmarshal(buf, &curr); err != nil {
		return nil, fmt.Errorf("failed to unmarshal %v settings: %w", key, err)
	}

	// apply patch
	err = patchSettings(curr, patch)
	if err != nil {
		return nil, fmt.Errorf("failed to patch %v settings: %w", key, err)
	}

	// marshal the patched setting
	buf, err = json.Marshal(curr)
	if err != nil {
		return nil, fmt.Errorf("failed to marshal patched %v settings: %w", key, err)
	}

	// update the patched setting
	switch key {
	case stores.SettingGouging:
		var update api.GougingSettings
		if err := json.Unmarshal(buf, &update); err != nil {
			return nil, err
		} else if err := b.updateSetting(ctx, key, update); err != nil {
			return nil, err
		}
		return update, nil
	case stores.SettingPinned:
		var update api.PinnedSettings
		if err := json.Unmarshal(buf, &update); err != nil {
			return nil, err
		} else if err := b.updateSetting(ctx, key, update); err != nil {
			return nil, err
		}
		return update, nil
	case stores.SettingUpload:
		var update api.UploadSettings
		if err := json.Unmarshal(buf, &update); err != nil {
			return nil, err
		} else if err := b.updateSetting(ctx, key, update); err != nil {
			return nil, err
		}
		return update, nil
	case stores.SettingS3:
		var update api.S3Settings
		if err := json.Unmarshal(buf, &update); err != nil {
			return nil, err
		} else if err := b.updateSetting(ctx, key, update); err != nil {
			return nil, err
		}
		return update, nil
	default:
		panic("unknown setting") // developer error
	}
}

func (b *Bus) prepareRenew(cs consensus.State, revision types.FileContractRevision, hostAddress, renterAddress types.Address, renterFunds, minNewCollateral types.Currency, endHeight, expectedStorage uint64) rhp3.PrepareRenewFn {
	return func(pt rhpv3.HostPriceTable) ([]types.Hash256, []types.Transaction, types.Currency, rhp3.DiscardTxnFn, error) {
		// create the final revision from the provided revision
		finalRevision := revision
		finalRevision.MissedProofOutputs = finalRevision.ValidProofOutputs
		finalRevision.Filesize = 0
		finalRevision.FileMerkleRoot = types.Hash256{}
		finalRevision.RevisionNumber = math.MaxUint64

		// prepare the new contract
		fc, basePrice, err := rhpv3.PrepareContractRenewal(revision, hostAddress, renterAddress, renterFunds, minNewCollateral, pt, expectedStorage, endHeight)
		if err != nil {
			return nil, nil, types.ZeroCurrency, nil, fmt.Errorf("couldn't prepare contract renewal: %w", err)
		}

		// prepare the transaction
		txn := types.Transaction{
			FileContracts:         []types.FileContract{fc},
			FileContractRevisions: []types.FileContractRevision{finalRevision},
			MinerFees:             []types.Currency{pt.TxnFeeMaxRecommended.Mul64(4096)},
		}

		// compute how much renter funds to put into the new contract
		fundAmount := rhpv3.ContractRenewalCost(cs, pt, fc, txn.MinerFees[0], basePrice)

		// fund the transaction, we are not signing it yet since it's not
		// complete. The host still needs to complete it and the revision +
		// contract are signed with the renter key by the worker.
		toSign, err := b.w.FundTransaction(&txn, fundAmount, true)
		if err != nil {
			return nil, nil, types.ZeroCurrency, nil, fmt.Errorf("couldn't fund transaction: %w", err)
		}

		return toSign, append(b.cm.UnconfirmedParents(txn), txn), fundAmount, func(err *error) {
			if *err == nil {
				return
			}
			b.w.ReleaseInputs([]types.Transaction{txn}, nil)
		}, nil
	}
}

func (b *Bus) renewContract(ctx context.Context, cs consensus.State, gp api.GougingParams, c api.ContractMetadata, hs rhpv2.HostSettings, renterFunds, minNewCollateral types.Currency, endHeight, expectedNewStorage uint64) (rhpv2.ContractRevision, types.Currency, types.Currency, error) {
	// derive the renter key
	renterKey := b.masterKey.DeriveContractKey(c.HostKey)

	// acquire contract lock indefinitely and defer the release
	lockID, err := b.contractLocker.Acquire(ctx, lockingPriorityRenew, c.ID, time.Duration(math.MaxInt64))
	if err != nil {
		return rhpv2.ContractRevision{}, types.ZeroCurrency, types.ZeroCurrency, fmt.Errorf("couldn't acquire contract lock; %w", err)
	}
	defer func() {
		if err := b.contractLocker.Release(c.ID, lockID); err != nil {
			b.logger.Error("failed to release contract lock", zap.Error(err))
		}
	}()

	// fetch the revision
	rev, err := b.rhp3Client.Revision(ctx, c.ID, c.HostKey, c.SiamuxAddr)
	if err != nil {
		return rhpv2.ContractRevision{}, types.ZeroCurrency, types.ZeroCurrency, fmt.Errorf("couldn't fetch revision; %w", err)
	}

	// renew contract
	gc := gouging.NewChecker(gp.GougingSettings, gp.ConsensusState, nil, nil)
	prepareRenew := b.prepareRenew(cs, rev, hs.Address, b.w.Address(), renterFunds, minNewCollateral, endHeight, expectedNewStorage)
	newRevision, txnSet, contractPrice, fundAmount, err := b.rhp3Client.Renew(ctx, gc, rev, renterKey, c.HostKey, c.SiamuxAddr, prepareRenew, b.w.SignTransaction)
	if err != nil {
		return rhpv2.ContractRevision{}, types.ZeroCurrency, types.ZeroCurrency, fmt.Errorf("couldn't renew contract; %w", err)
	}

	// broadcast the transaction set
	b.s.BroadcastTransactionSet(txnSet)

	return newRevision, contractPrice, fundAmount, nil
}

func (b *Bus) scanHost(ctx context.Context, timeout time.Duration, hostKey types.PublicKey, hostIP string) (rhpv2.HostSettings, rhpv3.HostPriceTable, time.Duration, error) {
	logger := b.logger.With("host", hostKey).With("hostIP", hostIP).With("timeout", timeout)

	// prepare a helper to create a context for scanning
	timeoutCtx := func() (context.Context, context.CancelFunc) {
		if timeout > 0 {
			return context.WithTimeout(ctx, timeout)
		}
		return ctx, func() {}
	}

	// prepare a helper for scanning
	scan := func() (rhpv2.HostSettings, rhpv3.HostPriceTable, time.Duration, error) {
		// fetch the host settings
		start := time.Now()
		scanCtx, cancel := timeoutCtx()
		settings, err := b.rhp2Client.Settings(scanCtx, hostKey, hostIP)
		cancel()
		if err != nil {
			return settings, rhpv3.HostPriceTable{}, time.Since(start), err
		}

		// fetch the host pricetable
		scanCtx, cancel = timeoutCtx()
		pt, err := b.rhp3Client.PriceTableUnpaid(scanCtx, hostKey, settings.SiamuxAddr())
		cancel()
		if err != nil {
			return settings, rhpv3.HostPriceTable{}, time.Since(start), err
		}
		return settings, pt.HostPriceTable, time.Since(start), nil
	}

	// resolve host ip, don't scan if the host is on a private network or if it
	// resolves to more than two addresses of the same type, if it fails for
	// another reason the host scan won't have subnets
	resolvedAddresses, private, err := utils.ResolveHostIP(ctx, hostIP)
	if errors.Is(err, utils.ErrHostTooManyAddresses) {
		return rhpv2.HostSettings{}, rhpv3.HostPriceTable{}, 0, err
	} else if private && !b.allowPrivateIPs {
		return rhpv2.HostSettings{}, rhpv3.HostPriceTable{}, 0, api.ErrHostOnPrivateNetwork
	}

	// scan: first try
	settings, pt, duration, err := scan()
	if err != nil {
		logger = logger.With(zap.Error(err))

		// scan: second try
		select {
		case <-ctx.Done():
			return rhpv2.HostSettings{}, rhpv3.HostPriceTable{}, 0, context.Cause(ctx)
		case <-time.After(time.Second):
		}
		settings, pt, duration, err = scan()

		logger = logger.With("elapsed", duration).With(zap.Error(err))
		if err == nil {
			logger.Info("successfully scanned host on second try")
		} else if !isErrHostUnreachable(err) {
			logger.Infow("failed to scan host")
		}
	}

	// check if the scan failed due to a shutdown - shouldn't be necessary but
	// just in case since recording a failed scan might have serious
	// repercussions
	select {
	case <-ctx.Done():
		return rhpv2.HostSettings{}, rhpv3.HostPriceTable{}, 0, context.Cause(ctx)
	default:
	}

	// record host scan - make sure this is interrupted by the request ctx and
	// not the context with the timeout used to time out the scan itself.
	// Otherwise scans that time out won't be recorded.
	scanErr := b.store.RecordHostScans(ctx, []api.HostScan{
		{
			HostKey:           hostKey,
			PriceTable:        pt,
			ResolvedAddresses: resolvedAddresses,

			// NOTE: A scan is considered successful if both fetching the price
			// table and the settings succeeded. Right now scanning can't fail
			// due to a reason that is our fault unless we are offline. If that
			// changes, we should adjust this code to account for that.
			Success:   err == nil,
			Settings:  settings,
			Timestamp: time.Now(),
		},
	})
	if scanErr != nil {
		logger.Errorw("failed to record host scan", zap.Error(scanErr))
	}
	logger.With(zap.Error(err)).Debugw("scanned host", "success", err == nil)
	return settings, pt, duration, err
}

func (b *Bus) updateSetting(ctx context.Context, key string, value any) error {
	var payload interface{}
	var updatePinMgr bool

	switch key {
	case stores.SettingGouging:
		_, ok := value.(api.GougingSettings)
		if !ok {
			panic("invalid type") // developer error
		}
		gs := value.(api.GougingSettings)
		if err := b.store.UpdateGougingSettings(ctx, gs); err != nil {
			return fmt.Errorf("failed to update gouging settings: %w", err)
		}
		payload = api.EventSettingUpdate{
			GougingSettings: &gs,
			Timestamp:       time.Now().UTC(),
		}
		updatePinMgr = true
	case stores.SettingPinned:
		_, ok := value.(api.PinnedSettings)
		if !ok {
			panic("invalid type") // developer error
		}
		ps := value.(api.PinnedSettings)
		if err := b.store.UpdatePinnedSettings(ctx, ps); err != nil {
			return fmt.Errorf("failed to update pinned settings: %w", err)
		}
		payload = api.EventSettingUpdate{
			PinnedSettings: &ps,
			Timestamp:      time.Now().UTC(),
		}
		updatePinMgr = true
	case stores.SettingUpload:
		_, ok := value.(api.UploadSettings)
		if !ok {
			panic("invalid type") // developer error
		}
		us := value.(api.UploadSettings)
		if err := b.store.UpdateUploadSettings(ctx, us); err != nil {
			return fmt.Errorf("failed to update upload settings: %w", err)
		}
		payload = api.EventSettingUpdate{
			UploadSettings: &us,
			Timestamp:      time.Now().UTC(),
		}
	case stores.SettingS3:
		_, ok := value.(api.S3Settings)
		if !ok {
			panic("invalid type") // developer error
		}
		s3s := value.(api.S3Settings)
		if err := b.store.UpdateS3Settings(ctx, s3s); err != nil {
			return fmt.Errorf("failed to update S3 settings: %w", err)
		}
		payload = api.EventSettingUpdate{
			S3Settings: &s3s,
			Timestamp:  time.Now().UTC(),
		}
	default:
		panic("unknown setting") // developer error
	}

	// broadcast update
	b.broadcastAction(webhooks.Event{
		Module:  api.ModuleSetting,
		Event:   api.EventUpdate,
		Payload: payload,
	})

	// update pin manager if necessary
	if updatePinMgr {
		b.pinMgr.TriggerUpdate()
	}

	return nil
}

func isErrHostUnreachable(err error) bool {
	return utils.IsErr(err, os.ErrDeadlineExceeded) ||
		utils.IsErr(err, context.DeadlineExceeded) ||
		utils.IsErr(err, api.ErrHostOnPrivateNetwork) ||
		utils.IsErr(err, utils.ErrNoRouteToHost) ||
		utils.IsErr(err, utils.ErrNoSuchHost) ||
		utils.IsErr(err, utils.ErrConnectionRefused) ||
		utils.IsErr(err, errors.New("unknown port")) ||
		utils.IsErr(err, errors.New("cannot assign requested address"))
}

// patchSettings merges two settings maps. returns an error if the two maps are
// not compatible.
func patchSettings(a, b map[string]any) error {
	for k, vb := range b {
		va, ok := a[k]
		if !ok || va == nil {
			return fmt.Errorf("field '%q' not found in settings, %w", k, ErrSettingFieldNotFound)
		} else if vb != nil && reflect.TypeOf(va) != reflect.TypeOf(vb) {
			return fmt.Errorf("invalid type for setting %q: expected %T, got %T", k, va, vb)
		}

		switch vb := vb.(type) {
		case json.RawMessage:
			vaf, vbf := make(map[string]any), make(map[string]any)
			if err := json.Unmarshal(vb, &vbf); err != nil {
				return fmt.Errorf("failed to unmarshal fields %q: %w", k, err)
			} else if err := json.Unmarshal(va.(json.RawMessage), &vaf); err != nil {
				return fmt.Errorf("failed to unmarshal current fields %q: %w", k, err)
			}
			if err := patchSettings(vaf, vbf); err != nil {
				return fmt.Errorf("failed to patch fields %q: %w", k, err)
			}

			buf, err := json.Marshal(vaf)
			if err != nil {
				return fmt.Errorf("failed to marshal patched fields %q: %w", k, err)
			}
			a[k] = json.RawMessage(buf)
		case map[string]any:
			var err error
			err = patchSettings(a[k].(map[string]any), vb)
			if err != nil {
				return fmt.Errorf("invalid value for setting %q: %w", k, err)
			}
		default:
			a[k] = vb
		}
	}
	return nil
}<|MERGE_RESOLUTION|>--- conflicted
+++ resolved
@@ -214,11 +214,7 @@
 		UpdateHostAllowlistEntries(ctx context.Context, add, remove []types.PublicKey, clear bool) error
 		UpdateHostBlocklistEntries(ctx context.Context, add, remove []string, clear bool) error
 		UpdateHostCheck(ctx context.Context, autopilotID string, hk types.PublicKey, check api.HostCheck) error
-<<<<<<< HEAD
-		UsableHosts(ctx context.Context, gc gouging.Checker, minWindowStart uint64, offset, limit int) ([]api.HostInfo, error)
-=======
-		UsableHosts(ctx context.Context) ([]sql.HostInfo, error)
->>>>>>> 4b0f42a3
+		UsableHosts(ctx context.Context, minWindowStart uint64) ([]sql.HostInfo, error)
 	}
 
 	// A MetadataStore stores information about contracts and objects.
