--- conflicted
+++ resolved
@@ -195,17 +195,12 @@
 
 	MetricsStore interface {
 		ContractSetMetrics(ctx context.Context, opts api.ContractSetMetricsQueryOpts) ([]api.ContractSetMetric, error)
-<<<<<<< HEAD
 
 		ContractMetrics(ctx context.Context, opts api.ContractMetricsQueryOpts) ([]api.ContractMetric, error)
 		RecordContractMetric(ctx context.Context, metrics ...api.ContractMetric) error
 
 		ContractSetChurnMetrics(ctx context.Context, opts api.ContractSetChurnMetricsQueryOpts) ([]api.ContractSetChurnMetric, error)
 		RecordContractSetChurnMetric(ctx context.Context, metrics ...api.ContractSetChurnMetric) error
-=======
-		ContractSetChurnMetrics(ctx context.Context, opts api.ContractSetChurnMetricsQueryOpts) ([]api.ContractSetChurnMetric, error)
-		RecordContractSetChurnMetrics(ctx context.Context, metrics ...api.ContractSetChurnMetric) error
->>>>>>> bd738e8a
 	}
 )
 
@@ -1804,11 +1799,7 @@
 		var req api.ContractSetChurnMetricRequestPUT
 		if jc.Decode(&req) != nil {
 			return
-<<<<<<< HEAD
 		} else if jc.Check("failed to record contract churn metric", b.mtrcs.RecordContractSetChurnMetric(jc.Request.Context(), req.Metrics...)) != nil {
-=======
-		} else if jc.Check("failed to record contract churn metric", b.mtrcs.RecordContractSetChurnMetrics(jc.Request.Context(), req.Metrics...)) != nil {
->>>>>>> bd738e8a
 			return
 		}
 	default:
@@ -1821,7 +1812,6 @@
 	key := jc.PathParam("key")
 	var err error
 	switch key {
-<<<<<<< HEAD
 	case api.MetricContract:
 		var metrics []api.ContractMetric
 		var opts api.ContractMetricsQueryOpts
@@ -1842,8 +1832,6 @@
 		}
 		jc.Encode(metrics)
 		return
-=======
->>>>>>> bd738e8a
 	case api.MetricContractSet:
 		var metrics []api.ContractSetMetric
 		var opts api.ContractSetMetricsQueryOpts
@@ -1857,11 +1845,7 @@
 			return
 		} else if jc.DecodeForm("limit", &opts.Limit) != nil {
 			return
-<<<<<<< HEAD
-		} else if metrics, err = b.mtrcs.ContractSetMetrics(jc.Request.Context(), opts); jc.Check("failed to get contract churn metrics", err) != nil {
-=======
 		} else if metrics, err = b.mtrcs.ContractSetMetrics(jc.Request.Context(), opts); jc.Check("failed to get contract set metrics", err) != nil {
->>>>>>> bd738e8a
 			return
 		}
 		jc.Encode(metrics)
@@ -1883,21 +1867,13 @@
 			return
 		} else if jc.DecodeForm("limit", &opts.Limit) != nil {
 			return
-<<<<<<< HEAD
 		} else if metrics, err = b.mtrcs.ContractSetChurnMetrics(jc.Request.Context(), opts); jc.Check("failed to get contract churn metrics", err) != nil {
-=======
-		} else if metrics, err = b.mtrcs.ContractSetChurnMetrics(jc.Request.Context(), opts); jc.Check("failed to get contract set metrics", err) != nil {
->>>>>>> bd738e8a
 			return
 		}
 		jc.Encode(metrics)
 		return
 	default:
-<<<<<<< HEAD
-		jc.Error(fmt.Errorf("unknown metric key '%s'", key), http.StatusBadRequest)
-=======
 		jc.Error(fmt.Errorf("unknown metric '%s'", key), http.StatusBadRequest)
->>>>>>> bd738e8a
 		return
 	}
 }
