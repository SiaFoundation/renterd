package bus

import (
	"errors"
	"net/http"
	"strings"
	"time"

	"gitlab.com/NebulousLabs/encoding"
	"go.sia.tech/jape"
	"go.sia.tech/renterd/hostdb"
	"go.sia.tech/renterd/internal/consensus"
	"go.sia.tech/renterd/object"
	rhpv2 "go.sia.tech/renterd/rhp/v2"
	"go.sia.tech/renterd/wallet"
	"go.sia.tech/siad/types"
)

type (
	// A ChainManager manages blockchain state.
	ChainManager interface {
		Synced() bool
		TipState() consensus.State
	}

	// A Syncer can connect to other peers and synchronize the blockchain.
	Syncer interface {
		Addr() string
		Peers() []string
		Connect(addr string) error
		BroadcastTransaction(txn types.Transaction, dependsOn []types.Transaction)
	}

	// A TransactionPool can validate and relay unconfirmed transactions.
	TransactionPool interface {
		RecommendedFee() types.Currency
		Transactions() []types.Transaction
		AddTransactionSet(txns []types.Transaction) error
		UnconfirmedParents(txn types.Transaction) ([]types.Transaction, error)
	}

	// A Wallet can spend and receive siacoins.
	Wallet interface {
		Address() types.UnlockHash
		Balance() types.Currency
		FundTransaction(cs consensus.State, txn *types.Transaction, amount types.Currency, pool []types.Transaction) ([]types.OutputID, error)
		Redistribute(cs consensus.State, outputs int, amount, feePerByte types.Currency, pool []types.Transaction) (types.Transaction, []types.OutputID, error)
		ReleaseInputs(txn types.Transaction)
		SignTransaction(cs consensus.State, txn *types.Transaction, toSign []types.OutputID, cf types.CoveredFields) error
		Transactions(since time.Time, max int) ([]wallet.Transaction, error)
		UnspentOutputs() ([]wallet.SiacoinElement, error)
	}

	// A HostDB stores information about hosts.
	HostDB interface {
		Hosts(notSince time.Time, max int) ([]hostdb.Host, error)
		Host(hostKey consensus.PublicKey) (hostdb.Host, error)
		RecordInteraction(hostKey consensus.PublicKey, hi hostdb.Interaction) error
	}

	// A ContractStore stores contracts.
	ContractStore interface {
		AcquireContract(fcid types.FileContractID, duration time.Duration) (types.FileContractRevision, bool, error)
		ReleaseContract(fcid types.FileContractID) error
		Contracts() ([]rhpv2.Contract, error)
		Contract(id types.FileContractID) (rhpv2.Contract, error)
		AddContract(c rhpv2.Contract) error
		AddRenewedContract(c rhpv2.Contract, renewedFrom types.FileContractID) error
		RemoveContract(id types.FileContractID) error
	}

	// A ContractSetStore stores contract sets.
	ContractSetStore interface {
		ContractSets() ([]string, error)
		ContractSet(name string) ([]types.FileContractID, error)
		SetContractSet(name string, contracts []types.FileContractID) error
	}

	// An ObjectStore stores objects.
	ObjectStore interface {
		Get(key string) (object.Object, error)
		List(key string) ([]string, error)
		MarkSlabsMigrationFailure(slabIDs []SlabID) (int, error)
		Put(key string, o object.Object, usedContracts map[consensus.PublicKey]types.FileContractID) error
		Delete(key string) error
		SlabsForMigration(n int, failureCutoff time.Time, goodContracts []types.FileContractID) ([]SlabID, error)
		SlabForMigration(slabID SlabID) (object.Slab, []MigrationContract, error)
	}
)

type Bus struct {
	s   Syncer
	cm  ChainManager
	tp  TransactionPool
	w   Wallet
	hdb HostDB
	cs  ContractStore
	css ContractSetStore
	os  ObjectStore
}

func (b *Bus) syncerPeersHandler(jc jape.Context) {
	jc.Encode(b.s.Peers())
}

func (b *Bus) syncerConnectHandler(jc jape.Context) {
	var addr string
	if jc.Decode(&addr) == nil {
		jc.Check("couldn't connect to peer", b.s.Connect(addr))
	}
}

func (b *Bus) consensusStateHandler(jc jape.Context) {
	jc.Encode(ConsensusState{
		BlockHeight: b.cm.TipState().Index.Height,
		Synced:      b.cm.Synced(),
	})
}

func (b *Bus) txpoolTransactionsHandler(jc jape.Context) {
	jc.Encode(b.tp.Transactions())
}

func (b *Bus) txpoolBroadcastHandler(jc jape.Context) {
	var txnSet []types.Transaction
	if jc.Decode(&txnSet) == nil {
		jc.Check("couldn't broadcast transaction set", b.tp.AddTransactionSet(txnSet))
	}
}

func (b *Bus) walletBalanceHandler(jc jape.Context) {
	jc.Encode(b.w.Balance())
}

func (b *Bus) walletAddressHandler(jc jape.Context) {
	jc.Encode(b.w.Address())
}

func (b *Bus) walletTransactionsHandler(jc jape.Context) {
	var since time.Time
	max := -1
	if jc.DecodeForm("since", (*paramTime)(&since)) != nil || jc.DecodeForm("max", &max) != nil {
		return
	}
	txns, err := b.w.Transactions(since, max)
	if jc.Check("couldn't load transactions", err) == nil {
		jc.Encode(txns)
	}
}

func (b *Bus) walletOutputsHandler(jc jape.Context) {
	utxos, err := b.w.UnspentOutputs()
	if jc.Check("couldn't load outputs", err) == nil {
		jc.Encode(utxos)
	}
}

func (b *Bus) walletFundHandler(jc jape.Context) {
	var wfr WalletFundRequest
	if jc.Decode(&wfr) != nil {
		return
	}
	txn := wfr.Transaction
	fee := b.tp.RecommendedFee().Mul64(uint64(len(encoding.Marshal(txn))))
	txn.MinerFees = []types.Currency{fee}
	toSign, err := b.w.FundTransaction(b.cm.TipState(), &txn, wfr.Amount.Add(txn.MinerFees[0]), b.tp.Transactions())
	if jc.Check("couldn't fund transaction", err) != nil {
		return
	}
	parents, err := b.tp.UnconfirmedParents(txn)
	if jc.Check("couldn't load transaction dependencies", err) != nil {
		b.w.ReleaseInputs(txn)
		return
	}
	jc.Encode(WalletFundResponse{
		Transaction: txn,
		ToSign:      toSign,
		DependsOn:   parents,
	})
}

func (b *Bus) walletSignHandler(jc jape.Context) {
	var wsr WalletSignRequest
	if jc.Decode(&wsr) != nil {
		return
	}
	err := b.w.SignTransaction(b.cm.TipState(), &wsr.Transaction, wsr.ToSign, wsr.CoveredFields)
	if jc.Check("couldn't sign transaction", err) == nil {
		jc.Encode(wsr.Transaction)
	}
}

func (b *Bus) walletRedistributeHandler(jc jape.Context) {
	var wfr WalletRedistributeRequest
	if jc.Decode(&wfr) != nil {
		return
	}
	if wfr.Outputs == 0 {
		jc.Error(errors.New("'outputs' has to be greater than zero"), http.StatusBadRequest)
		return
	}

	cs := b.cm.TipState()
	txn, toSign, err := b.w.Redistribute(cs, wfr.Outputs, wfr.Amount, b.tp.RecommendedFee(), b.tp.Transactions())
	if jc.Check("couldn't redistribute money in the wallet into the desired outputs", err) != nil {
		return
	}

	err = b.w.SignTransaction(cs, &txn, toSign, types.FullCoveredFields)
	if jc.Check("couldn't sign the transaction", err) != nil {
		return
	}

	jc.Encode(txn)
}

func (b *Bus) walletDiscardHandler(jc jape.Context) {
	var txn types.Transaction
	if jc.Decode(&txn) == nil {
		b.w.ReleaseInputs(txn)
	}
}

func (b *Bus) walletPrepareFormHandler(jc jape.Context) {
	var wpfr WalletPrepareFormRequest
	if jc.Decode(&wpfr) != nil {
		return
	}
	fc := rhpv2.PrepareContractFormation(wpfr.RenterKey, wpfr.HostKey, wpfr.RenterFunds, wpfr.HostCollateral, wpfr.EndHeight, wpfr.HostSettings, wpfr.RenterAddress)
	cost := rhpv2.ContractFormationCost(fc, wpfr.HostSettings.ContractPrice)
	txn := types.Transaction{
		FileContracts: []types.FileContract{fc},
	}
	txn.MinerFees = []types.Currency{b.tp.RecommendedFee().Mul64(uint64(len(encoding.Marshal(txn))))}
	toSign, err := b.w.FundTransaction(b.cm.TipState(), &txn, cost.Add(txn.MinerFees[0]), b.tp.Transactions())
	if jc.Check("couldn't fund transaction", err) != nil {
		return
	}
	cf := wallet.ExplicitCoveredFields(txn)
	err = b.w.SignTransaction(b.cm.TipState(), &txn, toSign, cf)
	if jc.Check("couldn't sign transaction", err) != nil {
		b.w.ReleaseInputs(txn)
		return
	}
	parents, err := b.tp.UnconfirmedParents(txn)
	if jc.Check("couldn't load transaction dependencies", err) != nil {
		b.w.ReleaseInputs(txn)
		return
	}
	jc.Encode(append(parents, txn))
}

func (b *Bus) walletPrepareRenewHandler(jc jape.Context) {
	var wprr WalletPrepareRenewRequest
	if jc.Decode(&wprr) != nil {
		return
	}
	fc := rhpv2.PrepareContractRenewal(wprr.Contract, wprr.RenterKey, wprr.HostKey, wprr.RenterFunds, wprr.HostCollateral, wprr.EndHeight, wprr.HostSettings, wprr.RenterAddress)
	cost := rhpv2.ContractRenewalCost(fc, wprr.HostSettings.ContractPrice)
	finalPayment := wprr.HostSettings.BaseRPCPrice
	if finalPayment.Cmp(wprr.Contract.ValidRenterPayout()) > 0 {
		finalPayment = wprr.Contract.ValidRenterPayout()
	}
	txn := types.Transaction{
		FileContracts: []types.FileContract{fc},
	}
	txn.MinerFees = []types.Currency{b.tp.RecommendedFee().Mul64(uint64(len(encoding.Marshal(txn))))}
	toSign, err := b.w.FundTransaction(b.cm.TipState(), &txn, cost.Add(txn.MinerFees[0]), b.tp.Transactions())
	if jc.Check("couldn't fund transaction", err) != nil {
		return
	}
	cf := wallet.ExplicitCoveredFields(txn)
	err = b.w.SignTransaction(b.cm.TipState(), &txn, toSign, cf)
	if jc.Check("couldn't sign transaction", err) != nil {
		b.w.ReleaseInputs(txn)
		return
	}
	parents, err := b.tp.UnconfirmedParents(txn)
	if jc.Check("couldn't load transaction dependencies", err) != nil {
		b.w.ReleaseInputs(txn)
		return
	}
	jc.Encode(WalletPrepareRenewResponse{
		TransactionSet: append(parents, txn),
		FinalPayment:   finalPayment,
	})
}

func (b *Bus) walletPendingHandler(jc jape.Context) {
	isRelevant := func(txn types.Transaction) bool {
		addr := b.w.Address()
		for _, sci := range txn.SiacoinInputs {
			if sci.UnlockConditions.UnlockHash() == addr {
				return true
			}
		}
		for _, sco := range txn.SiacoinOutputs {
			if sco.UnlockHash == addr {
				return true
			}
		}
		return false
	}

	txns := b.tp.Transactions()
	relevant := txns[:0]
	for _, txn := range txns {
		if isRelevant(txn) {
			relevant = append(relevant, txn)
		}
	}
	jc.Encode(relevant)
}

func (b *Bus) hostsHandler(jc jape.Context) {
	var notSince time.Time
	max := -1
	if jc.DecodeForm("notSince", (*paramTime)(&notSince)) != nil || jc.DecodeForm("max", &max) != nil {
		return
	}
	hosts, err := b.hdb.Hosts(notSince, max)
	if jc.Check("couldn't load hosts", err) == nil {
		jc.Encode(hosts)
	}
}

func (b *Bus) hostsPubkeyHandlerGET(jc jape.Context) {
	var hostKey PublicKey
	if jc.DecodeParam("hostkey", &hostKey) != nil {
		return
	}
	host, err := b.hdb.Host(hostKey)
	if jc.Check("couldn't load host", err) == nil {
		jc.Encode(host)
	}
}

func (b *Bus) hostsPubkeyHandlerPOST(jc jape.Context) {
	var hi hostdb.Interaction
	var hostKey PublicKey
	if jc.Decode(&hi) == nil && jc.DecodeParam("hostkey", &hostKey) == nil {
		jc.Check("couldn't record interaction", b.hdb.RecordInteraction(hostKey, hi))
	}
}

func (b *Bus) contractsHandler(jc jape.Context) {
	cs, err := b.cs.Contracts()
	if jc.Check("couldn't load contracts", err) == nil {
		jc.Encode(cs)
	}
}

func (b *Bus) contractsAcquireHandler(jc jape.Context) {
	var id types.FileContractID
	if jc.DecodeParam("id", &id) != nil {
		return
	}
	var req ContractAcquireRequest
	if jc.Decode(&req) != nil {
		return
	}
	rev, locked, err := b.cs.AcquireContract(id, req.Duration)
	if jc.Check("failed to acquire contract", err) != nil {
		return
	}
	jc.Encode(ContractAcquireResponse{
		Locked:   locked,
		Revision: rev,
	})
}

func (b *Bus) contractsReleaseHandler(jc jape.Context) {
	var id types.FileContractID
	if jc.DecodeParam("id", &id) != nil {
		return
	}
	if jc.Check("failed to release contract", b.cs.ReleaseContract(id)) != nil {
		return
	}
}

func (b *Bus) contractsIDHandlerGET(jc jape.Context) {
	var id types.FileContractID
	if jc.DecodeParam("id", &id) != nil {
		return
	}
	c, err := b.cs.Contract(id)
	if jc.Check("couldn't load contract", err) == nil {
		jc.Encode(c)
	}
}

func (b *Bus) contractsIDNewHandlerPUT(jc jape.Context) {
	var id types.FileContractID
	var c rhpv2.Contract
	if jc.DecodeParam("id", &id) != nil || jc.Decode(&c) != nil {
		return
	}
	if c.ID() != id {
		http.Error(jc.ResponseWriter, "contract ID mismatch", http.StatusBadRequest)
		return
	}
	jc.Check("couldn't store contract", b.cs.AddContract(c))
}

func (b *Bus) contractsIDRenewedHandlerPUT(jc jape.Context) {
	var id types.FileContractID
	var req ContractsIDRenewedRequest
	if jc.DecodeParam("id", &id) != nil || jc.Decode(&req) != nil {
		return
	}
	if req.Contract.ID() != id {
		http.Error(jc.ResponseWriter, "contract ID mismatch", http.StatusBadRequest)
		return
	}
	jc.Check("couldn't store contract", b.cs.AddRenewedContract(req.Contract, req.RenewedFrom))
}

func (b *Bus) contractsIDHandlerDELETE(jc jape.Context) {
	var id types.FileContractID
	if jc.DecodeParam("id", &id) != nil {
		return
	}
	jc.Check("couldn't remove contract", b.cs.RemoveContract(id))
}

func (b *Bus) contractSetHandler(jc jape.Context) {
	contractSets, err := b.css.ContractSets()
	if jc.Check("couldn't load contract sets", err) != nil {
		return
	}
	jc.Encode(contractSets)
}

func (b *Bus) contractSetsNameHandlerGET(jc jape.Context) {
	hostSet, err := b.css.ContractSet(jc.PathParam("name"))
	if jc.Check("couldn't load host set", err) != nil {
		return
	}
	jc.Encode(hostSet)
}

func (b *Bus) contractSetsNameHandlerPUT(jc jape.Context) {
	var contracts []types.FileContractID
	if jc.Decode(&contracts) != nil {
		return
	}
	jc.Check("couldn't store host set", b.css.SetContractSet(jc.PathParam("name"), contracts))
}

func (b *Bus) contractSetContractsHandler(jc jape.Context) {
	setContracts, err := b.css.ContractSet(jc.PathParam("name"))
	if jc.Check("couldn't load host set", err) != nil {
		return
	}
	all, err := b.cs.Contracts()
	if jc.Check("couldn't load contracts", err) != nil {
		return
	}
	allMap := make(map[types.FileContractID]*rhpv2.Contract)
	for _, c := range all {
		allMap[c.ID()] = &c
	}
	var contracts []Contract
	for _, fcid := range setContracts {
		c, exists := allMap[fcid]
		if exists {
			// TODO: The number of contract types we have slowly
			// grows out of control. We should find a solution for
			// this.
			contracts = append(contracts, Contract{
				ID:               c.ID(),
				HostKey:          c.HostKey(),
				HostIP:           "", // TODO
				StartHeight:      0,  // TODO
				EndHeight:        c.EndHeight(),
				ContractMetadata: ContractMetadata{}, // TODO
			})
		}
	}
	jc.Encode(contracts)
}

func (b *Bus) objectsKeyHandlerGET(jc jape.Context) {
	if strings.HasSuffix(jc.PathParam("key"), "/") {
		keys, err := b.os.List(jc.PathParam("key"))
		if jc.Check("couldn't list objects", err) == nil {
			jc.Encode(ObjectsResponse{Entries: keys})
		}
		return
	}
	o, err := b.os.Get(jc.PathParam("key"))
	if jc.Check("couldn't load object", err) == nil {
		jc.Encode(ObjectsResponse{Object: &o})
	}
}

func (b *Bus) objectsKeyHandlerPUT(jc jape.Context) {
	var aor AddObjectRequest
	if jc.Decode(&aor) == nil {
		jc.Check("couldn't store object", b.os.Put(jc.PathParam("key"), aor.Object, aor.UsedContracts))
	}
}

func (b *Bus) objectsKeyHandlerDELETE(jc jape.Context) {
	jc.Check("couldn't delete object", b.os.Delete(jc.PathParam("key")))
}

func (b *Bus) objectsMigrationSlabsHandlerGET(jc jape.Context) {
	var cutoff time.Time
	var limit int
	var goodContracts []types.FileContractID
	if jc.DecodeForm("cutoff", (*paramTime)(&cutoff)) != nil {
		return
	}
	if jc.DecodeForm("limit", &limit) != nil {
		return
	}
	if jc.DecodeForm("goodContracts", &goodContracts) != nil {
		return
	}
	slabIDs, err := b.os.SlabsForMigration(limit, time.Time(cutoff), goodContracts)
	if jc.Check("couldn't fetch slabs for migration", err) != nil {
		return
	}
	jc.Encode(ObjectsMigrateSlabsResponse{
		SlabIDs: slabIDs,
	})
}

func (b *Bus) objectsMigrationSlabHandlerGET(jc jape.Context) {
	var slabID SlabID
	if jc.DecodeParam("id", &slabID) != nil {
		return
	}
	slab, contracts, err := b.os.SlabForMigration(slabID)
	if jc.Check("couldn't fetch slab for migration", err) != nil {
		return
	}
	jc.Encode(ObjectsMigrateSlabResponse{
		Contracts: contracts,
		Slab:      slab,
	})
}

func (b *Bus) objectsMarkSlabMigrationFailureHandlerPOST(jc jape.Context) {
	var req ObjectsMarkSlabMigrationFailureRequest
	if jc.Decode(&req) != nil {
		return
	}
	updates, err := b.os.MarkSlabsMigrationFailure(req.SlabIDs)
	if jc.Check("couldn't mark slab migration failure", err) == nil {
		jc.Encode(ObjectsMarkSlabMigrationFailureResponse{
			Updates: updates,
		})
	}
}

// GatewayAddress returns the address of the gateway.
func (b *Bus) GatewayAddress() string {
	return b.s.Addr()
}

// New returns a new Bus.
func New(s Syncer, cm ChainManager, tp TransactionPool, w Wallet, hdb HostDB, cs ContractStore, css ContractSetStore, os ObjectStore) *Bus {
	return &Bus{
		s:   s,
		cm:  cm,
		tp:  tp,
		w:   w,
		hdb: hdb,
		cs:  cs,
		css: css,
		os:  os,
	}
}

// NewServer returns an HTTP handler that serves the renterd store API.
func NewServer(b *Bus) http.Handler {
	return jape.Mux(map[string]jape.Handler{
		"GET    /syncer/peers":   b.syncerPeersHandler,
		"POST   /syncer/connect": b.syncerConnectHandler,

		"GET    /consensus/state": b.consensusStateHandler,

		"GET    /txpool/transactions": b.txpoolTransactionsHandler,
		"POST   /txpool/broadcast":    b.txpoolBroadcastHandler,

		"GET    /wallet/balance":       b.walletBalanceHandler,
		"GET    /wallet/address":       b.walletAddressHandler,
		"GET    /wallet/transactions":  b.walletTransactionsHandler,
		"GET    /wallet/outputs":       b.walletOutputsHandler,
		"POST   /wallet/fund":          b.walletFundHandler,
		"POST   /wallet/sign":          b.walletSignHandler,
		"POST   /wallet/redistribute":  b.walletRedistributeHandler,
		"POST   /wallet/discard":       b.walletDiscardHandler,
		"POST   /wallet/prepare/form":  b.walletPrepareFormHandler,
		"POST   /wallet/prepare/renew": b.walletPrepareRenewHandler,
		"GET    /wallet/pending":       b.walletPendingHandler,

		"GET    /hosts":          b.hostsHandler,
		"GET    /hosts/:hostkey": b.hostsPubkeyHandlerGET,
		"POST   /hosts/:hostkey": b.hostsPubkeyHandlerPOST,

		"GET    /contracts":             b.contractsHandler,
		"GET    /contracts/:id":         b.contractsIDHandlerGET,
<<<<<<< HEAD
		"PUT    /contracts/:id":         b.contractsIDHandlerPUT,
=======
		"PUT    /contracts/:id/new":     b.contractsIDNewHandlerPUT,
		"PUT    /contracts/:id/renewed": b.contractsIDRenewedHandlerPUT,
>>>>>>> f83c34ca
		"DELETE /contracts/:id":         b.contractsIDHandlerDELETE,
		"POST   /contracts/:id/acquire": b.contractsAcquireHandler,
		"POST   /contracts/:id/release": b.contractsReleaseHandler,

		"GET    /contractsets":                 b.contractSetHandler,
		"GET    /contractsets/:name":           b.contractSetsNameHandlerGET,
		"GET    /contractsets/:name/contracts": b.contractSetContractsHandler,
		"PUT    /contractsets/:name":           b.contractSetsNameHandlerPUT,

		"GET    /objects/*key":       b.objectsKeyHandlerGET,
		"PUT    /objects/*key":       b.objectsKeyHandlerPUT,
		"DELETE /objects/*key":       b.objectsKeyHandlerDELETE,
		"GET    /migration/slabs":    b.objectsMigrationSlabsHandlerGET,
		"GET    /migration/slab/:id": b.objectsMigrationSlabHandlerGET,
		"POST   /migration/failed":   b.objectsMarkSlabMigrationFailureHandlerPOST,
	})
}<|MERGE_RESOLUTION|>--- conflicted
+++ resolved
@@ -604,12 +604,8 @@
 
 		"GET    /contracts":             b.contractsHandler,
 		"GET    /contracts/:id":         b.contractsIDHandlerGET,
-<<<<<<< HEAD
-		"PUT    /contracts/:id":         b.contractsIDHandlerPUT,
-=======
 		"PUT    /contracts/:id/new":     b.contractsIDNewHandlerPUT,
 		"PUT    /contracts/:id/renewed": b.contractsIDRenewedHandlerPUT,
->>>>>>> f83c34ca
 		"DELETE /contracts/:id":         b.contractsIDHandlerDELETE,
 		"POST   /contracts/:id/acquire": b.contractsAcquireHandler,
 		"POST   /contracts/:id/release": b.contractsReleaseHandler,
