package bus

import (
	"context"
	"encoding/json"
	"errors"
	"fmt"
	"io"
	"math"
	"net/http"
	"runtime"
	"sort"
	"strings"
	"time"

	"go.sia.tech/core/consensus"
	rhpv2 "go.sia.tech/core/rhp/v2"
	rhpv3 "go.sia.tech/core/rhp/v3"
	"go.sia.tech/core/types"
	"go.sia.tech/jape"
	"go.sia.tech/renterd/alerts"
	"go.sia.tech/renterd/api"
	"go.sia.tech/renterd/build"
	"go.sia.tech/renterd/hostdb"
	"go.sia.tech/renterd/object"
	"go.sia.tech/renterd/tracing"
	"go.sia.tech/renterd/wallet"
	"go.sia.tech/renterd/webhooks"
	"go.uber.org/zap"
)

type (
	// A ChainManager manages blockchain state.
	ChainManager interface {
		AcceptBlock(context.Context, types.Block) error
		LastBlockTime() time.Time
		Synced(ctx context.Context) bool
		TipState(ctx context.Context) consensus.State
	}

	// A Syncer can connect to other peers and synchronize the blockchain.
	Syncer interface {
		SyncerAddress(ctx context.Context) (string, error)
		Peers() []string
		Connect(addr string) error
		BroadcastTransaction(txn types.Transaction, dependsOn []types.Transaction)
	}

	// A TransactionPool can validate and relay unconfirmed transactions.
	TransactionPool interface {
		RecommendedFee() types.Currency
		Transactions() []types.Transaction
		AddTransactionSet(txns []types.Transaction) error
		UnconfirmedParents(txn types.Transaction) ([]types.Transaction, error)
	}

	// A Wallet can spend and receive siacoins.
	Wallet interface {
		Address() types.Address
		Balance() (spendable, confirmed, unconfirmed types.Currency, _ error)
		FundTransaction(cs consensus.State, txn *types.Transaction, amount types.Currency, pool []types.Transaction) ([]types.Hash256, error)
		Height() uint64
		Redistribute(cs consensus.State, outputs int, amount, feePerByte types.Currency, pool []types.Transaction) (types.Transaction, []types.Hash256, error)
		ReleaseInputs(txn types.Transaction)
		SignTransaction(cs consensus.State, txn *types.Transaction, toSign []types.Hash256, cf types.CoveredFields) error
		Transactions(before, since time.Time, offset, limit int) ([]wallet.Transaction, error)
		UnspentOutputs() ([]wallet.SiacoinElement, error)
	}

	// A HostDB stores information about hosts.
	HostDB interface {
		Host(ctx context.Context, hostKey types.PublicKey) (hostdb.HostInfo, error)
		Hosts(ctx context.Context, offset, limit int) ([]hostdb.Host, error)
		SearchHosts(ctx context.Context, filterMode, addressContains string, keyIn []types.PublicKey, offset, limit int) ([]hostdb.Host, error)
		HostsForScanning(ctx context.Context, maxLastScan time.Time, offset, limit int) ([]hostdb.HostAddress, error)
		RecordHostScans(ctx context.Context, scans []hostdb.HostScan) error
		RecordPriceTables(ctx context.Context, priceTableUpdate []hostdb.PriceTableUpdate) error
		RemoveOfflineHosts(ctx context.Context, minRecentScanFailures uint64, maxDowntime time.Duration) (uint64, error)

		HostAllowlist(ctx context.Context) ([]types.PublicKey, error)
		HostBlocklist(ctx context.Context) ([]string, error)
		UpdateHostAllowlistEntries(ctx context.Context, add, remove []types.PublicKey, clear bool) error
		UpdateHostBlocklistEntries(ctx context.Context, add, remove []string, clear bool) error
	}

	// A MetadataStore stores information about contracts and objects.
	MetadataStore interface {
		AddContract(ctx context.Context, c rhpv2.ContractRevision, totalCost types.Currency, startHeight uint64) (api.ContractMetadata, error)
		AddRenewedContract(ctx context.Context, c rhpv2.ContractRevision, totalCost types.Currency, startHeight uint64, renewedFrom types.FileContractID) (api.ContractMetadata, error)
		AncestorContracts(ctx context.Context, fcid types.FileContractID, minStartHeight uint64) ([]api.ArchivedContract, error)
		ArchiveContract(ctx context.Context, id types.FileContractID, reason string) error
		ArchiveContracts(ctx context.Context, toArchive map[types.FileContractID]string) error
		ArchiveAllContracts(ctx context.Context, reason string) error
		Contract(ctx context.Context, id types.FileContractID) (api.ContractMetadata, error)
		Contracts(ctx context.Context) ([]api.ContractMetadata, error)
		ContractSetContracts(ctx context.Context, set string) ([]api.ContractMetadata, error)
		ContractSets(ctx context.Context) ([]string, error)
		RecordContractSpending(ctx context.Context, records []api.ContractSpendingRecord) error
		RemoveContractSet(ctx context.Context, name string) error
		RenewedContract(ctx context.Context, renewedFrom types.FileContractID) (api.ContractMetadata, error)
		SetContractSet(ctx context.Context, set string, contracts []types.FileContractID) error

		ContractRoots(ctx context.Context, id types.FileContractID) ([]types.Hash256, error)
		ContractSizes(ctx context.Context) (map[types.FileContractID]api.ContractSize, error)
		ContractSize(ctx context.Context, id types.FileContractID) (api.ContractSize, error)

<<<<<<< HEAD
=======
		Bucket(_ context.Context, bucket string) (api.Bucket, error)
>>>>>>> 79a9dba8
		CreateBucket(_ context.Context, bucket string) error
		DeleteBucket(_ context.Context, bucket string) error
		ListBuckets(_ context.Context) ([]api.Bucket, error)

		Object(ctx context.Context, path string, bucket string) (api.Object, error)
		ObjectEntries(ctx context.Context, path, prefix string, offset, limit int, bucket string) ([]api.ObjectMetadata, error)
		ObjectsBySlabKey(ctx context.Context, slabKey object.EncryptionKey, bucket string) ([]api.ObjectMetadata, error)
		SearchObjects(ctx context.Context, substring string, offset, limit int, bucket string) ([]api.ObjectMetadata, error)
		UpdateObject(ctx context.Context, path, contractSet string, o object.Object, usedContracts map[types.PublicKey]types.FileContractID, bucket string) error
		RemoveObject(ctx context.Context, path string, bucket string) error
		RemoveObjects(ctx context.Context, prefix string, bucket string) error
		RenameObject(ctx context.Context, from, to string, bucket string) error
		RenameObjects(ctx context.Context, from, to string, bucket string) error

		MarkPackedSlabsUploaded(ctx context.Context, slabs []api.UploadedPackedSlab, usedContracts map[types.PublicKey]types.FileContractID) error
		PackedSlabsForUpload(ctx context.Context, lockingDuration time.Duration, minShards, totalShards uint8, set string, limit int) ([]api.PackedSlab, error)
		SlabBuffers(ctx context.Context) ([]api.SlabBuffer, error)

		ObjectsStats(ctx context.Context) (api.ObjectsStatsResponse, error)

		AddPartialSlab(ctx context.Context, data []byte, minShards, totalShards uint8, contractSet string) (slabs []object.PartialSlab, err error)
		FetchPartialSlab(ctx context.Context, key object.EncryptionKey, offset, length uint32) ([]byte, error)
		Slab(ctx context.Context, key object.EncryptionKey) (object.Slab, error)
		RefreshHealth(ctx context.Context) error
		UnhealthySlabs(ctx context.Context, healthCutoff float64, set string, limit int) ([]api.UnhealthySlab, error)
		UpdateSlab(ctx context.Context, s object.Slab, contractSet string, usedContracts map[types.PublicKey]types.FileContractID) error
	}

	// An AutopilotStore stores autopilots.
	AutopilotStore interface {
		Autopilots(ctx context.Context) ([]api.Autopilot, error)
		Autopilot(ctx context.Context, id string) (api.Autopilot, error)
		UpdateAutopilot(ctx context.Context, ap api.Autopilot) error
	}

	// A SettingStore stores settings.
	SettingStore interface {
		DeleteSetting(ctx context.Context, key string) error
		Setting(ctx context.Context, key string) (string, error)
		Settings(ctx context.Context) ([]string, error)
		UpdateSetting(ctx context.Context, key, value string) error
	}

	// EphemeralAccountStore persists information about accounts. Since
	// accounts are rapidly updated and can be recovered, they are only
	// loaded upon startup and persisted upon shutdown.
	EphemeralAccountStore interface {
		Accounts(context.Context) ([]api.Account, error)
		SaveAccounts(context.Context, []api.Account) error
	}
)

type bus struct {
	alerts   alerts.Alerter
	alertMgr *alerts.Manager
	hooks    *webhooks.Manager
	s        Syncer
	cm       ChainManager
	tp       TransactionPool
	w        Wallet
	hdb      HostDB
	as       AutopilotStore
	ms       MetadataStore
	ss       SettingStore

	eas EphemeralAccountStore

	logger           *zap.SugaredLogger
	accounts         *accounts
	contractLocks    *contractLocks
	uploadingSectors *uploadingSectorsCache

	startTime time.Time
}

func (b *bus) consensusAcceptBlock(jc jape.Context) {
	var block types.Block
	if jc.Decode(&block) != nil {
		return
	}
	if jc.Check("failed to accept block", b.cm.AcceptBlock(jc.Request.Context(), block)) != nil {
		return
	}
}

func (b *bus) syncerAddrHandler(jc jape.Context) {
	addr, err := b.s.SyncerAddress(jc.Request.Context())
	if jc.Check("failed to fetch syncer's address", err) != nil {
		return
	}
	jc.Encode(addr)
}

func (b *bus) syncerPeersHandler(jc jape.Context) {
	jc.Encode(b.s.Peers())
}

func (b *bus) syncerConnectHandler(jc jape.Context) {
	var addr string
	if jc.Decode(&addr) == nil {
		jc.Check("couldn't connect to peer", b.s.Connect(addr))
	}
}

func (b *bus) consensusStateHandler(jc jape.Context) {
	jc.Encode(b.consensusState(jc.Request.Context()))
}

func (b *bus) consensusNetworkHandler(jc jape.Context) {
	jc.Encode(api.ConsensusNetwork{
		Name: b.cm.TipState(jc.Request.Context()).Network.Name,
	})
}

func (b *bus) txpoolFeeHandler(jc jape.Context) {
	fee := b.tp.RecommendedFee()
	jc.Encode(fee)
}

func (b *bus) txpoolTransactionsHandler(jc jape.Context) {
	jc.Encode(b.tp.Transactions())
}

func (b *bus) txpoolBroadcastHandler(jc jape.Context) {
	var txnSet []types.Transaction
	if jc.Decode(&txnSet) == nil {
		jc.Check("couldn't broadcast transaction set", b.tp.AddTransactionSet(txnSet))
	}
}

func (b *bus) bucketsHandlerGET(jc jape.Context) {
	resp, err := b.ms.ListBuckets(jc.Request.Context())
	if jc.Check("couldn't list buckets", err) != nil {
		return
	}
	jc.Encode(resp)
}

func (b *bus) bucketsHandlerPUT(jc jape.Context) {
	var bucket api.Bucket
	if jc.Decode(&bucket) != nil {
		return
	} else if bucket.Name == "" {
		jc.Error(errors.New("no name provided"), http.StatusBadRequest)
		return
	} else if jc.Check("failed to create bucket", b.ms.CreateBucket(jc.Request.Context(), bucket.Name)) != nil {
		return
	}
}

func (b *bus) bucketHandlerDELETE(jc jape.Context) {
	var name string
	if jc.DecodeParam("name", &name) != nil {
		return
	} else if name == "" {
		jc.Error(errors.New("no name provided"), http.StatusBadRequest)
		return
	} else if jc.Check("failed to create bucket", b.ms.DeleteBucket(jc.Request.Context(), name)) != nil {
		return
	}
}

<<<<<<< HEAD
=======
func (b *bus) bucketHandlerGET(jc jape.Context) {
	var name string
	if jc.DecodeParam("name", &name) != nil {
		return
	} else if name == "" {
		jc.Error(errors.New("no name provided"), http.StatusBadRequest)
		return
	}
	bucket, err := b.ms.Bucket(jc.Request.Context(), name)
	if errors.Is(err, api.ErrBucketNotFound) {
		jc.Error(err, http.StatusNotFound)
		return
	} else if jc.Check("failed to fetch bucket", err) != nil {
		return
	}
	jc.Encode(bucket)
}

>>>>>>> 79a9dba8
func (b *bus) walletHandler(jc jape.Context) {
	address := b.w.Address()
	spendable, confirmed, unconfirmed, err := b.w.Balance()
	if jc.Check("couldn't fetch wallet balance", err) != nil {
		return
	}
	jc.Encode(api.WalletResponse{
		ScanHeight:  b.w.Height(),
		Address:     address,
		Confirmed:   confirmed,
		Spendable:   spendable,
		Unconfirmed: unconfirmed,
	})
}

func (b *bus) walletBalanceHandler(jc jape.Context) {
	_, balance, _, err := b.w.Balance()
	if jc.Check("couldn't fetch wallet balance", err) != nil {
		return
	}
	jc.Encode(balance)
}

func (b *bus) walletAddressHandler(jc jape.Context) {
	jc.Encode(b.w.Address())
}

func (b *bus) walletTransactionsHandler(jc jape.Context) {
	var before, since time.Time
	offset := 0
	limit := -1
	if jc.DecodeForm("before", (*api.ParamTime)(&before)) != nil ||
		jc.DecodeForm("since", (*api.ParamTime)(&since)) != nil ||
		jc.DecodeForm("offset", &offset) != nil ||
		jc.DecodeForm("limit", &limit) != nil {
		return
	}
	txns, err := b.w.Transactions(before, since, offset, limit)
	if jc.Check("couldn't load transactions", err) == nil {
		jc.Encode(txns)
	}
}

func (b *bus) walletOutputsHandler(jc jape.Context) {
	utxos, err := b.w.UnspentOutputs()
	if jc.Check("couldn't load outputs", err) == nil {
		jc.Encode(utxos)
	}
}

func (b *bus) walletFundHandler(jc jape.Context) {
	var wfr api.WalletFundRequest
	if jc.Decode(&wfr) != nil {
		return
	}
	txn := wfr.Transaction
	if len(txn.MinerFees) == 0 {
		// if no fees are specified, we add some
		fee := b.tp.RecommendedFee().Mul64(uint64(types.EncodedLen(txn)))
		txn.MinerFees = []types.Currency{fee}
	}
	toSign, err := b.w.FundTransaction(b.cm.TipState(jc.Request.Context()), &txn, wfr.Amount.Add(txn.MinerFees[0]), b.tp.Transactions())
	if jc.Check("couldn't fund transaction", err) != nil {
		return
	}
	parents, err := b.tp.UnconfirmedParents(txn)
	if jc.Check("couldn't load transaction dependencies", err) != nil {
		b.w.ReleaseInputs(txn)
		return
	}
	jc.Encode(api.WalletFundResponse{
		Transaction: txn,
		ToSign:      toSign,
		DependsOn:   parents,
	})
}

func (b *bus) walletSignHandler(jc jape.Context) {
	var wsr api.WalletSignRequest
	if jc.Decode(&wsr) != nil {
		return
	}
	err := b.w.SignTransaction(b.cm.TipState(jc.Request.Context()), &wsr.Transaction, wsr.ToSign, wsr.CoveredFields)
	if jc.Check("couldn't sign transaction", err) == nil {
		jc.Encode(wsr.Transaction)
	}
}

func (b *bus) walletRedistributeHandler(jc jape.Context) {
	var wfr api.WalletRedistributeRequest
	if jc.Decode(&wfr) != nil {
		return
	}
	if wfr.Outputs == 0 {
		jc.Error(errors.New("'outputs' has to be greater than zero"), http.StatusBadRequest)
		return
	}

	cs := b.cm.TipState(jc.Request.Context())
	txn, toSign, err := b.w.Redistribute(cs, wfr.Outputs, wfr.Amount, b.tp.RecommendedFee(), b.tp.Transactions())
	if jc.Check("couldn't redistribute money in the wallet into the desired outputs", err) != nil {
		return
	}

	err = b.w.SignTransaction(cs, &txn, toSign, types.CoveredFields{WholeTransaction: true})
	if jc.Check("couldn't sign the transaction", err) != nil {
		return
	}

	if jc.Check("couldn't broadcast the transaction", b.tp.AddTransactionSet([]types.Transaction{txn})) != nil {
		b.w.ReleaseInputs(txn)
		return
	}

	jc.Encode(txn.ID())
}

func (b *bus) walletDiscardHandler(jc jape.Context) {
	var txn types.Transaction
	if jc.Decode(&txn) == nil {
		b.w.ReleaseInputs(txn)
	}
}

func (b *bus) walletPrepareFormHandler(jc jape.Context) {
	ctx := jc.Request.Context()
	var wpfr api.WalletPrepareFormRequest
	if jc.Decode(&wpfr) != nil {
		return
	}
	if wpfr.HostKey == (types.PublicKey{}) {
		jc.Error(errors.New("no host key provided"), http.StatusBadRequest)
		return
	}
	if wpfr.RenterKey == (types.PublicKey{}) {
		jc.Error(errors.New("no renter key provided"), http.StatusBadRequest)
		return
	}
	cs := b.cm.TipState(ctx)

	fc := rhpv2.PrepareContractFormation(wpfr.RenterKey, wpfr.HostKey, wpfr.RenterFunds, wpfr.HostCollateral, wpfr.EndHeight, wpfr.HostSettings, wpfr.RenterAddress)
	cost := rhpv2.ContractFormationCost(cs, fc, wpfr.HostSettings.ContractPrice)
	txn := types.Transaction{
		FileContracts: []types.FileContract{fc},
	}
	txn.MinerFees = []types.Currency{b.tp.RecommendedFee().Mul64(uint64(types.EncodedLen(txn)))}
	toSign, err := b.w.FundTransaction(cs, &txn, cost.Add(txn.MinerFees[0]), b.tp.Transactions())
	if jc.Check("couldn't fund transaction", err) != nil {
		return
	}
	cf := wallet.ExplicitCoveredFields(txn)
	err = b.w.SignTransaction(cs, &txn, toSign, cf)
	if jc.Check("couldn't sign transaction", err) != nil {
		b.w.ReleaseInputs(txn)
		return
	}
	parents, err := b.tp.UnconfirmedParents(txn)
	if jc.Check("couldn't load transaction dependencies", err) != nil {
		b.w.ReleaseInputs(txn)
		return
	}
	jc.Encode(append(parents, txn))
}

func (b *bus) walletPrepareRenewHandler(jc jape.Context) {
	var wprr api.WalletPrepareRenewRequest
	if jc.Decode(&wprr) != nil {
		return
	}
	if wprr.HostKey == (types.PublicKey{}) {
		jc.Error(errors.New("no host key provided"), http.StatusBadRequest)
		return
	}
	if wprr.RenterKey == nil {
		jc.Error(errors.New("no renter key provided"), http.StatusBadRequest)
		return
	}
	cs := b.cm.TipState(jc.Request.Context())

	// Create the final revision from the provided revision.
	finalRevision := wprr.Revision
	finalRevision.MissedProofOutputs = finalRevision.ValidProofOutputs
	finalRevision.Filesize = 0
	finalRevision.FileMerkleRoot = types.Hash256{}
	finalRevision.RevisionNumber = math.MaxUint64

	// Prepare the new contract.
	fc, basePrice := rhpv3.PrepareContractRenewal(wprr.Revision, wprr.HostAddress, wprr.RenterAddress, wprr.RenterFunds, wprr.NewCollateral, wprr.HostKey, wprr.PriceTable, wprr.EndHeight)

	// Create the transaction containing both the final revision and new
	// contract.
	txn := types.Transaction{
		FileContracts:         []types.FileContract{fc},
		FileContractRevisions: []types.FileContractRevision{finalRevision},
		MinerFees:             []types.Currency{wprr.PriceTable.TxnFeeMaxRecommended.Mul64(4096)},
	}

	// Compute how much renter funds to put into the new contract.
	cost := rhpv3.ContractRenewalCost(cs, wprr.PriceTable, fc, txn.MinerFees[0], basePrice)

	// Fund the txn. We are not signing it yet since it's not complete. The host
	// still needs to complete it and the revision + contract are signed with
	// the renter key by the worker.
	toSign, err := b.w.FundTransaction(cs, &txn, cost, b.tp.Transactions())
	if jc.Check("couldn't fund transaction", err) != nil {
		return
	}

	// Add any required parents.
	parents, err := b.tp.UnconfirmedParents(txn)
	if jc.Check("couldn't load transaction dependencies", err) != nil {
		b.w.ReleaseInputs(txn)
		return
	}
	jc.Encode(api.WalletPrepareRenewResponse{
		ToSign:         toSign,
		TransactionSet: append(parents, txn),
	})
}

func (b *bus) walletPendingHandler(jc jape.Context) {
	isRelevant := func(txn types.Transaction) bool {
		addr := b.w.Address()
		for _, sci := range txn.SiacoinInputs {
			if sci.UnlockConditions.UnlockHash() == addr {
				return true
			}
		}
		for _, sco := range txn.SiacoinOutputs {
			if sco.Address == addr {
				return true
			}
		}
		return false
	}

	txns := b.tp.Transactions()
	relevant := txns[:0]
	for _, txn := range txns {
		if isRelevant(txn) {
			relevant = append(relevant, txn)
		}
	}
	jc.Encode(relevant)
}

func (b *bus) hostsHandlerGET(jc jape.Context) {
	offset := 0
	limit := -1
	if jc.DecodeForm("offset", &offset) != nil || jc.DecodeForm("limit", &limit) != nil {
		return
	}
	hosts, err := b.hdb.Hosts(jc.Request.Context(), offset, limit)
	if jc.Check(fmt.Sprintf("couldn't fetch hosts %d-%d", offset, offset+limit), err) != nil {
		return
	}
	jc.Encode(hosts)
}

func (b *bus) searchHostsHandlerPOST(jc jape.Context) {
	var req api.SearchHostsRequest
	if jc.Decode(&req) != nil {
		return
	}
	hosts, err := b.hdb.SearchHosts(jc.Request.Context(), req.FilterMode, req.AddressContains, req.KeyIn, req.Offset, req.Limit)
	if jc.Check(fmt.Sprintf("couldn't fetch hosts %d-%d", req.Offset, req.Offset+req.Limit), err) != nil {
		return
	}
	jc.Encode(hosts)
}

func (b *bus) hostsRemoveHandlerPOST(jc jape.Context) {
	var hrr api.HostsRemoveRequest
	if jc.Decode(&hrr) != nil {
		return
	}
	if hrr.MaxDowntimeHours == 0 {
		jc.Error(errors.New("maxDowntime must be non-zero"), http.StatusBadRequest)
		return
	}
	removed, err := b.hdb.RemoveOfflineHosts(jc.Request.Context(), hrr.MinRecentScanFailures, time.Duration(hrr.MaxDowntimeHours))
	if jc.Check("couldn't remove offline hosts", err) != nil {
		return
	}
	jc.Encode(removed)
}

func (b *bus) hostsScanningHandlerGET(jc jape.Context) {
	offset := 0
	limit := -1
	maxLastScan := time.Now()
	if jc.DecodeForm("offset", &offset) != nil || jc.DecodeForm("limit", &limit) != nil || jc.DecodeForm("lastScan", (*api.ParamTime)(&maxLastScan)) != nil {
		return
	}
	hosts, err := b.hdb.HostsForScanning(jc.Request.Context(), maxLastScan, offset, limit)
	if jc.Check(fmt.Sprintf("couldn't fetch hosts %d-%d", offset, offset+limit), err) != nil {
		return
	}
	jc.Encode(hosts)
}

func (b *bus) hostsPubkeyHandlerGET(jc jape.Context) {
	var hostKey types.PublicKey
	if jc.DecodeParam("hostkey", &hostKey) != nil {
		return
	}
	host, err := b.hdb.Host(jc.Request.Context(), hostKey)
	if jc.Check("couldn't load host", err) == nil {
		jc.Encode(host)
	}
}

func (b *bus) hostsScanHandlerPOST(jc jape.Context) {
	var req api.HostsScanRequest
	if jc.Decode(&req) != nil {
		return
	}
	if jc.Check("failed to record scans", b.hdb.RecordHostScans(jc.Request.Context(), req.Scans)) != nil {
		return
	}
}

func (b *bus) hostsPricetableHandlerPOST(jc jape.Context) {
	var req api.HostsPriceTablesRequest
	if jc.Decode(&req) != nil {
		return
	}
	if jc.Check("failed to record interactions", b.hdb.RecordPriceTables(jc.Request.Context(), req.PriceTableUpdates)) != nil {
		return
	}
}

func (b *bus) contractsSpendingHandlerPOST(jc jape.Context) {
	var records []api.ContractSpendingRecord
	if jc.Decode(&records) != nil {
		return
	}
	if jc.Check("failed to record spending metrics for contract", b.ms.RecordContractSpending(jc.Request.Context(), records)) != nil {
		return
	}
}

func (b *bus) hostsAllowlistHandlerGET(jc jape.Context) {
	allowlist, err := b.hdb.HostAllowlist(jc.Request.Context())
	if jc.Check("couldn't load allowlist", err) == nil {
		jc.Encode(allowlist)
	}
}

func (b *bus) hostsAllowlistHandlerPUT(jc jape.Context) {
	ctx := jc.Request.Context()
	var req api.UpdateAllowlistRequest
	if jc.Decode(&req) == nil {
		if len(req.Add)+len(req.Remove) > 0 && req.Clear {
			jc.Error(errors.New("cannot add or remove entries while clearing the allowlist"), http.StatusBadRequest)
			return
		} else if jc.Check("couldn't update allowlist entries", b.hdb.UpdateHostAllowlistEntries(ctx, req.Add, req.Remove, req.Clear)) != nil {
			return
		}
	}
}

func (b *bus) hostsBlocklistHandlerGET(jc jape.Context) {
	blocklist, err := b.hdb.HostBlocklist(jc.Request.Context())
	if jc.Check("couldn't load blocklist", err) == nil {
		jc.Encode(blocklist)
	}
}

func (b *bus) hostsBlocklistHandlerPUT(jc jape.Context) {
	ctx := jc.Request.Context()
	var req api.UpdateBlocklistRequest
	if jc.Decode(&req) == nil {
		if len(req.Add)+len(req.Remove) > 0 && req.Clear {
			jc.Error(errors.New("cannot add or remove entries while clearing the blocklist"), http.StatusBadRequest)
			return
		} else if jc.Check("couldn't update blocklist entries", b.hdb.UpdateHostBlocklistEntries(ctx, req.Add, req.Remove, req.Clear)) != nil {
			return
		}
	}
}

func (b *bus) contractsHandlerGET(jc jape.Context) {
	cs, err := b.ms.Contracts(jc.Request.Context())
	if jc.Check("couldn't load contracts", err) == nil {
		jc.Encode(cs)
	}
}

func (b *bus) contractsRenewedIDHandlerGET(jc jape.Context) {
	var id types.FileContractID
	if jc.DecodeParam("id", &id) != nil {
		return
	}

	md, err := b.ms.RenewedContract(jc.Request.Context(), id)
	if jc.Check("faild to fetch renewed contract", err) == nil {
		jc.Encode(md)
	}
}

func (b *bus) contractsArchiveHandlerPOST(jc jape.Context) {
	var toArchive api.ArchiveContractsRequest
	if jc.Decode(&toArchive) != nil {
		return
	}

	jc.Check("failed to archive contracts", b.ms.ArchiveContracts(jc.Request.Context(), toArchive))
}

func (b *bus) contractsSetHandlerGET(jc jape.Context) {
	cs, err := b.ms.ContractSetContracts(jc.Request.Context(), jc.PathParam("set"))
	if jc.Check("couldn't load contracts", err) == nil {
		jc.Encode(cs)
	}
}

func (b *bus) contractsSetsHandlerGET(jc jape.Context) {
	sets, err := b.ms.ContractSets(jc.Request.Context())
	if jc.Check("couldn't fetch contract sets", err) == nil {
		jc.Encode(sets)
	}
}

func (b *bus) contractsSetHandlerPUT(jc jape.Context) {
	var contractIds []types.FileContractID
	if set := jc.PathParam("set"); set == "" {
		jc.Error(errors.New("param 'set' can not be empty"), http.StatusBadRequest)
	} else if jc.Decode(&contractIds) == nil {
		jc.Check("could not add contracts to set", b.ms.SetContractSet(jc.Request.Context(), set, contractIds))
	}
}

func (b *bus) contractsSetHandlerDELETE(jc jape.Context) {
	if set := jc.PathParam("set"); set != "" {
		jc.Check("could not remove contract set", b.ms.RemoveContractSet(jc.Request.Context(), set))
	}
}

func (b *bus) contractAcquireHandlerPOST(jc jape.Context) {
	var id types.FileContractID
	if jc.DecodeParam("id", &id) != nil {
		return
	}
	var req api.ContractAcquireRequest
	if jc.Decode(&req) != nil {
		return
	}

	lockID, err := b.contractLocks.Acquire(jc.Request.Context(), req.Priority, id, time.Duration(req.Duration))
	if jc.Check("failed to acquire contract", err) != nil {
		return
	}
	jc.Encode(api.ContractAcquireResponse{
		LockID: lockID,
	})
}

func (b *bus) contractKeepaliveHandlerPOST(jc jape.Context) {
	var id types.FileContractID
	if jc.DecodeParam("id", &id) != nil {
		return
	}
	var req api.ContractKeepaliveRequest
	if jc.Decode(&req) != nil {
		return
	}

	err := b.contractLocks.KeepAlive(id, req.LockID, time.Duration(req.Duration))
	if jc.Check("failed to extend lock duration", err) != nil {
		return
	}
}

func (b *bus) contractsPrunableDataHandlerGET(jc jape.Context) {
	sizes, err := b.ms.ContractSizes(jc.Request.Context())
	if jc.Check("failed to fetch contract sizes", err) != nil {
		return
	}

	// prepare the response
	var contracts []api.ContractPrunableData
	var totalPrunable, totalSize uint64

	// build the response
	for fcid, size := range sizes {
		contracts = append(contracts, api.ContractPrunableData{
			ID:           fcid,
			ContractSize: size,
		})
		totalPrunable += size.Prunable
		totalSize += size.Size
	}

	// sort contracts by the amount of prunable data
	sort.Slice(contracts, func(i, j int) bool {
		return contracts[i].Prunable > contracts[j].Prunable
	})

	jc.Encode(api.ContractsPrunableDataResponse{
		Contracts:     contracts,
		TotalPrunable: totalPrunable,
		TotalSize:     totalSize,
	})
}

func (b *bus) contractSizeHandlerGET(jc jape.Context) {
	var id types.FileContractID
	if jc.DecodeParam("id", &id) != nil {
		return
	}

	size, err := b.ms.ContractSize(jc.Request.Context(), id)
	if errors.Is(err, api.ErrContractNotFound) {
		jc.Error(err, http.StatusNotFound)
		return
	} else if jc.Check("failed to fetch contract size", err) == nil {
		jc.Encode(size)
	}
}

func (b *bus) contractReleaseHandlerPOST(jc jape.Context) {
	var id types.FileContractID
	if jc.DecodeParam("id", &id) != nil {
		return
	}
	var req api.ContractReleaseRequest
	if jc.Decode(&req) != nil {
		return
	}
	if jc.Check("failed to release contract", b.contractLocks.Release(id, req.LockID)) != nil {
		return
	}
}

func (b *bus) contractIDHandlerGET(jc jape.Context) {
	var id types.FileContractID
	if jc.DecodeParam("id", &id) != nil {
		return
	}
	c, err := b.ms.Contract(jc.Request.Context(), id)
	if jc.Check("couldn't load contract", err) == nil {
		jc.Encode(c)
	}
}

func (b *bus) contractIDHandlerPOST(jc jape.Context) {
	var id types.FileContractID
	var req api.ContractsIDAddRequest
	if jc.DecodeParam("id", &id) != nil || jc.Decode(&req) != nil {
		return
	}
	if req.Contract.ID() != id {
		http.Error(jc.ResponseWriter, "contract ID mismatch", http.StatusBadRequest)
		return
	}

	a, err := b.ms.AddContract(jc.Request.Context(), req.Contract, req.TotalCost, req.StartHeight)
	if jc.Check("couldn't store contract", err) == nil {
		jc.Encode(a)
	}
}

func (b *bus) contractIDRenewedHandlerPOST(jc jape.Context) {
	var id types.FileContractID
	var req api.ContractsIDRenewedRequest
	if jc.DecodeParam("id", &id) != nil || jc.Decode(&req) != nil {
		return
	}
	if req.Contract.ID() != id {
		http.Error(jc.ResponseWriter, "contract ID mismatch", http.StatusBadRequest)
		return
	}

	r, err := b.ms.AddRenewedContract(jc.Request.Context(), req.Contract, req.TotalCost, req.StartHeight, req.RenewedFrom)
	if jc.Check("couldn't store contract", err) == nil {
		jc.Encode(r)
	}
}

func (b *bus) contractIDRootsHandlerGET(jc jape.Context) {
	var id types.FileContractID
	if jc.DecodeParam("id", &id) != nil {
		return
	}

	roots, err := b.ms.ContractRoots(jc.Request.Context(), id)
	if jc.Check("couldn't fetch contract sectors", err) == nil {
		jc.Encode(api.ContractRootsResponse{
			Roots:     roots,
			Uploading: b.uploadingSectors.sectors(id),
		})
	}
}

func (b *bus) contractIDHandlerDELETE(jc jape.Context) {
	var id types.FileContractID
	if jc.DecodeParam("id", &id) != nil {
		return
	}
	jc.Check("couldn't remove contract", b.ms.ArchiveContract(jc.Request.Context(), id, api.ContractArchivalReasonRemoved))
}

func (b *bus) contractsAllHandlerDELETE(jc jape.Context) {
	jc.Check("couldn't remove contracts", b.ms.ArchiveAllContracts(jc.Request.Context(), api.ContractArchivalReasonRemoved))
}

func (b *bus) searchObjectsHandlerGET(jc jape.Context) {
	offset := 0
	limit := -1
	var key string
	if jc.DecodeForm("offset", &offset) != nil || jc.DecodeForm("limit", &limit) != nil || jc.DecodeForm("key", &key) != nil {
		return
	}
	var bucket string
	if jc.DecodeForm("bucket", &bucket) != nil {
		return
	} else if bucket == "" {
		bucket = api.DefaultBucketName
	}
	keys, err := b.ms.SearchObjects(jc.Request.Context(), key, offset, limit, bucket)
	if jc.Check("couldn't list objects", err) != nil {
		return
	}
	jc.Encode(keys)
}

func (b *bus) objectsHandlerGET(jc jape.Context) {
	path := jc.PathParam("path")
	if strings.HasSuffix(path, "/") {
		b.objectEntriesHandlerGET(jc, path)
		return
	}
	var bucket string
	if jc.DecodeForm("bucket", &bucket) != nil {
		return
	} else if bucket == "" {
		bucket = api.DefaultBucketName
	}

	o, err := b.ms.Object(jc.Request.Context(), path, bucket)
	if errors.Is(err, api.ErrObjectNotFound) {
		jc.Error(err, http.StatusNotFound)
		return
	}
	if jc.Check("couldn't load object", err) != nil {
		return
	}
	jc.Encode(api.ObjectsResponse{Object: &o})
}

func (b *bus) objectEntriesHandlerGET(jc jape.Context, path string) {
	var offset int
	if jc.DecodeForm("offset", &offset) != nil {
		return
	}
	limit := -1
	if jc.DecodeForm("limit", &limit) != nil {
		return
	}
	var prefix string
	if jc.DecodeForm("prefix", &prefix) != nil {
		return
	}
	var bucket string
	if jc.DecodeForm("bucket", &bucket) != nil {
		return
	} else if bucket == "" {
		bucket = api.DefaultBucketName
	}

	// look for object entries
	entries, err := b.ms.ObjectEntries(jc.Request.Context(), path, prefix, offset, limit, bucket)
	if jc.Check("couldn't list object entries", err) != nil {
		return
	}

	jc.Encode(api.ObjectsResponse{Entries: entries})
}

func (b *bus) objectsHandlerPUT(jc jape.Context) {
	var aor api.ObjectAddRequest
	if jc.Decode(&aor) != nil {
		return
	} else if aor.Bucket == "" {
		aor.Bucket = api.DefaultBucketName
	}
	jc.Check("couldn't store object", b.ms.UpdateObject(jc.Request.Context(), jc.PathParam("path"), aor.ContractSet, aor.Object, aor.UsedContracts, aor.Bucket))
}

func (b *bus) objectsRenameHandlerPOST(jc jape.Context) {
	var orr api.ObjectsRenameRequest
	if jc.Decode(&orr) != nil {
		return
	} else if orr.Bucket == "" {
		orr.Bucket = api.DefaultBucketName
	}
	if orr.Mode == api.ObjectsRenameModeSingle {
		// Single object rename.
		if strings.HasSuffix(orr.From, "/") || strings.HasSuffix(orr.To, "/") {
			jc.Error(fmt.Errorf("can't rename dirs with mode %v", orr.Mode), http.StatusBadRequest)
			return
		}
		jc.Check("couldn't rename object", b.ms.RenameObject(jc.Request.Context(), orr.From, orr.To, orr.Bucket))
		return
	} else if orr.Mode == api.ObjectsRenameModeMulti {
		// Multi object rename.
		if !strings.HasSuffix(orr.From, "/") || !strings.HasSuffix(orr.To, "/") {
			jc.Error(fmt.Errorf("can't rename file with mode %v", orr.Mode), http.StatusBadRequest)
			return
		}
		jc.Check("couldn't rename objects", b.ms.RenameObjects(jc.Request.Context(), orr.From, orr.To, orr.Bucket))
		return
	} else {
		// Invalid mode.
		jc.Error(fmt.Errorf("invalid mode: %v", orr.Mode), http.StatusBadRequest)
		return
	}
}

func (b *bus) objectsHandlerDELETE(jc jape.Context) {
	var batch bool
	if jc.DecodeForm("batch", &batch) != nil {
		return
	}
	var bucket string
	if jc.DecodeForm("bucket", &bucket) != nil {
		return
	} else if bucket == "" {
		bucket = api.DefaultBucketName
	}
	var err error
	if batch {
		err = b.ms.RemoveObjects(jc.Request.Context(), jc.PathParam("path"), bucket)
	} else {
		err = b.ms.RemoveObject(jc.Request.Context(), jc.PathParam("path"), bucket)
	}
	if errors.Is(err, api.ErrObjectNotFound) {
		jc.Error(err, http.StatusNotFound)
		return
	}
	jc.Check("couldn't delete object", err)
}

func (b *bus) slabbuffersHandlerGET(jc jape.Context) {
	buffers, err := b.ms.SlabBuffers(jc.Request.Context())
	if jc.Check("couldn't get slab buffers info", err) != nil {
		return
	}
	jc.Encode(buffers)
}

func (b *bus) objectsStatshandlerGET(jc jape.Context) {
	info, err := b.ms.ObjectsStats(jc.Request.Context())
	if jc.Check("couldn't get objects stats", err) != nil {
		return
	}
	jc.Encode(info)
}

func (b *bus) packedSlabsHandlerFetchPOST(jc jape.Context) {
	var psrg api.PackedSlabsRequestGET
	if jc.Decode(&psrg) != nil {
		return
	}
	if psrg.MinShards == 0 || psrg.TotalShards == 0 {
		jc.Error(fmt.Errorf("min_shards and total_shards must be non-zero"), http.StatusBadRequest)
		return
	}
	if psrg.LockingDuration == 0 {
		jc.Error(fmt.Errorf("locking_duration must be non-zero"), http.StatusBadRequest)
		return
	}
	if psrg.ContractSet == "" {
		jc.Error(fmt.Errorf("contract_set must be non-empty"), http.StatusBadRequest)
		return
	}
	slabs, err := b.ms.PackedSlabsForUpload(jc.Request.Context(), time.Duration(psrg.LockingDuration), psrg.MinShards, psrg.TotalShards, psrg.ContractSet, psrg.Limit)
	if jc.Check("couldn't get packed slabs", err) != nil {
		return
	}
	jc.Encode(slabs)
}

func (b *bus) packedSlabsHandlerDonePOST(jc jape.Context) {
	var psrp api.PackedSlabsRequestPOST
	if jc.Decode(&psrp) != nil {
		return
	}
	jc.Check("failed to mark packed slab(s) as uploaded", b.ms.MarkPackedSlabsUploaded(jc.Request.Context(), psrp.Slabs, psrp.UsedContracts))
}

func (b *bus) slabObjectsHandlerGET(jc jape.Context) {
	var key object.EncryptionKey
	if jc.DecodeParam("key", &key) != nil {
		return
	}
	var bucket string
	if jc.DecodeForm("bucket", &bucket) != nil {
		return
	} else if bucket == "" {
		bucket = api.DefaultBucketName
	}
	objects, err := b.ms.ObjectsBySlabKey(jc.Request.Context(), key, bucket)
	if jc.Check("failed to retrieve objects by slab", err) != nil {
		return
	}
	jc.Encode(objects)
}

func (b *bus) slabHandlerGET(jc jape.Context) {
	var key object.EncryptionKey
	if jc.DecodeParam("key", &key) != nil {
		return
	}
	slab, err := b.ms.Slab(jc.Request.Context(), key)
	if errors.Is(err, api.ErrObjectNotFound) {
		jc.Error(err, http.StatusNotFound)
		return
	} else if err != nil {
		jc.Error(err, http.StatusInternalServerError)
		return
	}
	jc.Encode(slab)
}

func (b *bus) slabHandlerPUT(jc jape.Context) {
	var usr api.UpdateSlabRequest
	if jc.Decode(&usr) == nil {
		jc.Check("couldn't update slab", b.ms.UpdateSlab(jc.Request.Context(), usr.Slab, usr.ContractSet, usr.UsedContracts))
	}
}

func (b *bus) slabsRefreshHealthHandlerPOST(jc jape.Context) {
	jc.Check("failed to recompute health", b.ms.RefreshHealth(jc.Request.Context()))
}

func (b *bus) slabsMigrationHandlerPOST(jc jape.Context) {
	var msr api.MigrationSlabsRequest
	if jc.Decode(&msr) == nil {
		if slabs, err := b.ms.UnhealthySlabs(jc.Request.Context(), msr.HealthCutoff, msr.ContractSet, msr.Limit); jc.Check("couldn't fetch slabs for migration", err) == nil {
			jc.Encode(api.UnhealthySlabsResponse{
				Slabs: slabs,
			})
		}
	}
}

func (b *bus) slabsPartialHandlerGET(jc jape.Context) {
	jc.Custom(nil, []byte{})

	var key object.EncryptionKey
	if jc.DecodeParam("key", &key) != nil {
		return
	}
	var offset int
	if jc.DecodeForm("offset", &offset) != nil {
		return
	}
	var length int
	if jc.DecodeForm("length", &length) != nil {
		return
	}
	if length <= 0 || offset < 0 {
		jc.Error(fmt.Errorf("length must be positive and offset must be non-negative"), http.StatusBadRequest)
		return
	}
	data, err := b.ms.FetchPartialSlab(jc.Request.Context(), key, uint32(offset), uint32(length))
	if errors.Is(err, api.ErrObjectNotFound) {
		jc.Error(err, http.StatusNotFound)
		return
	} else if err != nil {
		jc.Error(err, http.StatusInternalServerError)
		return
	}
	jc.ResponseWriter.Write(data)
}

func (b *bus) slabsPartialHandlerPOST(jc jape.Context) {
	var minShards int
	if jc.DecodeForm("minShards", &minShards) != nil {
		return
	}
	var totalShards int
	if jc.DecodeForm("totalShards", &totalShards) != nil {
		return
	}
	var contractSet string
	if jc.DecodeForm("contractSet", &contractSet) != nil {
		return
	}
	if minShards <= 0 || totalShards <= minShards {
		jc.Error(errors.New("min_shards must be positive and total_shards must be greater than min_shards"), http.StatusBadRequest)
		return
	}
	if totalShards > math.MaxUint8 {
		jc.Error(fmt.Errorf("total_shards must be less than or equal to %d", math.MaxUint8), http.StatusBadRequest)
		return
	}
	if contractSet == "" {
		jc.Error(fmt.Errorf("contract_set must be non-empty"), http.StatusBadRequest)
		return
	}
	data, err := io.ReadAll(jc.Request.Body)
	if jc.Check("failed to read request body", err) != nil {
		return
	}
	slabs, err := b.ms.AddPartialSlab(jc.Request.Context(), data, uint8(minShards), uint8(totalShards), contractSet)
	if jc.Check("failed to add partial slab", err) != nil {
		return
	}
	jc.Encode(api.AddPartialSlabResponse{
		Slabs: slabs,
	})
}

func (b *bus) settingsHandlerGET(jc jape.Context) {
	if settings, err := b.ss.Settings(jc.Request.Context()); jc.Check("couldn't load settings", err) == nil {
		jc.Encode(settings)
	}
}

func (b *bus) settingKeyHandlerGET(jc jape.Context) {
	key := jc.PathParam("key")
	if key == "" {
		jc.Error(errors.New("param 'key' can not be empty"), http.StatusBadRequest)
		return
	}

	setting, err := b.ss.Setting(jc.Request.Context(), jc.PathParam("key"))
	if errors.Is(err, api.ErrSettingNotFound) {
		jc.Error(err, http.StatusNotFound)
		return
	}
	if err != nil {
		jc.Error(err, http.StatusInternalServerError)
		return
	}

	var resp interface{}
	err = json.Unmarshal([]byte(setting), &resp)
	if err != nil {
		jc.Error(fmt.Errorf("couldn't unmarshal the setting, error: %v", err), http.StatusInternalServerError)
		return
	}

	jc.Encode(resp)
}

func (b *bus) settingKeyHandlerPUT(jc jape.Context) {
	key := jc.PathParam("key")
	if key == "" {
		jc.Error(errors.New("param 'key' can not be empty"), http.StatusBadRequest)
		return
	}

	var value interface{}
	if jc.Decode(&value) != nil {
		return
	}

	data, err := json.Marshal(value)
	if err != nil {
		jc.Error(fmt.Errorf("couldn't marshal the given value, error: %v", err), http.StatusBadRequest)
		return
	}

	switch key {
	case api.SettingGouging:
		var gs api.GougingSettings
		if err := json.Unmarshal(data, &gs); err != nil {
			jc.Error(fmt.Errorf("couldn't update gouging settings, invalid request body, %t", value), http.StatusBadRequest)
			return
		} else if err := gs.Validate(); err != nil {
			jc.Error(fmt.Errorf("couldn't update gouging settings, error: %v", err), http.StatusBadRequest)
			return
		}
	case api.SettingRedundancy:
		var rs api.RedundancySettings
		if err := json.Unmarshal(data, &rs); err != nil {
			jc.Error(fmt.Errorf("couldn't update redundancy settings, invalid request body"), http.StatusBadRequest)
			return
		} else if err := rs.Validate(); err != nil {
			jc.Error(fmt.Errorf("couldn't update redundancy settings, error: %v", err), http.StatusBadRequest)
			return
		}
	}

	jc.Check("could not update setting", b.ss.UpdateSetting(jc.Request.Context(), key, string(data)))
}

func (b *bus) settingKeyHandlerDELETE(jc jape.Context) {
	key := jc.PathParam("key")
	if key == "" {
		jc.Error(errors.New("param 'key' can not be empty"), http.StatusBadRequest)
		return
	}
	jc.Check("could not delete setting", b.ss.DeleteSetting(jc.Request.Context(), key))
}

func (b *bus) contractIDAncestorsHandler(jc jape.Context) {
	var fcid types.FileContractID
	if jc.DecodeParam("id", &fcid) != nil {
		return
	}
	var minStartHeight uint64
	if jc.DecodeForm("startHeight", &minStartHeight) != nil {
		return
	}
	ancestors, err := b.ms.AncestorContracts(jc.Request.Context(), fcid, minStartHeight)
	if jc.Check("failed to fetch ancestor contracts", err) != nil {
		return
	}
	jc.Encode(ancestors)
}

func (b *bus) paramsHandlerUploadGET(jc jape.Context) {
	gp, err := b.gougingParams(jc.Request.Context())
	if jc.Check("could not get gouging parameters", err) != nil {
		return
	}

	var contractSet string
	var css api.ContractSetSetting
	if err := b.fetchSetting(jc.Request.Context(), api.SettingContractSet, &css); err != nil && !errors.Is(err, api.ErrSettingNotFound) {
		jc.Error(fmt.Errorf("could not get contract set settings: %w", err), http.StatusInternalServerError)
		return
	} else if err == nil {
		contractSet = css.Default
	}

	var uploadPacking bool
	var pus api.UploadPackingSettings
	if err := b.fetchSetting(jc.Request.Context(), api.SettingUploadPacking, &pus); err != nil && !errors.Is(err, api.ErrSettingNotFound) {
		jc.Error(fmt.Errorf("could not get upload packing settings: %w", err), http.StatusInternalServerError)
		return
	} else if err == nil {
		uploadPacking = pus.Enabled
	}

	jc.Encode(api.UploadParams{
		ContractSet:   contractSet,
		CurrentHeight: b.cm.TipState(jc.Request.Context()).Index.Height,
		GougingParams: gp,
		UploadPacking: uploadPacking,
	})
}

func (b *bus) consensusState(ctx context.Context) api.ConsensusState {
	return api.ConsensusState{
		BlockHeight:   b.cm.TipState(ctx).Index.Height,
		LastBlockTime: b.cm.LastBlockTime(),
		Synced:        b.cm.Synced(ctx),
	}
}

func (b *bus) paramsHandlerGougingGET(jc jape.Context) {
	gp, err := b.gougingParams(jc.Request.Context())
	if jc.Check("could not get gouging parameters", err) != nil {
		return
	}
	jc.Encode(gp)
}

func (b *bus) gougingParams(ctx context.Context) (api.GougingParams, error) {
	var gs api.GougingSettings
	if gss, err := b.ss.Setting(ctx, api.SettingGouging); err != nil {
		return api.GougingParams{}, err
	} else if err := json.Unmarshal([]byte(gss), &gs); err != nil {
		b.logger.Panicf("failed to unmarshal gouging settings '%s': %v", gss, err)
	}

	var rs api.RedundancySettings
	if rss, err := b.ss.Setting(ctx, api.SettingRedundancy); err != nil {
		return api.GougingParams{}, err
	} else if err := json.Unmarshal([]byte(rss), &rs); err != nil {
		b.logger.Panicf("failed to unmarshal redundancy settings '%s': %v", rss, err)
	}

	cs := b.consensusState(ctx)

	return api.GougingParams{
		ConsensusState:     cs,
		GougingSettings:    gs,
		RedundancySettings: rs,
		TransactionFee:     b.tp.RecommendedFee(),
	}, nil
}

func (b *bus) handleGETAlerts(c jape.Context) {
	c.Encode(b.alertMgr.Active())
}

func (b *bus) handlePOSTAlertsDismiss(jc jape.Context) {
	var ids []types.Hash256
	if jc.Decode(&ids) != nil {
		return
	}
	jc.Check("failed to dismiss alerts", b.alertMgr.DismissAlerts(jc.Request.Context(), ids...))
}

func (b *bus) handlePOSTAlertsRegister(jc jape.Context) {
	var alert alerts.Alert
	if jc.Decode(&alert) != nil {
		return
	}
	jc.Check("failed to register alert", b.alertMgr.RegisterAlert(jc.Request.Context(), alert))
}

func (b *bus) accountsHandlerGET(jc jape.Context) {
	jc.Encode(b.accounts.Accounts())
}

func (b *bus) accountHandlerGET(jc jape.Context) {
	var id rhpv3.Account
	if jc.DecodeParam("id", &id) != nil {
		return
	}
	var req api.AccountHandlerPOST
	if jc.Decode(&req) != nil {
		return
	}
	acc, err := b.accounts.Account(id, req.HostKey)
	if jc.Check("failed to fetch account", err) != nil {
		return
	}
	jc.Encode(acc)
}

func (b *bus) accountsAddHandlerPOST(jc jape.Context) {
	var id rhpv3.Account
	if jc.DecodeParam("id", &id) != nil {
		return
	}
	var req api.AccountsAddBalanceRequest
	if jc.Decode(&req) != nil {
		return
	}
	if id == (rhpv3.Account{}) {
		jc.Error(errors.New("account id needs to be set"), http.StatusBadRequest)
		return
	}
	if req.HostKey == (types.PublicKey{}) {
		jc.Error(errors.New("host needs to be set"), http.StatusBadRequest)
		return
	}
	b.accounts.AddAmount(id, req.HostKey, req.Amount)
}

func (b *bus) accountsResetDriftHandlerPOST(jc jape.Context) {
	var id rhpv3.Account
	if jc.DecodeParam("id", &id) != nil {
		return
	}
	err := b.accounts.ResetDrift(id)
	if errors.Is(err, errAccountsNotFound) {
		jc.Error(err, http.StatusNotFound)
		return
	}
	if jc.Check("failed to reset drift", err) != nil {
		return
	}
}

func (b *bus) accountsUpdateHandlerPOST(jc jape.Context) {
	var id rhpv3.Account
	if jc.DecodeParam("id", &id) != nil {
		return
	}
	var req api.AccountsUpdateBalanceRequest
	if jc.Decode(&req) != nil {
		return
	}
	if id == (rhpv3.Account{}) {
		jc.Error(errors.New("account id needs to be set"), http.StatusBadRequest)
		return
	}
	if req.HostKey == (types.PublicKey{}) {
		jc.Error(errors.New("host needs to be set"), http.StatusBadRequest)
		return
	}
	b.accounts.SetBalance(id, req.HostKey, req.Amount)
}

func (b *bus) accountsRequiresSyncHandlerPOST(jc jape.Context) {
	var id rhpv3.Account
	if jc.DecodeParam("id", &id) != nil {
		return
	}
	var req api.AccountsRequiresSyncRequest
	if jc.Decode(&req) != nil {
		return
	}
	if id == (rhpv3.Account{}) {
		jc.Error(errors.New("account id needs to be set"), http.StatusBadRequest)
		return
	}
	if req.HostKey == (types.PublicKey{}) {
		jc.Error(errors.New("host needs to be set"), http.StatusBadRequest)
		return
	}
	err := b.accounts.ScheduleSync(id, req.HostKey)
	if errors.Is(err, errAccountsNotFound) {
		jc.Error(err, http.StatusNotFound)
		return
	}
	if jc.Check("failed to set requiresSync flag on account", err) != nil {
		return
	}
}

func (b *bus) accountsLockHandlerPOST(jc jape.Context) {
	var id rhpv3.Account
	if jc.DecodeParam("id", &id) != nil {
		return
	}
	var req api.AccountsLockHandlerRequest
	if jc.Decode(&req) != nil {
		return
	}

	acc, lockID := b.accounts.LockAccount(jc.Request.Context(), id, req.HostKey, req.Exclusive, time.Duration(req.Duration))
	jc.Encode(api.AccountsLockHandlerResponse{
		Account: acc,
		LockID:  lockID,
	})
}

func (b *bus) accountsUnlockHandlerPOST(jc jape.Context) {
	var id rhpv3.Account
	if jc.DecodeParam("id", &id) != nil {
		return
	}
	var req api.AccountsUnlockHandlerRequest
	if jc.Decode(&req) != nil {
		return
	}

	err := b.accounts.UnlockAccount(id, req.LockID)
	if jc.Check("failed to unlock account", err) != nil {
		return
	}
}

func (b *bus) autopilotsListHandlerGET(jc jape.Context) {
	if autopilots, err := b.as.Autopilots(jc.Request.Context()); jc.Check("failed to fetch autopilots", err) == nil {
		jc.Encode(autopilots)
	}
}

func (b *bus) autopilotsHandlerGET(jc jape.Context) {
	var id string
	if jc.DecodeParam("id", &id) != nil {
		return
	}
	ap, err := b.as.Autopilot(jc.Request.Context(), id)
	if errors.Is(err, api.ErrAutopilotNotFound) {
		jc.Error(err, http.StatusNotFound)
		return
	}
	if jc.Check("couldn't load object", err) != nil {
		return
	}

	jc.Encode(ap)
}

func (b *bus) autopilotsHandlerPUT(jc jape.Context) {
	var id string
	if jc.DecodeParam("id", &id) != nil {
		return
	}

	var ap api.Autopilot
	if jc.Decode(&ap) != nil {
		return
	}

	if ap.ID != id {
		jc.Error(errors.New("id in path and body don't match"), http.StatusBadRequest)
		return
	}

	jc.Check("failed to update autopilot", b.as.UpdateAutopilot(jc.Request.Context(), ap))
}

func (b *bus) contractTaxHandlerGET(jc jape.Context) {
	var payout types.Currency
	if jc.DecodeParam("payout", (*api.ParamCurrency)(&payout)) != nil {
		return
	}
	cs := b.cm.TipState(jc.Request.Context())
	jc.Encode(cs.FileContractTax(types.FileContract{Payout: payout}))
}

func (b *bus) stateHandlerGET(jc jape.Context) {
	jc.Encode(api.BusStateResponse{
		StartTime: b.startTime,
		BuildState: api.BuildState{
			Network:   build.NetworkName(),
			Version:   build.Version(),
			Commit:    build.Commit(),
			OS:        runtime.GOOS,
			BuildTime: build.BuildTime(),
		},
	})
}

func (b *bus) uploadTrackHandlerPOST(jc jape.Context) {
	var id api.UploadID
	if jc.DecodeParam("id", &id) == nil {
		jc.Check("failed to track upload", b.uploadingSectors.trackUpload(id))
	}
}

func (b *bus) uploadAddSectorHandlerPOST(jc jape.Context) {
	var id api.UploadID
	if jc.DecodeParam("id", &id) != nil {
		return
	}
	var req api.UploadSectorRequest
	if jc.Decode(&req) != nil {
		return
	}
	jc.Check("failed to add sector", b.uploadingSectors.addUploadingSector(id, req.ContractID, req.Root))
}

func (b *bus) uploadFinishedHandlerDELETE(jc jape.Context) {
	var id api.UploadID
	if jc.DecodeParam("id", &id) == nil {
		b.uploadingSectors.finishUpload(id)
	}
}

func (b *bus) webhookActionHandlerPost(jc jape.Context) {
	var action webhooks.Event
	if jc.Check("failed to decode action", jc.Decode(&action)) != nil {
		return
	}
	b.hooks.BroadcastAction(jc.Request.Context(), action)
}

func (b *bus) webhookHandlerDelete(jc jape.Context) {
	var wh webhooks.Webhook
	if jc.Decode(&wh) != nil {
		return
	}
	err := b.hooks.Delete(wh)
	if errors.Is(err, webhooks.ErrWebhookNotFound) {
		jc.Error(fmt.Errorf("webhook for URL %v and event %v.%v not found", wh.URL, wh.Module, wh.Event), http.StatusNotFound)
		return
	} else if jc.Check("failed to delete webhook", err) != nil {
		return
	}
}

func (b *bus) webhookHandlerGet(jc jape.Context) {
	webhooks, queueInfos := b.hooks.Info()
	jc.Encode(api.WebHookResponse{
		Queues:   queueInfos,
		Webhooks: webhooks,
	})
}

func (b *bus) webhookHandlerPost(jc jape.Context) {
	var req webhooks.Webhook
	if jc.Decode(&req) != nil {
		return
	}
	err := b.hooks.Register(webhooks.Webhook{
		Event:  req.Event,
		Module: req.Module,
		URL:    req.URL,
	})
	if err != nil {
		jc.Error(fmt.Errorf("failed to add Webhook: %w", err), http.StatusInternalServerError)
		return
	}
}

// New returns a new Bus.
func New(s Syncer, am *alerts.Manager, hm *webhooks.Manager, cm ChainManager, tp TransactionPool, w Wallet, hdb HostDB, as AutopilotStore, ms MetadataStore, ss SettingStore, eas EphemeralAccountStore, l *zap.Logger) (*bus, error) {
	b := &bus{
		alerts:           alerts.WithOrigin(am, "bus"),
		alertMgr:         am,
		hooks:            hm,
		s:                s,
		cm:               cm,
		tp:               tp,
		w:                w,
		hdb:              hdb,
		as:               as,
		ms:               ms,
		ss:               ss,
		eas:              eas,
		contractLocks:    newContractLocks(),
		uploadingSectors: newUploadingSectorsCache(),
		logger:           l.Sugar().Named("bus"),

		startTime: time.Now(),
	}
	ctx, span := tracing.Tracer.Start(context.Background(), "bus.New")
	defer span.End()

	// Load default settings if the setting is not already set.
	for key, value := range map[string]interface{}{
		api.SettingGouging:       build.DefaultGougingSettings,
		api.SettingRedundancy:    build.DefaultRedundancySettings,
		api.SettingUploadPacking: build.DefaultUploadPackingSettings,
	} {
		if _, err := b.ss.Setting(ctx, key); errors.Is(err, api.ErrSettingNotFound) {
			if bytes, err := json.Marshal(value); err != nil {
				panic("failed to marshal default settings") // should never happen
			} else if err := b.ss.UpdateSetting(ctx, key, string(bytes)); err != nil {
				return nil, err
			}
		}
	}

	// Check redundancy settings for validity
	var rs api.RedundancySettings
	if rss, err := b.ss.Setting(ctx, api.SettingRedundancy); err != nil {
		return nil, err
	} else if err := json.Unmarshal([]byte(rss), &rs); err != nil {
		return nil, err
	} else if err := rs.Validate(); err != nil {
		l.Warn(fmt.Sprintf("invalid redundancy setting found '%v', overwriting the redundancy settings with the default settings", rss))
		bytes, _ := json.Marshal(build.DefaultRedundancySettings)
		if err := b.ss.UpdateSetting(ctx, api.SettingRedundancy, string(bytes)); err != nil {
			return nil, err
		}
	}

	// Check gouging settings for validity
	var gs api.GougingSettings
	if gss, err := b.ss.Setting(ctx, api.SettingGouging); err != nil {
		return nil, err
	} else if err := json.Unmarshal([]byte(gss), &gs); err != nil {
		return nil, err
	} else if err := gs.Validate(); err != nil {
		// compat: apply default EA gouging settings
		gs.MinMaxEphemeralAccountBalance = build.DefaultGougingSettings.MinMaxEphemeralAccountBalance
		gs.MinPriceTableValidity = build.DefaultGougingSettings.MinPriceTableValidity
		gs.MinAccountExpiry = build.DefaultGougingSettings.MinAccountExpiry
		if err := gs.Validate(); err == nil {
			l.Info(fmt.Sprintf("updating gouging settings with default EA settings: %+v", gs))
			bytes, _ := json.Marshal(gs)
			if err := b.ss.UpdateSetting(ctx, api.SettingGouging, string(bytes)); err != nil {
				return nil, err
			}
		} else {
			// compat: apply default host block leeway settings
			gs.HostBlockHeightLeeway = build.DefaultGougingSettings.HostBlockHeightLeeway
			if err := gs.Validate(); err == nil {
				l.Info(fmt.Sprintf("updating gouging settings with default HostBlockHeightLeeway settings: %v", gs))
				bytes, _ := json.Marshal(gs)
				if err := b.ss.UpdateSetting(ctx, api.SettingGouging, string(bytes)); err != nil {
					return nil, err
				}
			} else {
				l.Warn(fmt.Sprintf("invalid gouging setting found '%v', overwriting the gouging settings with the default settings", gss))
				bytes, _ := json.Marshal(build.DefaultGougingSettings)
				if err := b.ss.UpdateSetting(ctx, api.SettingGouging, string(bytes)); err != nil {
					return nil, err
				}
			}
		}
	}

	// Load the accounts into memory. They're saved when the bus is stopped.
	accounts, err := eas.Accounts(ctx)
	if err != nil {
		return nil, err
	}
	b.accounts = newAccounts(accounts, b.logger)
	return b, nil
}

// Handler returns an HTTP handler that serves the bus API.
func (b *bus) Handler() http.Handler {
	return jape.Mux(tracing.TracedRoutes("bus", map[string]jape.Handler{
		"GET    /alerts":                    b.handleGETAlerts,
		"POST   /alerts/dismiss":            b.handlePOSTAlertsDismiss,
		"POST   /alerts/register":           b.handlePOSTAlertsRegister,
		"GET    /accounts":                  b.accountsHandlerGET,
		"POST   /accounts/:id":              b.accountHandlerGET,
		"POST   /accounts/:id/lock":         b.accountsLockHandlerPOST,
		"POST   /accounts/:id/unlock":       b.accountsUnlockHandlerPOST,
		"POST   /accounts/:id/add":          b.accountsAddHandlerPOST,
		"POST   /accounts/:id/update":       b.accountsUpdateHandlerPOST,
		"POST   /accounts/:id/requiressync": b.accountsRequiresSyncHandlerPOST,
		"POST   /accounts/:id/resetdrift":   b.accountsResetDriftHandlerPOST,

		"GET    /autopilots":     b.autopilotsListHandlerGET,
		"GET    /autopilots/:id": b.autopilotsHandlerGET,
		"PUT    /autopilots/:id": b.autopilotsHandlerPUT,

		"GET    /syncer/address": b.syncerAddrHandler,
		"GET    /syncer/peers":   b.syncerPeersHandler,
		"POST   /syncer/connect": b.syncerConnectHandler,

		"POST   /consensus/acceptblock":        b.consensusAcceptBlock,
		"GET    /consensus/state":              b.consensusStateHandler,
		"GET    /consensus/network":            b.consensusNetworkHandler,
		"GET    /consensus/siafundfee/:payout": b.contractTaxHandlerGET,

		"GET    /txpool/recommendedfee": b.txpoolFeeHandler,
		"GET    /txpool/transactions":   b.txpoolTransactionsHandler,
		"POST   /txpool/broadcast":      b.txpoolBroadcastHandler,

		"GET    /wallet":               b.walletHandler,
		"GET    /wallet/balance":       b.walletBalanceHandler, // deprecated
		"GET    /wallet/address":       b.walletAddressHandler, // deprecated
		"GET    /wallet/transactions":  b.walletTransactionsHandler,
		"GET    /wallet/outputs":       b.walletOutputsHandler,
		"POST   /wallet/fund":          b.walletFundHandler,
		"POST   /wallet/sign":          b.walletSignHandler,
		"POST   /wallet/redistribute":  b.walletRedistributeHandler,
		"POST   /wallet/discard":       b.walletDiscardHandler,
		"POST   /wallet/prepare/form":  b.walletPrepareFormHandler,
		"POST   /wallet/prepare/renew": b.walletPrepareRenewHandler,
		"GET    /wallet/pending":       b.walletPendingHandler,

		"GET    /hosts":             b.hostsHandlerGET,
		"GET    /host/:hostkey":     b.hostsPubkeyHandlerGET,
		"POST   /hosts/scans":       b.hostsScanHandlerPOST,
		"POST   /hosts/pricetables": b.hostsPricetableHandlerPOST,
		"POST   /hosts/remove":      b.hostsRemoveHandlerPOST,
		"GET    /hosts/allowlist":   b.hostsAllowlistHandlerGET,
		"PUT    /hosts/allowlist":   b.hostsAllowlistHandlerPUT,
		"GET    /hosts/blocklist":   b.hostsBlocklistHandlerGET,
		"PUT    /hosts/blocklist":   b.hostsBlocklistHandlerPUT,
		"GET    /hosts/scanning":    b.hostsScanningHandlerGET,

		"GET    /contracts":              b.contractsHandlerGET,
		"DELETE /contracts/all":          b.contractsAllHandlerDELETE,
		"POST   /contracts/archive":      b.contractsArchiveHandlerPOST,
		"GET    /contracts/prunable":     b.contractsPrunableDataHandlerGET,
		"GET    /contracts/renewed/:id":  b.contractsRenewedIDHandlerGET,
		"GET    /contracts/sets":         b.contractsSetsHandlerGET,
		"GET    /contracts/set/:set":     b.contractsSetHandlerGET,
		"PUT    /contracts/set/:set":     b.contractsSetHandlerPUT,
		"DELETE /contracts/set/:set":     b.contractsSetHandlerDELETE,
		"POST   /contracts/spending":     b.contractsSpendingHandlerPOST,
		"GET    /contract/:id":           b.contractIDHandlerGET,
		"POST   /contract/:id":           b.contractIDHandlerPOST,
		"GET    /contract/:id/ancestors": b.contractIDAncestorsHandler,
		"POST   /contract/:id/renewed":   b.contractIDRenewedHandlerPOST,
		"POST   /contract/:id/acquire":   b.contractAcquireHandlerPOST,
		"POST   /contract/:id/keepalive": b.contractKeepaliveHandlerPOST,
		"POST   /contract/:id/release":   b.contractReleaseHandlerPOST,
		"GET    /contract/:id/roots":     b.contractIDRootsHandlerGET,
		"GET    /contract/:id/size":      b.contractSizeHandlerGET,
		"DELETE /contract/:id":           b.contractIDHandlerDELETE,

		"GET    /buckets":       b.bucketsHandlerGET,
		"PUT    /buckets":       b.bucketsHandlerPUT,
		"DELETE /buckets/:name": b.bucketHandlerDELETE,
<<<<<<< HEAD
=======
		"GET    /buckets/:name": b.bucketHandlerGET,
>>>>>>> 79a9dba8

		"GET    /objects/*path":  b.objectsHandlerGET,
		"PUT    /objects/*path":  b.objectsHandlerPUT,
		"DELETE /objects/*path":  b.objectsHandlerDELETE,
		"POST   /objects/rename": b.objectsRenameHandlerPOST,

		"GET    /params/upload":  b.paramsHandlerUploadGET,
		"GET    /params/gouging": b.paramsHandlerGougingGET,

		"GET    /slabbuffers":      b.slabbuffersHandlerGET,
		"POST   /slabbuffer/fetch": b.packedSlabsHandlerFetchPOST,
		"POST   /slabbuffer/done":  b.packedSlabsHandlerDonePOST,

		"POST   /slabs/migration":     b.slabsMigrationHandlerPOST,
		"GET    /slabs/partial/:key":  b.slabsPartialHandlerGET,
		"POST   /slabs/partial":       b.slabsPartialHandlerPOST,
		"POST   /slabs/refreshhealth": b.slabsRefreshHealthHandlerPOST,
		"GET    /slab/:key":           b.slabHandlerGET,
		"GET    /slab/:key/objects":   b.slabObjectsHandlerGET,
		"PUT    /slab":                b.slabHandlerPUT,

		"POST /search/hosts":   b.searchHostsHandlerPOST,
		"GET  /search/objects": b.searchObjectsHandlerGET,

		"GET    /stats/objects": b.objectsStatshandlerGET,

		"GET    /settings":     b.settingsHandlerGET,
		"GET    /setting/:key": b.settingKeyHandlerGET,
		"PUT    /setting/:key": b.settingKeyHandlerPUT,
		"DELETE /setting/:key": b.settingKeyHandlerDELETE,

		"GET    /state": b.stateHandlerGET,

		"POST   /upload/:id":        b.uploadTrackHandlerPOST,
		"POST   /upload/:id/sector": b.uploadAddSectorHandlerPOST,
		"DELETE /upload/:id":        b.uploadFinishedHandlerDELETE,

		"GET    /webhooks":        b.webhookHandlerGet,
		"POST   /webhooks":        b.webhookHandlerPost,
		"POST   /webhooks/action": b.webhookActionHandlerPost,
		"POST   /webhook/delete":  b.webhookHandlerDelete,
	}))
}

// Shutdown shuts down the bus.
func (b *bus) Shutdown(ctx context.Context) error {
	b.hooks.Close()
	accounts := b.accounts.ToPersist()
	err := b.eas.SaveAccounts(ctx, accounts)
	if err != nil {
		b.logger.Errorf("failed to save %v accounts: %v", len(accounts), err)
	} else {
		b.logger.Infof("successfully saved %v accounts", len(accounts))
	}
	return err
}

func (b *bus) fetchSetting(ctx context.Context, key string, value interface{}) error {
	if val, err := b.ss.Setting(ctx, key); err != nil {
		return fmt.Errorf("could not get contract set settings: %w", err)
	} else if err := json.Unmarshal([]byte(val), &value); err != nil {
		b.logger.Panicf("failed to unmarshal %v settings '%s': %v", key, val, err)
	}
	return nil
}<|MERGE_RESOLUTION|>--- conflicted
+++ resolved
@@ -104,10 +104,7 @@
 		ContractSizes(ctx context.Context) (map[types.FileContractID]api.ContractSize, error)
 		ContractSize(ctx context.Context, id types.FileContractID) (api.ContractSize, error)
 
-<<<<<<< HEAD
-=======
 		Bucket(_ context.Context, bucket string) (api.Bucket, error)
->>>>>>> 79a9dba8
 		CreateBucket(_ context.Context, bucket string) error
 		DeleteBucket(_ context.Context, bucket string) error
 		ListBuckets(_ context.Context) ([]api.Bucket, error)
@@ -270,8 +267,6 @@
 	}
 }
 
-<<<<<<< HEAD
-=======
 func (b *bus) bucketHandlerGET(jc jape.Context) {
 	var name string
 	if jc.DecodeParam("name", &name) != nil {
@@ -290,7 +285,6 @@
 	jc.Encode(bucket)
 }
 
->>>>>>> 79a9dba8
 func (b *bus) walletHandler(jc jape.Context) {
 	address := b.w.Address()
 	spendable, confirmed, unconfirmed, err := b.w.Balance()
@@ -1849,10 +1843,7 @@
 		"GET    /buckets":       b.bucketsHandlerGET,
 		"PUT    /buckets":       b.bucketsHandlerPUT,
 		"DELETE /buckets/:name": b.bucketHandlerDELETE,
-<<<<<<< HEAD
-=======
 		"GET    /buckets/:name": b.bucketHandlerGET,
->>>>>>> 79a9dba8
 
 		"GET    /objects/*path":  b.objectsHandlerGET,
 		"PUT    /objects/*path":  b.objectsHandlerPUT,
