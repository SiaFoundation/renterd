package bus

import (
	"context"
	"encoding/json"
	"errors"
	"fmt"
	"io"
	"math"
	"net/http"
	"runtime"
	"sort"
	"strings"
	"time"

	"go.sia.tech/core/gateway"
	rhpv2 "go.sia.tech/core/rhp/v2"
	rhpv3 "go.sia.tech/core/rhp/v3"
	"go.sia.tech/core/types"
	"go.sia.tech/coreutils/chain"
	"go.sia.tech/coreutils/syncer"
	"go.sia.tech/coreutils/wallet"
	"go.sia.tech/gofakes3"
	"go.sia.tech/jape"
	"go.sia.tech/renterd/alerts"
	"go.sia.tech/renterd/api"
	"go.sia.tech/renterd/build"
	"go.sia.tech/renterd/bus/client"
	"go.sia.tech/renterd/hostdb"
	"go.sia.tech/renterd/object"
	"go.sia.tech/renterd/webhooks"
	"go.sia.tech/siad/modules"
	"go.uber.org/zap"
)

// Client re-exports the client from the client package.
type Client struct {
	*client.Client
}

// NewClient returns a new bus client.
func NewClient(addr, password string) *Client {
	return &Client{
		client.New(
			addr,
			password,
		),
	}
}

type (
	// A TransactionPool can validate and relay unconfirmed transactions.
	TransactionPool interface {
		AcceptTransactionSet(txns []types.Transaction) error
		Close() error
		RecommendedFee() types.Currency
		Subscribe(subscriber modules.TransactionPoolSubscriber)
		Transactions() []types.Transaction
		UnconfirmedParents(txn types.Transaction) ([]types.Transaction, error)
	}

<<<<<<< HEAD
=======
	// A Wallet can spend and receive siacoins.
	Wallet interface {
		Address() types.Address
		Balance() (spendable, confirmed, unconfirmed types.Currency, _ error)
		FundTransaction(cs consensus.State, txn *types.Transaction, amount types.Currency, useUnconfirmedTxns bool) ([]types.Hash256, error)
		Redistribute(cs consensus.State, outputs int, amount, feePerByte types.Currency, pool []types.Transaction) ([]types.Transaction, []types.Hash256, error)
		ReleaseInputs(txn ...types.Transaction)
		SignTransaction(cs consensus.State, txn *types.Transaction, toSign []types.Hash256, cf types.CoveredFields) error
		Tip() (types.ChainIndex, error)
		Transactions(offset, limit int) ([]wallet.Transaction, error)
		UnspentOutputs() ([]wallet.SiacoinElement, error)
	}

>>>>>>> e11844e5
	// A HostDB stores information about hosts.
	HostDB interface {
		Host(ctx context.Context, hostKey types.PublicKey) (hostdb.HostInfo, error)
		Hosts(ctx context.Context, offset, limit int) ([]hostdb.Host, error)
		HostsForScanning(ctx context.Context, maxLastScan time.Time, offset, limit int) ([]hostdb.HostAddress, error)
		RecordHostScans(ctx context.Context, scans []hostdb.HostScan) error
		RecordPriceTables(ctx context.Context, priceTableUpdate []hostdb.PriceTableUpdate) error
		RemoveOfflineHosts(ctx context.Context, minRecentScanFailures uint64, maxDowntime time.Duration) (uint64, error)
		ResetLostSectors(ctx context.Context, hk types.PublicKey) error
		SearchHosts(ctx context.Context, filterMode, addressContains string, keyIn []types.PublicKey, offset, limit int) ([]hostdb.Host, error)

		HostAllowlist(ctx context.Context) ([]types.PublicKey, error)
		HostBlocklist(ctx context.Context) ([]string, error)
		UpdateHostAllowlistEntries(ctx context.Context, add, remove []types.PublicKey, clear bool) error
		UpdateHostBlocklistEntries(ctx context.Context, add, remove []string, clear bool) error
	}

	// A MetadataStore stores information about contracts and objects.
	MetadataStore interface {
		AddContract(ctx context.Context, c rhpv2.ContractRevision, contractPrice, totalCost types.Currency, startHeight uint64, state string) (api.ContractMetadata, error)
		AddRenewedContract(ctx context.Context, c rhpv2.ContractRevision, contractPrice, totalCost types.Currency, startHeight uint64, renewedFrom types.FileContractID, state string) (api.ContractMetadata, error)
		AncestorContracts(ctx context.Context, fcid types.FileContractID, minStartHeight uint64) ([]api.ArchivedContract, error)
		ArchiveContract(ctx context.Context, id types.FileContractID, reason string) error
		ArchiveContracts(ctx context.Context, toArchive map[types.FileContractID]string) error
		ArchiveAllContracts(ctx context.Context, reason string) error
		Contract(ctx context.Context, id types.FileContractID) (api.ContractMetadata, error)
		Contracts(ctx context.Context, opts api.ContractsOpts) ([]api.ContractMetadata, error)
		ContractSets(ctx context.Context) ([]string, error)
		RecordContractSpending(ctx context.Context, records []api.ContractSpendingRecord) error
		RemoveContractSet(ctx context.Context, name string) error
		RenewedContract(ctx context.Context, renewedFrom types.FileContractID) (api.ContractMetadata, error)
		SetContractSet(ctx context.Context, set string, contracts []types.FileContractID) error

		ContractRoots(ctx context.Context, id types.FileContractID) ([]types.Hash256, error)
		ContractSizes(ctx context.Context) (map[types.FileContractID]api.ContractSize, error)
		ContractSize(ctx context.Context, id types.FileContractID) (api.ContractSize, error)

		DeleteHostSector(ctx context.Context, hk types.PublicKey, root types.Hash256) (int, error)

		Bucket(_ context.Context, bucketName string) (api.Bucket, error)
		CreateBucket(_ context.Context, bucketName string, policy api.BucketPolicy) error
		DeleteBucket(_ context.Context, bucketName string) error
		ListBuckets(_ context.Context) ([]api.Bucket, error)
		UpdateBucketPolicy(ctx context.Context, bucketName string, policy api.BucketPolicy) error

		CopyObject(ctx context.Context, srcBucket, dstBucket, srcPath, dstPath, mimeType string, metadata api.ObjectUserMetadata) (api.ObjectMetadata, error)
		ListObjects(ctx context.Context, bucketName, prefix, sortBy, sortDir, marker string, limit int) (api.ObjectsListResponse, error)
		Object(ctx context.Context, bucketName, path string) (api.Object, error)
		ObjectMetadata(ctx context.Context, bucketName, path string) (api.Object, error)
		ObjectEntries(ctx context.Context, bucketName, path, prefix, sortBy, sortDir, marker string, offset, limit int) ([]api.ObjectMetadata, bool, error)
		ObjectsBySlabKey(ctx context.Context, bucketName string, slabKey object.EncryptionKey) ([]api.ObjectMetadata, error)
		ObjectsStats(ctx context.Context, opts api.ObjectsStatsOpts) (api.ObjectsStatsResponse, error)
		RemoveObject(ctx context.Context, bucketName, path string) error
		RemoveObjects(ctx context.Context, bucketName, prefix string) error
		RenameObject(ctx context.Context, bucketName, from, to string, force bool) error
		RenameObjects(ctx context.Context, bucketName, from, to string, force bool) error
		SearchObjects(ctx context.Context, bucketName, substring string, offset, limit int) ([]api.ObjectMetadata, error)
		UpdateObject(ctx context.Context, bucketName, path, contractSet, ETag, mimeType string, metadata api.ObjectUserMetadata, o object.Object) error

		AbortMultipartUpload(ctx context.Context, bucketName, path string, uploadID string) (err error)
		AddMultipartPart(ctx context.Context, bucketName, path, contractSet, eTag, uploadID string, partNumber int, slices []object.SlabSlice) (err error)
		CompleteMultipartUpload(ctx context.Context, bucketName, path, uploadID string, parts []api.MultipartCompletedPart) (_ api.MultipartCompleteResponse, err error)
		CreateMultipartUpload(ctx context.Context, bucketName, path string, ec object.EncryptionKey, mimeType string, metadata api.ObjectUserMetadata) (api.MultipartCreateResponse, error)
		MultipartUpload(ctx context.Context, uploadID string) (resp api.MultipartUpload, _ error)
		MultipartUploads(ctx context.Context, bucketName, prefix, keyMarker, uploadIDMarker string, maxUploads int) (resp api.MultipartListUploadsResponse, _ error)
		MultipartUploadParts(ctx context.Context, bucketName, object string, uploadID string, marker int, limit int64) (resp api.MultipartListPartsResponse, _ error)

		MarkPackedSlabsUploaded(ctx context.Context, slabs []api.UploadedPackedSlab) error
		PackedSlabsForUpload(ctx context.Context, lockingDuration time.Duration, minShards, totalShards uint8, set string, limit int) ([]api.PackedSlab, error)
		SlabBuffers(ctx context.Context) ([]api.SlabBuffer, error)

		AddPartialSlab(ctx context.Context, data []byte, minShards, totalShards uint8, contractSet string) (slabs []object.SlabSlice, bufferSize int64, err error)
		FetchPartialSlab(ctx context.Context, key object.EncryptionKey, offset, length uint32) ([]byte, error)
		Slab(ctx context.Context, key object.EncryptionKey) (object.Slab, error)
		RefreshHealth(ctx context.Context) error
		UnhealthySlabs(ctx context.Context, healthCutoff float64, set string, limit int) ([]api.UnhealthySlab, error)
		UpdateSlab(ctx context.Context, s object.Slab, contractSet string) error
	}

	// An AutopilotStore stores autopilots.
	AutopilotStore interface {
		Autopilot(ctx context.Context, id string) (api.Autopilot, error)
		Autopilots(ctx context.Context) ([]api.Autopilot, error)
		UpdateAutopilot(ctx context.Context, ap api.Autopilot) error
	}

	// A SettingStore stores settings.
	SettingStore interface {
		DeleteSetting(ctx context.Context, key string) error
		Setting(ctx context.Context, key string) (string, error)
		Settings(ctx context.Context) ([]string, error)
		UpdateSetting(ctx context.Context, key, value string) error
	}

	// EphemeralAccountStore persists information about accounts. Since accounts
	// are rapidly updated and can be recovered, they are only loaded upon
	// startup and persisted upon shutdown.
	EphemeralAccountStore interface {
		Accounts(context.Context) ([]api.Account, error)
		SaveAccounts(context.Context, []api.Account) error
		SetUncleanShutdown() error
	}

	MetricsStore interface {
		ContractSetMetrics(ctx context.Context, start time.Time, n uint64, interval time.Duration, opts api.ContractSetMetricsQueryOpts) ([]api.ContractSetMetric, error)

		ContractPruneMetrics(ctx context.Context, start time.Time, n uint64, interval time.Duration, opts api.ContractPruneMetricsQueryOpts) ([]api.ContractPruneMetric, error)
		RecordContractPruneMetric(ctx context.Context, metrics ...api.ContractPruneMetric) error

		ContractMetrics(ctx context.Context, start time.Time, n uint64, interval time.Duration, opts api.ContractMetricsQueryOpts) ([]api.ContractMetric, error)
		RecordContractMetric(ctx context.Context, metrics ...api.ContractMetric) error

		PruneMetrics(ctx context.Context, metric string, cutoff time.Time) error
		ContractSetChurnMetrics(ctx context.Context, start time.Time, n uint64, interval time.Duration, opts api.ContractSetChurnMetricsQueryOpts) ([]api.ContractSetChurnMetric, error)
		RecordContractSetChurnMetric(ctx context.Context, metrics ...api.ContractSetChurnMetric) error

		WalletMetrics(ctx context.Context, start time.Time, n uint64, interval time.Duration, opts api.WalletMetricsQueryOpts) ([]api.WalletMetric, error)
	}
)

type bus struct {
	startTime time.Time

	cm *chain.Manager
	s  *syncer.Syncer
	w  *wallet.SingleAddressWallet

	as    AutopilotStore
	eas   EphemeralAccountStore
	hdb   HostDB
	ms    MetadataStore
	ss    SettingStore
	mtrcs MetricsStore

	accounts         *accounts
	contractLocks    *contractLocks
	uploadingSectors *uploadingSectorsCache

	alerts   alerts.Alerter
	alertMgr *alerts.Manager
	hooks    *webhooks.Manager
	logger   *zap.SugaredLogger
}

// Handler returns an HTTP handler that serves the bus API.
func (b *bus) Handler() http.Handler {
	return jape.Mux(map[string]jape.Handler{
		"GET    /accounts":                 b.accountsHandlerGET,
		"POST   /account/:id":              b.accountHandlerGET,
		"POST   /account/:id/add":          b.accountsAddHandlerPOST,
		"POST   /account/:id/lock":         b.accountsLockHandlerPOST,
		"POST   /account/:id/unlock":       b.accountsUnlockHandlerPOST,
		"POST   /account/:id/update":       b.accountsUpdateHandlerPOST,
		"POST   /account/:id/requiressync": b.accountsRequiresSyncHandlerPOST,
		"POST   /account/:id/resetdrift":   b.accountsResetDriftHandlerPOST,

		"GET    /alerts":          b.handleGETAlerts,
		"POST   /alerts/dismiss":  b.handlePOSTAlertsDismiss,
		"POST   /alerts/register": b.handlePOSTAlertsRegister,

		"GET    /autopilots":    b.autopilotsListHandlerGET,
		"GET    /autopilot/:id": b.autopilotsHandlerGET,
		"PUT    /autopilot/:id": b.autopilotsHandlerPUT,

		"GET    /buckets":             b.bucketsHandlerGET,
		"POST   /buckets":             b.bucketsHandlerPOST,
		"PUT    /bucket/:name/policy": b.bucketsHandlerPolicyPUT,
		"DELETE /bucket/:name":        b.bucketHandlerDELETE,
		"GET    /bucket/:name":        b.bucketHandlerGET,

		"POST   /consensus/acceptblock":        b.consensusAcceptBlock,
		"GET    /consensus/network":            b.consensusNetworkHandler,
		"GET    /consensus/siafundfee/:payout": b.contractTaxHandlerGET,
		"GET    /consensus/state":              b.consensusStateHandler,

		"GET    /contracts":              b.contractsHandlerGET,
		"DELETE /contracts/all":          b.contractsAllHandlerDELETE,
		"POST   /contracts/archive":      b.contractsArchiveHandlerPOST,
		"GET    /contracts/prunable":     b.contractsPrunableDataHandlerGET,
		"GET    /contracts/renewed/:id":  b.contractsRenewedIDHandlerGET,
		"GET    /contracts/sets":         b.contractsSetsHandlerGET,
		"PUT    /contracts/set/:set":     b.contractsSetHandlerPUT,
		"DELETE /contracts/set/:set":     b.contractsSetHandlerDELETE,
		"POST   /contracts/spending":     b.contractsSpendingHandlerPOST,
		"GET    /contract/:id":           b.contractIDHandlerGET,
		"POST   /contract/:id":           b.contractIDHandlerPOST,
		"DELETE /contract/:id":           b.contractIDHandlerDELETE,
		"POST   /contract/:id/acquire":   b.contractAcquireHandlerPOST,
		"GET    /contract/:id/ancestors": b.contractIDAncestorsHandler,
		"POST   /contract/:id/keepalive": b.contractKeepaliveHandlerPOST,
		"POST   /contract/:id/renewed":   b.contractIDRenewedHandlerPOST,
		"POST   /contract/:id/release":   b.contractReleaseHandlerPOST,
		"GET    /contract/:id/roots":     b.contractIDRootsHandlerGET,
		"GET    /contract/:id/size":      b.contractSizeHandlerGET,

		"GET    /hosts":                          b.hostsHandlerGET,
		"GET    /hosts/allowlist":                b.hostsAllowlistHandlerGET,
		"PUT    /hosts/allowlist":                b.hostsAllowlistHandlerPUT,
		"GET    /hosts/blocklist":                b.hostsBlocklistHandlerGET,
		"PUT    /hosts/blocklist":                b.hostsBlocklistHandlerPUT,
		"POST   /hosts/pricetables":              b.hostsPricetableHandlerPOST,
		"POST   /hosts/remove":                   b.hostsRemoveHandlerPOST,
		"POST   /hosts/scans":                    b.hostsScanHandlerPOST,
		"GET    /hosts/scanning":                 b.hostsScanningHandlerGET,
		"GET    /host/:hostkey":                  b.hostsPubkeyHandlerGET,
		"POST   /host/:hostkey/resetlostsectors": b.hostsResetLostSectorsPOST,

		"PUT    /metric/:key": b.metricsHandlerPUT,
		"GET    /metric/:key": b.metricsHandlerGET,
		"DELETE /metric/:key": b.metricsHandlerDELETE,

		"POST   /multipart/create":      b.multipartHandlerCreatePOST,
		"POST   /multipart/abort":       b.multipartHandlerAbortPOST,
		"POST   /multipart/complete":    b.multipartHandlerCompletePOST,
		"PUT    /multipart/part":        b.multipartHandlerUploadPartPUT,
		"GET    /multipart/upload/:id":  b.multipartHandlerUploadGET,
		"POST   /multipart/listuploads": b.multipartHandlerListUploadsPOST,
		"POST   /multipart/listparts":   b.multipartHandlerListPartsPOST,

		"GET    /objects/*path":  b.objectsHandlerGET,
		"PUT    /objects/*path":  b.objectsHandlerPUT,
		"DELETE /objects/*path":  b.objectsHandlerDELETE,
		"POST   /objects/copy":   b.objectsCopyHandlerPOST,
		"POST   /objects/rename": b.objectsRenameHandlerPOST,
		"POST   /objects/list":   b.objectsListHandlerPOST,

		"GET    /params/gouging": b.paramsHandlerGougingGET,
		"GET    /params/upload":  b.paramsHandlerUploadGET,

		"GET    /slabbuffers":      b.slabbuffersHandlerGET,
		"POST   /slabbuffer/done":  b.packedSlabsHandlerDonePOST,
		"POST   /slabbuffer/fetch": b.packedSlabsHandlerFetchPOST,

		"POST   /search/hosts":   b.searchHostsHandlerPOST,
		"GET    /search/objects": b.searchObjectsHandlerGET,

		"DELETE /sectors/:hk/:root": b.sectorsHostRootHandlerDELETE,

		"GET    /settings":     b.settingsHandlerGET,
		"GET    /setting/:key": b.settingKeyHandlerGET,
		"PUT    /setting/:key": b.settingKeyHandlerPUT,
		"DELETE /setting/:key": b.settingKeyHandlerDELETE,

		"POST   /slabs/migration":     b.slabsMigrationHandlerPOST,
		"GET    /slabs/partial/:key":  b.slabsPartialHandlerGET,
		"POST   /slabs/partial":       b.slabsPartialHandlerPOST,
		"POST   /slabs/refreshhealth": b.slabsRefreshHealthHandlerPOST,
		"GET    /slab/:key":           b.slabHandlerGET,
		"GET    /slab/:key/objects":   b.slabObjectsHandlerGET,
		"PUT    /slab":                b.slabHandlerPUT,

		"GET    /state":         b.stateHandlerGET,
		"GET    /stats/objects": b.objectsStatshandlerGET,

		"GET    /syncer/address": b.syncerAddrHandler,
		"POST   /syncer/connect": b.syncerConnectHandler,
		"GET    /syncer/peers":   b.syncerPeersHandler,

		"GET    /txpool/recommendedfee": b.txpoolFeeHandler,
		"GET    /txpool/transactions":   b.txpoolTransactionsHandler,
		"POST   /txpool/broadcast":      b.txpoolBroadcastHandler,

		"POST   /upload/:id":        b.uploadTrackHandlerPOST,
		"DELETE /upload/:id":        b.uploadFinishedHandlerDELETE,
		"POST   /upload/:id/sector": b.uploadAddSectorHandlerPOST,

		"GET    /wallet":               b.walletHandler,
		"POST   /wallet/discard":       b.walletDiscardHandler,
		"POST   /wallet/fund":          b.walletFundHandler,
		"GET    /wallet/outputs":       b.walletOutputsHandler,
		"GET    /wallet/pending":       b.walletPendingHandler,
		"POST   /wallet/prepare/form":  b.walletPrepareFormHandler,
		"POST   /wallet/prepare/renew": b.walletPrepareRenewHandler,
		"POST   /wallet/redistribute":  b.walletRedistributeHandler,
		"POST   /wallet/sign":          b.walletSignHandler,
		"GET    /wallet/transactions":  b.walletTransactionsHandler,

		"GET    /webhooks":        b.webhookHandlerGet,
		"POST   /webhooks":        b.webhookHandlerPost,
		"POST   /webhooks/action": b.webhookActionHandlerPost,
		"POST   /webhook/delete":  b.webhookHandlerDelete,
	})
}

// Shutdown shuts down the bus.
func (b *bus) Shutdown(ctx context.Context) error {
	b.hooks.Close()
	accounts := b.accounts.ToPersist()
	err := b.eas.SaveAccounts(ctx, accounts)
	if err != nil {
		b.logger.Errorf("failed to save %v accounts: %v", len(accounts), err)
	} else {
		b.logger.Infof("successfully saved %v accounts", len(accounts))
	}
	return err
}

func (b *bus) fetchSetting(ctx context.Context, key string, value interface{}) error {
	if val, err := b.ss.Setting(ctx, key); err != nil {
		return fmt.Errorf("could not get contract set settings: %w", err)
	} else if err := json.Unmarshal([]byte(val), &value); err != nil {
		b.logger.Panicf("failed to unmarshal %v settings '%s': %v", key, val, err)
	}
	return nil
}

func (b *bus) consensusAcceptBlock(jc jape.Context) {
	var block types.Block
	if jc.Decode(&block) != nil {
		return
	}

	// TODO: should we extend the API with a way to accept multiple blocks at once?
	// TODO: should we deprecate this route in favor of /addblocks
	if jc.Check("failed to accept block", b.cm.AddBlocks([]types.Block{block})) != nil {
		return
	}

	if block.V2 == nil {
		b.s.BroadcastHeader(gateway.BlockHeader{
			ParentID:   block.ParentID,
			Nonce:      block.Nonce,
			Timestamp:  block.Timestamp,
			MerkleRoot: block.MerkleRoot(),
		})
	}
}

func (b *bus) syncerAddrHandler(jc jape.Context) {
	// TODO: have syncer accept contexts
	jc.Encode(b.s.Addr())
}

func (b *bus) syncerPeersHandler(jc jape.Context) {
	var peers []string
	for _, p := range b.s.Peers() {
		peers = append(peers, p.String())
	}
	jc.Encode(peers)
}

func (b *bus) syncerConnectHandler(jc jape.Context) {
	var addr string
	if jc.Decode(&addr) == nil {
		_, err := b.s.Connect(addr)
		jc.Check("couldn't connect to peer", err)
	}
}

func (b *bus) consensusStateHandler(jc jape.Context) {
	jc.Encode(b.consensusState())
}

func (b *bus) consensusNetworkHandler(jc jape.Context) {
	jc.Encode(api.ConsensusNetwork{
		Name: b.cm.TipState().Network.Name,
	})
}

func (b *bus) txpoolFeeHandler(jc jape.Context) {
	// TODO: have chain manager accept contexts
	jc.Encode(b.cm.RecommendedFee())
}

func (b *bus) txpoolTransactionsHandler(jc jape.Context) {
	jc.Encode(b.cm.PoolTransactions())
}

func (b *bus) txpoolBroadcastHandler(jc jape.Context) {
	var txnSet []types.Transaction
	if jc.Decode(&txnSet) != nil {
		return
	}

	// TODO: should we handle 'known' return value
	_, err := b.cm.AddPoolTransactions(txnSet)
	if jc.Check("couldn't broadcast transaction set", err) != nil {
		return
	}

	b.s.BroadcastTransactionSet(txnSet)
}

func (b *bus) bucketsHandlerGET(jc jape.Context) {
	resp, err := b.ms.ListBuckets(jc.Request.Context())
	if jc.Check("couldn't list buckets", err) != nil {
		return
	}
	jc.Encode(resp)
}

func (b *bus) bucketsHandlerPOST(jc jape.Context) {
	var bucket api.BucketCreateRequest
	if jc.Decode(&bucket) != nil {
		return
	} else if bucket.Name == "" {
		jc.Error(errors.New("no name provided"), http.StatusBadRequest)
		return
	} else if jc.Check("failed to create bucket", b.ms.CreateBucket(jc.Request.Context(), bucket.Name, bucket.Policy)) != nil {
		return
	}
}

func (b *bus) bucketsHandlerPolicyPUT(jc jape.Context) {
	var req api.BucketUpdatePolicyRequest
	if jc.Decode(&req) != nil {
		return
	} else if bucket := jc.PathParam("name"); bucket == "" {
		jc.Error(errors.New("no bucket name provided"), http.StatusBadRequest)
		return
	} else if jc.Check("failed to create bucket", b.ms.UpdateBucketPolicy(jc.Request.Context(), bucket, req.Policy)) != nil {
		return
	}
}

func (b *bus) bucketHandlerDELETE(jc jape.Context) {
	var name string
	if jc.DecodeParam("name", &name) != nil {
		return
	} else if name == "" {
		jc.Error(errors.New("no name provided"), http.StatusBadRequest)
		return
	} else if jc.Check("failed to delete bucket", b.ms.DeleteBucket(jc.Request.Context(), name)) != nil {
		return
	}
}

func (b *bus) bucketHandlerGET(jc jape.Context) {
	var name string
	if jc.DecodeParam("name", &name) != nil {
		return
	} else if name == "" {
		jc.Error(errors.New("parameter 'name' is required"), http.StatusBadRequest)
		return
	}
	bucket, err := b.ms.Bucket(jc.Request.Context(), name)
	if errors.Is(err, api.ErrBucketNotFound) {
		jc.Error(err, http.StatusNotFound)
		return
	} else if jc.Check("failed to fetch bucket", err) != nil {
		return
	}
	jc.Encode(bucket)
}

func (b *bus) walletHandler(jc jape.Context) {
	address := b.w.Address()
	balance, err := b.w.Balance()
	if jc.Check("couldn't fetch wallet balance", err) != nil {
		return
	}

	tip, err := b.w.Tip()
	if jc.Check("couldn't fetch wallet scan height", err) != nil {
		return
	}

	jc.Encode(api.WalletResponse{
		ScanHeight:  tip.Height,
		Address:     address,
		Confirmed:   balance.Confirmed,
		Spendable:   balance.Spendable,
		Unconfirmed: balance.Unconfirmed,
		Immature:    balance.Immature,
	})
}

func (b *bus) walletTransactionsHandler(jc jape.Context) {
	offset := 0
	limit := -1
	if jc.DecodeForm("offset", &offset) != nil ||
		jc.DecodeForm("limit", &limit) != nil {
		return
	}

	// TODO: deprecate these parameters when moving to v2.0.0
	var before, since time.Time
	if jc.DecodeForm("before", (*api.TimeRFC3339)(&before)) != nil ||
		jc.DecodeForm("since", (*api.TimeRFC3339)(&since)) != nil {
		return
	}

	if before.IsZero() && since.IsZero() {
<<<<<<< HEAD
		events, err := b.w.Events(offset, limit)
		if jc.Check("couldn't load transactions", err) == nil {
			jc.Encode(api.ConvertToTransactions(events))
=======
		txns, err := b.w.Transactions(offset, limit)
		if jc.Check("couldn't load transactions", err) == nil {
			jc.Encode(txns)
>>>>>>> e11844e5
		}
		return
	}

	// TODO: remove this when 'before' and 'since' are deprecated, until then we
	// fetch all transactions and paginate manually if either is specified
<<<<<<< HEAD
	events, err := b.w.Events(0, -1)
	if jc.Check("couldn't load transactions", err) != nil {
		return
	}
	filtered := events[:0]
	for _, txn := range events {
=======
	txns, err := b.w.Transactions(0, -1)
	if jc.Check("couldn't load transactions", err) != nil {
		return
	}
	filtered := txns[:0]
	for _, txn := range txns {
>>>>>>> e11844e5
		if (before.IsZero() || txn.Timestamp.Before(before)) &&
			(since.IsZero() || txn.Timestamp.After(since)) {
			filtered = append(filtered, txn)
		}
	}
<<<<<<< HEAD
	events = filtered
	if limit == 0 || limit == -1 {
		jc.Encode(api.ConvertToTransactions(events[offset:]))
	} else {
		jc.Encode(api.ConvertToTransactions(events[offset : offset+limit]))
=======
	txns = filtered
	if limit == 0 || limit == -1 {
		jc.Encode(txns[offset:])
	} else {
		jc.Encode(txns[offset : offset+limit])
>>>>>>> e11844e5
	}
	return
}

func (b *bus) walletOutputsHandler(jc jape.Context) {
	utxos, err := b.w.SpendableOutputs()
	if jc.Check("couldn't load outputs", err) == nil {
		jc.Encode(api.ConvertToSiacoinElements(utxos))
	}
}

func (b *bus) walletFundHandler(jc jape.Context) {
	var wfr api.WalletFundRequest
	if jc.Decode(&wfr) != nil {
		return
	}
	txn := wfr.Transaction

	if len(txn.MinerFees) == 0 {
		// if no fees are specified, we add some
		fee := b.cm.RecommendedFee().Mul64(b.cm.TipState().TransactionWeight(txn))
		txn.MinerFees = []types.Currency{fee}
	}

	toSign, err := b.w.FundTransaction(&txn, wfr.Amount.Add(txn.MinerFees[0]), wfr.UseUnconfirmedTxns)
	if jc.Check("couldn't fund transaction", err) != nil {
		return
	}

	// TODO: UnconfirmedParents needs a ctx (be sure to release inputs on err)

	jc.Encode(api.WalletFundResponse{
		Transaction: txn,
		ToSign:      toSign,
		DependsOn:   b.cm.UnconfirmedParents(txn),
	})
}

func (b *bus) walletSignHandler(jc jape.Context) {
	var wsr api.WalletSignRequest
	if jc.Decode(&wsr) != nil {
		return
	}
	b.w.SignTransaction(&wsr.Transaction, wsr.ToSign, wsr.CoveredFields)
	jc.Encode(wsr.Transaction)
}

func (b *bus) walletRedistributeHandler(jc jape.Context) {
	var wfr api.WalletRedistributeRequest
	if jc.Decode(&wfr) != nil {
		return
	}
	if wfr.Outputs == 0 {
		jc.Error(errors.New("'outputs' has to be greater than zero"), http.StatusBadRequest)
		return
	}

	txns, toSign, err := b.w.Redistribute(wfr.Outputs, wfr.Amount, b.cm.RecommendedFee())
	if jc.Check("couldn't redistribute money in the wallet into the desired outputs", err) != nil {
		return
	}

	var ids []types.TransactionID
	for i := 0; i < len(txns); i++ {
		b.w.SignTransaction(&txns[i], toSign, types.CoveredFields{WholeTransaction: true})
		ids = append(ids, txns[i].ID())
	}

	// TODO: should we handle 'known' return parameter here
	_, err = b.cm.AddPoolTransactions(txns)
	if jc.Check("couldn't broadcast the transaction", err) != nil {
		b.w.ReleaseInputs(txns...)
		return
	}

	jc.Encode(ids)
}

func (b *bus) walletDiscardHandler(jc jape.Context) {
	var txn types.Transaction
	if jc.Decode(&txn) == nil {
		b.w.ReleaseInputs(txn)
	}
}

func (b *bus) walletPrepareFormHandler(jc jape.Context) {
	var wpfr api.WalletPrepareFormRequest
	if jc.Decode(&wpfr) != nil {
		return
	}
	if wpfr.HostKey == (types.PublicKey{}) {
		jc.Error(errors.New("no host key provided"), http.StatusBadRequest)
		return
	}
	if wpfr.RenterKey == (types.PublicKey{}) {
		jc.Error(errors.New("no renter key provided"), http.StatusBadRequest)
		return
	}
	cs := b.cm.TipState()

	fc := rhpv2.PrepareContractFormation(wpfr.RenterKey, wpfr.HostKey, wpfr.RenterFunds, wpfr.HostCollateral, wpfr.EndHeight, wpfr.HostSettings, wpfr.RenterAddress)
	cost := rhpv2.ContractFormationCost(cs, fc, wpfr.HostSettings.ContractPrice)
	txn := types.Transaction{
		FileContracts: []types.FileContract{fc},
	}
	txn.MinerFees = []types.Currency{b.cm.RecommendedFee().Mul64(cs.TransactionWeight(txn))}
	toSign, err := b.w.FundTransaction(&txn, cost.Add(txn.MinerFees[0]), true)
	if jc.Check("couldn't fund transaction", err) != nil {
		return
	}

	b.w.SignTransaction(&txn, toSign, ExplicitCoveredFields(txn))

	// TODO: UnconfirmedParents needs a ctx (be sure to release inputs on err)
	jc.Encode(append(b.cm.UnconfirmedParents(txn), txn))
}

func (b *bus) walletPrepareRenewHandler(jc jape.Context) {
	var wprr api.WalletPrepareRenewRequest
	if jc.Decode(&wprr) != nil {
		return
	}
	if wprr.RenterKey == nil {
		jc.Error(errors.New("no renter key provided"), http.StatusBadRequest)
		return
	}
	cs := b.cm.TipState()

	// Create the final revision from the provided revision.
	finalRevision := wprr.Revision
	finalRevision.MissedProofOutputs = finalRevision.ValidProofOutputs
	finalRevision.Filesize = 0
	finalRevision.FileMerkleRoot = types.Hash256{}
	finalRevision.RevisionNumber = math.MaxUint64

	// Prepare the new contract.
	fc, basePrice, err := rhpv3.PrepareContractRenewal(wprr.Revision, wprr.HostAddress, wprr.RenterAddress, wprr.RenterFunds, wprr.MinNewCollateral, wprr.PriceTable, wprr.ExpectedNewStorage, wprr.EndHeight)
	if jc.Check("couldn't prepare contract renewal", err) != nil {
		return
	}

	// Create the transaction containing both the final revision and new
	// contract.
	txn := types.Transaction{
		FileContracts:         []types.FileContract{fc},
		FileContractRevisions: []types.FileContractRevision{finalRevision},
		MinerFees:             []types.Currency{wprr.PriceTable.TxnFeeMaxRecommended.Mul64(4096)},
	}

	// Compute how much renter funds to put into the new contract.
	cost := rhpv3.ContractRenewalCost(cs, wprr.PriceTable, fc, txn.MinerFees[0], basePrice)

	// Fund the txn. We are not signing it yet since it's not complete. The host
	// still needs to complete it and the revision + contract are signed with
	// the renter key by the worker.
	toSign, err := b.w.FundTransaction(&txn, cost, true)
	if jc.Check("couldn't fund transaction", err) != nil {
		return
	}

	// TODO: UnconfirmedParents needs a ctx (be sure to release inputs on err)

	jc.Encode(api.WalletPrepareRenewResponse{
		ToSign:         toSign,
		TransactionSet: append(b.cm.UnconfirmedParents(txn), txn),
	})
}

func (b *bus) walletPendingHandler(jc jape.Context) {
	isRelevant := func(txn types.Transaction) bool {
		addr := b.w.Address()
		for _, sci := range txn.SiacoinInputs {
			if sci.UnlockConditions.UnlockHash() == addr {
				return true
			}
		}
		for _, sco := range txn.SiacoinOutputs {
			if sco.Address == addr {
				return true
			}
		}
		return false
	}

	txns := b.cm.PoolTransactions()
	relevant := txns[:0]
	for _, txn := range txns {
		if isRelevant(txn) {
			relevant = append(relevant, txn)
		}
	}
	jc.Encode(relevant)
}

func (b *bus) hostsHandlerGET(jc jape.Context) {
	offset := 0
	limit := -1
	if jc.DecodeForm("offset", &offset) != nil || jc.DecodeForm("limit", &limit) != nil {
		return
	}
	hosts, err := b.hdb.Hosts(jc.Request.Context(), offset, limit)
	if jc.Check(fmt.Sprintf("couldn't fetch hosts %d-%d", offset, offset+limit), err) != nil {
		return
	}
	jc.Encode(hosts)
}

func (b *bus) searchHostsHandlerPOST(jc jape.Context) {
	var req api.SearchHostsRequest
	if jc.Decode(&req) != nil {
		return
	}
	hosts, err := b.hdb.SearchHosts(jc.Request.Context(), req.FilterMode, req.AddressContains, req.KeyIn, req.Offset, req.Limit)
	if jc.Check(fmt.Sprintf("couldn't fetch hosts %d-%d", req.Offset, req.Offset+req.Limit), err) != nil {
		return
	}
	jc.Encode(hosts)
}

func (b *bus) hostsRemoveHandlerPOST(jc jape.Context) {
	var hrr api.HostsRemoveRequest
	if jc.Decode(&hrr) != nil {
		return
	}
	if hrr.MaxDowntimeHours == 0 {
		jc.Error(errors.New("maxDowntime must be non-zero"), http.StatusBadRequest)
		return
	}
	if hrr.MinRecentScanFailures == 0 {
		jc.Error(errors.New("minRecentScanFailures must be non-zero"), http.StatusBadRequest)
		return
	}
	removed, err := b.hdb.RemoveOfflineHosts(jc.Request.Context(), hrr.MinRecentScanFailures, time.Duration(hrr.MaxDowntimeHours))
	if jc.Check("couldn't remove offline hosts", err) != nil {
		return
	}
	jc.Encode(removed)
}

func (b *bus) hostsScanningHandlerGET(jc jape.Context) {
	offset := 0
	limit := -1
	maxLastScan := time.Now()
	if jc.DecodeForm("offset", &offset) != nil || jc.DecodeForm("limit", &limit) != nil || jc.DecodeForm("lastScan", (*api.TimeRFC3339)(&maxLastScan)) != nil {
		return
	}
	hosts, err := b.hdb.HostsForScanning(jc.Request.Context(), maxLastScan, offset, limit)
	if jc.Check(fmt.Sprintf("couldn't fetch hosts %d-%d", offset, offset+limit), err) != nil {
		return
	}
	jc.Encode(hosts)
}

func (b *bus) hostsPubkeyHandlerGET(jc jape.Context) {
	var hostKey types.PublicKey
	if jc.DecodeParam("hostkey", &hostKey) != nil {
		return
	}
	host, err := b.hdb.Host(jc.Request.Context(), hostKey)
	if jc.Check("couldn't load host", err) == nil {
		jc.Encode(host)
	}
}

func (b *bus) hostsResetLostSectorsPOST(jc jape.Context) {
	var hostKey types.PublicKey
	if jc.DecodeParam("hostkey", &hostKey) != nil {
		return
	}
	err := b.hdb.ResetLostSectors(jc.Request.Context(), hostKey)
	if jc.Check("couldn't reset lost sectors", err) != nil {
		return
	}
}

func (b *bus) hostsScanHandlerPOST(jc jape.Context) {
	var req api.HostsScanRequest
	if jc.Decode(&req) != nil {
		return
	}
	if jc.Check("failed to record scans", b.hdb.RecordHostScans(jc.Request.Context(), req.Scans)) != nil {
		return
	}
}

func (b *bus) hostsPricetableHandlerPOST(jc jape.Context) {
	var req api.HostsPriceTablesRequest
	if jc.Decode(&req) != nil {
		return
	}
	if jc.Check("failed to record interactions", b.hdb.RecordPriceTables(jc.Request.Context(), req.PriceTableUpdates)) != nil {
		return
	}
}

func (b *bus) contractsSpendingHandlerPOST(jc jape.Context) {
	var records []api.ContractSpendingRecord
	if jc.Decode(&records) != nil {
		return
	}
	if jc.Check("failed to record spending metrics for contract", b.ms.RecordContractSpending(jc.Request.Context(), records)) != nil {
		return
	}
}

func (b *bus) hostsAllowlistHandlerGET(jc jape.Context) {
	allowlist, err := b.hdb.HostAllowlist(jc.Request.Context())
	if jc.Check("couldn't load allowlist", err) == nil {
		jc.Encode(allowlist)
	}
}

func (b *bus) hostsAllowlistHandlerPUT(jc jape.Context) {
	ctx := jc.Request.Context()
	var req api.UpdateAllowlistRequest
	if jc.Decode(&req) == nil {
		if len(req.Add)+len(req.Remove) > 0 && req.Clear {
			jc.Error(errors.New("cannot add or remove entries while clearing the allowlist"), http.StatusBadRequest)
			return
		} else if jc.Check("couldn't update allowlist entries", b.hdb.UpdateHostAllowlistEntries(ctx, req.Add, req.Remove, req.Clear)) != nil {
			return
		}
	}
}

func (b *bus) hostsBlocklistHandlerGET(jc jape.Context) {
	blocklist, err := b.hdb.HostBlocklist(jc.Request.Context())
	if jc.Check("couldn't load blocklist", err) == nil {
		jc.Encode(blocklist)
	}
}

func (b *bus) hostsBlocklistHandlerPUT(jc jape.Context) {
	ctx := jc.Request.Context()
	var req api.UpdateBlocklistRequest
	if jc.Decode(&req) == nil {
		if len(req.Add)+len(req.Remove) > 0 && req.Clear {
			jc.Error(errors.New("cannot add or remove entries while clearing the blocklist"), http.StatusBadRequest)
			return
		} else if jc.Check("couldn't update blocklist entries", b.hdb.UpdateHostBlocklistEntries(ctx, req.Add, req.Remove, req.Clear)) != nil {
			return
		}
	}
}

func (b *bus) contractsHandlerGET(jc jape.Context) {
	var cs string
	if jc.DecodeForm("contractset", &cs) != nil {
		return
	}
	contracts, err := b.ms.Contracts(jc.Request.Context(), api.ContractsOpts{
		ContractSet: cs,
	})
	if jc.Check("couldn't load contracts", err) == nil {
		jc.Encode(contracts)
	}
}

func (b *bus) contractsRenewedIDHandlerGET(jc jape.Context) {
	var id types.FileContractID
	if jc.DecodeParam("id", &id) != nil {
		return
	}

	md, err := b.ms.RenewedContract(jc.Request.Context(), id)
	if jc.Check("faild to fetch renewed contract", err) == nil {
		jc.Encode(md)
	}
}

func (b *bus) contractsArchiveHandlerPOST(jc jape.Context) {
	var toArchive api.ContractsArchiveRequest
	if jc.Decode(&toArchive) != nil {
		return
	}

	jc.Check("failed to archive contracts", b.ms.ArchiveContracts(jc.Request.Context(), toArchive))
}

func (b *bus) contractsSetsHandlerGET(jc jape.Context) {
	sets, err := b.ms.ContractSets(jc.Request.Context())
	if jc.Check("couldn't fetch contract sets", err) == nil {
		jc.Encode(sets)
	}
}

func (b *bus) contractsSetHandlerPUT(jc jape.Context) {
	var contractIds []types.FileContractID
	if set := jc.PathParam("set"); set == "" {
		jc.Error(errors.New("path parameter 'set' can not be empty"), http.StatusBadRequest)
	} else if jc.Decode(&contractIds) == nil {
		jc.Check("could not add contracts to set", b.ms.SetContractSet(jc.Request.Context(), set, contractIds))
	}
}

func (b *bus) contractsSetHandlerDELETE(jc jape.Context) {
	if set := jc.PathParam("set"); set != "" {
		jc.Check("could not remove contract set", b.ms.RemoveContractSet(jc.Request.Context(), set))
	}
}

func (b *bus) contractAcquireHandlerPOST(jc jape.Context) {
	var id types.FileContractID
	if jc.DecodeParam("id", &id) != nil {
		return
	}
	var req api.ContractAcquireRequest
	if jc.Decode(&req) != nil {
		return
	}

	lockID, err := b.contractLocks.Acquire(jc.Request.Context(), req.Priority, id, time.Duration(req.Duration))
	if jc.Check("failed to acquire contract", err) != nil {
		return
	}
	jc.Encode(api.ContractAcquireResponse{
		LockID: lockID,
	})
}

func (b *bus) contractKeepaliveHandlerPOST(jc jape.Context) {
	var id types.FileContractID
	if jc.DecodeParam("id", &id) != nil {
		return
	}
	var req api.ContractKeepaliveRequest
	if jc.Decode(&req) != nil {
		return
	}

	err := b.contractLocks.KeepAlive(id, req.LockID, time.Duration(req.Duration))
	if jc.Check("failed to extend lock duration", err) != nil {
		return
	}
}

func (b *bus) contractsPrunableDataHandlerGET(jc jape.Context) {
	sizes, err := b.ms.ContractSizes(jc.Request.Context())
	if jc.Check("failed to fetch contract sizes", err) != nil {
		return
	}

	// prepare the response
	var contracts []api.ContractPrunableData
	var totalPrunable, totalSize uint64

	// build the response
	for fcid, size := range sizes {
		// adjust the amount of prunable data with the pending uploads, due to
		// how we record contract spending a contract's size might already
		// include pending sectors
		pending := b.uploadingSectors.pending(fcid)
		if pending > size.Prunable {
			size.Prunable = 0
		} else {
			size.Prunable -= pending
		}

		contracts = append(contracts, api.ContractPrunableData{
			ID:           fcid,
			ContractSize: size,
		})
		totalPrunable += size.Prunable
		totalSize += size.Size
	}

	// sort contracts by the amount of prunable data
	sort.Slice(contracts, func(i, j int) bool {
		if contracts[i].Prunable == contracts[j].Prunable {
			return contracts[i].Size > contracts[j].Size
		}
		return contracts[i].Prunable > contracts[j].Prunable
	})

	jc.Encode(api.ContractsPrunableDataResponse{
		Contracts:     contracts,
		TotalPrunable: totalPrunable,
		TotalSize:     totalSize,
	})
}

func (b *bus) contractSizeHandlerGET(jc jape.Context) {
	var id types.FileContractID
	if jc.DecodeParam("id", &id) != nil {
		return
	}

	size, err := b.ms.ContractSize(jc.Request.Context(), id)
	if errors.Is(err, api.ErrContractNotFound) {
		jc.Error(err, http.StatusNotFound)
		return
	} else if jc.Check("failed to fetch contract size", err) != nil {
		return
	}

	// adjust the amount of prunable data with the pending uploads, due to how
	// we record contract spending a contract's size might already include
	// pending sectors
	pending := b.uploadingSectors.pending(id)
	if pending > size.Prunable {
		size.Prunable = 0
	} else {
		size.Prunable -= pending
	}

	jc.Encode(size)
}

func (b *bus) contractReleaseHandlerPOST(jc jape.Context) {
	var id types.FileContractID
	if jc.DecodeParam("id", &id) != nil {
		return
	}
	var req api.ContractReleaseRequest
	if jc.Decode(&req) != nil {
		return
	}
	if jc.Check("failed to release contract", b.contractLocks.Release(id, req.LockID)) != nil {
		return
	}
}

func (b *bus) contractIDHandlerGET(jc jape.Context) {
	var id types.FileContractID
	if jc.DecodeParam("id", &id) != nil {
		return
	}
	c, err := b.ms.Contract(jc.Request.Context(), id)
	if jc.Check("couldn't load contract", err) == nil {
		jc.Encode(c)
	}
}

func (b *bus) contractIDHandlerPOST(jc jape.Context) {
	var id types.FileContractID
	var req api.ContractAddRequest
	if jc.DecodeParam("id", &id) != nil || jc.Decode(&req) != nil {
		return
	}
	if req.Contract.ID() != id {
		http.Error(jc.ResponseWriter, "contract ID mismatch", http.StatusBadRequest)
		return
	}
	if req.TotalCost.IsZero() {
		http.Error(jc.ResponseWriter, "TotalCost can not be zero", http.StatusBadRequest)
		return
	}

	a, err := b.ms.AddContract(jc.Request.Context(), req.Contract, req.ContractPrice, req.TotalCost, req.StartHeight, req.State)
	if jc.Check("couldn't store contract", err) == nil {
		jc.Encode(a)
	}
}

func (b *bus) contractIDRenewedHandlerPOST(jc jape.Context) {
	var id types.FileContractID
	var req api.ContractRenewedRequest
	if jc.DecodeParam("id", &id) != nil || jc.Decode(&req) != nil {
		return
	}
	if req.Contract.ID() != id {
		http.Error(jc.ResponseWriter, "contract ID mismatch", http.StatusBadRequest)
		return
	}
	if req.TotalCost.IsZero() {
		http.Error(jc.ResponseWriter, "TotalCost can not be zero", http.StatusBadRequest)
		return
	}
	if req.State == "" {
		req.State = api.ContractStatePending
	}
	r, err := b.ms.AddRenewedContract(jc.Request.Context(), req.Contract, req.ContractPrice, req.TotalCost, req.StartHeight, req.RenewedFrom, req.State)
	if jc.Check("couldn't store contract", err) == nil {
		jc.Encode(r)
	}
}

func (b *bus) contractIDRootsHandlerGET(jc jape.Context) {
	var id types.FileContractID
	if jc.DecodeParam("id", &id) != nil {
		return
	}

	roots, err := b.ms.ContractRoots(jc.Request.Context(), id)
	if jc.Check("couldn't fetch contract sectors", err) == nil {
		jc.Encode(api.ContractRootsResponse{
			Roots:     roots,
			Uploading: b.uploadingSectors.sectors(id),
		})
	}
}

func (b *bus) contractIDHandlerDELETE(jc jape.Context) {
	var id types.FileContractID
	if jc.DecodeParam("id", &id) != nil {
		return
	}
	jc.Check("couldn't remove contract", b.ms.ArchiveContract(jc.Request.Context(), id, api.ContractArchivalReasonRemoved))
}

func (b *bus) contractsAllHandlerDELETE(jc jape.Context) {
	jc.Check("couldn't remove contracts", b.ms.ArchiveAllContracts(jc.Request.Context(), api.ContractArchivalReasonRemoved))
}

func (b *bus) searchObjectsHandlerGET(jc jape.Context) {
	offset := 0
	limit := -1
	var key string
	if jc.DecodeForm("offset", &offset) != nil || jc.DecodeForm("limit", &limit) != nil || jc.DecodeForm("key", &key) != nil {
		return
	}
	bucket := api.DefaultBucketName
	if jc.DecodeForm("bucket", &bucket) != nil {
		return
	}
	keys, err := b.ms.SearchObjects(jc.Request.Context(), bucket, key, offset, limit)
	if jc.Check("couldn't list objects", err) != nil {
		return
	}
	jc.Encode(keys)
}

func (b *bus) objectsHandlerGET(jc jape.Context) {
	var ignoreDelim bool
	if jc.DecodeForm("ignoreDelim", &ignoreDelim) != nil {
		return
	}
	path := jc.PathParam("path")
	if strings.HasSuffix(path, "/") && !ignoreDelim {
		b.objectEntriesHandlerGET(jc, path)
		return
	}
	bucket := api.DefaultBucketName
	if jc.DecodeForm("bucket", &bucket) != nil {
		return
	}
	var onlymetadata bool
	if jc.DecodeForm("onlymetadata", &onlymetadata) != nil {
		return
	}

	var o api.Object
	var err error
	if onlymetadata {
		o, err = b.ms.ObjectMetadata(jc.Request.Context(), bucket, path)
	} else {
		o, err = b.ms.Object(jc.Request.Context(), bucket, path)
	}
	if errors.Is(err, api.ErrObjectNotFound) {
		jc.Error(err, http.StatusNotFound)
		return
	} else if jc.Check("couldn't load object", err) != nil {
		return
	}
	jc.Encode(api.ObjectsResponse{Object: &o})
}

func (b *bus) objectEntriesHandlerGET(jc jape.Context, path string) {
	bucket := api.DefaultBucketName
	if jc.DecodeForm("bucket", &bucket) != nil {
		return
	}

	var prefix string
	if jc.DecodeForm("prefix", &prefix) != nil {
		return
	}

	var sortBy string
	if jc.DecodeForm("sortBy", &sortBy) != nil {
		return
	}

	var sortDir string
	if jc.DecodeForm("sortDir", &sortDir) != nil {
		return
	}

	var marker string
	if jc.DecodeForm("marker", &marker) != nil {
		return
	}

	var offset int
	if jc.DecodeForm("offset", &offset) != nil {
		return
	}
	limit := -1
	if jc.DecodeForm("limit", &limit) != nil {
		return
	}

	// look for object entries
	entries, hasMore, err := b.ms.ObjectEntries(jc.Request.Context(), bucket, path, prefix, sortBy, sortDir, marker, offset, limit)
	if jc.Check("couldn't list object entries", err) != nil {
		return
	}

	jc.Encode(api.ObjectsResponse{Entries: entries, HasMore: hasMore})
}

func (b *bus) objectsHandlerPUT(jc jape.Context) {
	var aor api.AddObjectRequest
	if jc.Decode(&aor) != nil {
		return
	} else if aor.Bucket == "" {
		aor.Bucket = api.DefaultBucketName
	}
	jc.Check("couldn't store object", b.ms.UpdateObject(jc.Request.Context(), aor.Bucket, jc.PathParam("path"), aor.ContractSet, aor.ETag, aor.MimeType, aor.Metadata, aor.Object))
}

func (b *bus) objectsCopyHandlerPOST(jc jape.Context) {
	var orr api.CopyObjectsRequest
	if jc.Decode(&orr) != nil {
		return
	}
	om, err := b.ms.CopyObject(jc.Request.Context(), orr.SourceBucket, orr.DestinationBucket, orr.SourcePath, orr.DestinationPath, orr.MimeType, orr.Metadata)
	if jc.Check("couldn't copy object", err) != nil {
		return
	}

	jc.ResponseWriter.Header().Set("Last-Modified", om.LastModified())
	jc.ResponseWriter.Header().Set("ETag", api.FormatETag(om.ETag))
	jc.Encode(om)
}

func (b *bus) objectsListHandlerPOST(jc jape.Context) {
	var req api.ObjectsListRequest
	if jc.Decode(&req) != nil {
		return
	}
	if req.Bucket == "" {
		req.Bucket = api.DefaultBucketName
	}
	resp, err := b.ms.ListObjects(jc.Request.Context(), req.Bucket, req.Prefix, req.SortBy, req.SortDir, req.Marker, req.Limit)
	if jc.Check("couldn't list objects", err) != nil {
		return
	}
	jc.Encode(resp)
}

func (b *bus) objectsRenameHandlerPOST(jc jape.Context) {
	var orr api.ObjectsRenameRequest
	if jc.Decode(&orr) != nil {
		return
	} else if orr.Bucket == "" {
		orr.Bucket = api.DefaultBucketName
	}
	if orr.Mode == api.ObjectsRenameModeSingle {
		// Single object rename.
		if strings.HasSuffix(orr.From, "/") || strings.HasSuffix(orr.To, "/") {
			jc.Error(fmt.Errorf("can't rename dirs with mode %v", orr.Mode), http.StatusBadRequest)
			return
		}
		jc.Check("couldn't rename object", b.ms.RenameObject(jc.Request.Context(), orr.Bucket, orr.From, orr.To, orr.Force))
		return
	} else if orr.Mode == api.ObjectsRenameModeMulti {
		// Multi object rename.
		if !strings.HasSuffix(orr.From, "/") || !strings.HasSuffix(orr.To, "/") {
			jc.Error(fmt.Errorf("can't rename file with mode %v", orr.Mode), http.StatusBadRequest)
			return
		}
		jc.Check("couldn't rename objects", b.ms.RenameObjects(jc.Request.Context(), orr.Bucket, orr.From, orr.To, orr.Force))
		return
	} else {
		// Invalid mode.
		jc.Error(fmt.Errorf("invalid mode: %v", orr.Mode), http.StatusBadRequest)
		return
	}
}

func (b *bus) objectsHandlerDELETE(jc jape.Context) {
	var batch bool
	if jc.DecodeForm("batch", &batch) != nil {
		return
	}
	bucket := api.DefaultBucketName
	if jc.DecodeForm("bucket", &bucket) != nil {
		return
	}
	var err error
	if batch {
		err = b.ms.RemoveObjects(jc.Request.Context(), bucket, jc.PathParam("path"))
	} else {
		err = b.ms.RemoveObject(jc.Request.Context(), bucket, jc.PathParam("path"))
	}
	if errors.Is(err, api.ErrObjectNotFound) {
		jc.Error(err, http.StatusNotFound)
		return
	}
	jc.Check("couldn't delete object", err)
}

func (b *bus) slabbuffersHandlerGET(jc jape.Context) {
	buffers, err := b.ms.SlabBuffers(jc.Request.Context())
	if jc.Check("couldn't get slab buffers info", err) != nil {
		return
	}
	jc.Encode(buffers)
}

func (b *bus) objectsStatshandlerGET(jc jape.Context) {
	opts := api.ObjectsStatsOpts{}
	if jc.DecodeForm("bucket", &opts.Bucket) != nil {
		return
	}
	info, err := b.ms.ObjectsStats(jc.Request.Context(), opts)
	if jc.Check("couldn't get objects stats", err) != nil {
		return
	}
	jc.Encode(info)
}

func (b *bus) packedSlabsHandlerFetchPOST(jc jape.Context) {
	var psrg api.PackedSlabsRequestGET
	if jc.Decode(&psrg) != nil {
		return
	}
	if psrg.MinShards == 0 || psrg.TotalShards == 0 {
		jc.Error(fmt.Errorf("min_shards and total_shards must be non-zero"), http.StatusBadRequest)
		return
	}
	if psrg.LockingDuration == 0 {
		jc.Error(fmt.Errorf("locking_duration must be non-zero"), http.StatusBadRequest)
		return
	}
	if psrg.ContractSet == "" {
		jc.Error(fmt.Errorf("contract_set must be non-empty"), http.StatusBadRequest)
		return
	}
	slabs, err := b.ms.PackedSlabsForUpload(jc.Request.Context(), time.Duration(psrg.LockingDuration), psrg.MinShards, psrg.TotalShards, psrg.ContractSet, psrg.Limit)
	if jc.Check("couldn't get packed slabs", err) != nil {
		return
	}
	jc.Encode(slabs)
}

func (b *bus) packedSlabsHandlerDonePOST(jc jape.Context) {
	var psrp api.PackedSlabsRequestPOST
	if jc.Decode(&psrp) != nil {
		return
	}
	jc.Check("failed to mark packed slab(s) as uploaded", b.ms.MarkPackedSlabsUploaded(jc.Request.Context(), psrp.Slabs))
}

func (b *bus) sectorsHostRootHandlerDELETE(jc jape.Context) {
	var hk types.PublicKey
	var root types.Hash256
	if jc.DecodeParam("hk", &hk) != nil {
		return
	} else if jc.DecodeParam("root", &root) != nil {
		return
	}
	n, err := b.ms.DeleteHostSector(jc.Request.Context(), hk, root)
	if jc.Check("failed to mark sector as lost", err) != nil {
		return
	} else if n > 0 {
		b.logger.Infow("successfully marked sector as lost", "hk", hk, "root", root)
	}
}

func (b *bus) slabObjectsHandlerGET(jc jape.Context) {
	var key object.EncryptionKey
	if jc.DecodeParam("key", &key) != nil {
		return
	}
	bucket := api.DefaultBucketName
	if jc.DecodeForm("bucket", &bucket) != nil {
		return
	}
	objects, err := b.ms.ObjectsBySlabKey(jc.Request.Context(), bucket, key)
	if jc.Check("failed to retrieve objects by slab", err) != nil {
		return
	}
	jc.Encode(objects)
}

func (b *bus) slabHandlerGET(jc jape.Context) {
	var key object.EncryptionKey
	if jc.DecodeParam("key", &key) != nil {
		return
	}
	slab, err := b.ms.Slab(jc.Request.Context(), key)
	if errors.Is(err, api.ErrSlabNotFound) {
		jc.Error(err, http.StatusNotFound)
		return
	} else if err != nil {
		jc.Error(err, http.StatusInternalServerError)
		return
	}
	jc.Encode(slab)
}

func (b *bus) slabHandlerPUT(jc jape.Context) {
	var usr api.UpdateSlabRequest
	if jc.Decode(&usr) == nil {
		jc.Check("couldn't update slab", b.ms.UpdateSlab(jc.Request.Context(), usr.Slab, usr.ContractSet))
	}
}

func (b *bus) slabsRefreshHealthHandlerPOST(jc jape.Context) {
	jc.Check("failed to recompute health", b.ms.RefreshHealth(jc.Request.Context()))
}

func (b *bus) slabsMigrationHandlerPOST(jc jape.Context) {
	var msr api.MigrationSlabsRequest
	if jc.Decode(&msr) == nil {
		if slabs, err := b.ms.UnhealthySlabs(jc.Request.Context(), msr.HealthCutoff, msr.ContractSet, msr.Limit); jc.Check("couldn't fetch slabs for migration", err) == nil {
			jc.Encode(api.UnhealthySlabsResponse{
				Slabs: slabs,
			})
		}
	}
}

func (b *bus) slabsPartialHandlerGET(jc jape.Context) {
	jc.Custom(nil, []byte{})

	var key object.EncryptionKey
	if jc.DecodeParam("key", &key) != nil {
		return
	}
	var offset int
	if jc.DecodeForm("offset", &offset) != nil {
		return
	}
	var length int
	if jc.DecodeForm("length", &length) != nil {
		return
	}
	if length <= 0 || offset < 0 {
		jc.Error(fmt.Errorf("length must be positive and offset must be non-negative"), http.StatusBadRequest)
		return
	}
	data, err := b.ms.FetchPartialSlab(jc.Request.Context(), key, uint32(offset), uint32(length))
	if errors.Is(err, api.ErrObjectNotFound) {
		jc.Error(err, http.StatusNotFound)
		return
	} else if err != nil {
		jc.Error(err, http.StatusInternalServerError)
		return
	}
	jc.ResponseWriter.Write(data)
}

func (b *bus) slabsPartialHandlerPOST(jc jape.Context) {
	var minShards int
	if jc.DecodeForm("minShards", &minShards) != nil {
		return
	}
	var totalShards int
	if jc.DecodeForm("totalShards", &totalShards) != nil {
		return
	}
	var contractSet string
	if jc.DecodeForm("contractSet", &contractSet) != nil {
		return
	}
	if minShards <= 0 || totalShards <= minShards {
		jc.Error(errors.New("minShards must be positive and totalShards must be greater than minShards"), http.StatusBadRequest)
		return
	}
	if totalShards > math.MaxUint8 {
		jc.Error(fmt.Errorf("totalShards must be less than or equal to %d", math.MaxUint8), http.StatusBadRequest)
		return
	}
	if contractSet == "" {
		jc.Error(errors.New("parameter 'contractSet' is required"), http.StatusBadRequest)
		return
	}
	data, err := io.ReadAll(jc.Request.Body)
	if jc.Check("failed to read request body", err) != nil {
		return
	}
	slabs, bufferSize, err := b.ms.AddPartialSlab(jc.Request.Context(), data, uint8(minShards), uint8(totalShards), contractSet)
	if jc.Check("failed to add partial slab", err) != nil {
		return
	}
	var pus api.UploadPackingSettings
	if err := b.fetchSetting(jc.Request.Context(), api.SettingUploadPacking, &pus); err != nil && !errors.Is(err, api.ErrSettingNotFound) {
		jc.Error(fmt.Errorf("could not get upload packing settings: %w", err), http.StatusInternalServerError)
		return
	}
	jc.Encode(api.AddPartialSlabResponse{
		Slabs:                        slabs,
		SlabBufferMaxSizeSoftReached: bufferSize >= pus.SlabBufferMaxSizeSoft,
	})
}

func (b *bus) settingsHandlerGET(jc jape.Context) {
	if settings, err := b.ss.Settings(jc.Request.Context()); jc.Check("couldn't load settings", err) == nil {
		jc.Encode(settings)
	}
}

func (b *bus) settingKeyHandlerGET(jc jape.Context) {
	key := jc.PathParam("key")
	if key == "" {
		jc.Error(errors.New("path parameter 'key' can not be empty"), http.StatusBadRequest)
		return
	}

	setting, err := b.ss.Setting(jc.Request.Context(), jc.PathParam("key"))
	if errors.Is(err, api.ErrSettingNotFound) {
		jc.Error(err, http.StatusNotFound)
		return
	}
	if err != nil {
		jc.Error(err, http.StatusInternalServerError)
		return
	}

	var resp interface{}
	err = json.Unmarshal([]byte(setting), &resp)
	if err != nil {
		jc.Error(fmt.Errorf("couldn't unmarshal the setting, error: %v", err), http.StatusInternalServerError)
		return
	}

	jc.Encode(resp)
}

func (b *bus) settingKeyHandlerPUT(jc jape.Context) {
	key := jc.PathParam("key")
	if key == "" {
		jc.Error(errors.New("path parameter 'key' can not be empty"), http.StatusBadRequest)
		return
	}

	var value interface{}
	if jc.Decode(&value) != nil {
		return
	}

	data, err := json.Marshal(value)
	if err != nil {
		jc.Error(fmt.Errorf("couldn't marshal the given value, error: %v", err), http.StatusBadRequest)
		return
	}

	switch key {
	case api.SettingGouging:
		var gs api.GougingSettings
		if err := json.Unmarshal(data, &gs); err != nil {
			jc.Error(fmt.Errorf("couldn't update gouging settings, invalid request body, %t", value), http.StatusBadRequest)
			return
		} else if err := gs.Validate(); err != nil {
			jc.Error(fmt.Errorf("couldn't update gouging settings, error: %v", err), http.StatusBadRequest)
			return
		}
	case api.SettingRedundancy:
		var rs api.RedundancySettings
		if err := json.Unmarshal(data, &rs); err != nil {
			jc.Error(fmt.Errorf("couldn't update redundancy settings, invalid request body"), http.StatusBadRequest)
			return
		} else if err := rs.Validate(); err != nil {
			jc.Error(fmt.Errorf("couldn't update redundancy settings, error: %v", err), http.StatusBadRequest)
			return
		}
	case api.SettingS3Authentication:
		var s3as api.S3AuthenticationSettings
		if err := json.Unmarshal(data, &s3as); err != nil {
			jc.Error(fmt.Errorf("couldn't update s3 authentication settings, invalid request body"), http.StatusBadRequest)
			return
		} else if err := s3as.Validate(); err != nil {
			jc.Error(fmt.Errorf("couldn't update s3 authentication settings, error: %v", err), http.StatusBadRequest)
			return
		}
	}

	jc.Check("could not update setting", b.ss.UpdateSetting(jc.Request.Context(), key, string(data)))
}

func (b *bus) settingKeyHandlerDELETE(jc jape.Context) {
	key := jc.PathParam("key")
	if key == "" {
		jc.Error(errors.New("path parameter 'key' can not be empty"), http.StatusBadRequest)
		return
	}
	jc.Check("could not delete setting", b.ss.DeleteSetting(jc.Request.Context(), key))
}

func (b *bus) contractIDAncestorsHandler(jc jape.Context) {
	var fcid types.FileContractID
	if jc.DecodeParam("id", &fcid) != nil {
		return
	}
	var minStartHeight uint64
	if jc.DecodeForm("minStartHeight", &minStartHeight) != nil {
		return
	}
	ancestors, err := b.ms.AncestorContracts(jc.Request.Context(), fcid, uint64(minStartHeight))
	if jc.Check("failed to fetch ancestor contracts", err) != nil {
		return
	}
	jc.Encode(ancestors)
}

func (b *bus) paramsHandlerUploadGET(jc jape.Context) {
	gp, err := b.gougingParams(jc.Request.Context())
	if jc.Check("could not get gouging parameters", err) != nil {
		return
	}

	var contractSet string
	var css api.ContractSetSetting
	if err := b.fetchSetting(jc.Request.Context(), api.SettingContractSet, &css); err != nil && !errors.Is(err, api.ErrSettingNotFound) {
		jc.Error(fmt.Errorf("could not get contract set settings: %w", err), http.StatusInternalServerError)
		return
	} else if err == nil {
		contractSet = css.Default
	}

	var uploadPacking bool
	var pus api.UploadPackingSettings
	if err := b.fetchSetting(jc.Request.Context(), api.SettingUploadPacking, &pus); err != nil && !errors.Is(err, api.ErrSettingNotFound) {
		jc.Error(fmt.Errorf("could not get upload packing settings: %w", err), http.StatusInternalServerError)
		return
	} else if err == nil {
		uploadPacking = pus.Enabled
	}

	jc.Encode(api.UploadParams{
		ContractSet:   contractSet,
		CurrentHeight: b.cm.TipState().Index.Height,
		GougingParams: gp,
		UploadPacking: uploadPacking,
	})
}

func (b *bus) consensusState() api.ConsensusState {
	var synced bool
	if block, ok := b.cm.Block(b.cm.Tip().ID); ok && time.Since(block.Timestamp) < 2*b.cm.TipState().BlockInterval() {
		synced = true
	}

	return api.ConsensusState{
		BlockHeight:   b.cm.TipState().Index.Height,
		LastBlockTime: api.TimeRFC3339(b.cm.TipState().PrevTimestamps[0]),
		Synced:        synced,
	}
}

func (b *bus) paramsHandlerGougingGET(jc jape.Context) {
	gp, err := b.gougingParams(jc.Request.Context())
	if jc.Check("could not get gouging parameters", err) != nil {
		return
	}
	jc.Encode(gp)
}

func (b *bus) gougingParams(ctx context.Context) (api.GougingParams, error) {
	var gs api.GougingSettings
	if gss, err := b.ss.Setting(ctx, api.SettingGouging); err != nil {
		return api.GougingParams{}, err
	} else if err := json.Unmarshal([]byte(gss), &gs); err != nil {
		b.logger.Panicf("failed to unmarshal gouging settings '%s': %v", gss, err)
	}

	var rs api.RedundancySettings
	if rss, err := b.ss.Setting(ctx, api.SettingRedundancy); err != nil {
		return api.GougingParams{}, err
	} else if err := json.Unmarshal([]byte(rss), &rs); err != nil {
		b.logger.Panicf("failed to unmarshal redundancy settings '%s': %v", rss, err)
	}

	cs := b.consensusState()

	return api.GougingParams{
		ConsensusState:     cs,
		GougingSettings:    gs,
		RedundancySettings: rs,
		TransactionFee:     b.cm.RecommendedFee(),
	}, nil
}

func (b *bus) handleGETAlertsDeprecated(jc jape.Context) {
	ar, err := b.alertMgr.Alerts(jc.Request.Context(), alerts.AlertsOpts{Offset: 0, Limit: -1})
	if jc.Check("failed to fetch alerts", err) != nil {
		return
	}
	jc.Encode(ar.Alerts)
}

func (b *bus) handleGETAlerts(jc jape.Context) {
	if jc.Request.FormValue("offset") == "" && jc.Request.FormValue("limit") == "" {
		b.handleGETAlertsDeprecated(jc)
		return
	}
	offset, limit := 0, -1
	var severity alerts.Severity
	if jc.DecodeForm("offset", &offset) != nil {
		return
	} else if jc.DecodeForm("limit", &limit) != nil {
		return
	} else if offset < 0 {
		jc.Error(errors.New("offset must be non-negative"), http.StatusBadRequest)
		return
	} else if jc.DecodeForm("severity", &severity) != nil {
		return
	}
	ar, err := b.alertMgr.Alerts(jc.Request.Context(), alerts.AlertsOpts{
		Offset:   offset,
		Limit:    limit,
		Severity: severity,
	})
	if jc.Check("failed to fetch alerts", err) != nil {
		return
	}
	jc.Encode(ar)
}

func (b *bus) handlePOSTAlertsDismiss(jc jape.Context) {
	var ids []types.Hash256
	if jc.Decode(&ids) != nil {
		return
	}
	jc.Check("failed to dismiss alerts", b.alertMgr.DismissAlerts(jc.Request.Context(), ids...))
}

func (b *bus) handlePOSTAlertsRegister(jc jape.Context) {
	var alert alerts.Alert
	if jc.Decode(&alert) != nil {
		return
	}
	jc.Check("failed to register alert", b.alertMgr.RegisterAlert(jc.Request.Context(), alert))
}

func (b *bus) accountsHandlerGET(jc jape.Context) {
	jc.Encode(b.accounts.Accounts())
}

func (b *bus) accountHandlerGET(jc jape.Context) {
	var id rhpv3.Account
	if jc.DecodeParam("id", &id) != nil {
		return
	}
	var req api.AccountHandlerPOST
	if jc.Decode(&req) != nil {
		return
	}
	acc, err := b.accounts.Account(id, req.HostKey)
	if jc.Check("failed to fetch account", err) != nil {
		return
	}
	jc.Encode(acc)
}

func (b *bus) accountsAddHandlerPOST(jc jape.Context) {
	var id rhpv3.Account
	if jc.DecodeParam("id", &id) != nil {
		return
	}
	var req api.AccountsAddBalanceRequest
	if jc.Decode(&req) != nil {
		return
	}
	if id == (rhpv3.Account{}) {
		jc.Error(errors.New("account id needs to be set"), http.StatusBadRequest)
		return
	}
	if req.HostKey == (types.PublicKey{}) {
		jc.Error(errors.New("host needs to be set"), http.StatusBadRequest)
		return
	}
	b.accounts.AddAmount(id, req.HostKey, req.Amount)
}

func (b *bus) accountsResetDriftHandlerPOST(jc jape.Context) {
	var id rhpv3.Account
	if jc.DecodeParam("id", &id) != nil {
		return
	}
	err := b.accounts.ResetDrift(id)
	if errors.Is(err, errAccountsNotFound) {
		jc.Error(err, http.StatusNotFound)
		return
	}
	if jc.Check("failed to reset drift", err) != nil {
		return
	}
}

func (b *bus) accountsUpdateHandlerPOST(jc jape.Context) {
	var id rhpv3.Account
	if jc.DecodeParam("id", &id) != nil {
		return
	}
	var req api.AccountsUpdateBalanceRequest
	if jc.Decode(&req) != nil {
		return
	}
	if id == (rhpv3.Account{}) {
		jc.Error(errors.New("account id needs to be set"), http.StatusBadRequest)
		return
	}
	if req.HostKey == (types.PublicKey{}) {
		jc.Error(errors.New("host needs to be set"), http.StatusBadRequest)
		return
	}
	b.accounts.SetBalance(id, req.HostKey, req.Amount)
}

func (b *bus) accountsRequiresSyncHandlerPOST(jc jape.Context) {
	var id rhpv3.Account
	if jc.DecodeParam("id", &id) != nil {
		return
	}
	var req api.AccountsRequiresSyncRequest
	if jc.Decode(&req) != nil {
		return
	}
	if id == (rhpv3.Account{}) {
		jc.Error(errors.New("account id needs to be set"), http.StatusBadRequest)
		return
	}
	if req.HostKey == (types.PublicKey{}) {
		jc.Error(errors.New("host needs to be set"), http.StatusBadRequest)
		return
	}
	err := b.accounts.ScheduleSync(id, req.HostKey)
	if errors.Is(err, errAccountsNotFound) {
		jc.Error(err, http.StatusNotFound)
		return
	}
	if jc.Check("failed to set requiresSync flag on account", err) != nil {
		return
	}
}

func (b *bus) accountsLockHandlerPOST(jc jape.Context) {
	var id rhpv3.Account
	if jc.DecodeParam("id", &id) != nil {
		return
	}
	var req api.AccountsLockHandlerRequest
	if jc.Decode(&req) != nil {
		return
	}

	acc, lockID := b.accounts.LockAccount(jc.Request.Context(), id, req.HostKey, req.Exclusive, time.Duration(req.Duration))
	jc.Encode(api.AccountsLockHandlerResponse{
		Account: acc,
		LockID:  lockID,
	})
}

func (b *bus) accountsUnlockHandlerPOST(jc jape.Context) {
	var id rhpv3.Account
	if jc.DecodeParam("id", &id) != nil {
		return
	}
	var req api.AccountsUnlockHandlerRequest
	if jc.Decode(&req) != nil {
		return
	}

	err := b.accounts.UnlockAccount(id, req.LockID)
	if jc.Check("failed to unlock account", err) != nil {
		return
	}
}

func (b *bus) autopilotsListHandlerGET(jc jape.Context) {
	if autopilots, err := b.as.Autopilots(jc.Request.Context()); jc.Check("failed to fetch autopilots", err) == nil {
		jc.Encode(autopilots)
	}
}

func (b *bus) autopilotsHandlerGET(jc jape.Context) {
	var id string
	if jc.DecodeParam("id", &id) != nil {
		return
	}
	ap, err := b.as.Autopilot(jc.Request.Context(), id)
	if errors.Is(err, api.ErrAutopilotNotFound) {
		jc.Error(err, http.StatusNotFound)
		return
	}
	if jc.Check("couldn't load object", err) != nil {
		return
	}

	jc.Encode(ap)
}

func (b *bus) autopilotsHandlerPUT(jc jape.Context) {
	var id string
	if jc.DecodeParam("id", &id) != nil {
		return
	}

	var ap api.Autopilot
	if jc.Decode(&ap) != nil {
		return
	}

	if ap.ID != id {
		jc.Error(errors.New("id in path and body don't match"), http.StatusBadRequest)
		return
	}

	jc.Check("failed to update autopilot", b.as.UpdateAutopilot(jc.Request.Context(), ap))
}

func (b *bus) contractTaxHandlerGET(jc jape.Context) {
	var payout types.Currency
	if jc.DecodeParam("payout", (*api.ParamCurrency)(&payout)) != nil {
		return
	}
	cs := b.cm.TipState()
	jc.Encode(cs.FileContractTax(types.FileContract{Payout: payout}))
}

func (b *bus) stateHandlerGET(jc jape.Context) {
	jc.Encode(api.BusStateResponse{
		StartTime: api.TimeRFC3339(b.startTime),
		BuildState: api.BuildState{
			Network:   build.NetworkName(),
			Version:   build.Version(),
			Commit:    build.Commit(),
			OS:        runtime.GOOS,
			BuildTime: api.TimeRFC3339(build.BuildTime()),
		},
	})
}

func (b *bus) uploadTrackHandlerPOST(jc jape.Context) {
	var id api.UploadID
	if jc.DecodeParam("id", &id) == nil {
		jc.Check("failed to track upload", b.uploadingSectors.trackUpload(id))
	}
}

func (b *bus) uploadAddSectorHandlerPOST(jc jape.Context) {
	var id api.UploadID
	if jc.DecodeParam("id", &id) != nil {
		return
	}
	var req api.UploadSectorRequest
	if jc.Decode(&req) != nil {
		return
	}
	jc.Check("failed to add sector", b.uploadingSectors.addUploadingSector(id, req.ContractID, req.Root))
}

func (b *bus) uploadFinishedHandlerDELETE(jc jape.Context) {
	var id api.UploadID
	if jc.DecodeParam("id", &id) == nil {
		b.uploadingSectors.finishUpload(id)
	}
}

func (b *bus) webhookActionHandlerPost(jc jape.Context) {
	var action webhooks.Event
	if jc.Check("failed to decode action", jc.Decode(&action)) != nil {
		return
	}
	b.hooks.BroadcastAction(jc.Request.Context(), action)
}

func (b *bus) webhookHandlerDelete(jc jape.Context) {
	var wh webhooks.Webhook
	if jc.Decode(&wh) != nil {
		return
	}
	err := b.hooks.Delete(wh)
	if errors.Is(err, webhooks.ErrWebhookNotFound) {
		jc.Error(fmt.Errorf("webhook for URL %v and event %v.%v not found", wh.URL, wh.Module, wh.Event), http.StatusNotFound)
		return
	} else if jc.Check("failed to delete webhook", err) != nil {
		return
	}
}

func (b *bus) webhookHandlerGet(jc jape.Context) {
	webhooks, queueInfos := b.hooks.Info()
	jc.Encode(api.WebHookResponse{
		Queues:   queueInfos,
		Webhooks: webhooks,
	})
}

func (b *bus) webhookHandlerPost(jc jape.Context) {
	var req webhooks.Webhook
	if jc.Decode(&req) != nil {
		return
	}
	err := b.hooks.Register(webhooks.Webhook{
		Event:  req.Event,
		Module: req.Module,
		URL:    req.URL,
	})
	if err != nil {
		jc.Error(fmt.Errorf("failed to add Webhook: %w", err), http.StatusInternalServerError)
		return
	}
}

func (b *bus) metricsHandlerDELETE(jc jape.Context) {
	metric := jc.PathParam("key")
	if metric == "" {
		jc.Error(errors.New("parameter 'metric' is required"), http.StatusBadRequest)
		return
	}

	var cutoff time.Time
	if jc.DecodeForm("cutoff", (*api.TimeRFC3339)(&cutoff)) != nil {
		return
	} else if cutoff.IsZero() {
		jc.Error(errors.New("parameter 'cutoff' is required"), http.StatusBadRequest)
		return
	}

	err := b.mtrcs.PruneMetrics(jc.Request.Context(), metric, cutoff)
	if jc.Check("failed to prune metrics", err) != nil {
		return
	}
}

func (b *bus) metricsHandlerPUT(jc jape.Context) {
	jc.Custom((*interface{})(nil), nil)

	key := jc.PathParam("key")
	switch key {
	case api.MetricContractPrune:
		// TODO: jape hack - remove once jape can handle decoding multiple different request types
		var req api.ContractPruneMetricRequestPUT
		if err := json.NewDecoder(jc.Request.Body).Decode(&req); err != nil {
			jc.Error(fmt.Errorf("couldn't decode request type (%T): %w", req, err), http.StatusBadRequest)
			return
		} else if jc.Check("failed to record contract prune metric", b.mtrcs.RecordContractPruneMetric(jc.Request.Context(), req.Metrics...)) != nil {
			return
		}
	case api.MetricContractSetChurn:
		// TODO: jape hack - remove once jape can handle decoding multiple different request types
		var req api.ContractSetChurnMetricRequestPUT
		if err := json.NewDecoder(jc.Request.Body).Decode(&req); err != nil {
			jc.Error(fmt.Errorf("couldn't decode request type (%T): %w", req, err), http.StatusBadRequest)
			return
		} else if jc.Check("failed to record contract churn metric", b.mtrcs.RecordContractSetChurnMetric(jc.Request.Context(), req.Metrics...)) != nil {
			return
		}
	default:
		jc.Error(fmt.Errorf("unknown metric key '%s'", key), http.StatusBadRequest)
		return
	}
}

func (b *bus) metricsHandlerGET(jc jape.Context) {
	// parse mandatory query parameters
	var start time.Time
	if jc.DecodeForm("start", (*api.TimeRFC3339)(&start)) != nil {
		return
	} else if start.IsZero() {
		jc.Error(errors.New("parameter 'start' is required"), http.StatusBadRequest)
		return
	}

	var n uint64
	if jc.DecodeForm("n", &n) != nil {
		return
	} else if n == 0 {
		if jc.Request.FormValue("n") == "" {
			jc.Error(errors.New("parameter 'n' is required"), http.StatusBadRequest)
		} else {
			jc.Error(errors.New("'n' has to be greater than zero"), http.StatusBadRequest)
		}
		return
	}

	var interval time.Duration
	if jc.DecodeForm("interval", (*api.DurationMS)(&interval)) != nil {
		return
	} else if interval == 0 {
		jc.Error(errors.New("parameter 'interval' is required"), http.StatusBadRequest)
		return
	}

	// parse optional query parameters
	var metrics interface{}
	var err error
	key := jc.PathParam("key")
	switch key {
	case api.MetricContract:
		var opts api.ContractMetricsQueryOpts
		if jc.DecodeForm("contractID", &opts.ContractID) != nil {
			return
		} else if jc.DecodeForm("hostKey", &opts.HostKey) != nil {
			return
		}
		metrics, err = b.metrics(jc.Request.Context(), key, start, n, interval, opts)
	case api.MetricContractPrune:
		var opts api.ContractPruneMetricsQueryOpts
		if jc.DecodeForm("contractID", &opts.ContractID) != nil {
			return
		} else if jc.DecodeForm("hostKey", &opts.HostKey) != nil {
			return
		} else if jc.DecodeForm("hostVersion", &opts.HostVersion) != nil {
			return
		}
		metrics, err = b.metrics(jc.Request.Context(), key, start, n, interval, opts)
	case api.MetricContractSet:
		var opts api.ContractSetMetricsQueryOpts
		if jc.DecodeForm("name", &opts.Name) != nil {
			return
		}
		metrics, err = b.metrics(jc.Request.Context(), key, start, n, interval, opts)
	case api.MetricContractSetChurn:
		var opts api.ContractSetChurnMetricsQueryOpts
		if jc.DecodeForm("name", &opts.Name) != nil {
			return
		} else if jc.DecodeForm("direction", &opts.Direction) != nil {
			return
		} else if jc.DecodeForm("reason", &opts.Reason) != nil {
			return
		}
		metrics, err = b.metrics(jc.Request.Context(), key, start, n, interval, opts)
	case api.MetricWallet:
		var opts api.WalletMetricsQueryOpts
		metrics, err = b.metrics(jc.Request.Context(), key, start, n, interval, opts)
	default:
		jc.Error(fmt.Errorf("unknown metric '%s'", key), http.StatusBadRequest)
		return
	}
	if errors.Is(err, api.ErrMaxIntervalsExceeded) {
		jc.Error(err, http.StatusBadRequest)
		return
	} else if jc.Check(fmt.Sprintf("failed to fetch '%s' metrics", key), err) != nil {
		return
	}
	jc.Encode(metrics)
}

func (b *bus) metrics(ctx context.Context, key string, start time.Time, n uint64, interval time.Duration, opts interface{}) (interface{}, error) {
	switch key {
	case api.MetricContract:
		return b.mtrcs.ContractMetrics(ctx, start, n, interval, opts.(api.ContractMetricsQueryOpts))
	case api.MetricContractPrune:
		return b.mtrcs.ContractPruneMetrics(ctx, start, n, interval, opts.(api.ContractPruneMetricsQueryOpts))
	case api.MetricContractSet:
		return b.mtrcs.ContractSetMetrics(ctx, start, n, interval, opts.(api.ContractSetMetricsQueryOpts))
	case api.MetricContractSetChurn:
		return b.mtrcs.ContractSetChurnMetrics(ctx, start, n, interval, opts.(api.ContractSetChurnMetricsQueryOpts))
	case api.MetricWallet:
		return b.mtrcs.WalletMetrics(ctx, start, n, interval, opts.(api.WalletMetricsQueryOpts))
	}
	return nil, fmt.Errorf("unknown metric '%s'", key)
}

func (b *bus) multipartHandlerCreatePOST(jc jape.Context) {
	var req api.MultipartCreateRequest
	if jc.Decode(&req) != nil {
		return
	}

	var key object.EncryptionKey
	if req.GenerateKey {
		key = object.GenerateEncryptionKey()
	} else if req.Key == nil {
		key = object.NoOpKey
	} else {
		key = *req.Key
	}

	resp, err := b.ms.CreateMultipartUpload(jc.Request.Context(), req.Bucket, req.Path, key, req.MimeType, req.Metadata)
	if jc.Check("failed to create multipart upload", err) != nil {
		return
	}
	jc.Encode(resp)
}

func (b *bus) multipartHandlerAbortPOST(jc jape.Context) {
	var req api.MultipartAbortRequest
	if jc.Decode(&req) != nil {
		return
	}
	err := b.ms.AbortMultipartUpload(jc.Request.Context(), req.Bucket, req.Path, req.UploadID)
	if jc.Check("failed to abort multipart upload", err) != nil {
		return
	}
}

func (b *bus) multipartHandlerCompletePOST(jc jape.Context) {
	var req api.MultipartCompleteRequest
	if jc.Decode(&req) != nil {
		return
	}
	resp, err := b.ms.CompleteMultipartUpload(jc.Request.Context(), req.Bucket, req.Path, req.UploadID, req.Parts)
	if jc.Check("failed to complete multipart upload", err) != nil {
		return
	}
	jc.Encode(resp)
}

func (b *bus) multipartHandlerUploadPartPUT(jc jape.Context) {
	var req api.MultipartAddPartRequest
	if jc.Decode(&req) != nil {
		return
	}
	if req.Bucket == "" {
		req.Bucket = api.DefaultBucketName
	} else if req.ContractSet == "" {
		jc.Error(errors.New("contract_set must be non-empty"), http.StatusBadRequest)
		return
	} else if req.ETag == "" {
		jc.Error(errors.New("etag must be non-empty"), http.StatusBadRequest)
		return
	} else if req.PartNumber <= 0 || req.PartNumber > gofakes3.MaxUploadPartNumber {
		jc.Error(fmt.Errorf("part_number must be between 1 and %d", gofakes3.MaxUploadPartNumber), http.StatusBadRequest)
		return
	} else if req.UploadID == "" {
		jc.Error(errors.New("upload_id must be non-empty"), http.StatusBadRequest)
		return
	}
	err := b.ms.AddMultipartPart(jc.Request.Context(), req.Bucket, req.Path, req.ContractSet, req.ETag, req.UploadID, req.PartNumber, req.Slices)
	if jc.Check("failed to upload part", err) != nil {
		return
	}
}

func (b *bus) multipartHandlerUploadGET(jc jape.Context) {
	resp, err := b.ms.MultipartUpload(jc.Request.Context(), jc.PathParam("id"))
	if jc.Check("failed to get multipart upload", err) != nil {
		return
	}
	jc.Encode(resp)
}

func (b *bus) multipartHandlerListUploadsPOST(jc jape.Context) {
	var req api.MultipartListUploadsRequest
	if jc.Decode(&req) != nil {
		return
	}
	resp, err := b.ms.MultipartUploads(jc.Request.Context(), req.Bucket, req.Prefix, req.PathMarker, req.UploadIDMarker, req.Limit)
	if jc.Check("failed to list multipart uploads", err) != nil {
		return
	}
	jc.Encode(resp)
}

func (b *bus) multipartHandlerListPartsPOST(jc jape.Context) {
	var req api.MultipartListPartsRequest
	if jc.Decode(&req) != nil {
		return
	}
	resp, err := b.ms.MultipartUploadParts(jc.Request.Context(), req.Bucket, req.Path, req.UploadID, req.PartNumberMarker, int64(req.Limit))
	if jc.Check("failed to list multipart upload parts", err) != nil {
		return
	}
	jc.Encode(resp)
}

// ExplicitCoveredFields returns a CoveredFields that covers all elements
// present in txn.
//
// TODO: where should this live
func ExplicitCoveredFields(txn types.Transaction) (cf types.CoveredFields) {
	for i := range txn.SiacoinInputs {
		cf.SiacoinInputs = append(cf.SiacoinInputs, uint64(i))
	}
	for i := range txn.SiacoinOutputs {
		cf.SiacoinOutputs = append(cf.SiacoinOutputs, uint64(i))
	}
	for i := range txn.FileContracts {
		cf.FileContracts = append(cf.FileContracts, uint64(i))
	}
	for i := range txn.FileContractRevisions {
		cf.FileContractRevisions = append(cf.FileContractRevisions, uint64(i))
	}
	for i := range txn.StorageProofs {
		cf.StorageProofs = append(cf.StorageProofs, uint64(i))
	}
	for i := range txn.SiafundInputs {
		cf.SiafundInputs = append(cf.SiafundInputs, uint64(i))
	}
	for i := range txn.SiafundOutputs {
		cf.SiafundOutputs = append(cf.SiafundOutputs, uint64(i))
	}
	for i := range txn.MinerFees {
		cf.MinerFees = append(cf.MinerFees, uint64(i))
	}
	for i := range txn.ArbitraryData {
		cf.ArbitraryData = append(cf.ArbitraryData, uint64(i))
	}
	for i := range txn.Signatures {
		cf.Signatures = append(cf.Signatures, uint64(i))
	}
	return
}

// New returns a new Bus.
func New(am *alerts.Manager, hm *webhooks.Manager, cm *chain.Manager, s *syncer.Syncer, w *wallet.SingleAddressWallet, hdb HostDB, as AutopilotStore, ms MetadataStore, ss SettingStore, eas EphemeralAccountStore, mtrcs MetricsStore, l *zap.Logger) (*bus, error) {
	b := &bus{
		alerts:           alerts.WithOrigin(am, "bus"),
		alertMgr:         am,
		hooks:            hm,
		cm:               cm,
		s:                s,
		w:                w,
		hdb:              hdb,
		as:               as,
		ms:               ms,
		mtrcs:            mtrcs,
		ss:               ss,
		eas:              eas,
		contractLocks:    newContractLocks(),
		uploadingSectors: newUploadingSectorsCache(),
		logger:           l.Sugar().Named("bus"),

		startTime: time.Now(),
	}

	// ensure we don't hang indefinitely
	ctx, cancel := context.WithTimeout(context.Background(), 5*time.Minute)
	defer cancel()

	// load default settings if the setting is not already set
	for key, value := range map[string]interface{}{
		api.SettingGouging:       build.DefaultGougingSettings,
		api.SettingRedundancy:    build.DefaultRedundancySettings,
		api.SettingUploadPacking: build.DefaultUploadPackingSettings,
	} {
		if _, err := b.ss.Setting(ctx, key); errors.Is(err, api.ErrSettingNotFound) {
			if bytes, err := json.Marshal(value); err != nil {
				panic("failed to marshal default settings") // should never happen
			} else if err := b.ss.UpdateSetting(ctx, key, string(bytes)); err != nil {
				return nil, err
			}
		}
	}

	// check redundancy settings for validity
	var rs api.RedundancySettings
	if rss, err := b.ss.Setting(ctx, api.SettingRedundancy); err != nil {
		return nil, err
	} else if err := json.Unmarshal([]byte(rss), &rs); err != nil {
		return nil, err
	} else if err := rs.Validate(); err != nil {
		l.Warn(fmt.Sprintf("invalid redundancy setting found '%v', overwriting the redundancy settings with the default settings", rss))
		bytes, _ := json.Marshal(build.DefaultRedundancySettings)
		if err := b.ss.UpdateSetting(ctx, api.SettingRedundancy, string(bytes)); err != nil {
			return nil, err
		}
	}

	// check gouging settings for validity
	var gs api.GougingSettings
	if gss, err := b.ss.Setting(ctx, api.SettingGouging); err != nil {
		return nil, err
	} else if err := json.Unmarshal([]byte(gss), &gs); err != nil {
		return nil, err
	} else if err := gs.Validate(); err != nil {
		// compat: apply default EA gouging settings
		gs.MinMaxEphemeralAccountBalance = build.DefaultGougingSettings.MinMaxEphemeralAccountBalance
		gs.MinPriceTableValidity = build.DefaultGougingSettings.MinPriceTableValidity
		gs.MinAccountExpiry = build.DefaultGougingSettings.MinAccountExpiry
		if err := gs.Validate(); err == nil {
			l.Info(fmt.Sprintf("updating gouging settings with default EA settings: %+v", gs))
			bytes, _ := json.Marshal(gs)
			if err := b.ss.UpdateSetting(ctx, api.SettingGouging, string(bytes)); err != nil {
				return nil, err
			}
		} else {
			// compat: apply default host block leeway settings
			gs.HostBlockHeightLeeway = build.DefaultGougingSettings.HostBlockHeightLeeway
			if err := gs.Validate(); err == nil {
				l.Info(fmt.Sprintf("updating gouging settings with default HostBlockHeightLeeway settings: %v", gs))
				bytes, _ := json.Marshal(gs)
				if err := b.ss.UpdateSetting(ctx, api.SettingGouging, string(bytes)); err != nil {
					return nil, err
				}
			} else {
				l.Warn(fmt.Sprintf("invalid gouging setting found '%v', overwriting the gouging settings with the default settings", gss))
				bytes, _ := json.Marshal(build.DefaultGougingSettings)
				if err := b.ss.UpdateSetting(ctx, api.SettingGouging, string(bytes)); err != nil {
					return nil, err
				}
			}
		}
	}

	// load the accounts into memory, they're saved when the bus is stopped
	accounts, err := eas.Accounts(ctx)
	if err != nil {
		return nil, err
	}
	b.accounts = newAccounts(accounts, b.logger)

	// mark the shutdown as unclean, this will be overwritten when/if the
	// accounts are saved on shutdown
	if err := eas.SetUncleanShutdown(); err != nil {
		return nil, fmt.Errorf("failed to mark account shutdown as unclean: %w", err)
	}
	return b, nil
}<|MERGE_RESOLUTION|>--- conflicted
+++ resolved
@@ -59,22 +59,6 @@
 		UnconfirmedParents(txn types.Transaction) ([]types.Transaction, error)
 	}
 
-<<<<<<< HEAD
-=======
-	// A Wallet can spend and receive siacoins.
-	Wallet interface {
-		Address() types.Address
-		Balance() (spendable, confirmed, unconfirmed types.Currency, _ error)
-		FundTransaction(cs consensus.State, txn *types.Transaction, amount types.Currency, useUnconfirmedTxns bool) ([]types.Hash256, error)
-		Redistribute(cs consensus.State, outputs int, amount, feePerByte types.Currency, pool []types.Transaction) ([]types.Transaction, []types.Hash256, error)
-		ReleaseInputs(txn ...types.Transaction)
-		SignTransaction(cs consensus.State, txn *types.Transaction, toSign []types.Hash256, cf types.CoveredFields) error
-		Tip() (types.ChainIndex, error)
-		Transactions(offset, limit int) ([]wallet.Transaction, error)
-		UnspentOutputs() ([]wallet.SiacoinElement, error)
-	}
-
->>>>>>> e11844e5
 	// A HostDB stores information about hosts.
 	HostDB interface {
 		Host(ctx context.Context, hostKey types.PublicKey) (hostdb.HostInfo, error)
@@ -558,54 +542,31 @@
 	}
 
 	if before.IsZero() && since.IsZero() {
-<<<<<<< HEAD
 		events, err := b.w.Events(offset, limit)
 		if jc.Check("couldn't load transactions", err) == nil {
 			jc.Encode(api.ConvertToTransactions(events))
-=======
-		txns, err := b.w.Transactions(offset, limit)
-		if jc.Check("couldn't load transactions", err) == nil {
-			jc.Encode(txns)
->>>>>>> e11844e5
 		}
 		return
 	}
 
 	// TODO: remove this when 'before' and 'since' are deprecated, until then we
 	// fetch all transactions and paginate manually if either is specified
-<<<<<<< HEAD
 	events, err := b.w.Events(0, -1)
 	if jc.Check("couldn't load transactions", err) != nil {
 		return
 	}
 	filtered := events[:0]
 	for _, txn := range events {
-=======
-	txns, err := b.w.Transactions(0, -1)
-	if jc.Check("couldn't load transactions", err) != nil {
-		return
-	}
-	filtered := txns[:0]
-	for _, txn := range txns {
->>>>>>> e11844e5
 		if (before.IsZero() || txn.Timestamp.Before(before)) &&
 			(since.IsZero() || txn.Timestamp.After(since)) {
 			filtered = append(filtered, txn)
 		}
 	}
-<<<<<<< HEAD
 	events = filtered
 	if limit == 0 || limit == -1 {
 		jc.Encode(api.ConvertToTransactions(events[offset:]))
 	} else {
 		jc.Encode(api.ConvertToTransactions(events[offset : offset+limit]))
-=======
-	txns = filtered
-	if limit == 0 || limit == -1 {
-		jc.Encode(txns[offset:])
-	} else {
-		jc.Encode(txns[offset : offset+limit])
->>>>>>> e11844e5
 	}
 	return
 }
