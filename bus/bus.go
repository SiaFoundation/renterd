--- conflicted
+++ resolved
@@ -316,15 +316,10 @@
 )
 
 type Bus struct {
-<<<<<<< HEAD
+	allowPrivateIPs          bool
 	startTime                time.Time
 	masterKey                utils.MasterKey
 	revisionSubmissionBuffer uint64
-=======
-	allowPrivateIPs bool
-	startTime       time.Time
-	masterKey       utils.MasterKey
->>>>>>> eadd5e0b
 
 	alerts      alerts.Alerter
 	alertMgr    AlertManager
@@ -349,24 +344,15 @@
 }
 
 // New returns a new Bus
-<<<<<<< HEAD
-func New(ctx context.Context, masterKey [32]byte, am AlertManager, wm WebhooksManager, cm ChainManager, s Syncer, w Wallet, store Store, announcementMaxAge time.Duration, explorerURL string, revisionSubmissionBuffer uint64, l *zap.Logger) (_ *Bus, err error) {
-=======
-func New(ctx context.Context, cfg config.Bus, masterKey [32]byte, am AlertManager, wm WebhooksManager, cm ChainManager, s Syncer, w Wallet, store Store, explorerURL string, l *zap.Logger) (_ *Bus, err error) {
->>>>>>> eadd5e0b
+func New(ctx context.Context, cfg config.Bus, masterKey [32]byte, am AlertManager, wm WebhooksManager, cm ChainManager, s Syncer, w Wallet, store Store, explorerURL string, revisionSubmissionBuffer uint64, l *zap.Logger) (_ *Bus, err error) {
 	l = l.Named("bus")
 	dialer := rhp.NewFallbackDialer(store, net.Dialer{}, l)
 
 	b := &Bus{
-<<<<<<< HEAD
+		allowPrivateIPs:          cfg.AllowPrivateIPs,
+		revisionSubmissionBuffer: revisionSubmissionBuffer,
 		startTime:                time.Now(),
 		masterKey:                masterKey,
-		revisionSubmissionBuffer: revisionSubmissionBuffer,
-=======
-		allowPrivateIPs: cfg.AllowPrivateIPs,
-		startTime:       time.Now(),
-		masterKey:       masterKey,
->>>>>>> eadd5e0b
 
 		s:        s,
 		cm:       cm,
