--- conflicted
+++ resolved
@@ -1164,16 +1164,9 @@
 	}
 
 	b.uploadingSectors.HandleRenewal(req.Contract.ID(), req.RenewedFrom)
-<<<<<<< HEAD
-	go b.events.BroadcastEvent(events.EventContractRenewal{
+	b.events.BroadcastEvent(api.EventContractRenew{
 		Renewal:   r,
 		Timestamp: time.Now().UTC(),
-=======
-	b.events.BroadcastEvent(api.EventContractRenew{
-		ContractID:    req.Contract.ID(),
-		RenewedFromID: req.RenewedFrom,
-		Timestamp:     time.Now().UTC(),
->>>>>>> 48b28c17
 	})
 
 	jc.Encode(r)
