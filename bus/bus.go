--- conflicted
+++ resolved
@@ -103,14 +103,10 @@
 		RenameObject(ctx context.Context, from, to string) error
 		RenameObjects(ctx context.Context, from, to string) error
 
-<<<<<<< HEAD
 		MarkPackedSlabsUploaded(ctx context.Context, slabs []api.UploadedPackedSlab, usedContracts map[types.PublicKey]types.FileContractID) error
 		PackedSlabsForUpload(ctx context.Context, lockingDuration time.Duration, minShards, totalShards uint8, set string, limit int) ([]api.PackedSlab, error)
 
-		ObjectsStats(ctx context.Context) (api.ObjectsStats, error)
-=======
 		ObjectsStats(ctx context.Context) (api.ObjectsStatsResponse, error)
->>>>>>> 14781f6d
 
 		Slab(ctx context.Context, key object.EncryptionKey) (object.Slab, error)
 		RefreshHealth(ctx context.Context) error
