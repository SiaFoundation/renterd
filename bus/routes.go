--- conflicted
+++ resolved
@@ -359,11 +359,7 @@
 	}
 
 	tip, err := b.w.Tip()
-<<<<<<< HEAD
-	if jc.Check("couldn't fetch wallet tip", err) != nil {
-=======
 	if jc.Check("failed to fetch wallet tip", err) != nil {
->>>>>>> 55341491
 		return
 	}
 
