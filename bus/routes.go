--- conflicted
+++ resolved
@@ -18,10 +18,7 @@
 
 	ibus "go.sia.tech/renterd/internal/bus"
 	"go.sia.tech/renterd/internal/gouging"
-<<<<<<< HEAD
 	rhp2 "go.sia.tech/renterd/internal/rhp/v2"
-=======
->>>>>>> ad107d0f
 
 	"go.sia.tech/core/gateway"
 	"go.sia.tech/core/types"
@@ -898,8 +895,6 @@
 		pending[root] = struct{}{}
 	}
 
-	debuglog := b.logger.Named("debugpj")
-	start := time.Now()
 	// prune the contract
 	rev, spending, pruned, remaining, err := b.rhp2.PruneContract(pruneCtx, b.deriveRenterKey(c.HostKey), gc, c.HostIP, c.HostKey, fcid, c.RevisionNumber, func(fcid types.FileContractID, roots []types.Hash256) ([]uint64, error) {
 		indices, err := b.ms.PrunableContractRoots(ctx, fcid, roots)
@@ -920,8 +915,6 @@
 		return indices, nil
 	})
 
-	debuglog.Debugw("pruning contract", "size", utils.HumanReadableSize(int(c.Size)), "contract", c.ID, "duration", time.Since(start), "pruned", pruned, "remaining", remaining, zap.Error(err))
-
 	if errors.Is(err, rhp2.ErrNoSectorsToPrune) {
 		err = nil // ignore error
 	} else if !errors.Is(err, context.Canceled) {
@@ -932,7 +925,6 @@
 
 	// record spending
 	if !spending.Total().IsZero() {
-		fmt.Println("DEBUG PJ: bus: record contract spending", fcid, rev.RevisionNumber, rev.Filesize)
 		b.ms.RecordContractSpending(jc.Request.Context(), []api.ContractSpendingRecord{
 			{
 				ContractSpending: spending,
@@ -948,8 +940,9 @@
 
 	// return response
 	res := api.ContractPruneResponse{
-		Pruned:    pruned,
-		Remaining: remaining,
+		ContractSize: rev.Filesize,
+		Pruned:       pruned,
+		Remaining:    remaining,
 	}
 	if err != nil {
 		res.Error = err.Error()
