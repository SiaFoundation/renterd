--- conflicted
+++ resolved
@@ -1139,12 +1139,7 @@
 }
 
 func (b *Bus) objectsHandlerGET(jc jape.Context) {
-<<<<<<< HEAD
 	var bucket, marker, delim, sortBy, sortDir, substring string
-=======
-	var marker, delim, sortBy, sortDir, substring string
-	var bucket string
->>>>>>> 8c7a0d1a
 	if jc.DecodeForm("bucket", &bucket) != nil {
 		return
 	} else if bucket == "" {
@@ -1477,29 +1472,6 @@
 	}
 }
 
-<<<<<<< HEAD
-=======
-func (b *Bus) slabObjectsHandlerGET(jc jape.Context) {
-	var key object.EncryptionKey
-	if jc.DecodeParam("key", &key) != nil {
-		return
-	}
-	var bucket string
-	if jc.DecodeForm("bucket", &bucket) != nil {
-		return
-	} else if bucket == "" {
-		jc.Error(api.ErrBucketMissing, http.StatusBadRequest)
-		return
-	}
-
-	objects, err := b.ms.ObjectsBySlabKey(jc.Request.Context(), bucket, key)
-	if jc.Check("failed to retrieve objects by slab", err) != nil {
-		return
-	}
-	jc.Encode(objects)
-}
-
->>>>>>> 8c7a0d1a
 func (b *Bus) slabHandlerGET(jc jape.Context) {
 	var key object.EncryptionKey
 	if jc.DecodeParam("key", &key) != nil {
